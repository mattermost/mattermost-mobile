# Mattermost Mobile Apps Changelog

<<<<<<< HEAD
## 1.33.0 Release
- Release Date: July 16, 2020
=======
## 1.32.2 Release
- Release Date: June 26, 2020
>>>>>>> 1bdab07c
- Server Versions Supported: Server v5.19+ is required, Self-Signed SSL Certificates are not supported unless the user installs the CA certificate on their device

### Compatibility
 - **Upgrade to server version v5.19 or later is required.** Support for server [Extended Support Release](https://docs.mattermost.com/administration/extended-support-release.html) (ESR) 5.9 has ended and upgrading to server ESR v5.19 or later is required. As we innovate and offer newer versions of our mobile apps, we maintain backwards compatibility only with supported server versions. Users who upgrade to the newest mobile apps while being connected to an unsupported server version can be exposed to compatibility issues, which can cause crashes or severe bugs that break core functionality of the app. See [this blog post](https://mattermost.com/blog/support-for-esr-5-9-has-ended/) for more details.
 - Android operating system 7+ [is required by Google](https://android-developers.googleblog.com/2017/12/improving-app-security-and-performance.html).
 - iPhone 5s devices and later with iOS 11+ is required.
<<<<<<< HEAD
 
### Highlights

### Improvements
 - The server will now send a push notification to the client when the session has expired.
 - Removed **Select Team** title in cases where teams aren't loading.
 - The at-mention and search autocompletes now render even if there is a server request or a network outage.
 
### Bug Fixes

#### All apps
 - Fixed an issue where **Invalid or expired session, please login again** notifications were sent when ID-loaded Sessions Lengths on Mobile was enabled.
 - Fixed an issue where leaving a team in a browser while the mobile app was open caused the app to be stuck in the team.
 - Fixed an issue where, when hitting the **Delete Documents & Data** button, the button to join the team disappeared.
 - Fixed an issue where the channel header transition to landscape mode was slow.
 - Fixed an issue where teams were not listed alphabetically on the **Select Team** screen.
 - Fixed an issue where a currently active unread channel was not bolded.
 - Fixed an issue where user was unable to create channels directly after joining a team.
 - Fixed an issue where the **:** search date picker on edit replaced the date and left old date info.
 - Fixed an issue where a confusing **Invalid Message** banner was present on Edit Message modal when typing a message that was over the character limit.
 - Fixed an issue with an unhandled error when logging out from the **Select Team** screen.
 - Fixed an issue where an error message on Server URL screen moved strangely when the keyboard slid on.
 - Fixed an issue with an uneven horizontal margins around **Jump to** box.
 - Fixed an issue where the OneLogin button had a blue outline, but a green fill.

#### Android specific
 - Fixed an issue where hitting edit multiple times opened the edit window without a save button.

#### iOS specific
 - Fixed an issue where the Enter key did not work in search when using an iPad with an external keyboard.
 
#### Known issues


=======

### Bug Fixes
 - Fixed an issue where some users on the v1.32.0 or v1.32.1 mobile apps authenticating with GitLab or Office365 Single Sign-On (SSO) to a Mattermost server using a subpath were unable to login to the app. Some users authenticating to Mattermost using SAML SSO with two-factor authentication or authenticating to Mattermost with an SSO provider that utilizes query strings as part of the authentication URLs were also impacted.
 - Fixed an issue where opening the app was causing an "Unexpected Error" due to a failed migration.

## 1.32.1 Release
- Release Date: June 25, 2020
- Server Versions Supported: Server v5.19+ is required, Self-Signed SSL Certificates are not supported unless the user installs the CA certificate on their device

### Compatibility
 - **Upgrade to server version v5.19 or later is required.** Support for server [Extended Support Release](https://docs.mattermost.com/administration/extended-support-release.html) (ESR) 5.9 has ended and upgrading to server ESR v5.19 or later is required. As we innovate and offer newer versions of our mobile apps, we maintain backwards compatibility only with supported server versions. Users who upgrade to the newest mobile apps while being connected to an unsupported server version can be exposed to compatibility issues, which can cause crashes or severe bugs that break core functionality of the app. See [this blog post](https://mattermost.com/blog/support-for-esr-5-9-has-ended/) for more details.
 - Android operating system 7+ [is required by Google](https://android-developers.googleblog.com/2017/12/improving-app-security-and-performance.html).
 - iPhone 5s devices and later with iOS 11+ is required.

### Bug Fixes
 - Fixed an issue where Android app cold start and channel switching were slow.
 
>>>>>>> 1bdab07c
## 1.32.0 Release
- Release Date: June 16, 2020
- Server Versions Supported: Server v5.19+ is required, Self-Signed SSL Certificates are not supported unless the user installs the CA certificate on their device

### Compatibility
 - **Upgrade to server version v5.19 or later is required.** Support for server [Extended Support Release](https://docs.mattermost.com/administration/extended-support-release.html) (ESR) 5.9 has ended and upgrading to server ESR v5.19 or later is required. As we innovate and offer newer versions of our mobile apps, we maintain backwards compatibility only with supported server versions. Users who upgrade to the newest mobile apps while being connected to an unsupported server version can be exposed to compatibility issues, which can cause crashes or severe bugs that break core functionality of the app. See [this blog post](https://mattermost.com/blog/support-for-esr-5-9-has-ended/) for more details.
 - Android operating system 7+ [is required by Google](https://android-developers.googleblog.com/2017/12/improving-app-security-and-performance.html).
 - iPhone 5s devices and later with iOS 11+ is required.

### Breaking Changes
 - On mobile apps, users will not be able to see group mentions (E20 feature) in the autocomplete dropdown. Users will still receive notifications if they are part of an LDAP group. However, the group mention keyword will not be highlighted.
 - **Upcoming breaking change** Starting with mobile app v1.33.0 (to be released on July 16th), users on server versions below v5.19 may experience issues with how attachments, link previews, reactions and embed data are displayed. Updating your server to v5.19 or later is required.
 
### Highlights

#### Quick access to emoji reactions 
 - Long press on a post and add recently used reactions in a single tap.
 
#### Upgrade to React Native 0.62
 - React Native 0.62 introduces performance and stability improvements to the core app platform.

### Improvements
 - Automatic retry when id-loaded push notification fails to fetch on receipt.
 - An appropriate error message is now shown when connecting to the server on the mobile app with an invalid SSL certificate.
 - Added the ability to find users by nickname when searching using ``@``.
 - Added the ability to view first and last name in profile view.
 - Improved the search bar to have smoother animations.
 
### Bug Fixes

#### All apps
 - Fixed an issue with an infinite skeleton channel screen on app relaunch when ``ExperimentalPrimaryTeam setting`` was enabled.
 - Fixed an issue where users were scrolled to old messages when switching to a channel with unread messages.
 - Fixed an issue where a logout message for session expiration was missing.
 - Fixed an issue where the app did not properly handle server URL and SSO redirects.
 - Fixed an issue where Direct and Group Messages disappeared from the left-hand side after opening them on webapp.
 - Fixed an issue where a crash occurred instead of showing proper error on entering invalid MFA token.
 - Fixed an issue where a user could not interact with the app until in-app notifications were dismissed.
 - Fixed an issue where using emoji on an instance with the custom emoji feature disabled triggered a "Custom emoji have been disabled by the system admin" error in the server logs.
 - Fixed an issue where the replay icon was cut off on full screen video preview.

#### Android specific
 - Fixed an issue where dropdowns in the channel modal were hard to read.
 
#### Known issues
 - Signing in with supported SSO methods (OKTA, OneLogin, GitLab and Office365) may fail to redirect on iOS 12. It is recommended to use iOS 13 if any issues are encountered.

## 1.31.2 Release
- Release Date: May 27, 2020
- Server Versions Supported: Server v5.19+ is required, Self-Signed SSL Certificates are not supported unless the user installs the CA certificate on their device

### Compatibility
 - **Upgrade to server version v5.19 or later is required.** Support for server [Extended Support Release](https://docs.mattermost.com/administration/extended-support-release.html) (ESR) 5.9 has ended and upgrading to server ESR v5.19 or later is required. As we innovate and offer newer versions of our mobile apps, we maintain backwards compatibility only with supported server versions. Users who upgrade to the newest mobile apps while being connected to an unsupported server version can be exposed to compatibility issues, which can cause crashes or severe bugs that break core functionality of the app. See [this blog post](https://mattermost.com/blog/support-for-esr-5-9-has-ended/) for more details.
 - Android operating system 7+ [is required by Google](https://android-developers.googleblog.com/2017/12/improving-app-security-and-performance.html).
 - iPhone 5s devices and later with iOS 11+ is required.
 
Mattermost Mobile App v1.31.2 contains a high level security fix. [Upgrading](http://docs.mattermost.com/administration/upgrade.html) is recommended. Details will be posted on our [security updates page](https://about.mattermost.com/security-updates/) 30 days after release as per the [Mattermost Responsible Disclosure Policy](https://www.mattermost.org/responsible-disclosure-policy/).
 
### Bug Fixes
 - Fixed an issue where file uploads failed due to a time out when the [Antivirus plugin](https://github.com/mattermost/mattermost-plugin-antivirus) was enabled.

## 1.31.1 Release
- Release Date: May 22, 2020
- Server Versions Supported: Server v5.19+ is required, Self-Signed SSL Certificates are not supported unless the user installs the CA certificate on their device

### Compatibility
 - **Upgrade to server version v5.19 or later is required.** Support for server [Extended Support Release](https://docs.mattermost.com/administration/extended-support-release.html) (ESR) 5.9 has ended and upgrading to server ESR v5.19 or later is required. As we innovate and offer newer versions of our mobile apps, we maintain backwards compatibility only with supported server versions. Users who upgrade to the newest mobile apps while being connected to an unsupported server version can be exposed to compatibility issues, which can cause crashes or severe bugs that break core functionality of the app. See [this blog post](https://mattermost.com/blog/support-for-esr-5-9-has-ended/) for more details.
 - Android operating system 7+ [is required by Google](https://android-developers.googleblog.com/2017/12/improving-app-security-and-performance.html).
 - iPhone 5s devices and later with iOS 11+ is required.
 
### Bug Fixes
 - Fixed a crash issue on Android when preloading images.

## 1.31.0 Release
- Release Date: May 16, 2020
- Server Versions Supported: Server v5.19+ is required, Self-Signed SSL Certificates are not supported unless the user installs the CA certificate on their device

### Compatibility
 - **Upgrade to server version v5.19 or later is required.** Support for server [Extended Support Release](https://docs.mattermost.com/administration/extended-support-release.html) (ESR) 5.9 has ended and upgrading to server ESR v5.19 or later is required. As we innovate and offer newer versions of our mobile apps, we maintain backwards compatibility only with supported server versions. Users who upgrade to the newest mobile apps while being connected to an unsupported server version can be exposed to compatibility issues, which can cause crashes or severe bugs that break core functionality of the app. See [this blog post](https://mattermost.com/blog/support-for-esr-5-9-has-ended/) for more details.
 - Android operating system 7+ [is required by Google](https://android-developers.googleblog.com/2017/12/improving-app-security-and-performance.html).
 - iPhone 5s devices and later with iOS 11+ is required.

### Improvements
 - Improved network reliability and channel switching time for unread channels by fetching new posts as soon as the app reconnects.
 
### Bug Fixes

#### All apps
 - Fixed an issue where slash commands with long descriptions had their description text truncated in the slash command autocomplete.
 - Fixed an issue where users could not swipe up to dismiss in-app push notifications.
 - Fixed an issue where the username that created the webhook was shown on webhook posts instead of the name of the bot.
 - Fixed an issue where posts on the same thread appeared to be from different threads since the "...commented on [Thread Title]" was shown on all posts in the thread.
 - Fixed an issue where the system message for "Edit Channel Purpose" rendered markdown.

#### iOS specific
 - Fixed an issue where code block numbering was obstructed by the iPhone's notch.
 - Fixed an issue where the search text box was partially obstructed in landscape mode.
 - Fixed an issue where using `Share...` option to post highlighted text to the app threw an error.
 - Fixed an issue where the "back" button color was incorrect when transitioning from Thread screen to Channel screen.
 - Fixed an issue where the keyboard flashed a darker color when opening Keywords from **Settings > Notifications > Mentions and replies**.

#### Android specific
 - Fixed an issue where the keyboard did not close after editing a message.

## 1.30.1 Release
- Release Date: April 24, 2020
- Server Versions Supported: Server v5.19+ is required, Self-Signed SSL Certificates are not supported unless the user installs the CA certificate on their device

### Compatibility
 - Android operating system 7+ [is required by Google](https://android-developers.googleblog.com/2017/12/improving-app-security-and-performance.html).
 - iPhone 5s devices and later with iOS 11+ is required.
 
### Bug Fixes

#### All apps
 - Fixed an issue with repeated forced logouts.
 - Fixed an issue where channels appeared as read-only when opening the app.
 - Fixed an issue where users were unable to log in if ``ExperimentalStrictCSRFEnforcement`` setting was enabled.
    - A clean install may be required for the fix to take effect by uninstalling v1.30.0 (Build 285) and then installing v1.30.1 (Build 287).
 - Fixed an issue where a "No internet connection" error occurred when deleting documents and data.

#### iOS specific
 - Fixed an issue where Mattermost app crashed when Enterprise mobility management (EMM) was enabled.

#### Android specific
 - Fixed an issue where using backspace out of a conversation thread or a channel caused a forced logout.
 - Fixed an issue where a video upload attempt failed with an error.

## 1.30.0 Release
- Release Date: April 16, 2020
- Server Versions Supported: Server v5.19+ is required, Self-Signed SSL Certificates are not supported unless the user installs the CA certificate on their device

### Compatibility
 - Android operating system 7+ [is required by Google](https://android-developers.googleblog.com/2017/12/improving-app-security-and-performance.html).
 - iPhone 5s devices and later with iOS 11+ is required.
 
Mattermost Mobile App v1.30.0 contains a high level security fix. [Upgrading](http://docs.mattermost.com/administration/upgrade.html) is recommended. Details will be posted on our [security updates page](https://about.mattermost.com/security-updates/) 30 days after release as per the [Mattermost Responsible Disclosure Policy](https://www.mattermost.org/responsible-disclosure-policy/).
 
**Note:** v5.9.0 as our Extended Support Release (ESR) is coming to the end of its lifecycle and upgrading to 5.19.0 ESR or a later version is highly recommended. v5.19.0 will continue to be our current ESR until October 15, 2020. [Learn more in our forum post](https://forum.mattermost.org/t/upcoming-extended-support-release-updates/8526).

**Note:** [The Channel Moderation Settings feature](https://docs.mattermost.com/deployment/advanced-permissions.html#channel-moderation-beta-e20) released in v5.22.0 is supported on mobile app versions v1.30 and later. In earlier versions of the mobile app, users who attempt to post or react to posts without proper permissions will see an error.
 
### Improvements
 - Significantly improved Android performance, including how quickly posts in the center screen are displayed.
 - Added support for different interactive message button styles on mobile.
 - Enter key on hardware Android keyboard now posts a message.
 - The statuses of those users that are in the Direct Message list are now fetched when opening the app and on login.
 - Added "Unarchive Channel" option to the channel info screen.
 
### Bug Fixes

#### All apps
 - Fixed an issue where the modal popped down when attempting to scroll down to see if there are more emoji.
 - Fixed a few crash issues.
 - Fixed an issue where the navigation bar tucked under status bar when using photo or camera post icons in landscape.
 - Removed mark as unread option from post menus for archived channels.
 - Fixed an issue where the "Refreshing message failed" error was shown when starting a Direct Message with a new user without a verified email.
 - Fixed an issue where Markdown tables was rendering in full in the center channel on larger screen sizes.
 - Made the name displayed consistent with teammate display name setting.
 - Fixed some selected emojis in autocomplete from rendering properly when posted.

#### iOS specific
 - Fixed an issue on iOS where the navigation bar tucked under status bar when using photo or camera post icons in landscape.
 - Fixed an issue on iOS where Automatic Replies custom message text box was obstructed by the iPhone's notch.
 - Fixed an issue on iOS where double dashes in mobile inside a code block got converted to emdash.

#### Android specific
 - Fixed an issue on Android where downloading a file or video was not reporting progress.
 - Fixed an issue on Android that was preventing to share content through the share extension.

## 1.29.0 Release
- Release Date: March 16, 2020
- Server Versions Supported: Server v5.9+ is required, Self-Signed SSL Certificates are not supported unless the user installs the CA certificate on their device

### Compatibility
 - Android operating system 7+ [is required by Google](https://android-developers.googleblog.com/2017/12/improving-app-security-and-performance.html).
 - iPhone 5s devices and later with iOS 11+ is required.

**Note:** The persisted sidebar on Android tablets was removed in order to significantly improve the mobile app performance.

**Note:** An issue was fixed where a user's status was set as online when replying to a message from a push notification. This fix only works in combination with server v5.20.0+.
 
### Improvements
 - Significantly improved how quickly channels load when you open the app and when you switch between them.
 - Set all requests timeouts to a maximum of 5 seconds to improve reliability on bad networks.
 - Changed "Copy Permalink" to "Copy Link" for readability.
 
### Bug Fixes
 - Fixed an issue where downloaded files on Android had the words `download successful` appended to their filenames, preventing the file from being opened until it was renamed in the file manager.
 - Fixed a silent crash on Android when receiving a push notification.
 - Fixed an issue on Android where users could not swipe to close sidebar unless the gesture was initiated outside of the sidebar.
 - Fixed an issue where channels drawers were partially shown with orientation change on iOS RN61.
 - Fixed an issue on iOS where the message box obstructed the bottom part of the message when opened from the notification banner.
 - Fixed an issue where switching teams showed the center channel from the old team until the new team's channel data got loaded.
 - Fixed an issue where users could not post messages after returning from an archived channel.
 - Fixed an issue where user experienced infinite scrolling when viewing all public joinable/archived channels.
 - Fixed an issue where archived channels membership was lost on the client.
 - Fixed an issue on iOS where the channel intro scrolled past the top of the channel.
 - Fixed an issue on Android where inline custom emojis did not display in portrait mode.
 - Fixed an issue where markdown tables did not display all rows in a post when it had multiple heights.
 - Fixed an issue where deleting documents and data caused a flash of the background when the app reloaded.
 - Fixed an issue where tall and thin image attachments got pushed to the left instead of appearing centered.
 
### Known Issues
 - Some gender neutral emojis don't render as jumbo emojis.

## 1.28.0 Release
- Release Date: February 16, 2020
- Server Versions Supported: Server v5.9+ is required, Self-Signed SSL Certificates are not supported unless the user installs the CA certificate on their device

### Compatibility
 - Android operating system 7+ [is required by Google](https://android-developers.googleblog.com/2017/12/improving-app-security-and-performance.html).
 - iPhone 5s devices and later with iOS 11+ is required.
 
### Highlights

#### UI/UX Improvements to the Post Draft Area
 - Links added to facilitate easier access to common functions:
   - finding channel members for @mentioning;
   - finding and referencing slash commands;
   - attaching photos and videos;
   - accessing the camera

#### Deep Linking
 - Links to posts in email notifications now launch to a browser landing page with option to open in the Mobile app.

### Improvements
 - Removed markdown rendering from Channel Purpose in channel info screen.
 - Improved channel info transition so that it opens up as a modal rather than as a drawer from the right.
 - Clicking on the time in the iOS status bar now scrolls up the center channel.
 - Improved the sliding behaviour of the left-hand sidebar on iOS.
 - Added more responsiveness to markdown tables.
 - User's own username with a suffix 'you' is now shown in the username autocomplete.
 - Improved sorting of emojis in the emoji picker so that thumbsup is sorted first, then thumbsdown, and then custom emoji.

### Bug Fixes
 - Fixed an issue on Android where the app displayed an incorrect timestamp when the experimental Timezone setting was disabled.
 - Fixed an issue where combined system messages with many users listed hid posts above them.
 - Fixed an issue on iOS where the app crashed when pasting a GIF via the keyboard.
 - Fixed an issue where explicit links to teams and channels on the same server currently logged in to didn't switch to that team and channel.
 - Fixed an issue where the keyboard glitched when returning to the main channel view after viewing a code block in the right-hand side.
 - Fixed an issue with default boolean values in interactive dialogs.
 
### Known Issues
 - Markdown tables are missing a header colour.

## 1.27.1 Release
- Release Date: January 21, 2020
- Server Versions Supported: Server v5.9+ is required, Self-Signed SSL Certificates are not supported unless the user installs the CA certificate on their device

### Compatibility
 - Android operating system 7+ [is required by Google](https://android-developers.googleblog.com/2017/12/improving-app-security-and-performance.html).
 - iPhone 5s devices and later with iOS 11+ is required.

### Bug Fixes
 - Fixed an issue where all previously auto-closed Direct Message channels were listed in the channel sidebar.
 - Fixed a regression affecting webapp and mobile apps where some users were experiencing client-side performance issues. This was mainly affecting users with more than 100 channels listed in the channel sidebar and with channels sorted alphabetically.

## 1.27.0 Release
- Release Date: January 16, 2020
- Server Versions Supported: Server v5.9+ is required, Self-Signed SSL Certificates are not supported unless the user installs the CA certificate on their device

### Compatibility
 - Android operating system 7+ [is required by Google](https://android-developers.googleblog.com/2017/12/improving-app-security-and-performance.html).
 - iPhone 5s devices and later with iOS 11+ is required.

### Bug Fixes
 - Fixed an issue where flaky networks caused users to miss messages when at the top of the channel.
 - Fixed an issue where uploading image attachments in the mobile app was not working in some cases.
 - Fixed an issue where joining a user's first team from the mobile apps failed.
 - Fixed an issue where an unexpected `More New Messages Above` line appeared when marking a first post as unread in a Direct Message or Group Message channel.
 - Fixed an issue where disagreeing with custom Terms of Service gives users a glimpse of the app.
 - Fixed an issue on Android where the Back button did not dismiss the modal before dismissing the sidebar.
 - Fixed an issue where a message draft was lost after attempting to post an invalid slash command.
 - Fixed an issue where timestamps on 12-hour format had a leading zero.
 - Fixed an issue where the display name of a post was truncated even when there was enough space to render it on landscape.
 - Fixed an issue where the post input field icon was mis-aligned.
 - Fixed an issue where system message mentions were not at 100% opacity compared to non-system messages.
 
### Known Issues
 - Text box obstructs bottom part of messages in Direct Message channels when opened from a notification banner. [MM-21276](https://mattermost.atlassian.net/browse/MM-21276)

## 1.26.2 Release
- Release Date: January 7, 2020
- Server Versions Supported: Server v5.9+ is required, Self-Signed SSL Certificates are not supported unless the user installs the CA certificate on their device

### Compatibility
 - Android operating system 7+ [is required by Google](https://android-developers.googleblog.com/2017/12/improving-app-security-and-performance.html).
 - iPhone 5s devices and later with iOS 11+ is required.

### Bug Fixes
 - Fixed an issue on iOS where the mobile app was not usable if ``inAppPincode`` was enabled.

## 1.26.1 Release
- Release Date: December 20, 2019
- Server Versions Supported: Server v5.9+ is required, Self-Signed SSL Certificates are not supported unless the user installs the CA certificate on their device

### Compatibility
 - Android operating system 7+ [is required by Google](https://android-developers.googleblog.com/2017/12/improving-app-security-and-performance.html).
 - iPhone 5s devices and later with iOS 11+ is required.

### Bug Fixes
 - Fixed a crash issue on Android and iOS on server versions prior to the v5.9.0 Extended Support Release (ESR).
 - Fixed a crash when connecting the WebSocket to a server with Cert Based Auth (CBA) enabled.

## 1.26.0 Release
- Release Date: December 16, 2019
- Server Versions Supported: Server v5.9+ is required, Self-Signed SSL Certificates are not supported unless the user installs the CA certificate on their device

### Compatibility
 - Android operating system 7+ [is required by Google](https://android-developers.googleblog.com/2017/12/improving-app-security-and-performance.html).
 - iPhone 5s devices and later with iOS 11+ is required.
 
Mattermost Mobile App v1.26.0 contains low to medium level security fixes. [Upgrading](http://docs.mattermost.com/administration/upgrade.html) is recommended. Details will be posted on our [security updates page](https://about.mattermost.com/security-updates/) 30 days after release as per the [Mattermost Responsible Disclosure Policy](https://www.mattermost.org/responsible-disclosure-policy/).

### Highlights

#### Improved Styling for File, Image and Video Attachments, Including In-line Image Thumbnails

#### Mark as Unread
 - With server v5.18 and above, users can stay on top of important messages with a new feature that allows marking posts as unread. After doing so, users will automatically land on the unread post the next time they click on the relevant channel.

#### Push Notification Message Contents Fetched from the Server on Receipt (E20)
 - Allows push notifications to be delivered showing the full message contents that are fetched from the server once the notification is delivered to the device. This means that Apple Push Notification Service (APNS) or Google Firebase Cloud Messaging (FCM) cannot read the message contents since only a unique message ID is sent in the notification payload. 

#### Upgraded RN to v0.61

### Improvements
- Added support for pasting other file types such as videos, PDFs and documents.
- Added the option to convert public channels to private in the channel info screen.
- Added support for reading the channel drawer button with voice-over.
- Made usernames in system messages tappable.
- Added an autocomplete to edit post screen.
- Added a count for pinned posts icon.
- Updated the channel name length character limit to 64 to match server.
- Added an expand button to truncated markdown tables to improve discoverability of opening them in full screen.
- Added an error message when trying to share too long text from share extension.
- Improved behaviour where posts from different authors in the same thread appeared to be from different threads if separated by new message line.
- Added support for native emojis in the emoji picker and autocomplete.
- Removed reactions and file attachments from the long post view.
- Large number of emoji reactions now wrap instead of introducing horizontal scroll.
- Added support for a generic error message in interactive dialog responses.
- Added the ability to disable attachment buttons and fields.

### Bug Fixes
- Fixed an issue on Android where the app slowed down when opening a channel with large number of animated emoji.
- Fixed an issue where the app crashed when pasting a large file to the text box from the clipboard.
- Fixed an issue where the app crashed when previewing large GIF files.
- Fixed an issue where the app crashed when using the emoji category selector.
- Fixed an issue where the app was not able to play YouTube videos.
- Fixed an issue where images/videos could not be saved.
- Fixed an issue where channels archived via the command line interface were still visible on the left-hand side and accessible on mobile apps.
- Fixed an issue where the thread header in landscape view was wider than the main channel view header.
- Fixed an issue where sidebar separator line was misaligned between Teams and Channel view.
- Fixed an issue on iOS where the channel spinner appeared black on a dark theme.
- Fixed an issue where an asterisk appeared on the "Nickname" and "Position" fields in Edit Profile screen even though nickname is not handled through the login provider.
- Fixed an issue where the filtered list for emojis opened above the edit box and behind the channel header when adding an emoji to channel header using ``:emoji:``.

## 1.25.1 Release
- Release Date: November 22, 2019
- Server Versions Supported: Server v5.9+ is required, Self-Signed SSL Certificates are not supported unless the user installs the CA certificate on their device

### Compatibility
 - Android operating system 7+ [is required by Google](https://android-developers.googleblog.com/2017/12/improving-app-security-and-performance.html).
 - iPhone 5s devices and later with iOS 11+ is required.

### Bug Fixes
 - Fixed a crash issue on iOS when SSO cookies did not contain an expiration date during login.
 - Fixed a crash issue on Android caused by notification channels being unavailable in Android 7.
 - Fixed an issue on Android where Enterprise Mobility Management (EMM) blur app screen did not work.
 - Fixed an issue where changing team/channel when sharing several files closed the share dialog.

## 1.25.0 Release
- Release Date: November 16, 2019
- Server Versions Supported: Server v5.9+ is required, Self-Signed SSL Certificates are not supported unless the user installs the CA certificate on their device

### Compatibility
 - Android operating system 7+ [is required by Google](https://android-developers.googleblog.com/2017/12/improving-app-security-and-performance.html).
 - iPhone 5s devices and later with iOS 11+ is required.

### Bug Fixes
 - Fixed an issue where Mattermost monokai theme no longer worked properly on mobile apps.
 - Fixed an issue on Android where the notification badge count didn't update when using multiple channels.
 - Fixed an issue on Android where test notifications did not work properly.
 - Fixed an issue where "In-app" notifications caused the app badge count to get out of sync.
 - Fixed an issue on Android where email notification setting displayed was not updated when the setting was changed.
 - Fixed an issue where Favorite channels list didn't update if the app was running in the background.
 - Fixed an issue where the timezone setting did not update when changing it back to set automatically.
 - Fixed an issue on iOS where clicking on a hashtag from "recent mentions" (or flagged posts) returned the user to the channel instead of displaying hashtag search results.
 - Fixed an issue where tapping on a hashtag engaged a keyboard for a moment before displaying search results.
 - Fixed an issue where posts of the same thread appeared to be from different threads if separated by a new message line.
 - Fixed styling issues on iOS for Name, Purpose and Header information on the channel info screen.
 - Fixed styling issues with bot posts timestamps in search results and pinned posts.
 - Fixed styling issues on single sign-on screen in landscape view on iOS iPhone X and later.
 - Fixed styling issues on iOS for the Helper text on Settings screens.
 - Fixed an issue where the thread view header theme was inconsistent during transition back to main channel view.
 - Fixed an issue on iOS where the navigation bar tucked under the phone's status bar when switching orientation.
 - Fixed an issue on iOS where the keyboard flashed darker when Automatic Replies had been previously enabled.
 - Fixed an issue on Android where uploading pictures from storage or camera required unwanted permissions.
 - Fixed an issue where ``mobile.message_length.message`` did not match webapp's ``create_post.error_message``.
 
### Known Issues
 - App slows down when opening a channel with large number of animated emoji. [MM-15792](https://mattermost.atlassian.net/browse/MM-15792)

## 1.24.0 Release
- Release Date: October 16, 2019
- Server Versions Supported: Server v5.9+ is required, Self-Signed SSL Certificates are not supported unless the user installs the CA certificate on their device

### Compatibility
 - Android operating system 7+ [is required by Google](https://android-developers.googleblog.com/2017/12/improving-app-security-and-performance.html).
 - iPhone 5s devices and later with iOS 11+ is required.

### Highlights

#### Sidebar UI/UX improvements
 - Improved usability and styling of the channel drawer.

### Improvements
 - Added the ability to paste images on input text box.
 - Added copy and paste protection managed configuration support for Android.
 - Added a confirmation dialog when posting a message with `@channel` and `@all`.
 - Added support for safe area in landscape view on iOS.
 - Changed recent date separators to read Today/Yesterday.
 - Added an autocomplete to the edit channel screen.
 - Emoji picker search now ignores the leading colon.
 - Added support for emoji not requiring a whitespace to render.
 - Added support for footer and footer_icon in message attachments.
 - Added a password type for interactive dialogs.
 - Added support for introductory markdown paragraph in interactive dialogs.
 - Added support for boolean elements in interactive dialogs.
 - Improved the permissions prompt if Mattermost doesn't have permission to the photo library.

### Bug Fixes
 - Fixed an issue where the notification badge could get out of sync when reading messages in another client.
 - Fixed an issue where the notification badge number did not reset when opening a push notification.
 - Fixed an issue where SafeArea insets were not working properly on new iPhone 11 models.
 - Fixed an issue where long press on a system message in an archived channel locked up the app.
 - Fixed an issue where tapping on a hashtag while replying to search results didn't open search correctly.
 - Fixed an issue where the channel list panel was missing for a user when they were added to a new team by another user.
 - Fixed an issue where once in a thread, pressing a channel link appeared to do nothing.
 - Fixed an issue where file previews could scroll to the left until all files were out of view.
 - Fixed an issue on iOS where user was unable to select an emoji from two rows on the bottom of the emoji picker.
 - Fixed an issue where duplicate pinned posts displayed after editing pinned post from Pinned Posts screen.
 - Fixed an issue where the reply arrow overlapped a posts's timestamp in some cases.
 - Fixed an issue where post textbox did not clear after using a slash command.
 - Fixed an issue where users were are not immediately removed from the mention auto-complete when those users were deactivated.
 - Fixed an issue where returning to a channel from a thread view could trigger a long-press menu that couldn't be dismissed.
 - Fixed an issue with a missing "(you)" suffix in the channel header of a self Direct Message.
 - Fixed an issue where the Connected banner got stuck open after the WebSocket was connected.
 - Fixed an issue where the text input area in Android Share extension did not use available space.
 - Fixed an issue where Windows dark theme was not consistent when viewing an archived channel.
 - Fixed an issue where interactive dialogs rendered out of safe area view on landscape orientation.
 - Fixed an issue where a themed "Delete Documents & Data" action flashed a white screen.

### Known Issues
 - App slows down when opening a channel with large number of animated emoji. [MM-15792](https://mattermost.atlassian.net/browse/MM-15792)

## 1.23.1 Release
- Release Date: September 27, 2019
- Server Versions Supported: Server v5.9+ is required, Self-Signed SSL Certificates are not supported unless the user installs the CA certificate on their device

### Compatibility
 - Android operating system 7+ [is required by Google](https://android-developers.googleblog.com/2017/12/improving-app-security-and-performance.html).
 - iPhone 5s devices and later with iOS 11+ is required.

### Bug Fixes
 - Fixed issues causing the app to crash on some devices.

## 1.23.0 Release
- Release Date: September 16, 2019
- Server Versions Supported: Server v5.9+ is required, Self-Signed SSL Certificates are not supported unless the user installs the CA certificate on their device

### Compatibility
 - Android operating system 7+ [is required by Google](https://android-developers.googleblog.com/2017/12/improving-app-security-and-performance.html).
 - iPhone 5s devices and later with iOS 11+ is required.

### Bug Fixes
 - Fixed an issue where some Giphy actions were not working in ephemeral posts on mobile.
 - Fixed an issue where users were unable to create new channels when "Combine all channel types" was selected.
 - Fixed an issue on Android EMM where a crash occurred when tapping **Go to Settings**.
 - Fixed an issue on iOS where the in-app "Date" localization persisted after server and user changed.
 - Fixed an issue where the download step was showing when previewing a video right after posting it. 
 - Fixed an issue on Android where cancelling a video download twice in a row showed an error.
 - Fixed an issue where file attachment thumbnail/preview could fail to load and not be able to be reloaded.
 - Fixed an issue on Android where **Channel > Add Members > ADD** text changed to black.
 - Fixed an issue on iOS where the **Cancel** label text didn't fit in one line in German language.
 - Fixed an issue where longer than allowed reply posts kept showing a warning with every backspace.
 - Fixed an issue where there was a delay in search box and emoji content width change when switching to/from portrait/landscape view.
 - Fixed an issue where deactivated users did not appear in the "Jump to..." screen.
 - Fixed an issue where "@undefined has joined the channel" was shown instead of "Someone has joined the channel" when a user joined a channel that another user was viewing.
 - Fixed an issue on Android where the reply arrow was cut off in search results.
 - Fixed an issue where changing display theme from webapp didn't work properly on mobile.
 - Fixed an issue on iOS where a bot account icon style was broken.
 - Fixed an issue with an incorrect UI text for location of touch ID setting.
 
### Known Issues
  - App slows down when opening a channel with large number of animated emoji. [MM-15792](https://mattermost.atlassian.net/browse/MM-15792)
  - When users are deactivated, they are not immediately removed from the mention auto-complete. [MM-17953](https://mattermost.atlassian.net/browse/MM-17953)

## 1.22.1 Release
- Release Date: August 23, 2019
- Server Versions Supported: Server v5.9+ is required, Self-Signed SSL Certificates are not supported unless the user installs the CA certificate on their device

### Compatibility
 - Android operating system 7+ [is required by Google](https://android-developers.googleblog.com/2017/12/improving-app-security-and-performance.html).
 - iPhone 5s devices and later with iOS 11+ is required.

### Bug Fixes
 - Fixed an issue where the apps crashed when setting the language to Chinese Traditional.
 - Fixed an issue on Android where push notification receipt delivery failed due to invalid server URL.
 - Fixed an issue where the apps crashed when launched via a notification.
 - Fixed an issue where posts made while the app was closed did not appear until refresh.

## 1.22.0 Release
- Release Date: August 16, 2019
- Server Versions Supported: Server v5.9+ is required, Self-Signed SSL Certificates are not supported unless the user installs the CA certificate on their device

### Compatibility
 - Android operating system 7+ [is required by Google](https://android-developers.googleblog.com/2017/12/improving-app-security-and-performance.html).
 - iPhone 5s devices and later with iOS 11+ is required.

### Highlights

#### Support for iOS13 and Android Q
 - Added support for iOS13 and Android Q which are to be released later this year.

### Improvements
 - Added support for Interactive Dialog with no elements.
 - Added a setting for tablets to enable or disable fixed sidebar.
 - Changed "about" section references to use the site name when it is configured in **System Console > Custom Branding > Site Name**.
 - Added support for plus-sign and period/dot in custom URL schemes.
 - Added "Edit profile" button to right-hand side menu and to users' own profile pop-over.
 - Message draft is now saved when closing the app.
 - Removing a link preview on webapp now also removes it on the mobile app.
 - Added ability to select and copy channel header text and purpose.

### Bug Fixes
 - Fixed a few mobile app crash / fatal error issues.
 - Fixed an issue where timestamps were off on Android.
 - Fixed an issue where contents of ephemeral posts from /giphy were not being displayed on mobile.
 - Fixed an issue where team/channel page dots at the bottom of left-hand side overlapped with the last Direct Message channel.
 - Fixed an issue where network reconnection incorrectly showed refreshing messages failed.
 - Fixed an issue with the channel sidebar theme colors not being respected on iPhone X.
 - Fixed an issue where "Message failed to send" had incorrect app badge behaviour.
 - Fixed an issue where a white screen was briefly shown after pressing "Send Message" when viewing a user's profile.
 - Fixed an issue on Android where using "Https" instead of "https" in the url of an image didn't show the preview.
 - Fixed an issue where the client ``setCSRFFromCookie`` did not look for subpaths when accessing cookies.
 - Fixed an issue where archived teams reappeared in selector.
 - Fixed an issue where users' profile picture and name did not get updated after websocket disconnect.
 
### Known Issues
  - App slows down when opening a channel with large number of animated emoji. [MM-15792](https://mattermost.atlassian.net/browse/MM-15792)
  - Some Giphy actions do not work in ephemeral posts. [MM-17842](https://mattermost.atlassian.net/browse/MM-17842)

## 1.21.2 Release
- Release Date: August 1, 2019
- Server Versions Supported: Server v5.9+ is required, Self-Signed SSL Certificates are not supported unless the user installs the CA certificate on their device

### Compatibility
 - Android operating system 7+ [is required by Google](https://android-developers.googleblog.com/2017/12/improving-app-security-and-performance.html).
 - iPhone 5s devices and later with iOS 11+ is required.

### Bug Fixes
 - Fixed an issue where the mobile apps logged out without a session expiry notification.

## 1.21.1 Release
- Release Date: July 22, 2019
- Server Versions Supported: Server v5.9+ is required, Self-Signed SSL Certificates are not supported unless the user installs the CA certificate on their device

### Compatibility
 - Android operating system 7+ [is required by Google](https://android-developers.googleblog.com/2017/12/improving-app-security-and-performance.html).
 - iPhone 5s devices and later with iOS 11+ is required.

### Bug Fixes
 - Fixed an issue on Android where logging in using SSO failed when the Mattermost server was running on a subpath.

## 1.21.0 Release
- Release Date: July 16, 2019
- Server Versions Supported: Server v5.9+ is required, Self-Signed SSL Certificates are not supported unless the user installs the CA certificate on their device

### Compatibility
 - Android operating system 7+ [is required by Google](https://android-developers.googleblog.com/2017/12/improving-app-security-and-performance.html).
 - iPhone 5s devices and later with iOS 11+ is required.

### Bug Fixes
 - Fixed a few mobile app crash / fatal error issues.
 - Fixed an issue where having the sidebar open at all times on tablets did not work for split view.
 - Fixed an issue where new messages were often hidden behind a keyboard or text field.
 - Fixed an issue on Android where channel sorting didn't match the web app.
 - Fixed an issue where sharing a GIF via keyboard resulted in an error screen.
 - Fixed an issue where long-press menu could not be dragged up when rotating the device to landscape view while the menu was open.
 - Fixed an issue on Android where push notification settings were only saved after closing the settings page.
 - Fixed an issue where users on View Members list had an icon that appeared to be selectable but was not.
 - Fixed an issue where "Jump To" showed archived channels the user did not belong to instead of the ones the user was a member of.
 - Fixed an issue where changing the timezone setting manually to "Set automatically" did not work on the mobile app.
 - Fixed an issue where setting a position field for AD/LDAP sync or SAML in the System Console did not block the user from changing it in account settings.
 - Fixed an issue where **Channel Info > Manage/View Members** screen didn't load channel users.
 - Fixed an issue where enabling large fonts on iOS caused the left-hand side text to be cut off.
 - Fixed an issue on Android where users could not reply to a push notification if the mention was in a thread message.

### Known Issues
  - (Android) On subpath server, logging in using GitLab or OneLogin fails to display Mattermost. [MM-16829](https://mattermost.atlassian.net/browse/MM-16829)
  - Buttons inside ephemeral posts are not clickable / functional on the mobile app. [MM-15084](https://mattermost.atlassian.net/browse/MM-15084)
  - Android apps slow down when opening a channel with large number of animated emoji. [MM-15792](https://mattermost.atlassian.net/browse/MM-15792)

## 1.20.2 Release
- Release Date: July 10, 2019
- Server Versions Supported: Server v4.10+ is required, Self-Signed SSL Certificates are not supported unless the user installs the CA certificate on their device

### Compatibility
 - Mobile App v1.13+ is required for Mattermost Server v5.4+.
 - Android operating system 7+ [is required by Google](https://android-developers.googleblog.com/2017/12/improving-app-security-and-performance.html).
 - iPhone 5s devices and later with iOS 11+ is required.
 
### Bug Fixes
 - Fixed an issue where Moto G7 devices were detected as tablets and showed a fixed width sidebar.
 - Fixed an issue where having the sidebar open at all times on tablets did not work on split view.

## 1.20.1 Release
- Release Date: June 21, 2019
- Server Versions Supported: Server v4.10+ is required, Self-Signed SSL Certificates are not supported unless the user installs the CA certificate on their device

### Compatibility
 - Mobile App v1.13+ is required for Mattermost Server v5.4+.
 - Android operating system 7+ [is required by Google](https://android-developers.googleblog.com/2017/12/improving-app-security-and-performance.html).
 - iPhone 5s devices and later with iOS 11+ is required.

### Bug Fixes
 - Fixed an issue where some Android devices were crashing.
 - Fixed an issue where messages were missing after reconnecting the network.

## 1.20.0 Release
- Release Date: June 16, 2019
- Server Versions Supported: Server v4.10+ is required, Self-Signed SSL Certificates are not supported unless the user installs the CA certificate on their device

### Compatibility
 - Mobile App v1.13+ is required for Mattermost Server v5.4+.
 - Android operating system 7+ [is required by Google](https://android-developers.googleblog.com/2017/12/improving-app-security-and-performance.html).
 - iPhone 5s devices and later with iOS 11+ is required.

### Highlights

#### Tablet Improvements
 - Channel sidebar now remains open at a fixed width on tablet devices.
 
#### iOS Keyboard Dismissal
 - If the keyboard is open, swiping down past it now closes it.
 
#### Profile Telemetry for Android Beta Builds
 - To improve Android app performance, we are collecting trace events and device information, collectively known as metrics, to identify slow performing key areas. Those metrics will be sent only from users using Android app beta build starting in version v1.20, who are logged in to servers that allow sending [diagnostic information](https://docs.mattermost.com/administration/config-settings.html#enable-diagnostics-and-error-reporting).

### Improvements
 - Increased the double tap delay for post action buttons.
 - Implemented assets for Adaptive icons.
 - Users are now brought to the bottom of the channel when posting a message.
 - Users can now execute actions while the keyboard is open.
 - Added support on iOS for IPv6 on LTE networks.
 - Added support for LDAP Group constrained feature with v5.12 servers.

### Bug Fixes
 - Fixed an issue where a post wasn't immediately removed when deleting another user's post.
 - Fixed an issue where the cursor jumped back when typing after auto-completing a slash command.
 - Fixed an issue where the iOS app didn’t properly restore its connection after disconnect.
 - Fixed an issue where the long press menu persisted after returning from a thread.
 - Fixed an issue on Android where the "Write to [channel name]" was cut off for group messages with several users.
 - Fixed an issue where users were not able to flag or unflag posts in a read-only channel.
 - Fixed an issue where the progress indicator was negative while downloading a video.
 - Fixed an issue where the edit post modal didn’t have an autocorrect.
 - Fixed an issue where the 'I forgot my password' option was available on the mobile client even with Email Authentication disabled on the server.
 - Fixed an issue with large separation between placeholders on iPad when a channel was loading.
 - Fixed an issue where "Show More" was not removed after the post was edited to a single line.
 
### Known Issues
  - Buttons inside ephemeral posts are not clickable / functional on the mobile app. [MM-15084](https://mattermost.atlassian.net/browse/MM-15084)
  - App slows down when opening a channel with large number of animated emoji. [MM-15792](https://mattermost.atlassian.net/browse/MM-15792)
 
## 1.19.0 Release
- Release Date: May 16, 2019
- Server Versions Supported: Server v4.10+ is required, Self-Signed SSL Certificates are not supported unless the user installs the CA certificate on their device

### Compatibility
 - Mobile App v1.13+ is required for Mattermost Server v5.4+.
 - Android operating system 7+ [is required by Google](https://android-developers.googleblog.com/2017/12/improving-app-security-and-performance.html).
 - iPhone 5s devices and later with iOS 11+ is required.
 
### Bug Fixes
 - Fixed an issue where Android managed config was lost on the thread view.
 - Fixed an issue where contents of ephemeral posts did not display on the mobile app.
 - Fixed a few mobile app crash / fatal error issues.
 - Fixed an issue with an expanding animation when tapping on Jump to Channel in the channel list.
 - Fixed an issue on iOS where animated custom emoji weren't animated.
 - Fixed an issue on iOS where users were unable to create channel name of 2 characters.
 - Fixed an issue on iOS where emoji appeared too close, with uneven spacing, and too small in the info modal.
 - Added an error handler when sharing text that was over server's maximum post size with the iOS Share Extension.
 - Fixed an issue where users could upload a GIF as a profile image.
 
### Known Issues
 - Buttons inside ephemeral posts are not clickable / functional on the mobile app.

## 1.18.1 Release
- Release Date: April 18, 2019
- Server Versions Supported: Server v4.10+ is required, Self-Signed SSL Certificates are not supported unless the user installs the CA certificate on their device

### Compatibility
 - Mobile App v1.13+ is required for Mattermost Server v5.4+.
 - Android operating system 7+ [is required by Google](https://android-developers.googleblog.com/2017/12/improving-app-security-and-performance.html).
 - iPhone 5s devices and later with iOS 11+ is required.

### Bug Fixes 
 - Fixed a crash issue caused by a malformed post textbox localize string.
 - Fixed an issue where iOS crashed when trying to log in using SSO and the SSO provider set a cookie without an expiration date.

## 1.18.0 Release
- Release Date: April 16, 2019
- Server Versions Supported: Server v4.10+ is required, Self-Signed SSL Certificates are not supported unless the user installs the CA certificate on their device

### Compatibility
 - Mobile App v1.13+ is required for Mattermost Server v5.4+.
 - Android operating system 7+ [is required by Google](https://android-developers.googleblog.com/2017/12/improving-app-security-and-performance.html).
 - iPhone 5s devices and later with iOS 11+ is required.
 - ``Bot`` tags were added for bot accounts feature in server v5.10 and mobile v1.18, meaning that mobile v1.17 and earlier don't support the tags.
 
### Highlights
 - Added support for Office365 single sign-on (SSO).
 - Added support for Integrated Windows Authentication (IWA).

### Improvements
 - Added the ability for channel links to open inside the app.
 - Added ability for emojis and hyperlinks to render in the message attachment title.
 - Added Chinese support for words that trigger mentions.
 - Added a setting to the system console to change the minimum length of hashtags.
 - Added a reply option to long press context menu.

### Bug Fixes
 - Fixed an issue where blank spaces broke markdown tables.
 - Fixed an issue where deactivated users appeared on "Add Members" modal but not on the search results.
 - Fixed an issue on Android where extra text in the search box appeared after using the autocomplete drop-down.
 - Fixed an issue with multiple text entries when typing with Shift+Letter on Android.
 - Fixed an issue where push notifications badges did not always clear when read on another device.
 - Fixed an issue where opening a single or group notification did not take the user into the channel where the notification came from.
 - Fixed an issue where timezone did not automatically update on Android when travelling to another timezone.
 - Fixed an issue where the user mention autocomplete drop-down was case sensitive.
 - Fixed an issue where system admininistrators were able to see the full long press menu when long pressing a system message.
 - Fixed an issue where users were not able to unflag posts from "Flagged Posts" when opened from a read-only channel.
 - Fixed an issue where users were unable to create channel names of 2 byte characters.
 
### Known Issues
 - Content for ephemeral messages is not displayed on Mattermost Mobile Apps.

## 1.17.0 Release
- Release Date: March 20, 2019
- Server Versions Supported: Server v4.10+ is required, Self-Signed SSL Certificates are not supported unless the user installs the CA certificate on their device

### Compatibility
 - If **DisableLegacyMfa** setting in ``config.json`` is set to ``true`` and [multi-factor authentication](https://docs.mattermost.com/deployment/auth.html) is enabled, ensure your users have upgraded to mobile app version 1.17 or later. See [Important Upgrade Notes](https://docs.mattermost.com/administration/important-upgrade-notes.html) for more details.
 - If you are using an EMM provider via AppConfig, make sure to add two new settings, `useVPN` and `timeoutVPN`, to your AppConfig file. The settings were added for EMM connections using VPN on-demand - one to indicate if every request should wait for the VPN connection to be established, and another to set the timeout in seconds. See docs for more details on [setting AppConfig values](https://docs.mattermost.com/mobile/mobile-appconfig.html#mattermost-appconfig-values) for VPN support.
 - Mobile App v1.13+ is required for Mattermost Server v5.4+.
 - Android operating system 7+ [is required by Google](https://android-developers.googleblog.com/2017/12/improving-app-security-and-performance.html).
 - iPhone 5s devices and later with iOS 11+ is required.
 
### Highlights
 - iOS Share Extension now supports large file sizes and improved performance

### Bug Fixes
 - Fixed support for EMM connections using VPN on-demand. See docs for more details on [setting AppConfig values](https://docs.mattermost.com/mobile/mobile-appconfig.html#mattermost-appconfig-values) for VPN support.
 - Fixed several Android app crash / fatal error issues.
 - Fixed an issue on Android where the app crashed intermittently when selecting a link.
 - Fixed an issue where email notifications setting was out of sync with the webapp until the setting was edited.
 - Fixed an issue where notification badges were not cleared from other clients when clicking on a push notification after opening the mobile app.
 - Fixed an issue where the app did not show local notification when session expired.
 - Fixed an issue where the profile picture for webhooks was showing the hook owner picture.
 - Fixed an issue where some emoji were not rendered as jumbo.
 - Fixed an issue where jumbo emoji posted as a reply sometimes appeared with large space beneath.
 - Fixed an issue where the "No Internet Connection" banner did not always display when internet connectivity was lost.
 - Fixed an issue where the "No Internet Connection" banner did not always disappear when connection was re-estabilished.
 - Fixed an issue where opening channels with unreads had loading indicator placed above unread messages line.

## 1.16.1 Release
- Release Date: February 21, 2019
- Server Versions Supported: Server v4.10+ is required, Self-Signed SSL Certificates are not supported unless the user installs the CA certificate on their device

### Compatibility
 - Mobile App v1.13+ is required for Mattermost Server v5.4+.
 - Android operating system 7+ [is required by Google](https://android-developers.googleblog.com/2017/12/improving-app-security-and-performance.html).

### Bug Fixes
 - Fixed an issue where link previews and reactions weren't displayed when post metadata was disabled.
 - Fixed an issue on Android where the app crashed when sharing multiple files.
 
## 1.16.0 Release
- Release Date: February 16, 2019
- Server Versions Supported: Server v4.10+ is required, Self-Signed SSL Certificates are not supported unless the user installs the CA certificate on their device

### Compatibility

 - Mobile App v1.13+ is required for Mattermost Server v5.4+.
 - Android operating system 7+ [is required by Google](https://android-developers.googleblog.com/2017/12/improving-app-security-and-performance.html).

### Improvements
 - Added the ability to remove own profile picture.
 - Changed "X" to "Cancel" on Edit Profile page.
 - Added support for relative permalinks.

### Bug Fixes
 - Fixed an issue where the iOS app did not wait until the on-demand VPN connection was established. (EMM Providers)
 - Fixed an issue with a white screen caused by missing Russian translations.
 - Fixed an issue where the iOS badge notification did not always clear.
 - Fixed an issue where the thread view displayed a new message indicator.
 - Fixed an issue where quick multiple taps on the file icon opened multiple file previews.
 - Fixed an issue where the settings page did not show an option to join other teams.
 - Fixed an issue where image previews didn't work after using Delete File Cache.
 - Fixed an issue on Android where the notification trigger word modal title was "Send email notifications" instead of "Keywords".
 - Fixed an issue where the Webhook icon was misaligned and bottom edges were cut off.
 - Fixed an issue on Android where the user was not asked to authenticate to the app first when trying to share a photo, resulting in a white "Share modal" screen with a never-ending loading indicator.
 - Fixed an issue on iOS where push notifications were not preserved when opening the app via the Mattermost icon.

## 1.15.2 Release
- Release Date: January 16, 2019
- Server Versions Supported: Server v4.10+ is required, Self-Signed SSL Certificates are not supported unless the user installs the CA certificate on their device

### Compatibility

 - Mobile App v1.13+ is required for Mattermost Server v5.4+.
 - Android operating system 7+ [is required by Google](https://android-developers.googleblog.com/2017/12/improving-app-security-and-performance.html).

### Bug Fixes

 - Fixed an issue where the status changes for other users did not always stay current in the mobile app.
 - Fixed an issue where a post did not fail properly when the user attempted to send the post while there was no network access.
 - Fixed an issue where date separators did not update when changing timezones.
 - Fixed an issue where the Favorites section did not clear from a users's channel drawer.
 - Removed an extra divider below "Edit Channel" of Direct Message Channel Info.
 - Fixed an issue where a user was not returned to previously viewed channel after viewing and then closing an archived channel.
 - Fixed an issue where a quick double tap on switch of Channel Info created and extra on/off state.
 - Fixed an issue where iOS long press menu didn't have rounded corners.

## 1.15.1 Release
- Release Date: December 28, 2018
- Server Versions Supported: Server v4.10+ is required, Self-Signed SSL Certificates are not supported unless the user installs the CA certificate on their device

### Compatibility

 - Mobile App v1.13+ is required for Mattermost Server v5.4+.
 - Android operating system 7+ [is required by Google](https://android-developers.googleblog.com/2017/12/improving-app-security-and-performance.html).
 
### Bug Fixes
 - Fixed an issue preventing some users from logging in using OKTA.

## 1.15.0 Release
- Release Date: December 16, 2018
- Server Versions Supported: Server v4.10+ is required, Self-Signed SSL Certificates are not supported unless the user installs the CA certificate on their device

### Compatibility

 - Mobile App v1.13+ is required for Mattermost Server v5.4+.
 - Android operating system 7+ [is required by Google](https://android-developers.googleblog.com/2017/12/improving-app-security-and-performance.html).

### Highlights
 - Added mention and reply mention highlighting.
 - Added a sliding animation for the reaction list.
 - Added support for pinned posts.
 - Added support for jumbo emojis.
 - Added support for interactive dialogs.
 - Improved UI for the long press menu and emoji reaction viewer.

### Improvements
 - Added the ability to include custom headers with requests for custom builds.
 - Push Notifications that are grouped by channels are cleared once the channel is read.
- Improved auto-reconnect when unable to reach the server.
 - Added support for changing the mobile client status to offline when the app loses connection.
 - Added 'View Members' button to archived channels.
 - Added support on iOS for keeping the postlist in place without scrolling when new content is available.

### Bug Fixes
 - Fixed an issue where clicking on a file did not show downloading progress.
 - Fixed an issue on Android where on fresh install the share extension would not properly show available channels.
 - Fixed an issue where recently archived channels remained in in: autocomplete when they had been archived.
 - Fixed an issue where text should render when no actual custom emoji matched the named emoji pattern.
 - Fixed an issue on iOS where text got cut-off after replying to a message.
 - Fixed an issue where search modifier for channels was showing Direct Messages without usernames.
 - Fixed an issue where "Close Channel" did not work properly when viewing two archived channels in a row.
 - Fixed an issue with "Critical Error" screen when trying to upload certain file types from "+" to the left of message input box.

## 1.14.0 Release
- Release Date: November 16, 2018
- Server Versions Supported: Server v4.10+ is required, Self-Signed SSL Certificates are not supported unless the user installs the CA certificate on their device

**Compatibility Note: Mobile App v1.13+ is required for Mattermost Server v5.4+**

### Bug Fixes
- Fixed an issue where the Android app did not allow establishing a network connection with any server that used a self-signed certificate that had the CA certificate user installed on the device.
- Removed "Copy Post" option on long-press message menu for posts without text.
- Fixed an issue where the "Search Results" header was not fully scrolled to top on search "from:username".
- Fixed an issue where channel names truncated at fewer characters than necessary.
- Fixed an issue where the same uploaded photo generated a different file size.
- Fixed an issue where the "(you)" was not displayed to the right of a user's name in the channel drawer when a user opened a Direct Message channel with themself.
- Fixed an issue where a dark theme set from webapp broke mobile display.
- Fixed an issue where channel drawer transition sometimes lagged.
- Fixed an issue where sending photos to Mattermost created large files.
- Fixed an issue where the apps showed "Select a Team" screen when opened.
- Fixed an issue where at-mention, emoji, and slash command autocompletes had a double top border.
- Fixed an issue where the drawer was unable to close when showing the team list.
- Fixed an issue where team sidebar showed + sign even without more teams to join.


## 1.13.1 Release
- Release Date: October 18, 2018
- Server Versions Supported: Server v4.10+ is required, Self-Signed SSL Certificates are not supported

**Compatibility Note: Mobile App v1.13+ is required for Mattermost Server v5.4+**

### Bug Fixes
- Fixed an issue preventing some users from authenticating using OKTA

## v1.13.0 Release
- Release Date: October 16, 2018
- Server Versions Supported: Server v4.10+ is required, Self-Signed SSL Certificates are not supported

**Compatibility Note: Mobile App v1.13+ is required for Mattermost Server v5.4+**

### Highlights

#### View Emoji Reactions
- Hold down on any emoji reaction to see who reacted to the post.

#### Hashtags
- Added support for searching for hashtags in posts.

#### Dropdown menus
- Added support for dropdown menus in message attachments.

### Improvements
- Added support for iPhone XR, XS and XS Max.
- Added support for nicknames on user profile.
- On servers 5.4+, added support for searching in direct and group message channels using the "in:" modifier.
- Channel autocomplete now gets closed if multiple tildes are typed.
- Added a draft icon in sidebar and channel switcher for channels with unsent messages.
- Users are now redirected to the archived channel view (rather than to Town Square) when a channel is archived.
- When closing an archived channel, users are now returned to the previously viewed channel.

### Bug Fixes
- Refactored postlist to include Android Pie fixes and smoother scrolling.
- Fixed an issue where deactivated users were not marked as such in "Jump To" search.
- Fixed an issue where users got a permission error when trying to open a file from within the image preview screen.
- Fixed an issue where session expiry notifications were not being sent on Android.
- Fixed an issue where post attachments failed to upload.
- Fixed an issue where the "DM More..." list cut off user info.
- Fixed an issue where the user would briefly see a system message when loading a reply thread.
- Fixed an issue where the error message was incorrectly formatted if the login method was set to email/password and the user tried to log in with SAML.
- Fixed an issue on Android where the keyboard sometimes overlapped the bottom of the post textbox.
- Fixed an issue where there was no option to take video via "+" > "Take Photo or Video" on iOS.

## v1.12.0 Release
- Release Date: September 16, 2018
- Server Versions Supported: Server v4.10+ is required, Self-Signed SSL Certificates are not supported

### Highlights

#### Search Date Filters
- Search for messages before, on, or after a specified date.

### Improvements
- Added notification support for Android O and P.

### Bug Fixes
- Fixed an issue where Okta was not able to login in some deployments.
- Fixed an issue where messages in Direct Message channels did not show when clicking "Jump To".
- Fixed an issue where `Show More` on a post with a message attachment displayed a blank where content should have been.
- Prevent downloading of files when disallowed in the System Console.
- Fixed an issue where users could not click on attachment filenames to open them.
- Fixed an issue where email notification settings did not save from mobile.
- Fixed an issue where the share extension allowed users to select and attempt to share content to channels that had been archived.
- Fixed an issue where reacting to an existing emoji in an archived channel was allowed.
- Fixed an issue where archived channels sometimes remained in the drawer.
- Fixed an issue where deactivated users were not marked as such in Direct Message search.


## v1.11.0 Release
- Release Date: August 16, 2018
- Server Versions Supported: Server v4.10+ is required, Self-Signed SSL Certificates are not supported

### Highlights

#### Searching Archived Channels
- Added ability to search for archived channels. Requires Mattermost server v5.2 or later.

#### Deep Linking
- Added the ability for custom builds to open Mattermost links directly in the app rather than the default mobile browser. Learn more in our [documentation](https://docs.mattermost.com/mobile/mobile-faq.html#how-do-i-configure-deep-linking)

### Improvements
- Added profile pop-up to combined system messages.
- Force re-entering SSO auth credentials after logout.
- Added consecutive posts by the same user.
- Added a loading indicator when user info is still loading in the left-hand side.

### Bug Fixes
- Fixed an issue where Android devices showed an incorrect timestamp.
- Fixed an issue on Android where the app did not get sent to the background when pressing the hardware back button in the channel screen.
- Fixed an issue with video playback when the filename had spaces.
- Fixed an issue where the app crashed when playing YouTube videos.
- Fixed an issue with session expiration notification.
- Fixed an issue with sharing files from Google Drive in Android Share Extension.
- Fixed an issue on Android where replying to a push notification sometimes went to the wrong channel.
- Fixed an issue where the previous server URL was present on the input textbox before changing the screen to Login.
- Fixed an issue where user menu was not translated correctly.
- Fixed an issue where some field lengths in Account Settings didn't match the desktop app.
- Fixed an issue where long URLs for embedded images in message attachments got cut off and didn't render.
- Fixed an issue where link preview images were not cropped properly.
- Fixed an issue where long usernames didn't wrap properly in the Account Settings menu.
- Fixed an issue where DMs would not open if users were using "Jump To".
- Fixed an issue where no message was displayed after removing a user from a channel with join/leave messages disabled.

## v1.10.0 Release
- Release Date: July 16, 2018
- Server Versions Supported: Server v4.0+ is required, Self-Signed SSL Certificates are not supported

### Highlights

#### Channel drawer performance
- Android devices will notice significant performance improvements when opening and closing the channel drawer.

#### Channel loading performance
- Improved channel loading performance as post are retrieved with every push notification

#### Announcement banner improvements
- Markdown now renders when announcement banners are expanded
- When enabled by the System Admin, users can now dismiss announcement banners until their next session

### Improvements

 - Combined consecutive messages from the same user.
 - Added experimental support for certificate-based authentication (CBA) for iOS to identify a user or a device before granting access to Mattermost. See [documentation](https://docs.mattermost.com/deployment/certificate-based-authentication.html) to learn more.
 - Added support for the experimental automatic direct message replies feature.
 - Added support for the experimental timezone feature.
 - Changed post textbox to not be a connected component.
 - Allow connecting to mattermost instances hosted at subpaths.
 - Added support for starting YouTube videos at a given time.
 - Added support for keeping messages if slash command fails.

### Bug Fixes

 - Fixed an issue where the unread badge background was always white.
 - Fixed an issue where a username repeated in system message if user was added to a channel more than once.
 - Fixed an issue where Android Sharing from Microsoft apps failed.
 - Fixed an issue where YouTube crashed the app if link did not have a time set.
 - Fixed an issue where System Admins did not see all teams available to join on mobile.
 - Fixed an issue where users were unable to share from Files app.
 - Fixed an issue where viewing a non-existent permalink didn't show an error message.
 - Fixed an issue where jumping to a channel search did not bold unread channels.
 - Fixed an issue with being able to add own user to a Group Message channel.
 - Fixed an issue with not being able to reply from a push notification on iOS.
 - Fixed an issue where the app did not display Brazilian language.
 
## 1.9.3 Release
- Release Date: July 04, 2018
- Server Versions Supported: Server v4.0+ is required, Self-Signed SSL Certificates are not supported

### Bug Fixes

- Fixed multiple issues causing app crashes
- Fixed an issue on iOS devices with typing non-english characters in the post input box

## 1.9.2 Release
- Release Date: June 27, 2018
- Server Versions Supported: Server v4.0+ is required, Self-Signed SSL Certificates are not supported

### Bug Fixes

- Fixed an issue where attached videos did not play for the poster
- Fixed an issue where "Jump to recent messages" from the permalink view did not direct the user to the bottom of the channel
- Fixed an issue where post comments did not identify which parent post they belonged to
- Fixed multiple issues with typing non-english characters in the post input box
- Fixed multiple issues causing random app crashes
- Fixed an issue where files from the Android Files app failed to upload
- Fixed an issue where the iOS share extension crashed when switching the team or channel
- Fixed an issue where files from the Microsoft app failed to upload
- Fixed an issue on Android devices where sharing files changed the file extension of the attachment

## 1.9.1 Release
- Release Date: June 23, 2018
- Server Versions Supported: Server v4.0+ is required, Self-Signed SSL Certificates are not supported

### Bug Fixes
- Fixed an issue with typing lag on Android devices
- Fixed an issue causing users to be logged out after upgrading to v1.9.0
- Fixed an issue where the ``in:`` and ``from:`` modifiers were not being added to the search field

## v1.9.0 Release
- Release Date: June 16, 2018
- Server Versions Supported: Server v4.0+ is required, Self-Signed SSL Certificates are not supported

### Highlights

#### Improved first load time on Android
 - Significantly decreased first load time on Android devices from cold start.
 
#### iOS Files app support
- Added support for attaching files from the iOS Files app from within Mattermost.

#### Improved styling of push notification
- Improved the layout of message content, channel name and sender name in push notifications.

### Improvements

 - Combined join/leave system messages.
 - Added splash screen and channel loader improvements.
 - Removed the desktop notification duration setting.
 - Added cache team icon and set background to always be white if using a PNG file.
 - Added whitelabel for icons and splash screen.

### Bug Fixes

 - Fixed an issue where other user's display name did not render in combined system messages after joining the channel.
 - Fixed an issue where posts incorrectly had "Commented on Someone's message" above them.
 - Fixed an issue where deleting a post or its parent in permalink view left permalink view blank.
 - Fixed an issue where "User is typing" message cut was off.
 - Fixed an issue where `More New Messages Above` appeared at the top of new channel on joining.
 - Fixed an issue where a user was not directed to Town Square when leaving a channel.
 - Fixed an issue where long post were not collapsed on Android.
 - Fixed an issue where a user's name was initially shown as "someone" when opening a direct message with the user.
 - Fixed an issue where an error was received when trying to change the team or channel from the share extension.
 - Fixed an issue where switching to a newly created channel from a push notification redirected a user to Town Square.
 - Fixed an issue where a public channel made private did not disappear automatically from clients not part of the channel.

## v1.8.0 Release
- Release Date: April 27, 2018
- Server Versions Supported: Server v4.0+ is required, Self-Signed SSL Certificates are not supported

### Highlights

#### Image performance
- Images are now downloaded and stored locally for better performance

#### Flagged Posts and Recent Mentions
- Access all your flagged posts and recent mentions from the buttons in the sidebar

#### Muted Channels
- Added support for Muted Channels released with Mattermost server v4.9 

### Improvements
- Date separators now appear between each posts in the search view
- Deactivated users are now filtered out of the channel members lists
- Direct Messages user list is now sorted by username first
- Added the option to Direct Message yourself from your user profile screen
- Improved performance on the post list
- Improved matching and display when searching for users in the Direct Message user list

### Bug Fixes
- Fixed an issue where emoji reactions could be added from the search view but did not appear
- Fixed an issue causing the app to crash when trying to share content from a custom keyboard
- Fixed an issue where team names were being sorted based on letter case
- Fixed an issue where username would not be inserted to the post draft when using experimental configuration settings
- Fixed an issue with nested bullet lists being cut off in the user interface
- Fixed an issue where private channels were listed in the public channels section of the channel autocomplete list
- Fixed an issue where a profile images could not be updated from the app

## v1.7.1 Release
- Release Date: April 3, 2018
- Server Versions Supported: Server v4.0+ is required, Self-Signed SSL Certificates are not supported

### Bug Fixes
- Fixed an issue where the iOS share extension sometimes crashed the Mattermost app
- Fixed an issue preventing Markdown tables from rendering with some international characters 

## v1.7.0 Release
- Release Date: March 26, 2018
- Server Versions Supported: Server v4.0+ is required, Self-Signed SSL Certificates are not supported

### Highlights

#### iOS File Sharing
- Share files and images from other applications as attached files in Mattermost

#### Markdown Tables
- Tables created using markdown formatting can now be viewed in the app

#### Permalinks
- Permalinks now open in the app instead of launching a browser window 

### Improvements
- Increased the tappable area of various icons for improved usability
- Announcement banners now display in the app
- Added "+" button to add emoji reactions to a post
- Minor performance improvements for app launch time
- Text files can now be viewed in the app
- Support for email autolinking into the app

### Bugs
- Fixed an issue causing some devices to hang at the splash screen on app launch
- Fixed an issue causing some letters to be hidden in the Android search input box
- Fixed an issue causing some Direct Message channels to show date stamps below the most recent message
- Fixed an issue where users weren't able to join open teams they've never been a member of
- Fixed an issue so double tapping buttons can no longer cause UI issues
- Fixed an issue where changing the channel display name wasn't being updated in the UI appropriately
- Fixed an issue where searhing for public channels sometimes showed no results
- Fixed an issue where the post menu could remain open while scrolling in the post list
- Fixed an issue where the system message to add users to a channel was missing the execution link
- Fixed an issue where bulleted lists cut off text if nested deeper than two levels
- Fixed an issue where logging into an account that is not on any team freezes the app
- Fixed an issue on iOS causing the app to crash when taking a photo then attaching it to a post

## v1.6.1 Release
- Release Date: February 13, 2018
- Server Versions Supported: Server v4.0+ is required, Self-Signed SSL Certificates are not supported

### Bug Fixes
- Fixed an issue preventing the app from going to the correct channel when opened from a push notification
- Fixed an issue on Android devices where the app could sometimes freeze on the launch screen
- Fixed an issue on Samsung devices causing extra letters to be insterted when typing to filter user lists

## v1.6.0 Release
- Release Date: February 6, 2018
- Server Versions Supported: Server v4.0+ is required, Self-Signed SSL Certificates are not supported

### Highlights

#### Android File Sharing
- Share files and images from other applications as attached files in Mattermost 

### Improvements
- Added a right drawer to access settings, edit profile information, change online status and logout
- Added support for opening a Direct Message channel with yourself

### Bugs
- Fixed a number of issues causing crashes on Android devices
- Fixed an issue with auto capitalization on Android keyboards
- Fixed an issue where the GitLab SSO login button sometimes didn't appear
- Fixed an issue with link previews not appearing on some accounts
- Fixed an issue where logging out of the app didn't clear the notification badge on the homescreen icon
- Fixed an issue where interactive message buttons would not wrap to a new line
- Fixed an issue where the keyboard would sometimes overlap the text input box
- Fixed an issue where the Direct Message channel wouldn't open from the profile page
- Fixed an issue where posts would sometimes overlap
- Fixed an issue where the app sometimes hangs on logout

## v1.5.3 Release
- Release Date: February 1, 2018
- Server Versions Supported: Server v4.0+ is required, Self-Signed SSL Certificates are not supported
- Fixed a login issue when connecting to servers running a Data Retention policy 

## v1.5.2 Release
- Release Date: January 12, 2018
- Server Versions Supported: Server v4.0+ is required, Self-Signed SSL Certificates are not supported

### Bug Fixes
- Fixed an issue causing some Android devices to crash on launch
- Fixed an issue with the app occasionally crashing when receiving push notifications in a new channel 
- Channel footer area is now refreshed when switching between Group and Direct Message channels
- Fixed an issue on some Android devices so Mattermost verifies it has permissions to access ringtones
- Fixed an issue where the text box overlapped the keyboard on some iOS devices using multiple keyboard layouts
- Fixed an issue with video uploads on Android devices
- Fixed an issue with GIF uploads on iOS devices
- Fixed an issue with the mention badge flickering on the channel drawer icon when there were over 10 unread mentions
- Fixed an issue with the app occasionally freezing when requesting the RefreshToken

## v1.5.1 Release

- Release Date: December 7, 2017
- Server Versions Supported: Server v4.0+ is required, Self-Signed SSL Certificates are not supported

### Bug Fixes
- Fixed an issue with the upgrade app screen showing with a transparent background
- Fixed an issue with clearing or replying to notifications sometimes crashing the app on Android
- Fixed an issue with the app sometimes crashing due to a missing function in the swiping control

## v1.5 Release 

- Release Date: December 6, 2017
- Server Versions Supported: Server v4.0+ is required, Self-Signed SSL Certificates are not supported

### Highlights 

#### File Viewer
- Preview videos, RTF,  PDFs, Word, Excel, and Powerpoint files 

#### iPhone X Compatibility
- Added support for iPhone X

#### Slash Commands
- Added support for using custom slash commands
- Added support for built-in slash commands /away, /online, /offline, /dnd, /header, /purpose, /kick, /me, /shrug

### Improvements
- In iOS, 3D touch can now be used to peek into a channel to view the contents, and quickly mark it as read
- Markdown images in posts now render 
- Copy posts, URLs, and code blocks
- Opening a channel with Unread messages takes you to the "New Messages" indicator 
- Support for data retention, interactive message buttons, and viewing Do Not Disturb statuses depending on the server version
- (Edited) indicator now shows up beside edited posts 
- Added a "Recently Used" section for emoji reactions

### Bug Fixes 
- Android notifications now follow the default system setting for vibration 
- Fixed app crashing when opening notification settings on Android 
- Fixed an issue where the "Proceed" button on sign in screen stopped working after pressing logout multiple times
- HEIC images posted from iPhones now get converted to JPEG before uploading

## v1.4.1 Release

Release Date: Nov 15, 2017
Server Versions Supported: Server v4.0+ is required, Self-Signed SSL Certificates are not supported

### Bug Fixes

- Fixed network detection issue causing some people to be unable to access the app
- Fixed issue with lag when pressing send button 
- Fixed app crash when opening notification settings
- Fixed various other bugs to reduce app crashes

## v1.4 Release 

- Release Date: November 6, 2017
- Server Versions Supported: Server v4.0+ is required, Self-Signed SSL Certificates are not supported

### Highlights 

#### Performance improvements
- Various performance improvements to decrease channel load times 

### Bug Fixes
- Fixed issue with Android app sometimes showing a white screen when re-opening the app
- Fixed an issue with orientation lock not working on Android 

## v1.3 Release 

- Release Date: October 5, 2017
- Server Versions Supported: Server v4.0+ is required, Self-Signed SSL Certificates are not supported

### Highlights 

#### Tablet Support (Beta) 
- Added support for landscape view, so the app may be used on tablets
- Note: Tablet support is in beta, and further improvements are planned for a later date

#### Link Previews 
- Added support for image, GIF, and youtube link previews

#### Notifications
- Android: Added the ability to set light, vibrate, and sound settings
- Android: Improved notification stacking so most recent notification shows first 
- Updated the design for Notification settings to improve usability 
- Added the ability to reply from a push notification without opening the app (requires Android v7.0+, iOS 10+) 
- Increased speed when opening app from a push notification

#### Download Files 
- Added the ability to download all files on Android and images on iOS

### Improvements
- Using `+` shortcut for emoji reactions is now supported 
- Improved emoji formatting (alignment and rendering of non-square aspect ratios)
- Added support for error tracking with Sentry
- Only show the "Connecting..." bar after two connection attempts 

### Bug Fixes
- Fixed link rendering not working in certain cases
- Fixed theme color issue with status bar on Android

## v1.2 Release

- Release Date: September 5, 2017 
- Server Versions Supported: Server v4.0+ is required, Self-Signed SSL Certificates are not supported

### Highlights 

#### AppConfig Support for EMM solutions
- Added [AppConfig](https://www.appconfig.org/) support, to make it easier to integrate with a variety of EMM solutions

#### Code block viewer
- Tap on a code block to open a viewer for easier reading 

### Improvements
- Updated formatting for markdown lists and code blocks
- Updated formatting for `in:` and `from:` search autocomplete 

### Emoji Picker for Emoji Reactions
- Added an emoji picker for selecting a reaction 

### Bug Fixes
- Fixed issue where if only LDAP and GitLab login were enabled, LDAP did not show up on the login page
- Fixed issue with 3 digit mention count UI in channel drawer

### Known Issues
- Using `+:emoji:` to react to a message is not yet supported 

## v1.1 Release

- Release Date: August 2017 
- Server Versions Supported: Server v3.10+ is required, Self-Signed SSL Certificates are not supported

### Highlights 

#### Search
- Search posts and tap to preview the result
- Click "Jump" to open the channel the search result is from 

#### Emoji Reactions
- View Emoji Reactions on a post

#### Group Messages
- Start Direct and Group Messages from the same screen

#### Improved Performance on Poor Connections
- Added auto-retry to automatically reattempt to get posts if the network connection is intermittent
- Added manual loading option if auto-retry fails to retrieve new posts

### Improvements
- Android: Added Big Text support for Android notifications, so they expand to show more details
- Added a Reset Cache option
- Improved "Jump to conversation" filter so it matches on nickname, full name, or username 
- Tapping on an @username mention opens the user's profile
- Disabled the send button while attachments upload
- Adjusted margins on icons and elsewhere to make spacing more consistent
- iOS URL scheme: mattermost:// links now open the new app
- About Mattermost page now includes a link to NOTICES.txt for platform and the mobile app
- Various UI improvements

### Bug Fixes
- Fixed an issue where sometimes an unmounted badge caused app to crash on start up 
- Group Direct Messages now show the correct member count 
- Hamburger icon does not break after swiping to close sidebar
- Fixed an issue with some image thumbnails appearing out of focus
- Uploading a file and then leaving the channel no longer shows the file in a perpetual loading state
- For private channels, the last member can no longer delete the channel if the EE server permissions do not allow it
- Error messages are now shown when SSO login fails
- Android: Leaving a channel now redirects to Town Square instead of the Town Square info page
- Fixed create new public channel screen shown twice when trying to create a channel
- Tapping on a post will no longer close the keyboard

## v1.0.1 Release 

- Release Date: July 20, 2017 
- Server Versions Supported: Server v3.8+ is required, Self-Signed SSL Certificates are not yet supported

### Bug Fixes
- Huawei devices can now load messages
- GitLab SSO now works if there is a trailing `/` in the server URL
- Unsupported server versions now show a prompt clarifying that a server upgrade is necessary

## v1.0 Release 

- Release Date: July 10, 2017 
- Server Versions Supported: Server v3.8+ is required, Self-Signed SSL Certificates are not supported

### Highlights 

#### Authentication (Requires v3.10+ [Mattermost server](https://github.com/mattermost/platform))
- GitLab login 

#### Offline Support
- Added offline support, so already loaded portions of the app are accessible without a connection
- Retry mechanism for posts sent while offline 
- See [FAQ](https://github.com/mattermost/mattermost-mobile#frequently-asked-questions) for information on how data is handled for deactivated users

#### Notifications (Requires v3.10+ [push proxy server](https://github.com/mattermost/mattermost-push-proxy)) 
- Notifications are cleared when read on another device
- Notification sent just before session expires to let people know login is required to continue receiving notifications

#### Channel and Team Sidebar
- Unreads section to easily access channels with new messages
- Search filter to jump to conversations quickly 
- Improved team switching design for better cross-team notifications 
- Added ability to join open teams on the server 

#### Posts
- Emojis now render
- Integration attachments now render 
- ~channel links now render 

#### Navigation
- Updated navigation to have smoother transitions 

### Known Issues
- [Android: Swipe to close in-app notifications does not work](https://mattermost.atlassian.net/browse/RN-45)
- Apps are not yet at feature parity for desktop, so features not mentioned in the changelog are not yet supported

### Contributors

Many thanks to all our contributors. In alphabetical order:
- asaadmahmood, cpanato, csduarte, enahum, hmhealey, jarredwitt, JeffSchering, jasonblais, lfbrock, omar-dev, rthill

## Beta Release

- Release Date: March 29, 2017
- Server Versions Supported: Server v3.7+ is required, Self-Signed SSL Certificates are not yet supported

Note: If you need an SSL certificate, consider using [Let's Encrypt](https://docs.mattermost.com/install/config-ssl-http2-nginx.html) instead of a self-signed one.

### Highlights

The Beta apps are a work in progress, supported features are listed below. You can become a beta tester by [downloading the Android app](https://play.google.com/store/apps/details?id=com.mattermost.react.native&hl=en) or [signing up to test iOS](https://mattermost-fastlane.herokuapp.com/). 

#### Authentication
- Email login
- LDAP/AD login
- Multi-factor authentication 
- Logout

#### Messaging
- View and send posts in the center channel
- Automatically load more posts in the center channel when scrolling
- View and send replies in thread view
- "New messages" line in center channel (app does not yet scroll to the line)
- Date separators 
- @mention autocomplete
- ~channel autocomplete
- "User is typing" message
- Edit and delete posts
- Flag/Unflag posts
- Basic markdown (lists, headers, bold, italics, links)

#### Notifications
- Push notifications
- In-app notifications when you receive a message in another channel while the app is open
- Clicking on a push notification takes you to the channel

#### User profiles
- Status indicators
- View profile information by clicking on someone's username or profile picture

#### Files
- File thumbnails for posts with attachments
- Upload up to 5 images
- Image previewer to view images when clicked on

#### Channels
- Channel drawer for selecting channels
- Bolded channel names for Unreads, and mention jewel for Mentions
- (iOS only) Unread posts above/below indicator
- Favorite channels (Section in sidebar, and ability to favorite/unfavorite from channel menu)
- Create new public or private channels
- Create new Direct Messages (Group Direct Messages are not yet supported) 
- View channel info (name, header, purpose) 
- Join public channels
- Leave channel
- Delete channel
- View people in a channel
- Add/remove people from a channel
- Loading screen when opening channels 

#### Settings
- Account Settings > Notifications page
- About Mattermost info dialog
- Report a problem link that opens an email for bug reports

#### Teams
- Switch between teams using "Team Selection" in the main menu (viewing which teams have notifications is not yet supported) 

### Contributors

Many thanks to all our contributors. In alphabetical order:
- csduarte, dmeza, enahum, hmhealey, it33, jarredwitt, jasonblais, lfbrock, mfpiccolo, saturninoabril, thomchop<|MERGE_RESOLUTION|>--- conflicted
+++ resolved
@@ -1,19 +1,13 @@
 # Mattermost Mobile Apps Changelog
 
-<<<<<<< HEAD
 ## 1.33.0 Release
 - Release Date: July 16, 2020
-=======
-## 1.32.2 Release
-- Release Date: June 26, 2020
->>>>>>> 1bdab07c
 - Server Versions Supported: Server v5.19+ is required, Self-Signed SSL Certificates are not supported unless the user installs the CA certificate on their device
 
 ### Compatibility
  - **Upgrade to server version v5.19 or later is required.** Support for server [Extended Support Release](https://docs.mattermost.com/administration/extended-support-release.html) (ESR) 5.9 has ended and upgrading to server ESR v5.19 or later is required. As we innovate and offer newer versions of our mobile apps, we maintain backwards compatibility only with supported server versions. Users who upgrade to the newest mobile apps while being connected to an unsupported server version can be exposed to compatibility issues, which can cause crashes or severe bugs that break core functionality of the app. See [this blog post](https://mattermost.com/blog/support-for-esr-5-9-has-ended/) for more details.
  - Android operating system 7+ [is required by Google](https://android-developers.googleblog.com/2017/12/improving-app-security-and-performance.html).
  - iPhone 5s devices and later with iOS 11+ is required.
-<<<<<<< HEAD
  
 ### Highlights
 
@@ -47,8 +41,14 @@
  
 #### Known issues
 
-
-=======
+## 1.32.2 Release
+- Release Date: June 26, 2020
+- Server Versions Supported: Server v5.19+ is required, Self-Signed SSL Certificates are not supported unless the user installs the CA certificate on their device
+
+### Compatibility
+ - **Upgrade to server version v5.19 or later is required.** Support for server [Extended Support Release](https://docs.mattermost.com/administration/extended-support-release.html) (ESR) 5.9 has ended and upgrading to server ESR v5.19 or later is required. As we innovate and offer newer versions of our mobile apps, we maintain backwards compatibility only with supported server versions. Users who upgrade to the newest mobile apps while being connected to an unsupported server version can be exposed to compatibility issues, which can cause crashes or severe bugs that break core functionality of the app. See [this blog post](https://mattermost.com/blog/support-for-esr-5-9-has-ended/) for more details.
+ - Android operating system 7+ [is required by Google](https://android-developers.googleblog.com/2017/12/improving-app-security-and-performance.html).
+ - iPhone 5s devices and later with iOS 11+ is required.
 
 ### Bug Fixes
  - Fixed an issue where some users on the v1.32.0 or v1.32.1 mobile apps authenticating with GitLab or Office365 Single Sign-On (SSO) to a Mattermost server using a subpath were unable to login to the app. Some users authenticating to Mattermost using SAML SSO with two-factor authentication or authenticating to Mattermost with an SSO provider that utilizes query strings as part of the authentication URLs were also impacted.
@@ -65,8 +65,7 @@
 
 ### Bug Fixes
  - Fixed an issue where Android app cold start and channel switching were slow.
- 
->>>>>>> 1bdab07c
+
 ## 1.32.0 Release
 - Release Date: June 16, 2020
 - Server Versions Supported: Server v5.19+ is required, Self-Signed SSL Certificates are not supported unless the user installs the CA certificate on their device
