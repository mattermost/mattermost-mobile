--- conflicted
+++ resolved
@@ -1,19 +1,13 @@
 # Mattermost Mobile Apps Changelog
 
-<<<<<<< HEAD
 ## 1.31.0 Release
 - Release Date: May 16, 2020
-=======
-## 1.30.1 Release
-- Release Date: April 24, 2020
->>>>>>> 65314fae
 - Server Versions Supported: Server v5.19+ is required, Self-Signed SSL Certificates are not supported unless the user installs the CA certificate on their device
 
 ### Compatibility
  - Android operating system 7+ [is required by Google](https://android-developers.googleblog.com/2017/12/improving-app-security-and-performance.html).
  - iPhone 5s devices and later with iOS 11+ is required.
- 
-<<<<<<< HEAD
+
 ### Improvements
  
 ### Bug Fixes
@@ -36,7 +30,14 @@
 #### Android specific
  - Fixed an issue where the keyboard did not close after editing a message.
 
-=======
+## 1.30.1 Release
+- Release Date: April 24, 2020
+- Server Versions Supported: Server v5.19+ is required, Self-Signed SSL Certificates are not supported unless the user installs the CA certificate on their device
+
+### Compatibility
+ - Android operating system 7+ [is required by Google](https://android-developers.googleblog.com/2017/12/improving-app-security-and-performance.html).
+ - iPhone 5s devices and later with iOS 11+ is required.
+ 
 ### Bug Fixes
 
 #### All apps
@@ -52,7 +53,6 @@
 #### Android specific
  - Fixed an issue where using backspace out of a conversation thread or a channel caused a forced logout.
  - Fixed an issue where a video upload attempt failed with an error.
->>>>>>> 65314fae
 
 ## 1.30.0 Release
 - Release Date: April 16, 2020
