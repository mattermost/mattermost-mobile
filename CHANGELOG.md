--- conflicted
+++ resolved
@@ -1,19 +1,12 @@
 # Mattermost Mobile Apps Changelog
 
-<<<<<<< HEAD
 ## 1.28.0 Release
 - Release Date: February 16, 2020
 - Server Versions Supported: Server v5.19+ is required, Self-Signed SSL Certificates are not supported unless the user installs the CA certificate on their device
-=======
-## 1.27.1 Release
-- Release Date: January 21, 2020
-- Server Versions Supported: Server v5.9+ is required, Self-Signed SSL Certificates are not supported unless the user installs the CA certificate on their device
->>>>>>> a2d1af22
-
-### Compatibility
- - Android operating system 7+ [is required by Google](https://android-developers.googleblog.com/2017/12/improving-app-security-and-performance.html).
- - iPhone 5s devices and later with iOS 11+ is required.
-<<<<<<< HEAD
+
+### Compatibility
+ - Android operating system 7+ [is required by Google](https://android-developers.googleblog.com/2017/12/improving-app-security-and-performance.html).
+ - iPhone 5s devices and later with iOS 11+ is required.
  
 ### Highlights
 
@@ -39,12 +32,14 @@
  - Fixed an issue where explicit links to teams and channels on the same server currently logged in to didn't switch to that team and channel.
  - Fixed an issue where the keyboard glitched when returning to the main channel view after viewing a code block in the right-hand side.
  - Fixed an issue with default boolean values in interactive dialogs.
-=======
+
+## 1.27.1 Release
+- Release Date: January 21, 2020
+- Server Versions Supported: Server v5.9+ is required, Self-Signed SSL Certificates are not supported unless the user installs the CA certificate on their device
 
 ### Bug Fixes
  - Fixed an issue where all previously auto-closed Direct Message channels were listed in the channel sidebar.
  - Fixed a regression affecting webapp and mobile apps where some users were experiencing client-side performance issues. This was mainly affecting users with more than 100 channels listed in the channel sidebar and with channels sorted alphabetically.
->>>>>>> a2d1af22
 
 ## 1.27.0 Release
 - Release Date: January 16, 2020
