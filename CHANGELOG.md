--- conflicted
+++ resolved
@@ -1,19 +1,13 @@
 # Mattermost Mobile Apps Changelog
 
-<<<<<<< HEAD
 ## 1.26.0 Release
 - Release Date: December 16, 2019
-=======
-## 1.25.1 Release
-- Release Date: November 22, 2019
->>>>>>> a58ebad7
 - Server Versions Supported: Server v5.9+ is required, Self-Signed SSL Certificates are not supported unless the user installs the CA certificate on their device
 
 ### Compatibility
  - Android operating system 7+ [is required by Google](https://android-developers.googleblog.com/2017/12/improving-app-security-and-performance.html).
  - iPhone 5s devices and later with iOS 11+ is required.
 
-<<<<<<< HEAD
 ### Highlights
 
 #### File, Image and Video Thumbnail Display Improvements
@@ -56,13 +50,20 @@
 - Fixed an issue on iOS where the channel spinner appeared black on a dark theme.
 - Fixed an issue where an asterisk appeared on the "Nickname" and "Position" fields in Edit Profile screen even though nickname is not handled through the login provider.
 - Fixed an issue where the filtered list for emojis opened above the edit box and behind the channel header when adding an emoji to channel header using ``:emoji:``.
-=======
+
+## 1.25.1 Release
+- Release Date: November 22, 2019
+- Server Versions Supported: Server v5.9+ is required, Self-Signed SSL Certificates are not supported unless the user installs the CA certificate on their device
+
+### Compatibility
+ - Android operating system 7+ [is required by Google](https://android-developers.googleblog.com/2017/12/improving-app-security-and-performance.html).
+ - iPhone 5s devices and later with iOS 11+ is required.
+
 ### Bug Fixes
  - Fixed a crash issue on iOS when SSO cookies did not contain an expiration date during login.
  - Fixed a crash issue on Android caused by notification channels being unavailable in Android 7.
  - Fixed an issue on Android where Enterprise Mobility Management (EMM) blur app screen did not work.
  - Fixed an issue where changing team/channel when sharing several files closed the share dialog.
->>>>>>> a58ebad7
 
 ## 1.25.0 Release
 - Release Date: November 16, 2019
