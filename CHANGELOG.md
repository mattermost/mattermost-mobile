--- conflicted
+++ resolved
@@ -1,24 +1,14 @@
 # Mattermost Mobile Apps Changelog
 
-<<<<<<< HEAD
 ## 1.21.0 Release
 - Release Date: July 16, 2019
 - Server Versions Supported: Server v5.9+ is required, Self-Signed SSL Certificates are not supported unless the user installs the CA certificate on their device
 
 ### Combatibility
-=======
-## 1.20.2 Release
-- Release Date: July 10, 2019
-- Server Versions Supported: Server v4.10+ is required, Self-Signed SSL Certificates are not supported unless the user installs the CA certificate on their device
-
-### Combatibility
- - Mobile App v1.13+ is required for Mattermost Server v5.4+.
->>>>>>> 22cc139b
  - Android operating system 7+ [is required by Google](https://android-developers.googleblog.com/2017/12/improving-app-security-and-performance.html).
  - iPhone 5s devices and later with iOS 11+ is required.
 
 ### Bug Fixes
-<<<<<<< HEAD
  - Fixed a few mobile app crash / fatal error issues.
  - Fixed an issue where having the sidebar open at all times on tablets did not work for split view.
  - Fixed an issue where new messages were often hidden behind a keyboard or text field.
@@ -39,7 +29,16 @@
   - Buttons inside ephemeral posts are not clickable / functional on the mobile app. [MM-15084](https://mattermost.atlassian.net/browse/MM-15084)
   - Android apps slow down when opening a channel with large number of animated emoji. [MM-15792](https://mattermost.atlassian.net/browse/MM-15792)
 
-=======
+## 1.20.2 Release
+- Release Date: July 10, 2019
+- Server Versions Supported: Server v4.10+ is required, Self-Signed SSL Certificates are not supported unless the user installs the CA certificate on their device
+
+### Combatibility
+ - Mobile App v1.13+ is required for Mattermost Server v5.4+.
+ - Android operating system 7+ [is required by Google](https://android-developers.googleblog.com/2017/12/improving-app-security-and-performance.html).
+ - iPhone 5s devices and later with iOS 11+ is required.
+ 
+### Bug Fixes
  - Fixed an issue where Moto G7 devices were detected as tablets and showed a fixed width sidebar.
  - Fixed an issue where having the sidebar open at all times on tablets did not work on split view.
 
@@ -55,8 +54,7 @@
 ### Bug Fixes
  - Fixed an issue where some Android devices were crashing.
  - Fixed an issue where messages were missing after reconnecting the network.
- 
->>>>>>> 22cc139b
+
 ## 1.20.0 Release
 - Release Date: June 16, 2019
 - Server Versions Supported: Server v4.10+ is required, Self-Signed SSL Certificates are not supported unless the user installs the CA certificate on their device
