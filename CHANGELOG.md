--- conflicted
+++ resolved
@@ -1,6 +1,5 @@
 # Mattermost Mobile Apps Changelog
 
-<<<<<<< HEAD
 ## 1.32.0 Release
 - Release Date: June 16, 2020
 - Server Versions Supported: Server v5.19+ is required, Self-Signed SSL Certificates are not supported unless the user installs the CA certificate on their device
@@ -40,7 +39,7 @@
 
 #### Android specific
  - Fixed an issue where dropdowns in the channel modal were hard to read.
-=======
+
 ## 1.31.2 Release
 - Release Date: May 27, 2020
 - Server Versions Supported: Server v5.19+ is required, Self-Signed SSL Certificates are not supported unless the user installs the CA certificate on their device
@@ -66,7 +65,6 @@
  
 ### Bug Fixes
  - Fixed a crash issue on Android when preloading images.
->>>>>>> 023432e2
 
 ## 1.31.0 Release
 - Release Date: May 16, 2020
