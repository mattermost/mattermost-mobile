--- conflicted
+++ resolved
@@ -1,20 +1,14 @@
 # Mattermost Mobile Apps Changelog
 
-<<<<<<< HEAD
 ## 1.35.0 Release
 - Release Date: September 16, 2020
-=======
-## 1.34.1 Release
-- Release Date: August 27, 2020
->>>>>>> 7bd757ad
 - Server Versions Supported: Server v5.19+ is required, Self-Signed SSL Certificates are not supported unless the user installs the CA certificate on their device
 
 ### Compatibility
  - **Upgrade to server version v5.19 or later is required.** Support for server [Extended Support Release](https://docs.mattermost.com/administration/extended-support-release.html) (ESR) 5.9 has ended and upgrading to server ESR v5.19 or later is required. As we innovate and offer newer versions of our mobile apps, we maintain backwards compatibility only with supported server versions. Users who upgrade to the newest mobile apps while being connected to an unsupported server version can be exposed to compatibility issues, which can cause crashes or severe bugs that break core functionality of the app. See [this blog post](https://mattermost.com/blog/support-for-esr-5-9-has-ended/) for more details.
  - Android operating system 7+ [is required by Google](https://android-developers.googleblog.com/2017/12/improving-app-security-and-performance.html).
  - iPhone 5s devices and later with iOS 11+ is required.
- 
-<<<<<<< HEAD
+
 ### Highlights
 
 #### Upgrade to React Native 0.63.2
@@ -42,12 +36,20 @@
  - Fixed an issue where using keyboard dictation sent a blank message.
  - Fixed an issue where users were unable to swipe to close the left-hand side after closing the keyboard.
  - Fixed an issue where the channel info screen ``This channel has guests`` text was out of safe area.
-=======
+
+## 1.34.1 Release
+- Release Date: August 27, 2020
+- Server Versions Supported: Server v5.19+ is required, Self-Signed SSL Certificates are not supported unless the user installs the CA certificate on their device
+
+### Compatibility
+ - **Upgrade to server version v5.19 or later is required.** Support for server [Extended Support Release](https://docs.mattermost.com/administration/extended-support-release.html) (ESR) 5.9 has ended and upgrading to server ESR v5.19 or later is required. As we innovate and offer newer versions of our mobile apps, we maintain backwards compatibility only with supported server versions. Users who upgrade to the newest mobile apps while being connected to an unsupported server version can be exposed to compatibility issues, which can cause crashes or severe bugs that break core functionality of the app. See [this blog post](https://mattermost.com/blog/support-for-esr-5-9-has-ended/) for more details.
+ - Android operating system 7+ [is required by Google](https://android-developers.googleblog.com/2017/12/improving-app-security-and-performance.html).
+ - iPhone 5s devices and later with iOS 11+ is required.
+
 ### Bug Fixes
  - Fixed an issue where GitLab SSO was appending a # sign causing the app to fail on further requests.
  - Fixed an issue where an "Hair on fire" emoji caused the app to crash.
  - Fixed an issue where the app crashed when receiving a push notification when having special characters in the Nickname field.
->>>>>>> 7bd757ad
 
 ## 1.34.0 Release
 - Release Date: August 16, 2020
