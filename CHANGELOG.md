# Mattermost Mobile Apps Changelog

<<<<<<< HEAD
## 1.22.0 Release
- Release Date: August 16, 2019
=======
## 1.21.2 Release
- Release Date: August 1, 2019
>>>>>>> 0856d4b5
- Server Versions Supported: Server v5.9+ is required, Self-Signed SSL Certificates are not supported unless the user installs the CA certificate on their device

### Combatibility
 - Android operating system 7+ [is required by Google](https://android-developers.googleblog.com/2017/12/improving-app-security-and-performance.html).
 - iPhone 5s devices and later with iOS 11+ is required.

<<<<<<< HEAD
### Highlights

#### React Native Navigation

#### Android Q Improvements

### Improvements
 - Added a setting for tablets to enable or disable fixed sidebar.
 - Changed "about" section references to use the site name when it is configured in **System Console > Custom Branding > Site Name**.
 - Added support for plus-sign and period/dot in custom URL schemes.
 - Added "Edit profile" button to right-hand side menu and to users' own profile pop-over.
 - Message draft is now saved when closing the app.
 - Removing a link preview on webapp now also removes it on the mobile app.
 - Added ability to select and copy channel header text and purpose.

### Bug Fixes
 - Fixed a few mobile app crash / fatal error issues.
 - Fixed an issue where contents of ephemeral posts from /giphy were not being displayed on mobile.
 - Fixed an issue where team/channel page dots at the bottom of left-hand side overlapped with the last Direct Message channel.
 - Fixed an issue where network reconnection incorrectly showed refreshing messages failed.
 - Fixed an issue with a dark blue section at the bottom of channel list on iPhone X.
 - Fixed an issue where "Message failed to send" had confusing app badge behaviour.
 - Fixed an issue where a white screen was briefly shown after pressing "Send Message" when viewing a user's profile.
 - Fixed an issue on Android where using "Https" instead of "https" in the url of an image didn't show the preview.
 - Fixed an issue where the client ``setCSRFFromCookie`` did not look for subpaths when accessing cookies.
 - Fixed an issue where archived teams reappeared in selector.
 - Fixed an issue where users' profile picture and name did not get updated after websocket disconnect.
 
### Known Issues
  - App slows down when opening a channel with large number of animated emoji. [MM-15792](https://mattermost.atlassian.net/browse/MM-15792)
=======
### Bug Fixes
 - Fixed an issue where the mobile apps logged out without a session expiry notification.

## 1.21.1 Release
- Release Date: July 22, 2019
- Server Versions Supported: Server v5.9+ is required, Self-Signed SSL Certificates are not supported unless the user installs the CA certificate on their device

### Combatibility
 - Android operating system 7+ [is required by Google](https://android-developers.googleblog.com/2017/12/improving-app-security-and-performance.html).
 - iPhone 5s devices and later with iOS 11+ is required.

### Bug Fixes
 - Fixed an issue on Android where logging in using SSO failed when the Mattermost server was running on a subpath.
>>>>>>> 0856d4b5

## 1.21.0 Release
- Release Date: July 16, 2019
- Server Versions Supported: Server v5.9+ is required, Self-Signed SSL Certificates are not supported unless the user installs the CA certificate on their device

### Combatibility
 - Android operating system 7+ [is required by Google](https://android-developers.googleblog.com/2017/12/improving-app-security-and-performance.html).
 - iPhone 5s devices and later with iOS 11+ is required.

### Bug Fixes
 - Fixed a few mobile app crash / fatal error issues.
 - Fixed an issue where having the sidebar open at all times on tablets did not work for split view.
 - Fixed an issue where new messages were often hidden behind a keyboard or text field.
 - Fixed an issue on Android where channel sorting didn't match the web app.
 - Fixed an issue where sharing a GIF via keyboard resulted in an error screen.
 - Fixed an issue where long-press menu could not be dragged up when rotating the device to landscape view while the menu was open.
 - Fixed an issue on Android where push notification settings were only saved after closing the settings page.
 - Fixed an issue where users on View Members list had an icon that appeared to be selectable but was not.
 - Fixed an issue where "Jump To" showed archived channels the user did not belong to instead of the ones the user was a member of.
 - Fixed an issue where changing the timezone setting manually to "Set automatically" did not work on the mobile app.
 - Fixed an issue where setting a position field for AD/LDAP sync or SAML in the System Console did not block the user from changing it in account settings.
 - Fixed an issue where **Channel Info > Manage/View Members** screen didn't load channel users.
 - Fixed an issue where enabling large fonts on iOS caused the left-hand side text to be cut off.
 - Fixed an issue on Android where users could not reply to a push notification if the mention was in a thread message.

### Known Issues
  - (Android) On subpath server, logging in using GitLab or OneLogin fails to display Mattermost. [MM-16829](https://mattermost.atlassian.net/browse/MM-16829)
  - Buttons inside ephemeral posts are not clickable / functional on the mobile app. [MM-15084](https://mattermost.atlassian.net/browse/MM-15084)
  - Android apps slow down when opening a channel with large number of animated emoji. [MM-15792](https://mattermost.atlassian.net/browse/MM-15792)

## 1.20.2 Release
- Release Date: July 10, 2019
- Server Versions Supported: Server v4.10+ is required, Self-Signed SSL Certificates are not supported unless the user installs the CA certificate on their device

### Combatibility
 - Mobile App v1.13+ is required for Mattermost Server v5.4+.
 - Android operating system 7+ [is required by Google](https://android-developers.googleblog.com/2017/12/improving-app-security-and-performance.html).
 - iPhone 5s devices and later with iOS 11+ is required.
 
### Bug Fixes
 - Fixed an issue where Moto G7 devices were detected as tablets and showed a fixed width sidebar.
 - Fixed an issue where having the sidebar open at all times on tablets did not work on split view.

## 1.20.1 Release
- Release Date: June 21, 2019
- Server Versions Supported: Server v4.10+ is required, Self-Signed SSL Certificates are not supported unless the user installs the CA certificate on their device

### Combatibility
 - Mobile App v1.13+ is required for Mattermost Server v5.4+.
 - Android operating system 7+ [is required by Google](https://android-developers.googleblog.com/2017/12/improving-app-security-and-performance.html).
 - iPhone 5s devices and later with iOS 11+ is required.

### Bug Fixes
 - Fixed an issue where some Android devices were crashing.
 - Fixed an issue where messages were missing after reconnecting the network.

## 1.20.0 Release
- Release Date: June 16, 2019
- Server Versions Supported: Server v4.10+ is required, Self-Signed SSL Certificates are not supported unless the user installs the CA certificate on their device

### Combatibility
 - Mobile App v1.13+ is required for Mattermost Server v5.4+.
 - Android operating system 7+ [is required by Google](https://android-developers.googleblog.com/2017/12/improving-app-security-and-performance.html).
 - iPhone 5s devices and later with iOS 11+ is required.

### Highlights

#### Tablet Improvements
 - Channel sidebar now remains open at a fixed width on tablet devices.
 
#### iOS Keyboard Dismissal
 - If the keyboard is open, swiping down past it now closes it.
 
#### Profile Telemetry for Android Beta Builds
 - To improve Android app performance, we are collecting trace events and device information, collectively known as metrics, to identify slow performing key areas. Those metrics will be sent only from users using Android app beta build starting in version v1.20, who are logged in to servers that allow sending [diagnostic information](https://docs.mattermost.com/administration/config-settings.html#enable-diagnostics-and-error-reporting).

### Improvements
 - Increased the double tap delay for post action buttons.
 - Implemented assets for Adaptive icons.
 - Users are now brought to the bottom of the channel when posting a message.
 - Users can now execute actions while the keyboard is open.
 - Added support on iOS for IPv6 on LTE networks.
 - Added support for LDAP Group constrained feature with v5.12 servers.

### Bug Fixes
 - Fixed an issue where a post wasn't immediately removed when deleting another user's post.
 - Fixed an issue where the cursor jumped back when typing after auto-completing a slash command.
 - Fixed an issue where the iOS app didn’t properly restore its connection after disconnect.
 - Fixed an issue where the long press menu persisted after returning from a thread.
 - Fixed an issue on Android where the "Write to [channel name]" was cut off for group messages with several users.
 - Fixed an issue where users were not able to flag or unflag posts in a read-only channel.
 - Fixed an issue where the progress indicator was negative while downloading a video.
 - Fixed an issue where the edit post modal didn’t have an autocorrect.
 - Fixed an issue where the 'I forgot my password' option was available on the mobile client even with Email Authentication disabled on the server.
 - Fixed an issue with large separation between placeholders on iPad when a channel was loading.
 - Fixed an issue where "Show More" was not removed after the post was edited to a single line.
 
### Known Issues
  - Buttons inside ephemeral posts are not clickable / functional on the mobile app. [MM-15084](https://mattermost.atlassian.net/browse/MM-15084)
  - App slows down when opening a channel with large number of animated emoji. [MM-15792](https://mattermost.atlassian.net/browse/MM-15792)
 
## 1.19.0 Release
- Release Date: May 16, 2019
- Server Versions Supported: Server v4.10+ is required, Self-Signed SSL Certificates are not supported unless the user installs the CA certificate on their device

### Combatibility
 - Mobile App v1.13+ is required for Mattermost Server v5.4+.
 - Android operating system 7+ [is required by Google](https://android-developers.googleblog.com/2017/12/improving-app-security-and-performance.html).
 - iPhone 5s devices and later with iOS 11+ is required.
 
### Bug Fixes
 - Fixed an issue where Android managed config was lost on the thread view.
 - Fixed an issue where contents of ephemeral posts did not display on the mobile app.
 - Fixed a few mobile app crash / fatal error issues.
 - Fixed an issue with an expanding animation when tapping on Jump to Channel in the channel list.
 - Fixed an issue on iOS where animated custom emoji weren't animated.
 - Fixed an issue on iOS where users were unable to create channel name of 2 characters.
 - Fixed an issue on iOS where emoji appeared too close, with uneven spacing, and too small in the info modal.
 - Added an error handler when sharing text that was over server's maximum post size with the iOS Share Extension.
 - Fixed an issue where users could upload a GIF as a profile image.
 
### Known Issues
 - Buttons inside ephemeral posts are not clickable / functional on the mobile app.

## 1.18.1 Release
- Release Date: April 18, 2019
- Server Versions Supported: Server v4.10+ is required, Self-Signed SSL Certificates are not supported unless the user installs the CA certificate on their device

### Combatibility
 - Mobile App v1.13+ is required for Mattermost Server v5.4+.
 - Android operating system 7+ [is required by Google](https://android-developers.googleblog.com/2017/12/improving-app-security-and-performance.html).
 - iPhone 5s devices and later with iOS 11+ is required.

### Bug Fixes 
 - Fixed a crash issue caused by a malformed post textbox localize string.
 - Fixed an issue where iOS crashed when trying to log in using SSO and the SSO provider set a cookie without an expiration date.

## 1.18.0 Release
- Release Date: April 16, 2019
- Server Versions Supported: Server v4.10+ is required, Self-Signed SSL Certificates are not supported unless the user installs the CA certificate on their device

### Combatibility
 - Mobile App v1.13+ is required for Mattermost Server v5.4+.
 - Android operating system 7+ [is required by Google](https://android-developers.googleblog.com/2017/12/improving-app-security-and-performance.html).
 - iPhone 5s devices and later with iOS 11+ is required.
 - ``Bot`` tags were added for bot accounts feature in server v5.10 and mobile v1.18, meaning that mobile v1.17 and earlier don't support the tags.
 
### Highlights
 - Added support for Office365 single sign-on (SSO).
 - Added support for Integrated Windows Authentication (IWA).

### Improvements
 - Added the ability for channel links to open inside the app.
 - Added ability for emojis and hyperlinks to render in the message attachment title.
 - Added Chinese support for words that trigger mentions.
 - Added a setting to the system console to change the minimum length of hashtags.
 - Added a reply option to long press context menu.

### Bug Fixes
 - Fixed an issue where blank spaces broke markdown tables.
 - Fixed an issue where deactivated users appeared on "Add Members" modal but not on the search results.
 - Fixed an issue on Android where extra text in the search box appeared after using the autocomplete drop-down.
 - Fixed an issue with multiple text entries when typing with Shift+Letter on Android.
 - Fixed an issue where push notifications badges did not always clear when read on another device.
 - Fixed an issue where opening a single or group notification did not take the user into the channel where the notification came from.
 - Fixed an issue where timezone did not automatically update on Android when travelling to another timezone.
 - Fixed an issue where the user mention autocomplete drop-down was case sensitive.
 - Fixed an issue where system admininistrators were able to see the full long press menu when long pressing a system message.
 - Fixed an issue where users were not able to unflag posts from "Flagged Posts" when opened from a read-only channel.
 - Fixed an issue where users were unable to create channel names of 2 byte characters.
 
### Known Issues
 - Content for ephemeral messages is not displayed on Mattermost Mobile Apps.

## 1.17.0 Release
- Release Date: March 20, 2019
- Server Versions Supported: Server v4.10+ is required, Self-Signed SSL Certificates are not supported unless the user installs the CA certificate on their device

### Combatibility
 - If **DisableLegacyMfa** setting in ``config.json`` is set to ``true`` and [multi-factor authentication](https://docs.mattermost.com/deployment/auth.html) is enabled, ensure your users have upgraded to mobile app version 1.17 or later. See [Important Upgrade Notes](https://docs.mattermost.com/administration/important-upgrade-notes.html) for more details.
 - If you are using an EMM provider via AppConfig, make sure to add two new settings, `useVPN` and `timeoutVPN`, to your AppConfig file. The settings were added for EMM connections using VPN on-demand - one to indicate if every request should wait for the VPN connection to be established, and another to set the timeout in seconds. See docs for more details on [setting AppConfig values](https://docs.mattermost.com/mobile/mobile-appconfig.html#mattermost-appconfig-values) for VPN support.
 - Mobile App v1.13+ is required for Mattermost Server v5.4+.
 - Android operating system 7+ [is required by Google](https://android-developers.googleblog.com/2017/12/improving-app-security-and-performance.html).
 - iPhone 5s devices and later with iOS 11+ is required.
 
### Highlights
 - iOS Share Extension now supports large file sizes and improved performance

### Bug Fixes
 - Fixed support for EMM connections using VPN on-demand. See docs for more details on [setting AppConfig values](https://docs.mattermost.com/mobile/mobile-appconfig.html#mattermost-appconfig-values) for VPN support.
 - Fixed several Android app crash / fatal error issues.
 - Fixed an issue on Android where the app crashed intermittently when selecting a link.
 - Fixed an issue where email notifications setting was out of sync with the webapp until the setting was edited.
 - Fixed an issue where notification badges were not cleared from other clients when clicking on a push notification after opening the mobile app.
 - Fixed an issue where the app did not show local notification when session expired.
 - Fixed an issue where the profile picture for webhooks was showing the hook owner picture.
 - Fixed an issue where some emoji were not rendered as jumbo.
 - Fixed an issue where jumbo emoji posted as a reply sometimes appeared with large space beneath.
 - Fixed an issue where the "No Internet Connection" banner did not always display when internet connectivity was lost.
 - Fixed an issue where the "No Internet Connection" banner did not always disappear when connection was re-estabilished.
 - Fixed an issue where opening channels with unreads had loading indicator placed above unread messages line.

## 1.16.1 Release
- Release Date: February 21, 2019
- Server Versions Supported: Server v4.10+ is required, Self-Signed SSL Certificates are not supported unless the user installs the CA certificate on their device

### Combatibility
 - Mobile App v1.13+ is required for Mattermost Server v5.4+.
 - Android operating system 7+ [is required by Google](https://android-developers.googleblog.com/2017/12/improving-app-security-and-performance.html).

### Bug Fixes
 - Fixed an issue where link previews and reactions weren't displayed when post metadata was disabled.
 - Fixed an issue on Android where the app crashed when sharing multiple files.
 
## 1.16.0 Release
- Release Date: February 16, 2019
- Server Versions Supported: Server v4.10+ is required, Self-Signed SSL Certificates are not supported unless the user installs the CA certificate on their device

### Combatibility

 - Mobile App v1.13+ is required for Mattermost Server v5.4+.
 - Android operating system 7+ [is required by Google](https://android-developers.googleblog.com/2017/12/improving-app-security-and-performance.html).

### Improvements
 - Added the ability to remove own profile picture.
 - Changed "X" to "Cancel" on Edit Profile page.
 - Added support for relative permalinks.

### Bug Fixes
 - Fixed an issue where the iOS app did not wait until the on-demand VPN connection was established. (EMM Providers)
 - Fixed an issue with a white screen caused by missing Russian translations.
 - Fixed an issue where the iOS badge notification did not always clear.
 - Fixed an issue where the thread view displayed a new message indicator.
 - Fixed an issue where quick multiple taps on the file icon opened multiple file previews.
 - Fixed an issue where the settings page did not show an option to join other teams.
 - Fixed an issue where image previews didn't work after using Delete File Cache.
 - Fixed an issue on Android where the notification trigger word modal title was "Send email notifications" instead of "Keywords".
 - Fixed an issue where the Webhook icon was misaligned and bottom edges were cut off.
 - Fixed an issue on Android where the user was not asked to authenticate to the app first when trying to share a photo, resulting in a white "Share modal" screen with a never-ending loading indicator.
 - Fixed an issue on iOS where push notifications were not preserved when opening the app via the Mattermost icon.

## 1.15.2 Release
- Release Date: January 16, 2019
- Server Versions Supported: Server v4.10+ is required, Self-Signed SSL Certificates are not supported unless the user installs the CA certificate on their device

### Combatibility

 - Mobile App v1.13+ is required for Mattermost Server v5.4+.
 - Android operating system 7+ [is required by Google](https://android-developers.googleblog.com/2017/12/improving-app-security-and-performance.html).

### Bug Fixes

 - Fixed an issue where the status changes for other users did not always stay current in the mobile app.
 - Fixed an issue where a post did not fail properly when the user attempted to send the post while there was no network access.
 - Fixed an issue where date separators did not update when changing timezones.
 - Fixed an issue where the Favorites section did not clear from a users's channel drawer.
 - Removed an extra divider below "Edit Channel" of Direct Message Channel Info.
 - Fixed an issue where a user was not returned to previously viewed channel after viewing and then closing an archived channel.
 - Fixed an issue where a quick double tap on switch of Channel Info created and extra on/off state.
 - Fixed an issue where iOS long press menu didn't have rounded corners.

## 1.15.1 Release
- Release Date: December 28, 2018
- Server Versions Supported: Server v4.10+ is required, Self-Signed SSL Certificates are not supported unless the user installs the CA certificate on their device

### Combatibility

 - Mobile App v1.13+ is required for Mattermost Server v5.4+.
 - Android operating system 7+ [is required by Google](https://android-developers.googleblog.com/2017/12/improving-app-security-and-performance.html).
 
### Bug Fixes
 - Fixed an issue preventing some users from logging in using OKTA.

## 1.15.0 Release
- Release Date: December 16, 2018
- Server Versions Supported: Server v4.10+ is required, Self-Signed SSL Certificates are not supported unless the user installs the CA certificate on their device

### Combatibility

 - Mobile App v1.13+ is required for Mattermost Server v5.4+.
 - Android operating system 7+ [is required by Google](https://android-developers.googleblog.com/2017/12/improving-app-security-and-performance.html).

### Highlights
 - Added mention and reply mention highlighting.
 - Added a sliding animation for the reaction list.
 - Added support for pinned posts.
 - Added support for jumbo emojis.
 - Added support for interactive dialogs.
 - Improved UI for the long press menu and emoji reaction viewer.

### Improvements
 - Added the ability to include custom headers with requests for custom builds.
 - Push Notifications that are grouped by channels are cleared once the channel is read.
- Improved auto-reconnect when unable to reach the server.
 - Added support for changing the mobile client status to offline when the app loses connection.
 - Added 'View Members' button to archived channels.
 - Added support on iOS for keeping the postlist in place without scrolling when new content is available.

### Bug Fixes
 - Fixed an issue where clicking on a file did not show downloading progress.
 - Fixed an issue on Android where on fresh install the share extension would not properly show available channels.
 - Fixed an issue where recently archived channels remained in in: autocomplete when they had been archived.
 - Fixed an issue where text should render when no actual custom emoji matched the named emoji pattern.
 - Fixed an issue on iOS where text got cut-off after replying to a message.
 - Fixed an issue where search modifier for channels was showing Direct Messages without usernames.
 - Fixed an issue where "Close Channel" did not work properly when viewing two archived channels in a row.
 - Fixed an issue with "Critical Error" screen when trying to upload certain file types from "+" to the left of message input box.

## 1.14.0 Release
- Release Date: November 16, 2018
- Server Versions Supported: Server v4.10+ is required, Self-Signed SSL Certificates are not supported unless the user installs the CA certificate on their device

**Combatibility Note: Mobile App v1.13+ is required for Mattermost Server v5.4+**

### Bug Fixes
- Fixed an issue where the Android app did not allow establishing a network connection with any server that used a self-signed certificate that had the CA certificate user installed on the device.
- Removed "Copy Post" option on long-press message menu for posts without text.
- Fixed an issue where the "Search Results" header was not fully scrolled to top on search "from:username".
- Fixed an issue where channel names truncated at fewer characters than necessary.
- Fixed an issue where the same uploaded photo generated a different file size.
- Fixed an issue where the "(you)" was not displayed to the right of a user's name in the channel drawer when a user opened a Direct Message channel with themself.
- Fixed an issue where a dark theme set from webapp broke mobile display.
- Fixed an issue where channel drawer transition sometimes lagged.
- Fixed an issue where sending photos to Mattermost created large files.
- Fixed an issue where the apps showed "Select a Team" screen when opened.
- Fixed an issue where at-mention, emoji, and slash command autocompletes had a double top border.
- Fixed an issue where the drawer was unable to close when showing the team list.
- Fixed an issue where team sidebar showed + sign even without more teams to join.


## 1.13.1 Release
- Release Date: October 18, 2018
- Server Versions Supported: Server v4.10+ is required, Self-Signed SSL Certificates are not supported

**Combatibility Note: Mobile App v1.13+ is required for Mattermost Server v5.4+**

### Bug Fixes
- Fixed an issue preventing some users from authenticating using OKTA

## v1.13.0 Release
- Release Date: October 16, 2018
- Server Versions Supported: Server v4.10+ is required, Self-Signed SSL Certificates are not supported

**Combatibility Note: Mobile App v1.13+ is required for Mattermost Server v5.4+**

### Highlights

#### View Emoji Reactions
- Hold down on any emoji reaction to see who reacted to the post.

#### Hashtags
- Added support for searching for hashtags in posts.

#### Dropdown menus
- Added support for dropdown menus in message attachments.

### Improvements
- Added support for iPhone XR, XS and XS Max.
- Added support for nicknames on user profile.
- On servers 5.4+, added support for searching in direct and group message channels using the "in:" modifier.
- Channel autocomplete now gets closed if multiple tildes are typed.
- Added a draft icon in sidebar and channel switcher for channels with unsent messages.
- Users are now redirected to the archived channel view (rather than to Town Square) when a channel is archived.
- When closing an archived channel, users are now returned to the previously viewed channel.

### Bug Fixes
- Refactored postlist to include Android Pie fixes and smoother scrolling.
- Fixed an issue where deactivated users were not marked as such in "Jump To" search.
- Fixed an issue where users got a permission error when trying to open a file from within the image preview screen.
- Fixed an issue where session expiry notifications were not being sent on Android.
- Fixed an issue where post attachments failed to upload.
- Fixed an issue where the "DM More..." list cut off user info.
- Fixed an issue where the user would briefly see a system message when loading a reply thread.
- Fixed an issue where the error message was incorrectly formatted if the login method was set to email/password and the user tried to log in with SAML.
- Fixed an issue on Android where the keyboard sometimes overlapped the bottom of the post textbox.
- Fixed an issue where there was no option to take video via "+" > "Take Photo or Video" on iOS.

## v1.12.0 Release
- Release Date: September 16, 2018
- Server Versions Supported: Server v4.10+ is required, Self-Signed SSL Certificates are not supported

### Highlights

#### Search Date Filters
- Search for messages before, on, or after a specified date.

### Improvements
- Added notification support for Android O and P.

### Bug Fixes
- Fixed an issue where Okta was not able to login in some deployments.
- Fixed an issue where messages in Direct Message channels did not show when clicking "Jump To".
- Fixed an issue where `Show More` on a post with a message attachment displayed a blank where content should have been.
- Prevent downloading of files when disallowed in the System Console.
- Fixed an issue where users could not click on attachment filenames to open them.
- Fixed an issue where email notification settings did not save from mobile.
- Fixed an issue where the share extension allowed users to select and attempt to share content to channels that had been archived.
- Fixed an issue where reacting to an existing emoji in an archived channel was allowed.
- Fixed an issue where archived channels sometimes remained in the drawer.
- Fixed an issue where deactivated users were not marked as such in Direct Message search.


## v1.11.0 Release
- Release Date: August 16, 2018
- Server Versions Supported: Server v4.10+ is required, Self-Signed SSL Certificates are not supported

### Highlights

#### Searching Archived Channels
- Added ability to search for archived channels. Requires Mattermost server v5.2 or later.

#### Deep Linking
- Added the ability for custom builds to open Mattermost links directly in the app rather than the default mobile browser. Learn more in our [documentation](https://docs.mattermost.com/mobile/mobile-faq.html#how-do-i-configure-deep-linking)

### Improvements
- Added profile pop-up to combined system messages.
- Force re-entering SSO auth credentials after logout.
- Added consecutive posts by the same user.
- Added a loading indicator when user info is still loading in the left-hand side.

### Bug Fixes
- Fixed an issue where Android devices showed an incorrect timestamp.
- Fixed an issue on Android where the app did not get sent to the background when pressing the hardware back button in the channel screen.
- Fixed an issue with video playback when the filename had spaces.
- Fixed an issue where the app crashed when playing YouTube videos.
- Fixed an issue with session expiration notification.
- Fixed an issue with sharing files from Google Drive in Android Share Extension.
- Fixed an issue on Android where replying to a push notification sometimes went to the wrong channel.
- Fixed an issue where the previous server URL was present on the input textbox before changing the screen to Login.
- Fixed an issue where user menu was not translated correctly.
- Fixed an issue where some field lengths in Account Settings didn't match the desktop app.
- Fixed an issue where long URLs for embedded images in message attachments got cut off and didn't render.
- Fixed an issue where link preview images were not cropped properly.
- Fixed an issue where long usernames didn't wrap properly in the Account Settings menu.
- Fixed an issue where DMs would not open if users were using "Jump To".
- Fixed an issue where no message was displayed after removing a user from a channel with join/leave messages disabled.

## v1.10.0 Release
- Release Date: July 16, 2018
- Server Versions Supported: Server v4.0+ is required, Self-Signed SSL Certificates are not supported

### Highlights

#### Channel drawer performance
- Android devices will notice significant performance improvements when opening and closing the channel drawer.

#### Channel loading performance
- Improved channel loading performance as post are retrieved with every push notification

#### Announcement banner improvements
- Markdown now renders when announcement banners are expanded
- When enabled by the System Admin, users can now dismiss announcement banners until their next session

### Improvements

 - Combined consecutive messages from the same user.
 - Added experimental support for certificate-based authentication (CBA) for iOS to identify a user or a device before granting access to Mattermost. See [documentation](https://docs.mattermost.com/deployment/certificate-based-authentication.html) to learn more.
 - Added support for the experimental automatic direct message replies feature.
 - Added support for the experimental timezone feature.
 - Changed post textbox to not be a connected component.
 - Allow connecting to mattermost instances hosted at subpaths.
 - Added support for starting YouTube videos at a given time.
 - Added support for keeping messages if slash command fails.

### Bug Fixes

 - Fixed an issue where the unread badge background was always white.
 - Fixed an issue where a username repeated in system message if user was added to a channel more than once.
 - Fixed an issue where Android Sharing from Microsoft apps failed.
 - Fixed an issue where YouTube crashed the app if link did not have a time set.
 - Fixed an issue where System Admins did not see all teams available to join on mobile.
 - Fixed an issue where users were unable to share from Files app.
 - Fixed an issue where viewing a non-existent permalink didn't show an error message.
 - Fixed an issue where jumping to a channel search did not bold unread channels.
 - Fixed an issue with being able to add own user to a Group Message channel.
 - Fixed an issue with not being able to reply from a push notification on iOS.
 - Fixed an issue where the app did not display Brazilian language.
 
## 1.9.3 Release
- Release Date: July 04, 2018
- Server Versions Supported: Server v4.0+ is required, Self-Signed SSL Certificates are not supported

### Bug Fixes

- Fixed multiple issues causing app crashes
- Fixed an issue on iOS devices with typing non-english characters in the post input box

## 1.9.2 Release
- Release Date: June 27, 2018
- Server Versions Supported: Server v4.0+ is required, Self-Signed SSL Certificates are not supported

### Bug Fixes

- Fixed an issue where attached videos did not play for the poster
- Fixed an issue where "Jump to recent messages" from the permalink view did not direct the user to the bottom of the channel
- Fixed an issue where post comments did not identify which parent post they belonged to
- Fixed multiple issues with typing non-english characters in the post input box
- Fixed multiple issues causing random app crashes
- Fixed an issue where files from the Android Files app failed to upload
- Fixed an issue where the iOS share extension crashed when switching the team or channel
- Fixed an issue where files from the Microsoft app failed to upload
- Fixed an issue on Android devices where sharing files changed the file extension of the attachment

## 1.9.1 Release
- Release Date: June 23, 2018
- Server Versions Supported: Server v4.0+ is required, Self-Signed SSL Certificates are not supported

### Bug Fixes
- Fixed an issue with typing lag on Android devices
- Fixed an issue causing users to be logged out after upgrading to v1.9.0
- Fixed an issue where the ``in:`` and ``from:`` modifiers were not being added to the search field

## v1.9.0 Release
- Release Date: June 16, 2018
- Server Versions Supported: Server v4.0+ is required, Self-Signed SSL Certificates are not supported

### Highlights

#### Improved first load time on Android
 - Significantly decreased first load time on Android devices from cold start.
 
#### iOS Files app support
- Added support for attaching files from the iOS Files app from within Mattermost.

#### Improved styling of push notification
- Improved the layout of message content, channel name and sender name in push notifications.

### Improvements

 - Combined join/leave system messages.
 - Added splash screen and channel loader improvements.
 - Removed the desktop notification duration setting.
 - Added cache team icon and set background to always be white if using a PNG file.
 - Added whitelabel for icons and splash screen.

### Bug Fixes

 - Fixed an issue where other user's display name did not render in combined system messages after joining the channel.
 - Fixed an issue where posts incorrectly had "Commented on Someone's message" above them.
 - Fixed an issue where deleting a post or its parent in permalink view left permalink view blank.
 - Fixed an issue where "User is typing" message cut was off.
 - Fixed an issue where `More New Messages Above` appeared at the top of new channel on joining.
 - Fixed an issue where a user was not directed to Town Square when leaving a channel.
 - Fixed an issue where long post were not collapsed on Android.
 - Fixed an issue where a user's name was initially shown as "someone" when opening a direct message with the user.
 - Fixed an issue where an error was received when trying to change the team or channel from the share extension.
 - Fixed an issue where switching to a newly created channel from a push notification redirected a user to Town Square.
 - Fixed an issue where a public channel made private did not disappear automatically from clients not part of the channel.

## v1.8.0 Release
- Release Date: April 27, 2018
- Server Versions Supported: Server v4.0+ is required, Self-Signed SSL Certificates are not supported

### Highlights

#### Image performance
- Images are now downloaded and stored locally for better performance

#### Flagged Posts and Recent Mentions
- Access all your flagged posts and recent mentions from the buttons in the sidebar

#### Muted Channels
- Added support for Muted Channels released with Mattermost server v4.9 

### Improvements
- Date separators now appear between each posts in the search view
- Deactivated users are now filtered out of the channel members lists
- Direct Messages user list is now sorted by username first
- Added the option to Direct Message yourself from your user profile screen
- Improved performance on the post list
- Improved matching and display when searching for users in the Direct Message user list

### Bug Fixes
- Fixed an issue where emoji reactions could be added from the search view but did not appear
- Fixed an issue causing the app to crash when trying to share content from a custom keyboard
- Fixed an issue where team names were being sorted based on letter case
- Fixed an issue where username would not be inserted to the post draft when using experimental configuration settings
- Fixed an issue with nested bullet lists being cut off in the user interface
- Fixed an issue where private channels were listed in the public channels section of the channel autocomplete list
- Fixed an issue where a profile images could not be updated from the app

## v1.7.1 Release
- Release Date: April 3, 2018
- Server Versions Supported: Server v4.0+ is required, Self-Signed SSL Certificates are not supported

### Bug Fixes
- Fixed an issue where the iOS share extension sometimes crashed the Mattermost app
- Fixed an issue preventing Markdown tables from rendering with some international characters 

## v1.7.0 Release
- Release Date: March 26, 2018
- Server Versions Supported: Server v4.0+ is required, Self-Signed SSL Certificates are not supported

### Highlights

#### iOS File Sharing
- Share files and images from other applications as attached files in Mattermost

#### Markdown Tables
- Tables created using markdown formatting can now be viewed in the app

#### Permalinks
- Permalinks now open in the app instead of launching a browser window 

### Improvements
- Increased the tappable area of various icons for improved usability
- Announcement banners now display in the app
- Added "+" button to add emoji reactions to a post
- Minor performance improvements for app launch time
- Text files can now be viewed in the app
- Support for email autolinking into the app

### Bugs
- Fixed an issue causing some devices to hang at the splash screen on app launch
- Fixed an issue causing some letters to be hidden in the Android search input box
- Fixed an issue causing some Direct Message channels to show date stamps below the most recent message
- Fixed an issue where users weren't able to join open teams they've never been a member of
- Fixed an issue so double tapping buttons can no longer cause UI issues
- Fixed an issue where changing the channel display name wasn't being updated in the UI appropriately
- Fixed an issue where searhing for public channels sometimes showed no results
- Fixed an issue where the post menu could remain open while scrolling in the post list
- Fixed an issue where the system message to add users to a channel was missing the execution link
- Fixed an issue where bulleted lists cut off text if nested deeper than two levels
- Fixed an issue where logging into an account that is not on any team freezes the app
- Fixed an issue on iOS causing the app to crash when taking a photo then attaching it to a post

## v1.6.1 Release
- Release Date: February 13, 2018
- Server Versions Supported: Server v4.0+ is required, Self-Signed SSL Certificates are not supported

### Bug Fixes
- Fixed an issue preventing the app from going to the correct channel when opened from a push notification
- Fixed an issue on Android devices where the app could sometimes freeze on the launch screen
- Fixed an issue on Samsung devices causing extra letters to be insterted when typing to filter user lists

## v1.6.0 Release
- Release Date: February 6, 2018
- Server Versions Supported: Server v4.0+ is required, Self-Signed SSL Certificates are not supported

### Highlights

#### Android File Sharing
- Share files and images from other applications as attached files in Mattermost 

### Improvements
- Added a right drawer to access settings, edit profile information, change online status and logout
- Added support for opening a Direct Message channel with yourself

### Bugs
- Fixed a number of issues causing crashes on Android devices
- Fixed an issue with auto capitalization on Android keyboards
- Fixed an issue where the GitLab SSO login button sometimes didn't appear
- Fixed an issue with link previews not appearing on some accounts
- Fixed an issue where logging out of the app didn't clear the notification badge on the homescreen icon
- Fixed an issue where interactive message buttons would not wrap to a new line
- Fixed an issue where the keyboard would sometimes overlap the text input box
- Fixed an issue where the Direct Message channel wouldn't open from the profile page
- Fixed an issue where posts would sometimes overlap
- Fixed an issue where the app sometimes hangs on logout

## v1.5.3 Release
- Release Date: February 1, 2018
- Server Versions Supported: Server v4.0+ is required, Self-Signed SSL Certificates are not supported
- Fixed a login issue when connecting to servers running a Data Retention policy 

## v1.5.2 Release
- Release Date: January 12, 2018
- Server Versions Supported: Server v4.0+ is required, Self-Signed SSL Certificates are not supported

### Bug Fixes
- Fixed an issue causing some Android devices to crash on launch
- Fixed an issue with the app occasionally crashing when receiving push notifications in a new channel 
- Channel footer area is now refreshed when switching between Group and Direct Message channels
- Fixed an issue on some Android devices so Mattermost verifies it has permissions to access ringtones
- Fixed an issue where the text box overlapped the keyboard on some iOS devices using multiple keyboard layouts
- Fixed an issue with video uploads on Android devices
- Fixed an issue with GIF uploads on iOS devices
- Fixed an issue with the mention badge flickering on the channel drawer icon when there were over 10 unread mentions
- Fixed an issue with the app occasionally freezing when requesting the RefreshToken

## v1.5.1 Release

- Release Date: December 7, 2017
- Server Versions Supported: Server v4.0+ is required, Self-Signed SSL Certificates are not supported

### Bug Fixes
- Fixed an issue with the upgrade app screen showing with a transparent background
- Fixed an issue with clearing or replying to notifications sometimes crashing the app on Android
- Fixed an issue with the app sometimes crashing due to a missing function in the swiping control

## v1.5 Release 

- Release Date: December 6, 2017
- Server Versions Supported: Server v4.0+ is required, Self-Signed SSL Certificates are not supported

### Highlights 

#### File Viewer
- Preview videos, RTF,  PDFs, Word, Excel, and Powerpoint files 

#### iPhone X Compatibility
- Added support for iPhone X

#### Slash Commands
- Added support for using custom slash commands
- Added support for built-in slash commands /away, /online, /offline, /dnd, /header, /purpose, /kick, /me, /shrug

### Improvements
- In iOS, 3D touch can now be used to peek into a channel to view the contents, and quickly mark it as read
- Markdown images in posts now render 
- Copy posts, URLs, and code blocks
- Opening a channel with Unread messages takes you to the "New Messages" indicator 
- Support for data retention, interactive message buttons, and viewing Do Not Disturb statuses depending on the server version
- (Edited) indicator now shows up beside edited posts 
- Added a "Recently Used" section for emoji reactions

### Bug Fixes 
- Android notifications now follow the default system setting for vibration 
- Fixed app crashing when opening notification settings on Android 
- Fixed an issue where the "Proceed" button on sign in screen stopped working after pressing logout multiple times
- HEIC images posted from iPhones now get converted to JPEG before uploading

## v1.4.1 Release

Release Date: Nov 15, 2017
Server Versions Supported: Server v4.0+ is required, Self-Signed SSL Certificates are not supported

### Bug Fixes

- Fixed network detection issue causing some people to be unable to access the app
- Fixed issue with lag when pressing send button 
- Fixed app crash when opening notification settings
- Fixed various other bugs to reduce app crashes

## v1.4 Release 

- Release Date: November 6, 2017
- Server Versions Supported: Server v4.0+ is required, Self-Signed SSL Certificates are not supported

### Highlights 

#### Performance improvements
- Various performance improvements to decrease channel load times 

### Bug Fixes
- Fixed issue with Android app sometimes showing a white screen when re-opening the app
- Fixed an issue with orientation lock not working on Android 

## v1.3 Release 

- Release Date: October 5, 2017
- Server Versions Supported: Server v4.0+ is required, Self-Signed SSL Certificates are not supported

### Highlights 

#### Tablet Support (Beta) 
- Added support for landscape view, so the app may be used on tablets
- Note: Tablet support is in beta, and further improvements are planned for a later date

#### Link Previews 
- Added support for image, GIF, and youtube link previews

#### Notifications
- Android: Added the ability to set light, vibrate, and sound settings
- Android: Improved notification stacking so most recent notification shows first 
- Updated the design for Notification settings to improve usability 
- Added the ability to reply from a push notification without opening the app (requires Android v7.0+, iOS 10+) 
- Increased speed when opening app from a push notification

#### Download Files 
- Added the ability to download all files on Android and images on iOS

### Improvements
- Using `+` shortcut for emoji reactions is now supported 
- Improved emoji formatting (alignment and rendering of non-square aspect ratios)
- Added support for error tracking with Sentry
- Only show the "Connecting..." bar after two connection attempts 

### Bug Fixes
- Fixed link rendering not working in certain cases
- Fixed theme color issue with status bar on Android

## v1.2 Release

- Release Date: September 5, 2017 
- Server Versions Supported: Server v4.0+ is required, Self-Signed SSL Certificates are not supported

### Highlights 

#### AppConfig Support for EMM solutions
- Added [AppConfig](https://www.appconfig.org/) support, to make it easier to integrate with a variety of EMM solutions

#### Code block viewer
- Tap on a code block to open a viewer for easier reading 

### Improvements
- Updated formatting for markdown lists and code blocks
- Updated formatting for `in:` and `from:` search autocomplete 

### Emoji Picker for Emoji Reactions
- Added an emoji picker for selecting a reaction 

### Bug Fixes
- Fixed issue where if only LDAP and GitLab login were enabled, LDAP did not show up on the login page
- Fixed issue with 3 digit mention count UI in channel drawer

### Known Issues
- Using `+:emoji:` to react to a message is not yet supported 

## v1.1 Release

- Release Date: August 2017 
- Server Versions Supported: Server v3.10+ is required, Self-Signed SSL Certificates are not supported

### Highlights 

#### Search
- Search posts and tap to preview the result
- Click "Jump" to open the channel the search result is from 

#### Emoji Reactions
- View Emoji Reactions on a post

#### Group Messages
- Start Direct and Group Messages from the same screen

#### Improved Performance on Poor Connections
- Added auto-retry to automatically reattempt to get posts if the network connection is intermittent
- Added manual loading option if auto-retry fails to retrieve new posts

### Improvements
- Android: Added Big Text support for Android notifications, so they expand to show more details
- Added a Reset Cache option
- Improved "Jump to conversation" filter so it matches on nickname, full name, or username 
- Tapping on an @username mention opens the user's profile
- Disabled the send button while attachments upload
- Adjusted margins on icons and elsewhere to make spacing more consistent
- iOS URL scheme: mattermost:// links now open the new app
- About Mattermost page now includes a link to NOTICES.txt for platform and the mobile app
- Various UI improvements

### Bug Fixes
- Fixed an issue where sometimes an unmounted badge caused app to crash on start up 
- Group Direct Messages now show the correct member count 
- Hamburger icon does not break after swiping to close sidebar
- Fixed an issue with some image thumbnails appearing out of focus
- Uploading a file and then leaving the channel no longer shows the file in a perpetual loading state
- For private channels, the last member can no longer delete the channel if the EE server permissions do not allow it
- Error messages are now shown when SSO login fails
- Android: Leaving a channel now redirects to Town Square instead of the Town Square info page
- Fixed create new public channel screen shown twice when trying to create a channel
- Tapping on a post will no longer close the keyboard

## v1.0.1 Release 

- Release Date: July 20, 2017 
- Server Versions Supported: Server v3.8+ is required, Self-Signed SSL Certificates are not yet supported

### Bug Fixes
- Huawei devices can now load messages
- GitLab SSO now works if there is a trailing `/` in the server URL
- Unsupported server versions now show a prompt clarifying that a server upgrade is necessary

## v1.0 Release 

- Release Date: July 10, 2017 
- Server Versions Supported: Server v3.8+ is required, Self-Signed SSL Certificates are not supported

### Highlights 

#### Authentication (Requires v3.10+ [Mattermost server](https://github.com/mattermost/platform))
- GitLab login 

#### Offline Support
- Added offline support, so already loaded portions of the app are accessible without a connection
- Retry mechanism for posts sent while offline 
- See [FAQ](https://github.com/mattermost/mattermost-mobile#frequently-asked-questions) for information on how data is handled for deactivated users

#### Notifications (Requires v3.10+ [push proxy server](https://github.com/mattermost/mattermost-push-proxy)) 
- Notifications are cleared when read on another device
- Notification sent just before session expires to let people know login is required to continue receiving notifications

#### Channel and Team Sidebar
- Unreads section to easily access channels with new messages
- Search filter to jump to conversations quickly 
- Improved team switching design for better cross-team notifications 
- Added ability to join open teams on the server 

#### Posts
- Emojis now render
- Integration attachments now render 
- ~channel links now render 

#### Navigation
- Updated navigation to have smoother transitions 

### Known Issues
- [Android: Swipe to close in-app notifications does not work](https://mattermost.atlassian.net/browse/RN-45)
- Apps are not yet at feature parity for desktop, so features not mentioned in the changelog are not yet supported

### Contributors

Many thanks to all our contributors. In alphabetical order:
- asaadmahmood, cpanato, csduarte, enahum, hmhealey, jarredwitt, JeffSchering, jasonblais, lfbrock, omar-dev, rthill

## Beta Release

- Release Date: March 29, 2017
- Server Versions Supported: Server v3.7+ is required, Self-Signed SSL Certificates are not yet supported

Note: If you need an SSL certificate, consider using [Let's Encrypt](https://docs.mattermost.com/install/config-ssl-http2-nginx.html) instead of a self-signed one.

### Highlights

The Beta apps are a work in progress, supported features are listed below. You can become a beta tester by [downloading the Android app](https://play.google.com/store/apps/details?id=com.mattermost.react.native&hl=en) or [signing up to test iOS](https://mattermost-fastlane.herokuapp.com/). 

#### Authentication
- Email login
- LDAP/AD login
- Multi-factor authentication 
- Logout

#### Messaging
- View and send posts in the center channel
- Automatically load more posts in the center channel when scrolling
- View and send replies in thread view
- "New messages" line in center channel (app does not yet scroll to the line)
- Date separators 
- @mention autocomplete
- ~channel autocomplete
- "User is typing" message
- Edit and delete posts
- Flag/Unflag posts
- Basic markdown (lists, headers, bold, italics, links)

#### Notifications
- Push notifications
- In-app notifications when you receive a message in another channel while the app is open
- Clicking on a push notification takes you to the channel

#### User profiles
- Status indicators
- View profile information by clicking on someone's username or profile picture

#### Files
- File thumbnails for posts with attachments
- Upload up to 5 images
- Image previewer to view images when clicked on

#### Channels
- Channel drawer for selecting channels
- Bolded channel names for Unreads, and mention jewel for Mentions
- (iOS only) Unread posts above/below indicator
- Favorite channels (Section in sidebar, and ability to favorite/unfavorite from channel menu)
- Create new public or private channels
- Create new Direct Messages (Group Direct Messages are not yet supported) 
- View channel info (name, header, purpose) 
- Join public channels
- Leave channel
- Delete channel
- View people in a channel
- Add/remove people from a channel
- Loading screen when opening channels 

#### Settings
- Account Settings > Notifications page
- About Mattermost info dialog
- Report a problem link that opens an email for bug reports

#### Teams
- Switch between teams using "Team Selection" in the main menu (viewing which teams have notifications is not yet supported) 

### Contributors

Many thanks to all our contributors. In alphabetical order:
- csduarte, dmeza, enahum, hmhealey, it33, jarredwitt, jasonblais, lfbrock, mfpiccolo, saturninoabril, thomchop<|MERGE_RESOLUTION|>--- conflicted
+++ resolved
@@ -1,19 +1,13 @@
 # Mattermost Mobile Apps Changelog
 
-<<<<<<< HEAD
 ## 1.22.0 Release
 - Release Date: August 16, 2019
-=======
-## 1.21.2 Release
-- Release Date: August 1, 2019
->>>>>>> 0856d4b5
 - Server Versions Supported: Server v5.9+ is required, Self-Signed SSL Certificates are not supported unless the user installs the CA certificate on their device
 
 ### Combatibility
  - Android operating system 7+ [is required by Google](https://android-developers.googleblog.com/2017/12/improving-app-security-and-performance.html).
  - iPhone 5s devices and later with iOS 11+ is required.
 
-<<<<<<< HEAD
 ### Highlights
 
 #### React Native Navigation
@@ -44,7 +38,15 @@
  
 ### Known Issues
   - App slows down when opening a channel with large number of animated emoji. [MM-15792](https://mattermost.atlassian.net/browse/MM-15792)
-=======
+
+## 1.21.2 Release
+- Release Date: August 1, 2019
+- Server Versions Supported: Server v5.9+ is required, Self-Signed SSL Certificates are not supported unless the user installs the CA certificate on their device
+
+### Combatibility
+ - Android operating system 7+ [is required by Google](https://android-developers.googleblog.com/2017/12/improving-app-security-and-performance.html).
+ - iPhone 5s devices and later with iOS 11+ is required.
+
 ### Bug Fixes
  - Fixed an issue where the mobile apps logged out without a session expiry notification.
 
@@ -58,7 +60,6 @@
 
 ### Bug Fixes
  - Fixed an issue on Android where logging in using SSO failed when the Mattermost server was running on a subpath.
->>>>>>> 0856d4b5
 
 ## 1.21.0 Release
 - Release Date: July 16, 2019
