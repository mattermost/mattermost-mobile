--- conflicted
+++ resolved
@@ -55,17 +55,10 @@
 
 dependencies {
     implementation 'com.facebook.react:react-native'
-<<<<<<< HEAD
-    implementation 'androidx.window:window:1.2.0'
-    implementation 'androidx.window:window-core:1.2.0'
-    implementation 'androidx.window:window-rxjava3:1.2.0'
-    
-=======
     implementation 'androidx.window:window:1.3.0'
     implementation 'androidx.window:window-core:1.3.0'
     implementation 'androidx.window:window-rxjava3:1.3.0'
 
->>>>>>> 9a83813c
     implementation 'io.reactivex.rxjava3:rxjava:3.1.6'
     implementation 'io.reactivex.rxjava3:rxandroid:3.0.2'
 }