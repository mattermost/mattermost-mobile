--- conflicted
+++ resolved
@@ -186,12 +186,10 @@
 	$(call stop_packager)
 
 ios-sim-x86_64: stop pre-build check-style ## Build an unsigned x86_64 version of the iOS app for iPhone simulator
+	$(call start_packager)
 	@echo "Building unsigned x86_64 iOS app for iPhone simulator"
 	@cd fastlane && NODE_ENV=production bundle exec fastlane ios simulator
-<<<<<<< HEAD
-=======
-	$(call stop_packager)
->>>>>>> 7c41c831
+	$(call stop_packager)
 
 unsigned-android: stop pre-build check-style prepare-android-build ## Build an unsigned version of the Android app
 	@cd fastlane && NODE_ENV=production bundle exec fastlane android unsigned
