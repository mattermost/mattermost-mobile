--- conflicted
+++ resolved
@@ -13,10 +13,7 @@
 import type {RequestOptions} from '@mattermost/react-native-network-client';
 import type {ReadDirItem, StatResult} from 'react-native-fs';
 
-<<<<<<< HEAD
-=======
 import 'react-native-gesture-handler/jestSetup';
->>>>>>> e5ce7967
 import '@testing-library/react-native/extend-expect';
 
 // @ts-expect-error Promise does not exists in global
@@ -250,23 +247,14 @@
 
 jest.mock('react-native-device-info', () => {
     return {
-<<<<<<< HEAD
-        getVersion: () => '0.0.0',
-        getBuildNumber: () => '0',
-        getModel: () => 'iPhone X',
-        hasNotch: () => true,
-        isTablet: () => false,
-        getApplicationName: () => 'Mattermost',
-        getSystemName: () => 'ios',
-        getSystemVersion: () => '0.0.0',
-=======
         getVersion: jest.fn(() => '0.0.0'),
         getBuildNumber: jest.fn(() => '0'),
         getModel: jest.fn(() => 'iPhone X'),
         hasNotch: jest.fn(() => true),
         isTablet: jest.fn(() => false),
         getApplicationName: jest.fn(() => 'Mattermost'),
->>>>>>> e5ce7967
+        getSystemName: jest.fn(() => 'ios'),
+        getSystemVersion: jest.fn(() => '0.0.0'),
     };
 });
 
@@ -420,14 +408,6 @@
 jest.mock('react-native-reanimated', () => require('react-native-reanimated/mock'));
 jest.mock('react-native-permissions', () => require('react-native-permissions/mock'));
 
-<<<<<<< HEAD
-declare const global: {
-    requestAnimationFrame: (callback: () => void) => void;
-    performance: {
-        now: () => number;
-    };
-};
-=======
 jest.mock('react-native-haptic-feedback', () => {
     const RNHF = jest.requireActual('react-native-haptic-feedback');
     return {
@@ -436,8 +416,13 @@
     };
 });
 
-declare const global: {requestAnimationFrame: (callback: any) => void};
->>>>>>> e5ce7967
+declare const global: {
+    requestAnimationFrame: (callback: () => void) => void;
+    performance: {
+        now: () => number;
+    };
+};
+
 global.requestAnimationFrame = (callback) => {
     setTimeout(callback, 0);
 };
