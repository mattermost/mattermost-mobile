// Copyright (c) 2015-present Mattermost, Inc. All Rights Reserved.
// See LICENSE.txt for license information.

/* eslint-disable react/no-multi-comp */

import {setGenerator} from '@nozbe/watermelondb/utils/common/randomId';
import * as ReactNative from 'react-native';
import mockSafeAreaContext from 'react-native-safe-area-context/jest/mock';
import {v4 as uuidv4} from 'uuid';

import 'react-native-gesture-handler/jestSetup';

import {mockApiClient} from './mock_api_client';

import type {RequestOptions} from '@mattermost/react-native-network-client';

// @ts-expect-error Promise does not exists in global
global.Promise = jest.requireActual('promise');

// eslint-disable-next-line no-process-env
process.env.EXPO_OS = 'ios';

setGenerator(uuidv4);

require('isomorphic-fetch');

jest.mock('expo-application', () => {
    return {
        nativeApplicationVersion: '0.0.0',
        nativeBuildVersion: '0',
        applicationName: 'Mattermost',
        applicationId: 'com.mattermost.rnbeta',
    };
});

jest.mock('expo-crypto', () => ({
    randomUUID: jest.fn(() => '12345678-1234-1234-1234-1234567890ab'),
}));

jest.mock('expo-device', () => {
    return {
        deviceName: 'Device',
        osName: 'Test',
        osVersion: '0.0.0',
        applicationId: 'com.mattermost.rnbeta',
        isRootedExperimentalAsync: jest.fn().mockResolvedValue(false),
    };
});

jest.mock('expo-file-system', () => ({
    downloadAsync: jest.fn(() => Promise.resolve({md5: 'md5', uri: 'uri'})),
    getInfoAsync: jest.fn(() => Promise.resolve({exists: true, md5: 'md5', uri: 'uri'})),
    readAsStringAsync: jest.fn(() => Promise.resolve()),
    writeAsStringAsync: jest.fn(() => Promise.resolve()),
    deleteAsync: jest.fn(() => Promise.resolve()),
    moveAsync: jest.fn(() => Promise.resolve()),
    copyAsync: jest.fn(() => Promise.resolve()),
    makeDirectoryAsync: jest.fn(() => Promise.resolve()),
    readDirectoryAsync: jest.fn(() => Promise.resolve()),
    createDownloadResumable: jest.fn(() => Promise.resolve()),
    documentDirectory: 'file:///test-directory/',
    cacheDirectory: 'file://test-cache-directory/',
}));

jest.mock('expo-web-browser', () => ({
    openAuthSessionAsync: jest.fn().mockResolvedValue(({
        type: 'success',
        url: 'mmauthbeta://callback?MMAUTHTOKEN=123&MMCSRF=456',
    })),
}));

jest.mock('@mattermost/react-native-turbo-log', () => ({
    getLogPaths: jest.fn(),
}));

jest.mock('@nozbe/watermelondb/utils/common/randomId/randomId', () => ({}));

jest.mock('@nozbe/watermelondb/react/withObservables/garbageCollector', () => {
    return {
        __esModule: true,
        default: jest.fn(),
    };
});

/* eslint-disable no-console */
jest.mock('@database/manager');
jest.doMock('react-native', () => {
    const {
        AppState: RNAppState,
        Platform,
        StyleSheet,
        requireNativeComponent,
        Alert: RNAlert,
        InteractionManager: RNInteractionManager,
        NativeModules: RNNativeModules,
        Linking: RNLinking,
    } = ReactNative;

    const Alert = {
        ...RNAlert,
        alert: jest.fn(),
    };

    const AppState = {
        ...RNAppState,
        addEventListener: jest.fn(() => ({
            remove: jest.fn(),
        })),
    };

    const InteractionManager = {
        ...RNInteractionManager,
        runAfterInteractions: jest.fn((cb) => cb()),
    };

    const NativeModules = {
        ...RNNativeModules,
        UIManager: {
            RCTView: {
                directEventTypes: {},
            },
        },
        PlatformConstants: {
            forceTouchAvailable: false,
        },
        RNGestureHandlerModule: {
            State: {
                BEGAN: 'BEGAN',
                FAILED: 'FAILED',
                ACTIVE: 'ACTIVE',
                END: 'END',
            },
        },
        KeyboardObserver: {},
        JailMonkey: {
            trustFall: jest.fn().mockReturnValue(true),
        },
        RNCNetInfo: {
            getCurrentState: jest.fn().mockResolvedValue({isConnected: true}),
            addListener: jest.fn(),
            removeListeners: jest.fn(),
            addEventListener: jest.fn(),
        },
        RNKeychainManager: {
            SECURITY_LEVEL_ANY: 'ANY',
            SECURITY_LEVEL_SECURE_SOFTWARE: 'SOFTWARE',
            SECURITY_LEVEL_SECURE_HARDWARE: 'HARDWARE',
        },
        RNReactNativeHapticFeedback: {
            trigger: jest.fn(),
        },
        RNDocumentPicker: {
            pick: jest.fn(),
        },
        RNFastStorage: {
            setupLibrary: jest.fn(),
            setStringAsync: jest.fn(),
        },
        Appearance: {
            getColorScheme: jest.fn().mockReturnValue('light'),
        },
        RNUtils: {
            getConstants: () => ({
                appGroupIdentifier: 'group.mattermost.rnbeta',
                appGroupSharedDirectory: {
                    sharedDirectory: '',
                    databasePath: '',
                },
            }),
            addListener: jest.fn(),
            removeListeners: jest.fn(),
            isRunningInSplitView: jest.fn().mockReturnValue({isSplit: false, isTablet: false}),
            getHasRegisteredLoad: jest.fn().mockReturnValue({hasRegisteredLoad: false}),
            setHasRegisteredLoad: jest.fn(),

            getDeliveredNotifications: jest.fn().mockResolvedValue([]),
            removeChannelNotifications: jest.fn().mockImplementation(),
            removeThreadNotifications: jest.fn().mockImplementation(),
            removeServerNotifications: jest.fn().mockImplementation(),

            createZipFile: jest.fn(),
            saveFile: jest.fn(),

            unlockOrientation: jest.fn(),
            getWindowDimensions: jest.fn().mockReturnValue({width: 426, height: 952}),
        },
        APIClient: {
            getConstants: () => ({
                EVENTS: {
                    UPLOAD_PROGRESS: 'APIClient-UploadProgress',
                    CLIENT_ERROR: 'APIClient-Error',
                },
                RETRY_TYPES: {
                    EXPONENTIAL_RETRY: 'exponential',
                    LINEAR_RETRY: 'linear',
                },
            }),
        },
        WebSocketClient: {
            getConstants: () => ({
                EVENTS: {
                    OPEN_EVENT: 'WebSocketClient-Open',
                    CLOSE_EVENT: 'WebSocketClient-Close',
                    ERROR_EVENT: 'WebSocketClient-Error',
                    MESSAGE_EVENT: 'WebSocketClient-Message',
                    READY_STATE_EVENT: 'WebSocketClient-ReadyState',
                    CLIENT_ERROR: 'WebSocketClient-Error',
                },
                READY_STATE: {
                    CONNECTING: 0,
                    OPEN: 1,
                    CLOSING: 2,
                    CLOSED: 3,
                },
            }),
        },
        WebRTCModule: {
            senderGetCapabilities: jest.fn().mockReturnValue(null),
            receiverGetCapabilities: jest.fn().mockReturnValue(null),
        },
    };

    const Linking = {
        ...RNLinking,
        openURL: jest.fn(),
        addEventListener: jest.fn(() => {
            return {remove: jest.fn()};
        }),
    };

    return Object.setPrototypeOf({
        Platform: {
            ...Platform,
            OS: 'ios',
            Version: 12,
            constants: {
                reactNativeVersion: {
                    major: 0,
                    minor: 64,
                },
            },
            select: jest.fn((dict) => dict.ios || dict.default),
        },
        StyleSheet,
        requireNativeComponent,
        Alert,
        AppState,
        InteractionManager,
        NativeModules,
        Linking,
        Animated: {
            ...ReactNative.Animated,
            timing: jest.fn(() => ({
                start: jest.fn((callback) => callback?.({finished: true})),
            })),
        },
    }, ReactNative);
});

jest.mock('react-native-vector-icons', () => {
    const React = jest.requireActual('react');
    class CompassIcon extends React.PureComponent {
        render() {
            return React.createElement('Icon', this.props);
        }
    }
    CompassIcon.getImageSource = jest.fn().mockResolvedValue({});
    return {
        createIconSet: () => CompassIcon,

        createIconSetFromFontello: () => CompassIcon,
    };
});

jest.mock('../node_modules/react-native/Libraries/EventEmitter/NativeEventEmitter');

jest.mock('react-native-localize', () => ({
    getTimeZone: () => 'World/Somewhere',
    getLocales: () => ([
        {countryCode: 'GB', languageTag: 'en-GB', languageCode: 'en', isRTL: false},
        {countryCode: 'US', languageTag: 'en-US', languageCode: 'en', isRTL: false},
        {countryCode: 'FR', languageTag: 'fr-FR', languageCode: 'fr', isRTL: false},
    ]),
}));

jest.mock('@react-native-cookies/cookies', () => ({
    addEventListener: jest.fn(),
    removeEventListener: jest.fn(),
    openURL: jest.fn(),
    getInitialURL: jest.fn(),
    clearAll: jest.fn(),
    get: () => Promise.resolve(({
        res: {
            MMCSRF: {
                value: 'the cookie',
            },
        },
    })),
}));

jest.mock('react-native-navigation', () => {
    const RNN = jest.requireActual('react-native-navigation');
    RNN.Navigation.setLazyComponentRegistrator = jest.fn();
    RNN.Navigation.setDefaultOptions = jest.fn();
    RNN.Navigation.registerComponent = jest.fn();
    return {
        ...RNN,
        Navigation: {
            ...RNN.Navigation,
            events: () => ({
                registerAppLaunchedListener: jest.fn(),
                registerComponentListener: jest.fn(() => {
                    return {remove: jest.fn()};
                }),
                bindComponent: jest.fn(() => {
                    return {remove: jest.fn()};
                }),
                registerNavigationButtonPressedListener: jest.fn(() => {
                    return {remove: jest.fn()};
                }),
            }),
            setRoot: jest.fn(),
            pop: jest.fn(),
            push: jest.fn(),
            showModal: jest.fn(),
            dismissModal: jest.fn(),
            dismissAllModals: jest.fn(),
            popToRoot: jest.fn(),
            mergeOptions: jest.fn(),
            showOverlay: jest.fn(),
            dismissOverlay: jest.fn(),
            updateProps: jest.fn(),
        },
    };
});

jest.mock('react-native-notifications', () => {
    let deliveredNotifications: ReactNative.PushNotification[] = [];

    return {
        Notifications: {
            registerRemoteNotifications: jest.fn(),
            addEventListener: jest.fn(),
            setDeliveredNotifications: jest.fn((notifications) => {
                deliveredNotifications = notifications;
            }),
            NotificationAction: jest.fn(),
            NotificationCategory: jest.fn(),
            events: () => ({
                registerNotificationOpened: jest.fn(),
                registerRemoteNotificationsRegistered: jest.fn(),
                registerNotificationReceivedBackground: jest.fn(),
                registerNotificationReceivedForeground: jest.fn(),
            }),
            ios: {
                getDeliveredNotifications: jest.fn().mockImplementation(() => Promise.resolve(deliveredNotifications)),
                removeDeliveredNotifications: jest.fn((ids) => {
                    // eslint-disable-next-line
                    // @ts-ignore
                    deliveredNotifications = deliveredNotifications.filter((n) => !ids.includes(n.identifier));
                }),
                setBadgeCount: jest.fn(),
            },
            postLocalNotification: jest.fn((notification) => notification),
        },
    };
});

jest.mock('react-native-share', () => ({
    default: jest.fn(),
}));

jest.mock('@screens/navigation', () => ({
    resetToChannel: jest.fn(),
    resetToSelectServer: jest.fn(),
    resetToTeams: jest.fn(),
    goToScreen: jest.fn(),
    popTopScreen: jest.fn(),
    showModal: jest.fn(),
    showModalOverCurrentContext: jest.fn(),
    setButtons: jest.fn(),
    showOverlay: jest.fn(),
    mergeNavigationOptions: jest.fn(),
    popToRoot: jest.fn(() => Promise.resolve()),
    dismissModal: jest.fn(() => Promise.resolve()),
    dismissAllModals: jest.fn(() => Promise.resolve()),
    dismissAllModalsAndPopToScreen: jest.fn(),
    dismissAllModalsAndPopToRoot: jest.fn(),
    dismissOverlay: jest.fn(() => Promise.resolve()),
    dismissAllOverlays: jest.fn(() => Promise.resolve()),
}));

jest.mock('@mattermost/react-native-emm', () => ({
    addListener: jest.fn(),
    authenticate: async () => {
        return true;
    },
    getManagedConfig: <T>() => ({} as T),
    isDeviceSecured: async () => {
        return true;
    },
    openSecuritySettings: () => jest.fn(),
    setAppGroupId: () => {
        return '';
    },
    useManagedConfig: () => ({}),
}));

jest.mock('@react-native-clipboard/clipboard', () => ({}));

jest.mock('react-native-document-picker', () => ({}));

jest.mock('@mattermost/react-native-network-client', () => ({
    getOrCreateAPIClient: jest.fn((serverUrl: string) => Promise.resolve({client: {
        baseUrl: serverUrl,
        get: (url: string, options?: RequestOptions) => mockApiClient.get(`${serverUrl}${url}`, options),
        post: (url: string, options?: RequestOptions) => mockApiClient.post(`${serverUrl}${url}`, options),
        invalidate: jest.fn(),
    }})),
    RetryTypes: {
        EXPONENTIAL_RETRY: 'exponential',
    },
}));

jest.mock('react-native-safe-area-context', () => mockSafeAreaContext);

jest.mock('react-native-reanimated', () => require('react-native-reanimated/mock'));
jest.mock('react-native-permissions', () => require('react-native-permissions/mock'));

jest.mock('react-native-haptic-feedback', () => {
    const RNHF = jest.requireActual('react-native-haptic-feedback/src/types');
    return {
        ...RNHF,
        trigger: () => '',
    };
});

jest.mock('@utils/log', () => ({
    logError: jest.fn(),
    logDebug: jest.fn(),
    logInfo: jest.fn(),
    logWarning: jest.fn(),
}));

declare const global: {
    requestAnimationFrame: (callback: () => void) => void;
    performance: {
        now: () => number;
    };
};

global.requestAnimationFrame = (callback) => {
    setTimeout(callback, 0);
};

global.performance.now = () => Date.now();

<<<<<<< HEAD
// Silence warnings about missing EXPO_OS environment variable
// on tests
process.env.EXPO_OS = 'ios'; // eslint-disable-line no-process-env
=======
const colors = {
    reset: '\x1b[0m',
    yellow: '\x1b[33m',
    red: '\x1b[31m',
    cyan: '\x1b[36m',
    blue: '\x1b[1;34m',
};

const filterStackTrace = (color: string, prefix: string) => {
    return (...args: unknown[]) => {
        const message = args.join(' ');
        process.stdout.write(`\n${color}${prefix} ${message}${colors.reset}\n`);
    };
};

// Override console methods globally
console.warn = filterStackTrace(colors.yellow, '⚠️  Warning:');
console.error = filterStackTrace(colors.red, '🚨 Error:');
console.log = filterStackTrace(colors.cyan, '📢 Log:');
console.debug = filterStackTrace(colors.blue, '🐞 Debug:');
>>>>>>> 9a83813c
<|MERGE_RESOLUTION|>--- conflicted
+++ resolved
@@ -455,11 +455,6 @@
 
 global.performance.now = () => Date.now();
 
-<<<<<<< HEAD
-// Silence warnings about missing EXPO_OS environment variable
-// on tests
-process.env.EXPO_OS = 'ios'; // eslint-disable-line no-process-env
-=======
 const colors = {
     reset: '\x1b[0m',
     yellow: '\x1b[33m',
@@ -480,4 +475,7 @@
 console.error = filterStackTrace(colors.red, '🚨 Error:');
 console.log = filterStackTrace(colors.cyan, '📢 Log:');
 console.debug = filterStackTrace(colors.blue, '🐞 Debug:');
->>>>>>> 9a83813c
+
+// Silence warnings about missing EXPO_OS environment variable
+// on tests
+process.env.EXPO_OS = 'ios'; // eslint-disable-line no-process-env