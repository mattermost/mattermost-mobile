// Copyright (c) 2015-present Mattermost, Inc. All Rights Reserved.
// See LICENSE.txt for license information.

/* eslint-disable react/no-multi-comp */

import {setGenerator} from '@nozbe/watermelondb/utils/common/randomId';
import * as ReactNative from 'react-native';
import mockSafeAreaContext from 'react-native-safe-area-context/jest/mock';
import {v4 as uuidv4} from 'uuid';

import 'react-native-gesture-handler/jestSetup';

import {mockApiClient} from './mock_api_client';

import type {RequestOptions} from '@mattermost/react-native-network-client';

// @ts-expect-error Promise does not exists in global
global.Promise = jest.requireActual('promise');

// eslint-disable-next-line no-process-env
process.env.EXPO_OS = 'ios';

setGenerator(uuidv4);

require('isomorphic-fetch');

jest.mock('expo-application', () => {
    return {
        nativeApplicationVersion: '0.0.0',
        nativeBuildVersion: '0',
        applicationName: 'Mattermost',
        applicationId: 'com.mattermost.rnbeta',
    };
});

jest.mock('expo-crypto', () => ({
    randomUUID: jest.fn(() => '12345678-1234-1234-1234-1234567890ab'),
}));

jest.mock('expo-device', () => {
    return {
        deviceName: 'Device',
        osName: 'Test',
        osVersion: '0.0.0',
        applicationId: 'com.mattermost.rnbeta',
        isRootedExperimentalAsync: jest.fn().mockResolvedValue(false),
    };
});

jest.mock('expo-file-system', () => ({
    downloadAsync: jest.fn(() => Promise.resolve({md5: 'md5', uri: 'uri'})),
    getInfoAsync: jest.fn(() => Promise.resolve({exists: true, md5: 'md5', uri: 'uri'})),
    readAsStringAsync: jest.fn(() => Promise.resolve()),
    writeAsStringAsync: jest.fn(() => Promise.resolve()),
    deleteAsync: jest.fn(() => Promise.resolve()),
    moveAsync: jest.fn(() => Promise.resolve()),
    copyAsync: jest.fn(() => Promise.resolve()),
    makeDirectoryAsync: jest.fn(() => Promise.resolve()),
    readDirectoryAsync: jest.fn(() => Promise.resolve()),
    createDownloadResumable: jest.fn(() => Promise.resolve()),
    documentDirectory: 'file:///test-directory/',
    cacheDirectory: 'file://test-cache-directory/',
}));

jest.mock('expo-web-browser', () => ({
    openAuthSessionAsync: jest.fn().mockResolvedValue(({
        type: 'success',
        url: 'mmauthbeta://callback?MMAUTHTOKEN=123&MMCSRF=456',
    })),
}));

jest.mock('@mattermost/react-native-turbo-log', () => ({
    getLogPaths: jest.fn(),
}));

jest.mock('@nozbe/watermelondb/utils/common/randomId/randomId', () => ({}));

jest.mock('@nozbe/watermelondb/react/withObservables/garbageCollector', () => {
    return {
        __esModule: true,
        default: jest.fn(),
    };
});

/* eslint-disable no-console */
jest.mock('@database/manager');
jest.doMock('react-native', () => {
    const {
        AppState: RNAppState,
        Platform,
        StyleSheet,
        requireNativeComponent,
        Alert: RNAlert,
        InteractionManager: RNInteractionManager,
        NativeModules: RNNativeModules,
        Linking: RNLinking,
        Keyboard: RNKeyboard,
    } = ReactNative;

    const Alert = {
        ...RNAlert,
        alert: jest.fn(),
    };

    const AppState = {
        ...RNAppState,
        addEventListener: jest.fn(() => ({
            remove: jest.fn(),
        })),
    };

    let activeInteractions = 0;
    const pendingCallbacks: Array<() => void> = [];
    const InteractionManager = {
        ...RNInteractionManager,
        createInteractionHandle: jest.fn(() => {
            activeInteractions += 1;
            return activeInteractions;
        }),
        clearInteractionHandle: jest.fn(() => {
            activeInteractions = Math.max(0, activeInteractions - 1);
            if (activeInteractions === 0) {
                // Execute pending callbacks when interactions are cleared
                while (pendingCallbacks.length > 0) {
                    const cb = pendingCallbacks.shift();
                    cb?.();
                }
            }
        }),
        runAfterInteractions: jest.fn((callback) => {
            if (activeInteractions === 0) {
                callback();
            } else {
                pendingCallbacks.push(callback); // Delay execution until interactions finish
            }
        }),
    };

    const NativeModules = {
        ...RNNativeModules,
        UIManager: {
            RCTView: {
                directEventTypes: {},
            },
        },
        PlatformConstants: {
            forceTouchAvailable: false,
        },
        RNGestureHandlerModule: {
            State: {
                BEGAN: 'BEGAN',
                FAILED: 'FAILED',
                ACTIVE: 'ACTIVE',
                END: 'END',
            },
        },
        KeyboardObserver: {},
        JailMonkey: {
            trustFall: jest.fn().mockReturnValue(true),
        },
        RNCNetInfo: {
            getCurrentState: jest.fn().mockResolvedValue({isConnected: true}),
            addListener: jest.fn(),
            removeListeners: jest.fn(),
            addEventListener: jest.fn(),
        },
        RNKeychainManager: {
            SECURITY_LEVEL_ANY: 'ANY',
            SECURITY_LEVEL_SECURE_SOFTWARE: 'SOFTWARE',
            SECURITY_LEVEL_SECURE_HARDWARE: 'HARDWARE',
        },
        RNReactNativeHapticFeedback: {
            trigger: jest.fn(),
        },
        RNDocumentPicker: {
            pick: jest.fn(),
        },
        RNFastStorage: {
            setupLibrary: jest.fn(),
            setStringAsync: jest.fn(),
        },
        Appearance: {
            getColorScheme: jest.fn().mockReturnValue('light'),
        },
        RNUtils: {
            getConstants: () => ({
                appGroupIdentifier: 'group.mattermost.rnbeta',
                appGroupSharedDirectory: {
                    sharedDirectory: '',
                    databasePath: '',
                },
            }),
            addListener: jest.fn(),
            removeListeners: jest.fn(),
            isRunningInSplitView: jest.fn().mockReturnValue({isSplit: false, isTablet: false}),
            getHasRegisteredLoad: jest.fn().mockReturnValue({hasRegisteredLoad: false}),
            setHasRegisteredLoad: jest.fn(),

            getDeliveredNotifications: jest.fn().mockResolvedValue([]),
            removeChannelNotifications: jest.fn().mockImplementation(),
            removeThreadNotifications: jest.fn().mockImplementation(),
            removeServerNotifications: jest.fn().mockImplementation(),

            createZipFile: jest.fn(),
            saveFile: jest.fn(),

            unlockOrientation: jest.fn(),
            getWindowDimensions: jest.fn().mockReturnValue({width: 426, height: 952}),
        },
        APIClient: {
            getConstants: () => ({
                EVENTS: {
                    UPLOAD_PROGRESS: 'APIClient-UploadProgress',
                    CLIENT_ERROR: 'APIClient-Error',
                },
                RETRY_TYPES: {
                    EXPONENTIAL_RETRY: 'exponential',
                    LINEAR_RETRY: 'linear',
                },
            }),
        },
        WebSocketClient: {
            getConstants: () => ({
                EVENTS: {
                    OPEN_EVENT: 'WebSocketClient-Open',
                    CLOSE_EVENT: 'WebSocketClient-Close',
                    ERROR_EVENT: 'WebSocketClient-Error',
                    MESSAGE_EVENT: 'WebSocketClient-Message',
                    READY_STATE_EVENT: 'WebSocketClient-ReadyState',
                    CLIENT_ERROR: 'WebSocketClient-Error',
                },
                READY_STATE: {
                    CONNECTING: 0,
                    OPEN: 1,
                    CLOSING: 2,
                    CLOSED: 3,
                },
            }),
        },
        WebRTCModule: {
            senderGetCapabilities: jest.fn().mockReturnValue(null),
            receiverGetCapabilities: jest.fn().mockReturnValue(null),
        },
    };

    const Linking = {
        ...RNLinking,
        openURL: jest.fn(),
        addEventListener: jest.fn(() => {
            return {remove: jest.fn()};
        }),
    };

    const Keyboard = {
        ...RNKeyboard,
        dismiss: jest.fn(),
        addListener: jest.fn(),
    };

    return Object.setPrototypeOf({
        Platform: {
            ...Platform,
            OS: 'ios',
            Version: 12,
            constants: {
                reactNativeVersion: {
                    major: 0,
                    minor: 64,
                },
            },
            select: jest.fn((dict) => dict.ios || dict.default),
        },
        StyleSheet,
        requireNativeComponent,
        Alert,
        AppState,
        InteractionManager,
        NativeModules,
        Linking,
<<<<<<< HEAD
        Keyboard,
=======
        Animated: {
            ...ReactNative.Animated,
            timing: jest.fn(() => ({
                start: jest.fn((callback) => callback?.({finished: true})),
            })),
        },
>>>>>>> b8617292
    }, ReactNative);
});

jest.mock('react-native-vector-icons', () => {
    const React = jest.requireActual('react');
    class CompassIcon extends React.PureComponent {
        render() {
            return React.createElement('Icon', this.props);
        }
    }
    CompassIcon.getImageSource = jest.fn().mockResolvedValue({});
    return {
        createIconSet: () => CompassIcon,

        createIconSetFromFontello: () => CompassIcon,
    };
});

jest.mock('../node_modules/react-native/Libraries/EventEmitter/NativeEventEmitter');

jest.mock('react-native-localize', () => ({
    getTimeZone: () => 'World/Somewhere',
    getLocales: () => ([
        {countryCode: 'GB', languageTag: 'en-GB', languageCode: 'en', isRTL: false},
        {countryCode: 'US', languageTag: 'en-US', languageCode: 'en', isRTL: false},
        {countryCode: 'FR', languageTag: 'fr-FR', languageCode: 'fr', isRTL: false},
    ]),
}));

jest.mock('@react-native-cookies/cookies', () => ({
    addEventListener: jest.fn(),
    removeEventListener: jest.fn(),
    openURL: jest.fn(),
    getInitialURL: jest.fn(),
    clearAll: jest.fn(),
    get: () => Promise.resolve(({
        res: {
            MMCSRF: {
                value: 'the cookie',
            },
        },
    })),
}));

jest.mock('react-native-navigation', () => {
    const RNN = jest.requireActual('react-native-navigation');
    RNN.Navigation.setLazyComponentRegistrator = jest.fn();
    RNN.Navigation.setDefaultOptions = jest.fn();
    RNN.Navigation.registerComponent = jest.fn();
    return {
        ...RNN,
        Navigation: {
            ...RNN.Navigation,
            events: () => ({
                registerAppLaunchedListener: jest.fn(),
                registerComponentListener: jest.fn(() => {
                    return {remove: jest.fn()};
                }),
                bindComponent: jest.fn(() => {
                    return {remove: jest.fn()};
                }),
                registerNavigationButtonPressedListener: jest.fn(() => {
                    return {remove: jest.fn()};
                }),
            }),
            setRoot: jest.fn(),
            pop: jest.fn(),
            push: jest.fn(),
            showModal: jest.fn(),
            dismissModal: jest.fn(),
            dismissAllModals: jest.fn(),
            popToRoot: jest.fn(),
            mergeOptions: jest.fn(),
            showOverlay: jest.fn(),
            dismissOverlay: jest.fn(),
            updateProps: jest.fn(),
        },
    };
});

jest.mock('react-native-notifications', () => {
    let deliveredNotifications: ReactNative.PushNotification[] = [];

    return {
        Notifications: {
            registerRemoteNotifications: jest.fn(),
            addEventListener: jest.fn(),
            setDeliveredNotifications: jest.fn((notifications) => {
                deliveredNotifications = notifications;
            }),
            NotificationAction: jest.fn(),
            NotificationCategory: jest.fn(),
            events: () => ({
                registerNotificationOpened: jest.fn(),
                registerRemoteNotificationsRegistered: jest.fn(),
                registerNotificationReceivedBackground: jest.fn(),
                registerNotificationReceivedForeground: jest.fn(),
            }),
            ios: {
                getDeliveredNotifications: jest.fn().mockImplementation(() => Promise.resolve(deliveredNotifications)),
                removeDeliveredNotifications: jest.fn((ids) => {
                    // eslint-disable-next-line
                    // @ts-ignore
                    deliveredNotifications = deliveredNotifications.filter((n) => !ids.includes(n.identifier));
                }),
                setBadgeCount: jest.fn(),
            },
            postLocalNotification: jest.fn((notification) => notification),
        },
    };
});

jest.mock('react-native-share', () => ({
    default: jest.fn(),
}));

jest.mock('@screens/navigation', () => ({
    ...jest.requireActual('@screens/navigation'),
    resetToChannel: jest.fn(),
    resetToSelectServer: jest.fn(),
    resetToTeams: jest.fn(),
    goToScreen: jest.fn(),
    popTopScreen: jest.fn(),
    showModal: jest.fn(),
    showModalOverCurrentContext: jest.fn(),
    setButtons: jest.fn(),
    showOverlay: jest.fn(),
    mergeNavigationOptions: jest.fn(),
    popToRoot: jest.fn(() => Promise.resolve()),
    dismissModal: jest.fn(() => Promise.resolve()),
    dismissAllModals: jest.fn(() => Promise.resolve()),
    dismissAllModalsAndPopToScreen: jest.fn(),
    dismissAllModalsAndPopToRoot: jest.fn(),
    dismissOverlay: jest.fn(() => Promise.resolve()),
    dismissAllOverlays: jest.fn(() => Promise.resolve()),
}));

jest.mock('@mattermost/react-native-emm', () => ({
    addListener: jest.fn(),
    authenticate: async () => {
        return true;
    },
    getManagedConfig: <T>() => ({} as T),
    isDeviceSecured: async () => {
        return true;
    },
    openSecuritySettings: () => jest.fn(),
    setAppGroupId: () => {
        return '';
    },
    useManagedConfig: () => ({}),
}));

jest.mock('@react-native-clipboard/clipboard', () => ({}));

jest.mock('react-native-document-picker', () => ({}));

jest.mock('@mattermost/react-native-network-client', () => ({
    getOrCreateAPIClient: jest.fn((serverUrl: string) => Promise.resolve({client: {
        baseUrl: serverUrl,
        get: (url: string, options?: RequestOptions) => mockApiClient.get(`${serverUrl}${url}`, options),
        post: (url: string, options?: RequestOptions) => mockApiClient.post(`${serverUrl}${url}`, options),
        invalidate: jest.fn(),
    }})),
    RetryTypes: {
        EXPONENTIAL_RETRY: 'exponential',
    },
}));

jest.mock('react-native-safe-area-context', () => mockSafeAreaContext);

jest.mock('react-native-reanimated', () => require('react-native-reanimated/mock'));
jest.mock('react-native-permissions', () => require('react-native-permissions/mock'));

jest.mock('react-native-haptic-feedback', () => {
    const RNHF = jest.requireActual('react-native-haptic-feedback/src/types');
    return {
        ...RNHF,
        trigger: () => '',
    };
});

jest.mock('@utils/log', () => ({
    logError: jest.fn(),
    logDebug: jest.fn(),
    logInfo: jest.fn(),
    logWarning: jest.fn(),
}));

declare const global: {
    requestAnimationFrame: (callback: () => void) => void;
    performance: {
        now: () => number;
    };
};

global.requestAnimationFrame = (callback) => {
    setTimeout(callback, 0);
};

global.performance.now = () => Date.now();

const colors = {
    reset: '\x1b[0m',
    yellow: '\x1b[33m',
    red: '\x1b[31m',
    cyan: '\x1b[36m',
    blue: '\x1b[1;34m',
};

const filterStackTrace = (color: string, prefix: string) => {
    return (...args: unknown[]) => {
        const message = args.join(' ');
        process.stdout.write(`\n${color}${prefix} ${message}${colors.reset}\n`);
    };
};

// Override console methods globally
console.warn = filterStackTrace(colors.yellow, '⚠️  Warning:');
console.error = filterStackTrace(colors.red, '🚨 Error:');
console.log = filterStackTrace(colors.cyan, '📢 Log:');
console.debug = filterStackTrace(colors.blue, '🐞 Debug:');

// Silence warnings about missing EXPO_OS environment variable
// on tests
process.env.EXPO_OS = 'ios'; // eslint-disable-line no-process-env<|MERGE_RESOLUTION|>--- conflicted
+++ resolved
@@ -277,16 +277,13 @@
         InteractionManager,
         NativeModules,
         Linking,
-<<<<<<< HEAD
         Keyboard,
-=======
         Animated: {
             ...ReactNative.Animated,
             timing: jest.fn(() => ({
                 start: jest.fn((callback) => callback?.({finished: true})),
             })),
         },
->>>>>>> b8617292
     }, ReactNative);
 });
 
