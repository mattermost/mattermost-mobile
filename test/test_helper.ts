// Copyright (c) 2015-present Mattermost, Inc. All Rights Reserved.
// See LICENSE.txt for license information.

/* eslint-disable max-lines */

import assert from 'assert';

import {random} from 'lodash';
import nock from 'nock';
import {of as of$} from 'rxjs';

import Config from '@assets/config.json';
import {Client} from '@client/rest';
import {ActionType} from '@constants';
import {Ringtone} from '@constants/calls';
import {SYSTEM_IDENTIFIERS} from '@constants/database';
import {PUSH_PROXY_STATUS_VERIFIED} from '@constants/push_proxy';
import DatabaseManager from '@database/manager';
import {prepareCommonSystemValues} from '@queries/servers/system';

import type {APIClientInterface} from '@mattermost/react-native-network-client';
import type {Model, Query, Relation} from '@nozbe/watermelondb';
import type PlaybookChecklistModel from '@playbooks/types/database/models/playbook_checklist';
import type PlaybookChecklistItemModel from '@playbooks/types/database/models/playbook_checklist_item';
import type PlaybookRunModel from '@playbooks/types/database/models/playbook_run';
import type CategoryChannelModel from '@typings/database/models/servers/category_channel';
import type ChannelModel from '@typings/database/models/servers/channel';
import type ChannelBookmarkModel from '@typings/database/models/servers/channel_bookmark';
import type ChannelInfoModel from '@typings/database/models/servers/channel_info';
import type ChannelMembershipModel from '@typings/database/models/servers/channel_membership';
import type CustomProfileAttributeModel from '@typings/database/models/servers/custom_profile_attribute';
import type CustomProfileFieldModel from '@typings/database/models/servers/custom_profile_field';
import type DraftModel from '@typings/database/models/servers/draft';
import type FileModel from '@typings/database/models/servers/file';
import type GroupModel from '@typings/database/models/servers/group';
import type MyChannelModel from '@typings/database/models/servers/my_channel';
import type MyChannelSettingsModel from '@typings/database/models/servers/my_channel_settings';
import type MyTeamModel from '@typings/database/models/servers/my_team';
import type PostModel from '@typings/database/models/servers/post';
import type PostsInChannelModel from '@typings/database/models/servers/posts_in_channel';
import type PreferenceModel from '@typings/database/models/servers/preference';
import type RoleModel from '@typings/database/models/servers/role';
import type TeamModel from '@typings/database/models/servers/team';
import type ThreadModel from '@typings/database/models/servers/thread';
import type UserModel from '@typings/database/models/servers/user';
import type {IntlShape} from 'react-intl';

const DEFAULT_LOCALE = 'en';

class TestHelperSingleton {
    basicClient: Client | null;
    basicUser: UserProfile | null;
    basicTeam: Team | null;
    basicTeamMember: TeamMembership | null;
    basicCategory: Category | null;
    basicCategoryChannel: CategoryChannel | null;
    basicChannel: Channel | null;
    basicChannelMember: ChannelMembership | null;
    basicMyChannel: ChannelMembership | null;
    basicMyChannelSettings: ChannelMembership | null;
    basicPost: Post | null;
    basicRoles: Record<string, Role> | null;

    constructor() {
        this.basicClient = null;

        this.basicUser = null;
        this.basicTeam = null;
        this.basicTeamMember = null;
        this.basicCategory = null;
        this.basicCategoryChannel = null;
        this.basicChannel = null;
        this.basicChannelMember = null;
        this.basicMyChannel = null;
        this.basicMyChannelSettings = null;
        this.basicPost = null;
        this.basicRoles = null;
    }

    setupServerDatabase = async (url?: string) => {
        const serverUrl = url || 'https://appv1.mattermost.com';
        await DatabaseManager.init([serverUrl]);
        const {database, operator} = DatabaseManager.serverDatabases[serverUrl]!;

        this.initMockEntities();

        // Add current user
        await operator.handleUsers({
            users: [this.basicUser!],
            prepareRecordsOnly: false,
        });

        // Add one team
        await operator.handleTeam({
            teams: [this.basicTeam!],
            prepareRecordsOnly: false,
        });
        await operator.handleMyTeam({
            myTeams: [{id: this.basicTeamMember!.id!, roles: this.basicTeamMember!.roles}],
            prepareRecordsOnly: false,
        });

        // Add a category and associated channel entities
        await operator.handleCategories({
            categories: [this.basicCategory!],
            prepareRecordsOnly: false,
        });
        await operator.handleCategoryChannels({
            categoryChannels: [this.basicCategoryChannel!],
            prepareRecordsOnly: false,
        });
        await operator.handleChannel({
            channels: [this.basicChannel!],
            prepareRecordsOnly: false,
        });
        await operator.handleMyChannel({
            prepareRecordsOnly: false,
            channels: [this.basicChannel!],
            myChannels: [this.basicMyChannel!],
        });
        await operator.handleMyChannelSettings({
            prepareRecordsOnly: false,
            settings: [this.basicMyChannelSettings!],
        });

        const systems = await prepareCommonSystemValues(operator, {
            license: {} as ClientLicense,
            currentChannelId: '',
            currentTeamId: this.basicTeam!.id,
            currentUserId: this.basicUser!.id,
        });
        if (systems?.length) {
            await operator.batchRecords(systems, 'test');
        }

        await operator.handleSystem({
            prepareRecordsOnly: false,
            systems: [{id: SYSTEM_IDENTIFIERS.PUSH_VERIFICATION_STATUS, value: PUSH_PROXY_STATUS_VERIFIED}],
        });

        await operator.handlePosts({
            actionType: ActionType.POSTS.RECEIVED_NEW,
            order: [this.basicPost!.id],
            posts: [this.basicPost!],
            prepareRecordsOnly: false,
        });

        return {database, operator};
    };

    activateMocking() {
        if (!nock.isActive()) {
            nock.activate();
        }
    }

    assertStatusOkay = (data: {status: string}) => {
        assert(data);
        assert(data.status === 'OK');
    };

    generateId = () => {
        // implementation taken from http://stackoverflow.com/a/2117523
        let id = 'xxxxxxxx-xxxx-4xxx-yxxx-xxxxxxxxxxxx';
        id = id.replace(/[xy]/g, (c) => {
            const r = Math.floor(Math.random() * 16);
            let v;

            if (c === 'x') {
                v = r;
            } else {

                v = (r & 0x3) | 0x8;
            }

            return v.toString(16);
        });

        return id;
    };

    createClient = () => {
        const mockApiClient: APIClientInterface = {
            baseUrl: 'https://community.mattermost.com',
            delete: jest.fn(),
            head: jest.fn(),
            get: jest.fn(),
            patch: jest.fn(),
            post: jest.fn(),
            put: jest.fn(),
            upload: jest.fn(),
            config: {
                headers: undefined,
                sessionConfiguration: undefined,
                retryPolicyConfiguration: undefined,
                requestAdapterConfiguration: undefined,
                clientP12Configuration: undefined,
            },
            onClientError: jest.fn(),
            download: jest.fn(),
            getHeaders: jest.fn(),
            addHeaders: jest.fn(),
            importClientP12: jest.fn(),
            invalidate: jest.fn(),
        };

        return new Client(mockApiClient, mockApiClient.baseUrl);
    };

    fakeIntl = (): IntlShape => {
        return {
            formatMessage: jest.fn((message) => {
                return message.defaultMessage;
            }),
        } as unknown as IntlShape;
    };

    fakeCategory = (teamId: string): Category => {
        return {
            id: '',
            display_name: 'Test Category',
            type: 'custom',
            sort_order: 0,
            sorting: 'manual',
            muted: false,
            collapsed: false,
            team_id: teamId,
        };
    };

    fakeCategoryWithId = (teamId: string): Category => {
        return {
            ...this.fakeCategory(teamId),
            id: this.generateId(),
        };
    };

    fakeCategoryChannel = (categoryId: string, channelId: string): CategoryChannel => {
        return {
            category_id: categoryId,
            channel_id: channelId,
            sort_order: random(0, 10, false),
        };
    };

    fakeCategoryChannelWithId = (teamId: string, categoryId: string, channelId: string): CategoryChannel => {
        return {
            id: teamId + channelId,
            category_id: categoryId,
            channel_id: channelId,
            sort_order: random(0, 10, false),
        };
    };

    fakeChannel = (overwrite: Partial<Channel>): Channel => {
        return {
            name: 'channel',
            team_id: this.generateId(),

            // @to-do: Make tests more detriministic;
            // https://jestjs.io/docs/snapshot-testing#2-tests-should-be-deterministic
            // display_name: `Unit Test ${name}`,
            display_name: 'Channel',
            type: 'O' as const,
            delete_at: 0,
            total_msg_count: 0,
            scheme_id: this.generateId(),
            header: '',
            purpose: '',
            last_post_at: 0,
            extra_update_at: 0,
            creator_id: this.generateId(),
            group_constrained: false,
            shared: false,
            create_at: 1507840900004,
            update_at: 1507840900004,
            id: '',
            ...overwrite,
        };
    };

    fakeChannelInfo = (overwrite: Partial<ChannelInfo>): ChannelInfo => {
        return {
            id: this.generateId(),
            guest_count: 0,
            header: '',
            member_count: 0,
            purpose: '',
            pinned_post_count: 0,
            files_count: 0,
            ...overwrite,
        };
    };

    fakeChannelWithId = (teamId: string): Channel => {
        return {
            ...this.fakeChannel({team_id: teamId}),
            id: this.generateId(),
        };
    };

    fakeDmChannel = (userId: string, otherUserId: string): Partial<Channel> => {
        return {
            name: userId > otherUserId ? otherUserId + '__' + userId : userId + '__' + otherUserId,
            team_id: '',
            display_name: `${otherUserId}`,
            type: 'D',
            status: 'offline',
            teammate_id: `${otherUserId}`,
            id: this.generateId(),
            delete_at: 0,
        };
    };

    fakeChannelMember = (overwrite: Partial<ChannelMembership>): ChannelMembership => {
        return {
            id: this.generateId(),
            user_id: this.generateId(),
            channel_id: this.generateId(),
            notify_props: {},
            roles: 'system_user',
            msg_count: 0,
            mention_count: 0,
            scheme_user: false,
            scheme_admin: false,
            last_viewed_at: 0,
            last_update_at: 0,
            ...overwrite,
        };
    };

    fakeMyChannel = (overwrite: Partial<ChannelMembership>): ChannelMembership => {
        return {
            id: this.generateId(),
            user_id: this.generateId(),
            channel_id: this.generateId(),
            last_post_at: 0,
            last_viewed_at: 0,
            manually_unread: false,
            mention_count: 0,
            msg_count: 0,
            is_unread: false,
            roles: '',
            notify_props: {},
            last_update_at: 0,
            ...overwrite,
        };
    };

    fakeMyChannelSettings = (userId: string, channelId: string): ChannelMembership => {
        return {
            ...this.fakeMyChannel({user_id: userId, channel_id: channelId}),
            notify_props: {
                desktop: 'default',
                email: 'default',
                mark_unread: 'all',
                push: 'default',
                ignore_channel_mentions: 'default',
            },
        };
    };

    fakeEmail = () => {
        return 'success' + this.generateId() + '@simulator.amazonses.com';
    };

    fakePost = (overwrite?: Partial<Post>): Post => {
        const time = Date.now();

        return {
            id: this.generateId(),
            channel_id: this.generateId(),
            create_at: time,
            update_at: time,
            message: `Unit Test ${this.generateId()}`,
            type: '',
            delete_at: 0,
            edit_at: 0,
            hashtags: '',
            is_pinned: false,
            metadata: {},
            original_id: '',
            pending_post_id: '',
            props: {},
            reply_count: 0,
            root_id: '',
            user_id: this.generateId(),
            ...overwrite,
        };
    };

    fakePostWithId = (channelId: string) => {
        return {
            ...this.fakePost({
                channel_id: channelId,
                id: this.generateId(),
                create_at: 1507840900004,
                update_at: 1507840900004,
                delete_at: 0,
            }),
        };
    };

    fakeThread = (overwrite: Partial<Thread>): Thread => {
        const id = overwrite.id ?? this.generateId();
        return {
            id,
            delete_at: 0,
            participants: [],
            post: this.fakePost({id}),
            last_reply_at: 0,
            last_viewed_at: 0,
            reply_count: 0,
            unread_mentions: 0,
            unread_replies: 0,
            ...overwrite,
        };
    };

    fakeTeam = (overwrite?: Partial<Team>): Team => {
        const name = this.generateId();
        let inviteId = this.generateId();
        if (inviteId.length > 32) {
            inviteId = inviteId.substring(0, 32);
        }

        return {
            id: this.generateId(),
            name,
            display_name: `Unit Test ${name}`,
            type: 'O' as const,
            email: this.fakeEmail(),
            allowed_domains: '',
            invite_id: inviteId,
            scheme_id: this.generateId(),
            company_name: '',
            description: '',
            allow_open_invite: true,
            group_constrained: false,
            last_team_icon_update: 0,
            create_at: 0,
            delete_at: 0,
            update_at: 0,
            ...overwrite,
        };
    };

    fakeTeamWithId = (): Team => {
        return {
            ...this.fakeTeam(),
            id: this.generateId(),
            create_at: 1507840900004,
            update_at: 1507840900004,
            delete_at: 0,
        };
    };

    fakeTeamMember = (userId: string, teamId: string): TeamMembership => {
        return {
            id: teamId,
            user_id: userId,
            team_id: teamId,
            roles: 'team_user',
            delete_at: 0,
            scheme_user: false,
            scheme_admin: false,
            msg_count: 0,
            mention_count: 0,
        };
    };

    fakeQuery = <T extends Model>(returnValue: T[]): Query<T> => {
        return {
            fetch: jest.fn().mockImplementation(async () => returnValue),
            observe: jest.fn().mockImplementation(() => of$(returnValue)),
            observeCount: jest.fn().mockImplementation(() => of$(returnValue.length)),
        } as unknown as Query<T>;
    };

    fakeRelation = <T extends Model>(returnValue?: T): Relation<T> => {
        return {
            fetch: jest.fn().mockImplementation(async () => returnValue!),
            _model: {} as T,
            _columnName: '',
            _relationTableName: '',
            _isImmutable: false,
            _cachedObservable: of$(returnValue!),
            id: this.generateId(),
            then: jest.fn(),
            set: jest.fn(),
            observe: jest.fn().mockImplementation(() => of$(returnValue!)),
        };
    };

    fakeModel = () => {
        return {
            id: this.generateId(),
            _raw: {} as any,
            collection: {} as any,
            collections: {} as any,
            database: {} as any,
            db: {} as any,
            asModel: {} as any,
            _isEditing: false,
            _preparedState: 'create' as const,
            syncStatus: 'synced' as const,
            table: '',
            _subscribers: [],
            _getChanges: jest.fn(),
            update: jest.fn(),
            prepareUpdate: jest.fn(),
            cancelPrepareUpdate: jest.fn(),
            prepareMarkAsDeleted: jest.fn(),
            prepareDestroyPermanently: jest.fn(),
            markAsDeleted: jest.fn(),
            destroyPermanently: jest.fn(),
            experimentalMarkAsDeleted: jest.fn(),
            experimentalDestroyPermanently: jest.fn(),
            observe: jest.fn(),
            batch: jest.fn(),
            callWriter: jest.fn(),
            callReader: jest.fn(),
            subAction: jest.fn(),
            experimentalSubscribe: jest.fn(),
            _notifyChanged: jest.fn(),
            _notifyDestroyed: jest.fn(),
            _getRaw: jest.fn(),
            _setRaw: jest.fn(),
            _dangerouslySetRawWithoutMarkingColumnChange: jest.fn(),
            __ensureCanSetRaw: jest.fn(),
            __ensureNotDisposable: jest.fn(),
        };
    };

    fakeUserModel = (overwrite?: Partial<UserModel>): UserModel => {
        const modelBase = this.fakeModel();
        return {
            ...modelBase,
            email: this.fakeEmail(),
            locale: DEFAULT_LOCALE,
            username: this.generateId(),
            firstName: this.generateId(),
            lastName: this.generateId(),
            deleteAt: 0,
            roles: 'system_user',
            authService: '',
            id: this.generateId(),
            nickname: '',
            notifyProps: this.fakeUserNotifyProps(),
            position: '',
            updateAt: 0,
            isBot: false,
            isGuest: false,
            lastPictureUpdate: 0,
            status: 'offline',
            remoteId: null,
            props: {},
            timezone: {automaticTimezone: 'UTC', manualTimezone: '', useAutomaticTimezone: true},
            mentionKeys: [],
            userMentionKeys: [],
            highlightKeys: [],
            termsOfServiceId: '',
            termsOfServiceCreateAt: 0,

            channelsCreated: this.fakeQuery([]),
            channels: this.fakeQuery([]),
            customProfileAttributes: this.fakeQuery([]),
            posts: this.fakeQuery([]),
            preferences: this.fakeQuery([]),
            reactions: this.fakeQuery([]),
            teams: this.fakeQuery([]),
            threadParticipations: this.fakeQuery([]),

            prepareStatus: () => null,

            ...overwrite,
        };
    };

    fakeChannelModel = (overwrite?: Partial<ChannelModel>): ChannelModel => {
        return {
            ...this.fakeModel(),
            createAt: 0,
            creatorId: this.generateId(),
            deleteAt: 0,
            updateAt: 0,
            displayName: this.generateId(),
            isGroupConstrained: false,
            name: this.generateId(),
            shared: false,
            teamId: this.generateId(),
            type: 'O' as const,
            members: this.fakeQuery([]),
            drafts: this.fakeQuery([]),
            bookmarks: this.fakeQuery([]),
            posts: this.fakeQuery([]),
            postsInChannel: this.fakeQuery([]),
            team: this.fakeRelation(),
            creator: this.fakeRelation(),
            info: this.fakeRelation(),
            membership: this.fakeRelation(),
            categoryChannel: this.fakeRelation(),
            playbookRuns: this.fakeQuery([]),
            toApi: jest.fn(),
            ...overwrite,
        };
    };

    fakeChannelMembershipModel = (overwrite?: Partial<ChannelMembershipModel>): ChannelMembershipModel => {
        return {
            ...this.fakeModel(),
            channelId: this.generateId(),
            userId: this.generateId(),
            schemeAdmin: false,
            memberChannel: this.fakeRelation(),
            memberUser: this.fakeRelation(),
            getAllChannelsForUser: this.fakeQuery([]),
            getAllUsersInChannel: this.fakeQuery([]),
            ...overwrite,
        };
    };
    fakeMyChannelMembershipModel = (overwrite?: Partial<MyChannelModel>): MyChannelModel => {
        return {
            ...this.fakeModel(),
            channel: this.fakeRelation(),
            lastPostAt: 0,
            lastFetchedAt: 0,
            lastViewedAt: 0,
            manuallyUnread: false,
            mentionsCount: 0,
            messageCount: 0,
            isUnread: false,
            roles: '',
            viewedAt: 0,
            settings: this.fakeRelation(),
            resetPreparedState: jest.fn(),
            ...overwrite,
        };
    };

    fakeCategoryChannelModel = (overwrite?: Partial<CategoryChannelModel>): CategoryChannelModel => {
        return {
            ...this.fakeModel(),
            channel: this.fakeRelation(),
            categoryId: this.generateId(),
            channelId: this.generateId(),
            sortOrder: 0,
            category: this.fakeRelation(),
            myChannel: this.fakeRelation(),
            ...overwrite,
        };
    };

    fakeDraftModel = (overwrite?: Partial<DraftModel>): DraftModel => {
        return {
            ...this.fakeModel(),
            channelId: this.generateId(),
            message: '',
            rootId: '',
            files: [],
            metadata: {},
            updateAt: 0,
            ...overwrite,
        };
    };

    fakePostsInChannelModel = (overwrite?: Partial<PostsInChannelModel>): PostsInChannelModel => {
        return {
            ...this.fakeModel(),
            channelId: this.generateId(),
            earliest: 0,
            latest: 0,
            channel: this.fakeRelation(),
            ...overwrite,
        };
    };

    fakeChannelBookmarkModel = (overwrite?: Partial<ChannelBookmarkModel>): ChannelBookmarkModel => {
        return {
            ...this.fakeModel(),
            channelId: this.generateId(),
            ownerId: this.generateId(),
            fileId: this.generateId(),
            displayName: this.generateId(),
            createAt: 0,
            updateAt: 0,
            deleteAt: 0,
            sortOrder: 0,
            type: 'file',
            channel: this.fakeRelation(),
            owner: this.fakeRelation(),
            file: this.fakeRelation(),
            toApi: jest.fn(),
            ...overwrite,
        };
    };

    fakeFileModel = (overwrite?: Partial<FileModel>): FileModel => {
        return {
            ...this.fakeModel(),
            id: this.generateId(),
            extension: 'png',
            height: 100,
            width: 100,
            mimeType: 'image/png',
            name: 'image1',
            size: 100,
            imageThumbnail: '',
            localPath: 'path/to/image1',
            postId: this.generateId(),
            post: this.fakeRelation(),
            toFileInfo: jest.fn(),
            isBlocked: false,
            ...overwrite,
        };
    };

    fakeMyChannelSettingsModel = (overwrite?: Partial<MyChannelSettingsModel>): MyChannelSettingsModel => {
        return {
            ...this.fakeModel(),
            notifyProps: this.fakeChannelNotifyProps(),
            myChannel: this.fakeRelation(),
            ...overwrite,
        };
    };

    fakeTeamModel = (overwrite?: Partial<TeamModel>): TeamModel => {
        return {
            ...this.fakeModel(),
            id: this.generateId(),
            name: this.generateId(),
            displayName: this.generateId(),
            type: 'O' as const,
            allowedDomains: '',
            inviteId: this.generateId(),
            description: '',
            updateAt: 0,
            isAllowOpenInvite: true,
            isGroupConstrained: false,
            lastTeamIconUpdatedAt: 0,
            categories: this.fakeQuery([]),
            channels: this.fakeQuery([]),
            myTeam: this.fakeRelation(),
            teamChannelHistory: this.fakeRelation(),
            members: this.fakeQuery([]),
            teamSearchHistories: this.fakeQuery([]),
            playbookRuns: this.fakeQuery([]),
            ...overwrite,
        };
    };

    fakeChannelInfoModel = (overwrite?: Partial<ChannelInfoModel>): ChannelInfoModel => {
        return {
            ...this.fakeModel(),
            guestCount: 0,
            header: '',
            memberCount: 0,
            pinnedPostCount: 0,
            filesCount: 0,
            purpose: '',
            channel: this.fakeRelation(),
            ...overwrite,
        };
    };

    fakePostModel = (overwrite?: Partial<PostModel>): PostModel => {
        return {
            ...this.fakeModel(),
            channelId: this.generateId(),
            createAt: 0,
            deleteAt: 0,
            editAt: 0,
            isPinned: false,
            message: '',
            metadata: {},
            originalId: '',
            pendingPostId: '',
            props: {},
            rootId: '',
            type: '',
            updateAt: 0,
            messageSource: '',
            previousPostId: '',
            userId: this.generateId(),
            root: this.fakeQuery([]),
            drafts: this.fakeQuery([]),
            files: this.fakeQuery([]),
            postsInThread: this.fakeQuery([]),
            reactions: this.fakeQuery([]),
            author: this.fakeRelation(),
            channel: this.fakeRelation(),
            thread: this.fakeRelation(),
            hasReplies: async () => false,
            toApi: jest.fn(),
            ...overwrite,
        };
    };

    fakeGroupModel = (overwrite?: Partial<GroupModel>): GroupModel => {
        return {
            ...this.fakeModel(),
            name: this.generateId(),
            displayName: this.generateId(),
            description: this.generateId(),
            source: this.generateId(),
            remoteId: this.generateId(),
            createdAt: 0,
            updatedAt: 0,
            deletedAt: 0,
            memberCount: 0,
            channels: this.fakeQuery([]),
            teams: this.fakeQuery([]),
            members: this.fakeQuery([]),
            ...overwrite,
        };
    };

    fakeMyChannelModel = (overwrite?: Partial<MyChannelModel>): MyChannelModel => {
        return {
            ...this.fakeModel(),
            lastPostAt: 0,
            lastFetchedAt: 0,
            lastViewedAt: 0,
            manuallyUnread: false,
            mentionsCount: 0,
            messageCount: 0,
            isUnread: false,
            roles: '',
            viewedAt: 0,
            channel: this.fakeRelation(),
            settings: this.fakeRelation(),
            resetPreparedState: jest.fn(),
            ...overwrite,
        };
    };

    fakeRoleModel = (overwrite?: Partial<RoleModel>): RoleModel => {
        return {
            ...this.fakeModel(),
            name: this.generateId(),
            permissions: [],
            ...overwrite,
        };
    };

    fakeThreadModel = (overwrite?: Partial<ThreadModel>): ThreadModel => {
        return {
            ...this.fakeModel(),
            lastReplyAt: 0,
            lastFetchedAt: 0,
            lastViewedAt: 0,
            replyCount: 0,
            isFollowing: false,
            unreadReplies: 0,
            unreadMentions: 0,
            viewedAt: 0,
            participants: this.fakeQuery([]),
            threadsInTeam: this.fakeQuery([]),
            post: this.fakeRelation(),
            ...overwrite,
        };
    };

    fakeMyTeamModel = (overwrite?: Partial<MyTeamModel>): MyTeamModel => {
        return {
            ...this.fakeModel(),
            roles: '',
            team: this.fakeRelation(),
            ...overwrite,
        };
    };

    fakePreferenceModel = (overwrite?: Partial<PreferenceModel>): PreferenceModel => {
        return {
            ...this.fakeModel(),
            value: '',
            category: '',
            name: '',
            userId: '',
            user: this.fakeRelation(),
            ...overwrite,
        };
    };

    fakeCustomProfileFieldModel = (overwrite?: Partial<CustomProfileFieldModel>): CustomProfileFieldModel => {
        return {
            ...this.fakeModel(),
<<<<<<< HEAD
            name: this.generateId(),
            description: this.generateId(),
            is_active: true,
            owner_user_id: this.generateId(),
            team_id: this.generateId(),
            channel_id: this.generateId(),
            create_at: Date.now(),
            end_at: 0,
            delete_at: 0,
            active_stage: 0,
            active_stage_title: this.generateId(),
            post_id: this.generateId(),
            playbook_id: this.generateId(),
            participant_ids: [],
            summary: this.generateId(),
            current_status: '',
            last_status_update_at: 0,
            retrospective_enabled: false,
            retrospective: '',
            retrospective_published_at: 0,
            last_update_at: 0,
=======
            groupId: '',
            name: `field_${this.generateId()}`,
            type: 'text',
            targetId: '',
            targetType: 'user',
            createAt: Date.now(),
            updateAt: Date.now(),
            deleteAt: 0,
            attrs: {sort_order: 1},
            customProfileAttributes: this.fakeQuery([]),
            ...overwrite,
        };
    };

    fakeCustomProfileAttributeModel = (overwrite?: Partial<CustomProfileAttributeModel>): CustomProfileAttributeModel => {
        return {
            ...this.fakeModel(),
            fieldId: this.generateId(),
            userId: this.generateId(),
            value: '',
            field: this.fakeRelation(),
            user: this.fakeRelation(),
>>>>>>> f93a02f7
            ...overwrite,
        };
    };

    fakeRole = (overwrite?: Partial<Role>): Role => {
        return {
            id: this.generateId(),
            name: this.generateId(),
            permissions: [],
            ...overwrite,
        };
    };

    fakeUser = (overwrite?: Partial<UserProfile>): UserProfile => {
        return {
            email: this.fakeEmail(),
            locale: DEFAULT_LOCALE,
            username: this.generateId(),
            first_name: this.generateId(),
            last_name: this.generateId(),
            create_at: Date.now(),
            delete_at: 0,
            roles: 'system_user',
            auth_service: '',
            id: this.generateId(),
            nickname: '',
            notify_props: this.fakeUserNotifyProps(),
            position: '',
            update_at: 0,
            ...overwrite,
        };
    };

    fakeUserNotifyProps = (overwrite?: Partial<UserNotifyProps>): UserNotifyProps => {
        return {
            channel: 'false',
            comments: 'root',
            desktop: 'default',
            desktop_sound: 'false',
            email: 'false',
            first_name: 'false',
            highlight_keys: '',
            mention_keys: '',
            push: 'default',
            push_status: 'away',
            calls_desktop_sound: 'true',
            calls_mobile_notification_sound: Ringtone.Calm,
            calls_mobile_sound: 'true',
            calls_notification_sound: '',
            ...overwrite,
        };
    };

    fakeChannelNotifyProps = (overwrite?: Partial<ChannelNotifyProps>): ChannelNotifyProps => {
        return {
            channel_auto_follow_threads: 'on',
            desktop: 'default',
            email: 'default',
            mark_unread: 'all',
            push: 'default',
            ignore_channel_mentions: 'off',
            push_threads: 'mention',
            ...overwrite,
        };
    };

    fakeOutgoingHook = (teamId: string) => {
        return {
            team_id: teamId,
        };
    };

    fakeOutgoingHookWithId = (teamId: string) => {
        return {
            ...this.fakeOutgoingHook(teamId),
            id: this.generateId(),
        };
    };

    fakeFiles = (count: number) => {
        const files = [];
        while (files.length < count) {
            files.push({
                id: this.generateId(),
            });
        }

        return files;
    };

    fakeOAuthApp = () => {
        return {
            name: this.generateId(),
            callback_urls: ['http://localhost/notrealurl'],
            homepage: 'http://localhost/notrealurl',
            description: 'fake app',
            is_trusted: false,
            icon_url: 'http://localhost/notrealurl',
            update_at: 1507841118796,
        };
    };

    fakeOAuthAppWithId = () => {
        return {
            ...this.fakeOAuthApp(),
            id: this.generateId(),
        };
    };

    fakeBot = () => {
        return {
            user_id: this.generateId(),
            username: this.generateId(),
            display_name: 'Fake bot',
            owner_id: this.generateId(),
            create_at: 1507840900004,
            update_at: 1507840900004,
            delete_at: 0,
        };
    };

    fakeFileInfo = (overwrite: Partial<FileInfo> = {}): FileInfo => {
        return {
            id: '1',
            localPath: 'path/to/image1',
            uri: '',
            has_preview_image: true,
            extension: 'png',
            height: 100,
            width: 100,
            mime_type: 'image/png',
            name: 'image1',
            size: 100,
            user_id: '1',
            ...overwrite,
        };
    };

    createPlaybookItem =(prefix: string, index: number): PlaybookChecklistItem => ({
        id: `${prefix}-item_${index}`,
        title: `Item ${index + 1} of Checklist ${prefix}`,
        description: 'Item description',
        state: '',
        state_modified: 0,
        assignee_id: '',
        assignee_modified: 0,
        command: '',
        command_last_run: 0,
        due_date: 0,
        order: 0,
        completed_at: 0,
        task_actions: [],
    });

    createPlaybookChecklist = (prefix: string, itemsCount: number, index: number): PlaybookChecklist => {
        const items: PlaybookChecklistItem[] = [];
        const id = `${prefix}-checklist_${index}`;
        for (let k = 0; k < itemsCount; k++) {
            items.push(this.createPlaybookItem(id, k));
        }

        return {
            id: `${prefix}-checklist_${index}`,
            title: `Checklist ${index + 1} of Playbook Run ${prefix}`,
            items,
        };
    };

    createPlaybookRuns = (runsCount = 1, maxChecklistCount = 1, maxItemsPerChecklist = 1): PlaybookRun[] => {
        const playbookRuns: PlaybookRun[] = [];
        for (let i = 0; i < runsCount; i++) {
            const checklists: PlaybookChecklist[] = [];
            const checklistCount = Math.floor(Math.random() * maxChecklistCount) + 1;
            for (let j = 0; j < checklistCount; j++) {
                const itemsCount = Math.floor(Math.random() * maxItemsPerChecklist) + 1;
                checklists.push(this.createPlaybookChecklist(`playbook_run_${i}`, itemsCount, j));
            }
            playbookRuns.push({
                id: `playbook_run_${i}`,
                name: `Playbook Run ${i + 1}`,
                playbook_id: 'playbook_1',
                post_id: 'post_1',
                owner_user_id: 'user_1',
                team_id: 'team_1',
                channel_id: 'channel_1',
                create_at: Date.now() + i,
                end_at: 0,
                description: 'This is a test playbook run',
                is_active: true,
                active_stage: 1,
                active_stage_title: 'Stage 1',
                participant_ids: ['user_1', 'user_2'],
                summary: 'Test summary',
                current_status: 'InProgress',
                last_status_update_at: Date.now() + i,
                retrospective_enabled: true,
                retrospective: 'Test retrospective',
                retrospective_published_at: Date.now() + i,
                sumary_modified_at: 0,
                reported_user_id: '',
                previous_reminder: 0,
                status_update_enabled: false,
                retrospective_was_canceled: false,
                retrospective_reminder_interval_seconds: 0,
                message_on_join: '',
                category_name: '',
                create_channel_member_on_new_participant: false,
                remove_channel_member_on_removed_participant: false,
                invited_user_ids: [],
                invited_group_ids: [],
                timeline_events: [],
                broadcast_channel_ids: [],
                webhook_on_creation_urls: [],
                webhook_on_status_update_urls: [],
                status_posts: [],
                metrics_data: [],
                checklists,
            });
        }
        return playbookRuns;
    };

    fakePlaybookRun = (overwrite: Partial<PlaybookRun> = {}): PlaybookRun => {
        const run = this.createPlaybookRuns(1, 0, 0);

        return {
            ...run[0],
            ...overwrite,
        };
    };

    fakePlaybookChecklist = (runId: string, overwite: Partial<PlaybookChecklist>): PlaybookChecklistWithRun => {
        const checklist = this.createPlaybookChecklist(runId, 1, 0);
        return {
            run_id: runId,
            order: 0,
            ...checklist,
            ...overwite,
        };
    };

    fakePlaybookChecklistItem = (checklistId: string, overwrite: Partial<PlaybookChecklistItem>): PlaybookChecklistItemWithChecklist => {
        const item = this.createPlaybookItem(checklistId, 0);
        return {
            checklist_id: checklistId,
            ...item,
            ...overwrite,
        };
    };

    fakePlaybookRunModel = (overwrite: Partial<PlaybookRunModel> = {}): PlaybookRunModel => {
        return {
            ...this.fakeModel(),
            playbookId: this.generateId(),
            postId: null,
            ownerUserId: this.basicUser?.id || '',
            teamId: this.basicTeam?.id || '',
            channelId: this.basicChannel?.id || '',
            createAt: Date.now(),
            endAt: 0,
            name: 'name',
            description: 'description',
            isActive: true,
            activeStage: 1,
            activeStageTitle: 'activeStageTitle',
            participantIds: [],
            summary: 'summary',
            currentStatus: 'InProgress',
            lastStatusUpdateAt: 0,
            retrospectiveEnabled: false,
            retrospective: '',
            retrospectivePublishedAt: 0,
            sync: 'synced',
            lastSyncAt: 0,
            post: this.fakeRelation(),
            team: this.fakeRelation(),
            channel: this.fakeRelation(),
            owner: this.fakeRelation(),
            checklists: this.fakeQuery([]),
            ...overwrite,
        };
    };

    fakePlaybookChecklistModel = (overwrite: Partial<PlaybookChecklistModel> = {}): PlaybookChecklistModel => {
        return {
            ...this.fakeModel(),
            runId: this.generateId(),
            title: 'title',
            items: this.fakeQuery([]),
            order: 0,
            id: this.generateId(),
            sync: 'synced',
            lastSyncAt: 0,
            run: this.fakeRelation(),
            ...overwrite,
        };
    };

    fakePlaybookChecklistItemModel = (overwrite: Partial<PlaybookChecklistItemModel> = {}): PlaybookChecklistItemModel => {
        return {
            ...this.fakeModel(),
            checklistId: this.generateId(),
            title: 'title',
            order: 0,
            state: '',
            stateModified: 0,
            assigneeId: null,
            assigneeModified: 0,
            command: null,
            commandLastRun: 0,
            description: 'description',
            dueDate: 0,
            completedAt: 0,
            sync: 'synced',
            lastSyncAt: 0,
            taskActions: [],
            checklist: this.fakeRelation(),
            ...overwrite,
        };
    };

    mockLogin = () => {
        nock(this.basicClient?.getBaseRoute() || '').
            post('/users/login').
            reply(200, this.basicUser!, {'X-Version-Id': 'Server Version'});

        nock(this.basicClient?.getBaseRoute() || '').
            get('/users/me/teams/members').
            reply(200, [this.basicTeamMember]);

        nock(this.basicClient?.getBaseRoute() || '').
            get('/users/me/teams/unread').
            reply(200, [{team_id: this.basicTeam!.id, msg_count: 0, mention_count: 0}]);

        nock(this.basicClient?.getBaseRoute() || '').
            get('/users/me/teams').
            reply(200, [this.basicTeam]);

        nock(this.basicClient?.getBaseRoute() || '').
            get('/users/me/preferences').
            reply(200, [{user_id: this.basicUser!.id, category: 'tutorial_step', name: this.basicUser!.id, value: '999'}]);
    };

    initMockEntities = () => {
        this.basicUser = this.fakeUser();
        this.basicUser.roles = 'system_user system_admin';
        this.basicTeam = this.fakeTeamWithId();
        this.basicTeamMember = this.fakeTeamMember(this.basicUser.id, this.basicTeam.id);
        this.basicCategory = this.fakeCategoryWithId(this.basicTeam.id);
        this.basicChannel = this.fakeChannelWithId(this.basicTeam.id);
        this.basicCategoryChannel = this.fakeCategoryChannelWithId(this.basicTeam.id, this.basicCategory.id, this.basicChannel.id);
        this.basicChannelMember = this.fakeChannelMember({user_id: this.basicUser.id, channel_id: this.basicChannel.id});
        this.basicMyChannel = this.fakeMyChannel({user_id: this.basicUser.id, channel_id: this.basicChannel.id});
        this.basicMyChannelSettings = this.fakeMyChannelSettings(this.basicUser.id, this.basicChannel.id);
        this.basicPost = {...this.fakePostWithId(this.basicChannel.id), create_at: 1507841118796} as Post;
        this.basicRoles = {
            system_admin: {
                id: this.generateId(),
                name: 'system_admin',
                display_name: 'authentication.roles.global_admin.name',
                description: 'authentication.roles.global_admin.description',
                permissions: [
                    'system_admin_permission',
                ],
                scheme_managed: true,
                built_in: true,
            },
            system_user: {
                id: this.generateId(),
                name: 'system_user',
                display_name: 'authentication.roles.global_user.name',
                description: 'authentication.roles.global_user.description',
                permissions: [
                    'system_user_permission',
                ],
                scheme_managed: true,
                built_in: true,
            },
            team_admin: {
                id: this.generateId(),
                name: 'team_admin',
                display_name: 'authentication.roles.team_admin.name',
                description: 'authentication.roles.team_admin.description',
                permissions: [
                    'team_admin_permission',
                ],
                scheme_managed: true,
                built_in: true,
            },
            team_user: {
                id: this.generateId(),
                name: 'team_user',
                display_name: 'authentication.roles.team_user.name',
                description: 'authentication.roles.team_user.description',
                permissions: [
                    'team_user_permission',
                ],
                scheme_managed: true,
                built_in: true,
            },
            channel_admin: {
                id: this.generateId(),
                name: 'channel_admin',
                display_name: 'authentication.roles.channel_admin.name',
                description: 'authentication.roles.channel_admin.description',
                permissions: [
                    'channel_admin_permission',
                ],
                scheme_managed: true,
                built_in: true,
            },
            channel_user: {
                id: this.generateId(),
                name: 'channel_user',
                display_name: 'authentication.roles.channel_user.name',
                description: 'authentication.roles.channel_user.description',
                permissions: [
                    'channel_user_permission',
                ],
                scheme_managed: true,
                built_in: true,
            },
        };
    };

    initBasic = async (client = this.createClient()) => {
        client.apiClient.baseUrl = Config.TestServerUrl || Config.DefaultServerUrl;
        this.basicClient = client;

        this.initMockEntities();
        this.activateMocking();

        return {
            client: this.basicClient,
            user: this.basicUser,
            team: this.basicTeam,
            channel: this.basicChannel,
            post: this.basicPost,
        };
    };

    mockScheme = () => {
        return {
            name: this.generateId(),
            description: this.generateId(),
            scope: 'channel',
            defaultchanneladminrole: false,
            defaultchanneluserrole: false,
        };
    };

    mockSchemeWithId = () => {
        return {
            ...this.mockScheme(),
            id: this.generateId(),
            create_at: 1507840900004,
            update_at: 1507840900004,
            delete_at: 0,
        };
    };

    testIncomingHook = () => {
        return {
            id: this.generateId(),
            create_at: 1507840900004,
            update_at: 1507840900004,
            delete_at: 0,
            user_id: this.basicUser!.id,
            channel_id: this.basicChannel!.id,
            team_id: this.basicTeam!.id,
            display_name: 'test',
            description: 'test',
        };
    };

    testOutgoingHook = () => {
        return {
            id: this.generateId(),
            token: this.generateId(),
            create_at: 1507841118796,
            update_at: 1507841118796,
            delete_at: 0,
            creator_id: this.basicUser!.id,
            channel_id: this.basicChannel!.id,
            team_id: this.basicTeam!.id,
            trigger_words: ['testword'],
            trigger_when: 0,
            callback_urls: ['http://localhost/notarealendpoint'],
            display_name: 'test',
            description: '',
            content_type: 'application/x-www-form-urlencoded',
        };
    };

    testCommand = (teamId: string) => {
        return {
            trigger: this.generateId(),
            method: 'P',
            create_at: 1507841118796,
            update_at: 1507841118796,
            delete_at: 0,
            creator_id: this.basicUser!.id,
            team_id: teamId,
            username: 'test',
            icon_url: 'http://localhost/notarealendpoint',
            auto_complete: true,
            auto_complete_desc: 'test',
            auto_complete_hint: 'test',
            display_name: 'test',
            description: 'test',
            url: 'http://localhost/notarealendpoint',
        };
    };

    tearDown = async () => {
        nock.restore();

        this.basicClient = null;
        this.basicUser = null;
        this.basicTeam = null;
        this.basicTeamMember = null;
        this.basicChannel = null;
        this.basicChannelMember = null;
        this.basicPost = null;
    };

    wait = (time: number) => new Promise((resolve) => setTimeout(resolve, time));
    tick = () => new Promise((r) => setImmediate(r));

    mockQuery = <T extends Model>(returnValue: T | T[]) => {
        return {
            fetch: async () => returnValue,
            observe: of$(returnValue),
        } as unknown as Query<T>;
    };
}

const TestHelper = new TestHelperSingleton();
export default TestHelper;<|MERGE_RESOLUTION|>--- conflicted
+++ resolved
@@ -885,29 +885,6 @@
     fakeCustomProfileFieldModel = (overwrite?: Partial<CustomProfileFieldModel>): CustomProfileFieldModel => {
         return {
             ...this.fakeModel(),
-<<<<<<< HEAD
-            name: this.generateId(),
-            description: this.generateId(),
-            is_active: true,
-            owner_user_id: this.generateId(),
-            team_id: this.generateId(),
-            channel_id: this.generateId(),
-            create_at: Date.now(),
-            end_at: 0,
-            delete_at: 0,
-            active_stage: 0,
-            active_stage_title: this.generateId(),
-            post_id: this.generateId(),
-            playbook_id: this.generateId(),
-            participant_ids: [],
-            summary: this.generateId(),
-            current_status: '',
-            last_status_update_at: 0,
-            retrospective_enabled: false,
-            retrospective: '',
-            retrospective_published_at: 0,
-            last_update_at: 0,
-=======
             groupId: '',
             name: `field_${this.generateId()}`,
             type: 'text',
@@ -930,7 +907,6 @@
             value: '',
             field: this.fakeRelation(),
             user: this.fakeRelation(),
->>>>>>> f93a02f7
             ...overwrite,
         };
     };
