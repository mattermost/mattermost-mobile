--- conflicted
+++ resolved
@@ -455,8 +455,6 @@
         };
     };
 
-<<<<<<< HEAD
-=======
     fakeQuery = <T extends Model>(returnValue: T[]): Query<T> => {
         return {
             fetch: jest.fn().mockImplementation(async () => returnValue),
@@ -874,7 +872,6 @@
         };
     };
 
->>>>>>> d0d7e187
     fakeUser = (overwrite?: Partial<UserProfile>): UserProfile => {
         return {
             email: this.fakeEmail(),
