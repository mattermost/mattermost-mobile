--- conflicted
+++ resolved
@@ -53,11 +53,8 @@
         getBuildNumber: () => '0',
         getModel: () => 'iPhone X',
         isTablet: () => false,
-<<<<<<< HEAD
         getApplicationName: () => 'Mattermost',
-=======
         getDeviceLocale: () => 'en-US',
->>>>>>> f6afab21
     };
 });
 
