--- conflicted
+++ resolved
@@ -10,14 +10,6 @@
   
   override func didReceive(_ request: UNNotificationRequest, withContentHandler contentHandler: @escaping (UNNotificationContent) -> Void) {
     self.contentHandler = contentHandler
-<<<<<<< HEAD
-    bestAttemptContent = (request.content.mutableCopy() as? UNMutableNotificationContent)
-    if let bestAttemptContent = bestAttemptContent {
-      let ackId = bestAttemptContent.userInfo["ack_id"]
-      let type = bestAttemptContent.userInfo["type"]
-      let postId = bestAttemptContent.userInfo["post_id"] ?? ""
-      let idLoaded = (bestAttemptContent.userInfo["id_loaded"] ?? false) as! Bool
-=======
 
     let fibonacciBackoffsInSeconds = [1.0, 2.0, 3.0, 5.0, 8.0]
 
@@ -25,7 +17,6 @@
       if (self.retryIndex >= fibonacciBackoffsInSeconds.count) {
         return
       }
->>>>>>> e23c9084
 
       UploadSession.shared.notificationReceipt(
         notificationId: notificationId,
@@ -58,9 +49,9 @@
 
     bestAttemptContent = (request.content.mutableCopy() as? UNMutableNotificationContent)
     if let bestAttemptContent = bestAttemptContent {
-      let ackId = bestAttemptContent.userInfo["ack_id"] as! String
-      let type = bestAttemptContent.userInfo["type"] as! String
-      let postId = bestAttemptContent.userInfo["post_id"] as! String
+      let ackId = (bestAttemptContent.userInfo["ack_id"] ?? "") as! String
+      let type = (bestAttemptContent.userInfo["type"] ?? "") as! String
+      let postId = (bestAttemptContent.userInfo["post_id"] ?? "") as! String
       let idLoaded = (bestAttemptContent.userInfo["id_loaded"] ?? false) as! Bool
 
       fetchReceipt(
