--- conflicted
+++ resolved
@@ -12,10 +12,6 @@
 		13B07FBC1A68108700A75B9A /* AppDelegate.m in Sources */ = {isa = PBXBuildFile; fileRef = 13B07FB01A68108700A75B9A /* AppDelegate.m */; };
 		13B07FBF1A68108700A75B9A /* Images.xcassets in Resources */ = {isa = PBXBuildFile; fileRef = 13B07FB51A68108700A75B9A /* Images.xcassets */; };
 		13B07FC11A68108700A75B9A /* main.m in Sources */ = {isa = PBXBuildFile; fileRef = 13B07FB71A68108700A75B9A /* main.m */; };
-<<<<<<< HEAD
-		237E75568411E277F319F5BF /* libPods-Mattermost.a in Frameworks */ = {isa = PBXBuildFile; fileRef = 423C472DD2ED0BA007799021 /* libPods-Mattermost.a */; };
-=======
->>>>>>> e2ecf2f0
 		2D5296A8926B4D7FBAF2D6E2 /* OpenSans-Light.ttf in Resources */ = {isa = PBXBuildFile; fileRef = 6561AEAC21CC40B8A72ABB93 /* OpenSans-Light.ttf */; };
 		4953BF602368AE8600593328 /* SwimeProxy.swift in Sources */ = {isa = PBXBuildFile; fileRef = 4953BF5F2368AE8600593328 /* SwimeProxy.swift */; };
 		49AE36FF26D4455800EF4E52 /* Gekidou in Frameworks */ = {isa = PBXBuildFile; productRef = 49AE36FE26D4455800EF4E52 /* Gekidou */; };
@@ -44,14 +40,10 @@
 		7FABDFC22211A39000D0F595 /* Section.swift in Sources */ = {isa = PBXBuildFile; fileRef = 7FABDFC12211A39000D0F595 /* Section.swift */; };
 		7FABE00A2212650600D0F595 /* ChannelsViewController.swift in Sources */ = {isa = PBXBuildFile; fileRef = 7FABE0092212650600D0F595 /* ChannelsViewController.swift */; };
 		7FABE0562213884700D0F595 /* libUploadAttachments.a in Frameworks */ = {isa = PBXBuildFile; fileRef = 7FABE04522137F2A00D0F595 /* libUploadAttachments.a */; };
-<<<<<<< HEAD
 		7FB4224326DEDA050063B0EE /* compass-icons.ttf in Resources */ = {isa = PBXBuildFile; fileRef = 531BEBC52513E93C00BC05B1 /* compass-icons.ttf */; };
 		7FB4224726DEDA1D0063B0EE /* Metropolis-Regular.ttf in Resources */ = {isa = PBXBuildFile; fileRef = 7FB4224426DEDA1D0063B0EE /* Metropolis-Regular.ttf */; };
 		7FB4224826DEDA1D0063B0EE /* Metropolis-SemiBold.ttf in Resources */ = {isa = PBXBuildFile; fileRef = 7FB4224526DEDA1D0063B0EE /* Metropolis-SemiBold.ttf */; };
 		7FB4224926DEDA1D0063B0EE /* Metropolis-Light.ttf in Resources */ = {isa = PBXBuildFile; fileRef = 7FB4224626DEDA1D0063B0EE /* Metropolis-Light.ttf */; };
-=======
-		7FB4224026DED2E40063B0EE /* compass-icons.ttf in Resources */ = {isa = PBXBuildFile; fileRef = 531BEBC52513E93C00BC05B1 /* compass-icons.ttf */; };
->>>>>>> e2ecf2f0
 		7FCEFB9326B7934F006DC1DE /* SDWebImageDownloaderOperation+Swizzle.m in Sources */ = {isa = PBXBuildFile; fileRef = 7FCEFB9226B7934F006DC1DE /* SDWebImageDownloaderOperation+Swizzle.m */; };
 		7FEB109D1F61019C0039A015 /* MattermostManaged.m in Sources */ = {isa = PBXBuildFile; fileRef = 7FEB109A1F61019C0039A015 /* MattermostManaged.m */; };
 		84E3264B229834C30055068A /* Config.swift in Sources */ = {isa = PBXBuildFile; fileRef = 84E325FF229834C30055068A /* Config.swift */; };
@@ -142,21 +134,13 @@
 		13B07FB51A68108700A75B9A /* Images.xcassets */ = {isa = PBXFileReference; lastKnownFileType = folder.assetcatalog; name = Images.xcassets; path = Mattermost/Images.xcassets; sourceTree = "<group>"; };
 		13B07FB61A68108700A75B9A /* Info.plist */ = {isa = PBXFileReference; fileEncoding = 4; lastKnownFileType = text.plist.xml; name = Info.plist; path = Mattermost/Info.plist; sourceTree = "<group>"; };
 		13B07FB71A68108700A75B9A /* main.m */ = {isa = PBXFileReference; fileEncoding = 4; lastKnownFileType = sourcecode.c.objc; name = main.m; path = Mattermost/main.m; sourceTree = "<group>"; };
-<<<<<<< HEAD
-=======
 		182D203F539AF68F1647EFAF /* Pods-Mattermost-MattermostTests.release.xcconfig */ = {isa = PBXFileReference; includeInIndex = 1; lastKnownFileType = text.xcconfig; name = "Pods-Mattermost-MattermostTests.release.xcconfig"; path = "Target Support Files/Pods-Mattermost-MattermostTests/Pods-Mattermost-MattermostTests.release.xcconfig"; sourceTree = "<group>"; };
 		25BF2BACE89201DE6E585B7E /* Pods-Mattermost.release.xcconfig */ = {isa = PBXFileReference; includeInIndex = 1; lastKnownFileType = text.xcconfig; name = "Pods-Mattermost.release.xcconfig"; path = "Target Support Files/Pods-Mattermost/Pods-Mattermost.release.xcconfig"; sourceTree = "<group>"; };
 		297AAFCCF0BD99FC109DA2BC /* Pods-MattermostTests.release.xcconfig */ = {isa = PBXFileReference; includeInIndex = 1; lastKnownFileType = text.xcconfig; name = "Pods-MattermostTests.release.xcconfig"; path = "Target Support Files/Pods-MattermostTests/Pods-MattermostTests.release.xcconfig"; sourceTree = "<group>"; };
->>>>>>> e2ecf2f0
 		32AC3D4EA79E44738A6E9766 /* OpenSans-BoldItalic.ttf */ = {isa = PBXFileReference; explicitFileType = undefined; fileEncoding = 9; includeInIndex = 0; lastKnownFileType = unknown; name = "OpenSans-BoldItalic.ttf"; path = "../assets/fonts/OpenSans-BoldItalic.ttf"; sourceTree = "<group>"; };
 		3647DF63D6764CF093375861 /* OpenSans-ExtraBold.ttf */ = {isa = PBXFileReference; explicitFileType = undefined; fileEncoding = 9; includeInIndex = 0; lastKnownFileType = unknown; name = "OpenSans-ExtraBold.ttf"; path = "../assets/fonts/OpenSans-ExtraBold.ttf"; sourceTree = "<group>"; };
 		3B1AE9E91EB900F675D399BC /* Pods-Mattermost.release.xcconfig */ = {isa = PBXFileReference; includeInIndex = 1; lastKnownFileType = text.xcconfig; name = "Pods-Mattermost.release.xcconfig"; path = "Target Support Files/Pods-Mattermost/Pods-Mattermost.release.xcconfig"; sourceTree = "<group>"; };
 		41F3AFE83AAF4B74878AB78A /* OpenSans-Italic.ttf */ = {isa = PBXFileReference; explicitFileType = undefined; fileEncoding = 9; includeInIndex = 0; lastKnownFileType = unknown; name = "OpenSans-Italic.ttf"; path = "../assets/fonts/OpenSans-Italic.ttf"; sourceTree = "<group>"; };
-<<<<<<< HEAD
-		423C472DD2ED0BA007799021 /* libPods-Mattermost.a */ = {isa = PBXFileReference; explicitFileType = archive.ar; includeInIndex = 0; path = "libPods-Mattermost.a"; sourceTree = BUILT_PRODUCTS_DIR; };
-		4941528F267A911C0039D64E /* DatabaseHelper.xcodeproj */ = {isa = PBXFileReference; lastKnownFileType = "wrapper.pb-project"; name = DatabaseHelper.xcodeproj; path = DatabaseHelper/DatabaseHelper.xcodeproj; sourceTree = "<group>"; };
-=======
->>>>>>> e2ecf2f0
 		4953BF5F2368AE8600593328 /* SwimeProxy.swift */ = {isa = PBXFileReference; lastKnownFileType = sourcecode.swift; name = SwimeProxy.swift; path = Mattermost/SwimeProxy.swift; sourceTree = "<group>"; };
 		495BC95F23565ABF00C40C83 /* libXCDYouTubeKit.a */ = {isa = PBXFileReference; explicitFileType = archive.ar; path = libXCDYouTubeKit.a; sourceTree = BUILT_PRODUCTS_DIR; };
 		495BC96123565ADD00C40C83 /* libYoutubePlayer-in-WKWebView.a */ = {isa = PBXFileReference; explicitFileType = archive.ar; path = "libYoutubePlayer-in-WKWebView.a"; sourceTree = BUILT_PRODUCTS_DIR; };
@@ -181,11 +165,7 @@
 		7F240ADA220E089300637665 /* Item.swift */ = {isa = PBXFileReference; lastKnownFileType = sourcecode.swift; path = Item.swift; sourceTree = "<group>"; };
 		7F240ADC220E094A00637665 /* TeamsViewController.swift */ = {isa = PBXFileReference; lastKnownFileType = sourcecode.swift; path = TeamsViewController.swift; sourceTree = "<group>"; };
 		7F292A701E8AB73400A450A3 /* SplashScreenResource */ = {isa = PBXFileReference; lastKnownFileType = folder; path = SplashScreenResource; sourceTree = "<group>"; };
-<<<<<<< HEAD
-		7F292AA51E8ABB1100A450A3 /* splash.png */ = {isa = PBXFileReference; lastKnownFileType = image.png; name = splash.png; path = SplashScreenResource/splash.png; sourceTree = "<group>"; };
-=======
 		7F325D6DAAF1047EB948EFF7 /* Pods-Mattermost-MattermostTests.debug.xcconfig */ = {isa = PBXFileReference; includeInIndex = 1; lastKnownFileType = text.xcconfig; name = "Pods-Mattermost-MattermostTests.debug.xcconfig"; path = "Target Support Files/Pods-Mattermost-MattermostTests/Pods-Mattermost-MattermostTests.debug.xcconfig"; sourceTree = "<group>"; };
->>>>>>> e2ecf2f0
 		7F43D6051F6BF9EB001FC614 /* libPods-Mattermost.a */ = {isa = PBXFileReference; lastKnownFileType = archive.ar; name = "libPods-Mattermost.a"; path = "../../../../../../../Library/Developer/Xcode/DerivedData/Mattermost-czlinsdviifujheezzjvmisotjrm/Build/Products/Debug-iphonesimulator/libPods-Mattermost.a"; sourceTree = "<group>"; };
 		7F581D32221ED5C60099E66B /* NotificationService.appex */ = {isa = PBXFileReference; explicitFileType = "wrapper.app-extension"; includeInIndex = 0; path = NotificationService.appex; sourceTree = BUILT_PRODUCTS_DIR; };
 		7F581D34221ED5C60099E66B /* NotificationService.swift */ = {isa = PBXFileReference; lastKnownFileType = sourcecode.swift; path = NotificationService.swift; sourceTree = "<group>"; };
@@ -277,12 +257,9 @@
 		0156F464626F49C2977D7982 /* Resources */ = {
 			isa = PBXGroup;
 			children = (
-<<<<<<< HEAD
 				7FB4224626DEDA1D0063B0EE /* Metropolis-Light.ttf */,
 				7FB4224426DEDA1D0063B0EE /* Metropolis-Regular.ttf */,
 				7FB4224526DEDA1D0063B0EE /* Metropolis-SemiBold.ttf */,
-=======
->>>>>>> e2ecf2f0
 				D4B1B363C2414DA19C1AC521 /* OpenSans-Bold.ttf */,
 				32AC3D4EA79E44738A6E9766 /* OpenSans-BoldItalic.ttf */,
 				3647DF63D6764CF093375861 /* OpenSans-ExtraBold.ttf */,
@@ -618,11 +595,7 @@
 			isa = PBXResourcesBuildPhase;
 			buildActionMask = 2147483647;
 			files = (
-<<<<<<< HEAD
-				7FB4224326DEDA050063B0EE /* compass-icons.ttf in Resources */,
-=======
 				7FB4224026DED2E40063B0EE /* compass-icons.ttf in Resources */,
->>>>>>> e2ecf2f0
 				13B07FBF1A68108700A75B9A /* Images.xcassets in Resources */,
 				7F0F4B0A24BA173900E14C60 /* LaunchScreen.storyboard in Resources */,
 				7F292A711E8AB73400A450A3 /* SplashScreenResource in Resources */,
@@ -1166,11 +1139,7 @@
 				GCC_WARN_UNINITIALIZED_AUTOS = YES_AGGRESSIVE;
 				GCC_WARN_UNUSED_FUNCTION = YES;
 				GCC_WARN_UNUSED_VARIABLE = YES;
-<<<<<<< HEAD
-				IPHONEOS_DEPLOYMENT_TARGET = 11.0;
-=======
 				IPHONEOS_DEPLOYMENT_TARGET = 12.1;
->>>>>>> e2ecf2f0
 				MTL_ENABLE_DEBUG_INFO = YES;
 				ONLY_ACTIVE_ARCH = YES;
 				SDKROOT = iphoneos;
@@ -1210,11 +1179,7 @@
 				GCC_WARN_UNUSED_FUNCTION = YES;
 				GCC_WARN_UNUSED_VARIABLE = YES;
 				HEADER_SEARCH_PATHS = "";
-<<<<<<< HEAD
-				IPHONEOS_DEPLOYMENT_TARGET = 11.0;
-=======
 				IPHONEOS_DEPLOYMENT_TARGET = 12.1;
->>>>>>> e2ecf2f0
 				MTL_ENABLE_DEBUG_INFO = NO;
 				SDKROOT = iphoneos;
 				VALIDATE_PRODUCT = YES;
