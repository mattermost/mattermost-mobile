--- conflicted
+++ resolved
@@ -201,13 +201,7 @@
 		7F240ACF220D4A6100637665 /* KeyChainDataSource.h */ = {isa = PBXFileReference; fileEncoding = 4; lastKnownFileType = sourcecode.c.h; name = KeyChainDataSource.h; path = "../../node_modules/rn-fetch-blob/ios/KeyShareConsumer/KeyChainDataSource.h"; sourceTree = "<group>"; };
 		7F240ADA220E089300637665 /* Item.swift */ = {isa = PBXFileReference; lastKnownFileType = sourcecode.swift; path = Item.swift; sourceTree = "<group>"; };
 		7F240ADC220E094A00637665 /* TeamsViewController.swift */ = {isa = PBXFileReference; lastKnownFileType = sourcecode.swift; path = TeamsViewController.swift; sourceTree = "<group>"; };
-<<<<<<< HEAD
-=======
-		7F292A701E8AB73400A450A3 /* SplashScreenResource */ = {isa = PBXFileReference; lastKnownFileType = folder; path = SplashScreenResource; sourceTree = "<group>"; };
-		7F292AA41E8ABB1100A450A3 /* LaunchScreen.xib */ = {isa = PBXFileReference; fileEncoding = 4; lastKnownFileType = file.xib; name = LaunchScreen.xib; path = SplashScreenResource/LaunchScreen.xib; sourceTree = "<group>"; };
-		7F292AA51E8ABB1100A450A3 /* splash.png */ = {isa = PBXFileReference; lastKnownFileType = image.png; name = splash.png; path = SplashScreenResource/splash.png; sourceTree = "<group>"; };
 		7F325D6DAAF1047EB948EFF7 /* Pods-Mattermost-MattermostTests.debug.xcconfig */ = {isa = PBXFileReference; includeInIndex = 1; lastKnownFileType = text.xcconfig; name = "Pods-Mattermost-MattermostTests.debug.xcconfig"; path = "Target Support Files/Pods-Mattermost-MattermostTests/Pods-Mattermost-MattermostTests.debug.xcconfig"; sourceTree = "<group>"; };
->>>>>>> aaa571db
 		7F43D6051F6BF9EB001FC614 /* libPods-Mattermost.a */ = {isa = PBXFileReference; lastKnownFileType = archive.ar; name = "libPods-Mattermost.a"; path = "../../../../../../../Library/Developer/Xcode/DerivedData/Mattermost-czlinsdviifujheezzjvmisotjrm/Build/Products/Debug-iphonesimulator/libPods-Mattermost.a"; sourceTree = "<group>"; };
 		7F54ABFAE6CE4A6DB11D1ED7 /* Roboto-BlackItalic.ttf */ = {isa = PBXFileReference; explicitFileType = undefined; fileEncoding = 9; includeInIndex = 0; lastKnownFileType = unknown; name = "Roboto-BlackItalic.ttf"; path = "../assets/fonts/Roboto-BlackItalic.ttf"; sourceTree = "<group>"; };
 		7F581D32221ED5C60099E66B /* NotificationService.appex */ = {isa = PBXFileReference; explicitFileType = "wrapper.app-extension"; includeInIndex = 0; path = NotificationService.appex; sourceTree = BUILT_PRODUCTS_DIR; };
