--- conflicted
+++ resolved
@@ -2468,11 +2468,7 @@
 				CODE_SIGN_ENTITLEMENTS = Mattermost/Mattermost.entitlements;
 				CODE_SIGN_IDENTITY = "iPhone Developer";
 				"CODE_SIGN_IDENTITY[sdk=iphoneos*]" = "iPhone Developer";
-<<<<<<< HEAD
-				CURRENT_PROJECT_VERSION = 90;
-=======
 				CURRENT_PROJECT_VERSION = 91;
->>>>>>> 91ccf2e5
 				DEAD_CODE_STRIPPING = NO;
 				DEVELOPMENT_TEAM = UQ8HT4Q2XM;
 				ENABLE_BITCODE = NO;
@@ -2521,11 +2517,7 @@
 				CODE_SIGN_ENTITLEMENTS = Mattermost/Mattermost.entitlements;
 				CODE_SIGN_IDENTITY = "iPhone Developer";
 				"CODE_SIGN_IDENTITY[sdk=iphoneos*]" = "iPhone Developer";
-<<<<<<< HEAD
-				CURRENT_PROJECT_VERSION = 90;
-=======
 				CURRENT_PROJECT_VERSION = 91;
->>>>>>> 91ccf2e5
 				DEAD_CODE_STRIPPING = NO;
 				DEVELOPMENT_TEAM = UQ8HT4Q2XM;
 				ENABLE_BITCODE = NO;
