// !$*UTF8*$!
{
	archiveVersion = 1;
	classes = {
	};
	objectVersion = 54;
	objects = {

/* Begin PBXBuildFile section */
		02860A1AC3334896837E96B7 /* OpenSans-SemiBoldItalic.ttf in Resources */ = {isa = PBXBuildFile; fileRef = 0DB14DFDF6E04FA69FE769DC /* OpenSans-SemiBoldItalic.ttf */; };
		13B07FBC1A68108700A75B9A /* AppDelegate.mm in Sources */ = {isa = PBXBuildFile; fileRef = 13B07FB01A68108700A75B9A /* AppDelegate.mm */; };
		13B07FBF1A68108700A75B9A /* Images.xcassets in Resources */ = {isa = PBXBuildFile; fileRef = 13B07FB51A68108700A75B9A /* Images.xcassets */; };
		13B07FC11A68108700A75B9A /* main.m in Sources */ = {isa = PBXBuildFile; fileRef = 13B07FB71A68108700A75B9A /* main.m */; };
		27C667A329523ECA00E590D5 /* Sentry in Frameworks */ = {isa = PBXBuildFile; productRef = 27C667A229523ECA00E590D5 /* Sentry */; };
		27C667A529523F0A00E590D5 /* Sentry in Frameworks */ = {isa = PBXBuildFile; productRef = 27C667A429523F0A00E590D5 /* Sentry */; };
		27C667A9295241B600E590D5 /* Sentry.swift in Sources */ = {isa = PBXBuildFile; fileRef = 27C667A8295241B600E590D5 /* Sentry.swift */; };
		27C667AA295241B600E590D5 /* Sentry.swift in Sources */ = {isa = PBXBuildFile; fileRef = 27C667A8295241B600E590D5 /* Sentry.swift */; };
		49AE370126D4455D00EF4E52 /* Gekidou in Frameworks */ = {isa = PBXBuildFile; productRef = 49AE370026D4455D00EF4E52 /* Gekidou */; };
		536CC6C323E79287002C478C /* RNNotificationEventHandler+HandleReplyAction.m in Sources */ = {isa = PBXBuildFile; fileRef = 536CC6C123E79287002C478C /* RNNotificationEventHandler+HandleReplyAction.m */; };
		58495E36BF1A4EAB93609E57 /* Metropolis-SemiBold.ttf in Resources */ = {isa = PBXBuildFile; fileRef = 54956DEFEBB74EF78C3A6AE5 /* Metropolis-SemiBold.ttf */; };
		672D988729F1927F004228D6 /* InfoPlist.strings in Resources */ = {isa = PBXBuildFile; fileRef = 672D984629F1927E004228D6 /* InfoPlist.strings */; };
		672D988829F1927F004228D6 /* InfoPlist.strings in Resources */ = {isa = PBXBuildFile; fileRef = 672D984629F1927E004228D6 /* InfoPlist.strings */; };
		672D988929F1927F004228D6 /* InfoPlist.strings in Resources */ = {isa = PBXBuildFile; fileRef = 672D984929F1927E004228D6 /* InfoPlist.strings */; };
		672D988A29F1927F004228D6 /* InfoPlist.strings in Resources */ = {isa = PBXBuildFile; fileRef = 672D984929F1927E004228D6 /* InfoPlist.strings */; };
		672D988B29F1927F004228D6 /* InfoPlist.strings in Resources */ = {isa = PBXBuildFile; fileRef = 672D984C29F1927E004228D6 /* InfoPlist.strings */; };
		672D988C29F1927F004228D6 /* InfoPlist.strings in Resources */ = {isa = PBXBuildFile; fileRef = 672D984C29F1927E004228D6 /* InfoPlist.strings */; };
		672D988D29F1927F004228D6 /* InfoPlist.strings in Resources */ = {isa = PBXBuildFile; fileRef = 672D984F29F1927F004228D6 /* InfoPlist.strings */; };
		672D988E29F1927F004228D6 /* InfoPlist.strings in Resources */ = {isa = PBXBuildFile; fileRef = 672D984F29F1927F004228D6 /* InfoPlist.strings */; };
		672D988F29F1927F004228D6 /* InfoPlist.strings in Resources */ = {isa = PBXBuildFile; fileRef = 672D985229F1927F004228D6 /* InfoPlist.strings */; };
		672D989029F1927F004228D6 /* InfoPlist.strings in Resources */ = {isa = PBXBuildFile; fileRef = 672D985229F1927F004228D6 /* InfoPlist.strings */; };
		672D989129F1927F004228D6 /* InfoPlist.strings in Resources */ = {isa = PBXBuildFile; fileRef = 672D985529F1927F004228D6 /* InfoPlist.strings */; };
		672D989229F1927F004228D6 /* InfoPlist.strings in Resources */ = {isa = PBXBuildFile; fileRef = 672D985529F1927F004228D6 /* InfoPlist.strings */; };
		672D989329F1927F004228D6 /* InfoPlist.strings in Resources */ = {isa = PBXBuildFile; fileRef = 672D985829F1927F004228D6 /* InfoPlist.strings */; };
		672D989429F1927F004228D6 /* InfoPlist.strings in Resources */ = {isa = PBXBuildFile; fileRef = 672D985829F1927F004228D6 /* InfoPlist.strings */; };
		672D989529F1927F004228D6 /* InfoPlist.strings in Resources */ = {isa = PBXBuildFile; fileRef = 672D985B29F1927F004228D6 /* InfoPlist.strings */; };
		672D989629F1927F004228D6 /* InfoPlist.strings in Resources */ = {isa = PBXBuildFile; fileRef = 672D985B29F1927F004228D6 /* InfoPlist.strings */; };
		672D989729F1927F004228D6 /* InfoPlist.strings in Resources */ = {isa = PBXBuildFile; fileRef = 672D985E29F1927F004228D6 /* InfoPlist.strings */; };
		672D989829F1927F004228D6 /* InfoPlist.strings in Resources */ = {isa = PBXBuildFile; fileRef = 672D985E29F1927F004228D6 /* InfoPlist.strings */; };
		672D989929F1927F004228D6 /* InfoPlist.strings in Resources */ = {isa = PBXBuildFile; fileRef = 672D986129F1927F004228D6 /* InfoPlist.strings */; };
		672D989A29F1927F004228D6 /* InfoPlist.strings in Resources */ = {isa = PBXBuildFile; fileRef = 672D986129F1927F004228D6 /* InfoPlist.strings */; };
		672D989B29F1927F004228D6 /* InfoPlist.strings in Resources */ = {isa = PBXBuildFile; fileRef = 672D986429F1927F004228D6 /* InfoPlist.strings */; };
		672D989C29F1927F004228D6 /* InfoPlist.strings in Resources */ = {isa = PBXBuildFile; fileRef = 672D986429F1927F004228D6 /* InfoPlist.strings */; };
		672D989D29F1927F004228D6 /* InfoPlist.strings in Resources */ = {isa = PBXBuildFile; fileRef = 672D986729F1927F004228D6 /* InfoPlist.strings */; };
		672D989E29F1927F004228D6 /* InfoPlist.strings in Resources */ = {isa = PBXBuildFile; fileRef = 672D986729F1927F004228D6 /* InfoPlist.strings */; };
		672D989F29F1927F004228D6 /* InfoPlist.strings in Resources */ = {isa = PBXBuildFile; fileRef = 672D986A29F1927F004228D6 /* InfoPlist.strings */; };
		672D98A029F1927F004228D6 /* InfoPlist.strings in Resources */ = {isa = PBXBuildFile; fileRef = 672D986A29F1927F004228D6 /* InfoPlist.strings */; };
		672D98A129F1927F004228D6 /* InfoPlist.strings in Resources */ = {isa = PBXBuildFile; fileRef = 672D986D29F1927F004228D6 /* InfoPlist.strings */; };
		672D98A229F1927F004228D6 /* InfoPlist.strings in Resources */ = {isa = PBXBuildFile; fileRef = 672D986D29F1927F004228D6 /* InfoPlist.strings */; };
		672D98A329F1927F004228D6 /* InfoPlist.strings in Resources */ = {isa = PBXBuildFile; fileRef = 672D987029F1927F004228D6 /* InfoPlist.strings */; };
		672D98A429F1927F004228D6 /* InfoPlist.strings in Resources */ = {isa = PBXBuildFile; fileRef = 672D987029F1927F004228D6 /* InfoPlist.strings */; };
		672D98A529F1927F004228D6 /* InfoPlist.strings in Resources */ = {isa = PBXBuildFile; fileRef = 672D987329F1927F004228D6 /* InfoPlist.strings */; };
		672D98A629F1927F004228D6 /* InfoPlist.strings in Resources */ = {isa = PBXBuildFile; fileRef = 672D987329F1927F004228D6 /* InfoPlist.strings */; };
		672D98A729F1927F004228D6 /* InfoPlist.strings in Resources */ = {isa = PBXBuildFile; fileRef = 672D987629F1927F004228D6 /* InfoPlist.strings */; };
		672D98A829F1927F004228D6 /* InfoPlist.strings in Resources */ = {isa = PBXBuildFile; fileRef = 672D987629F1927F004228D6 /* InfoPlist.strings */; };
		672D98A929F1927F004228D6 /* InfoPlist.strings in Resources */ = {isa = PBXBuildFile; fileRef = 672D987929F1927F004228D6 /* InfoPlist.strings */; };
		672D98AA29F1927F004228D6 /* InfoPlist.strings in Resources */ = {isa = PBXBuildFile; fileRef = 672D987929F1927F004228D6 /* InfoPlist.strings */; };
		672D98AB29F1927F004228D6 /* InfoPlist.strings in Resources */ = {isa = PBXBuildFile; fileRef = 672D987C29F1927F004228D6 /* InfoPlist.strings */; };
		672D98AC29F1927F004228D6 /* InfoPlist.strings in Resources */ = {isa = PBXBuildFile; fileRef = 672D987C29F1927F004228D6 /* InfoPlist.strings */; };
		672D98AD29F1927F004228D6 /* InfoPlist.strings in Resources */ = {isa = PBXBuildFile; fileRef = 672D987F29F1927F004228D6 /* InfoPlist.strings */; };
		672D98AE29F1927F004228D6 /* InfoPlist.strings in Resources */ = {isa = PBXBuildFile; fileRef = 672D987F29F1927F004228D6 /* InfoPlist.strings */; };
		672D98AF29F1927F004228D6 /* InfoPlist.strings in Resources */ = {isa = PBXBuildFile; fileRef = 672D988229F1927F004228D6 /* InfoPlist.strings */; };
		672D98B029F1927F004228D6 /* InfoPlist.strings in Resources */ = {isa = PBXBuildFile; fileRef = 672D988229F1927F004228D6 /* InfoPlist.strings */; };
		672D98B129F1927F004228D6 /* InfoPlist.strings in Resources */ = {isa = PBXBuildFile; fileRef = 672D988529F1927F004228D6 /* InfoPlist.strings */; };
		672D98B229F1927F004228D6 /* InfoPlist.strings in Resources */ = {isa = PBXBuildFile; fileRef = 672D988529F1927F004228D6 /* InfoPlist.strings */; };
		67AE0FC52A0556A500810C56 /* Localizable.strings in Resources */ = {isa = PBXBuildFile; fileRef = 67AE0FC32A0556A500810C56 /* Localizable.strings */; };
		67FEADD92A0E96DD00DDF4AE /* Localizable.strings in Resources */ = {isa = PBXBuildFile; fileRef = 67FEADD62A0E96DD00DDF4AE /* Localizable.strings */; };
		67FEADDD2A12602A00DDF4AE /* Localizable.strings in Resources */ = {isa = PBXBuildFile; fileRef = 67FEADDA2A12602A00DDF4AE /* Localizable.strings */; };
		67FEADE12A12603600DDF4AE /* Localizable.strings in Resources */ = {isa = PBXBuildFile; fileRef = 67FEADDE2A12603600DDF4AE /* Localizable.strings */; };
		67FEADE52A12603F00DDF4AE /* Localizable.strings in Resources */ = {isa = PBXBuildFile; fileRef = 67FEADE22A12603F00DDF4AE /* Localizable.strings */; };
		67FEADE92A12604900DDF4AE /* Localizable.strings in Resources */ = {isa = PBXBuildFile; fileRef = 67FEADE62A12604900DDF4AE /* Localizable.strings */; };
		67FEADED2A12608900DDF4AE /* Localizable.strings in Resources */ = {isa = PBXBuildFile; fileRef = 67FEADEA2A12608900DDF4AE /* Localizable.strings */; };
		67FEADF12A12609300DDF4AE /* Localizable.strings in Resources */ = {isa = PBXBuildFile; fileRef = 67FEADEE2A12609300DDF4AE /* Localizable.strings */; };
		67FEADF52A1260A900DDF4AE /* Localizable.strings in Resources */ = {isa = PBXBuildFile; fileRef = 67FEADF22A1260A900DDF4AE /* Localizable.strings */; };
		67FEADF92A1260B200DDF4AE /* Localizable.strings in Resources */ = {isa = PBXBuildFile; fileRef = 67FEADF62A1260B200DDF4AE /* Localizable.strings */; };
		67FEAE012A1260C200DDF4AE /* Localizable.strings in Resources */ = {isa = PBXBuildFile; fileRef = 67FEADFE2A1260C200DDF4AE /* Localizable.strings */; };
		67FEAE052A1260CA00DDF4AE /* Localizable.strings in Resources */ = {isa = PBXBuildFile; fileRef = 67FEAE022A1260C900DDF4AE /* Localizable.strings */; };
		67FEAE092A12611B00DDF4AE /* Localizable.strings in Resources */ = {isa = PBXBuildFile; fileRef = 67FEAE062A12611B00DDF4AE /* Localizable.strings */; };
		67FEAE0D2A12612500DDF4AE /* Localizable.strings in Resources */ = {isa = PBXBuildFile; fileRef = 67FEAE0A2A12612500DDF4AE /* Localizable.strings */; };
		67FEAE112A12613000DDF4AE /* Localizable.strings in Resources */ = {isa = PBXBuildFile; fileRef = 67FEAE0E2A12613000DDF4AE /* Localizable.strings */; };
		67FEAE152A12614F00DDF4AE /* Localizable.strings in Resources */ = {isa = PBXBuildFile; fileRef = 67FEAE122A12614F00DDF4AE /* Localizable.strings */; };
		67FEAE192A12615900DDF4AE /* Localizable.strings in Resources */ = {isa = PBXBuildFile; fileRef = 67FEAE162A12615900DDF4AE /* Localizable.strings */; };
		67FEAE1D2A12616500DDF4AE /* Localizable.strings in Resources */ = {isa = PBXBuildFile; fileRef = 67FEAE1A2A12616500DDF4AE /* Localizable.strings */; };
		67FEAE212A12616F00DDF4AE /* Localizable.strings in Resources */ = {isa = PBXBuildFile; fileRef = 67FEAE1E2A12616F00DDF4AE /* Localizable.strings */; };
		67FEAE252A12618000DDF4AE /* Localizable.strings in Resources */ = {isa = PBXBuildFile; fileRef = 67FEAE222A12618000DDF4AE /* Localizable.strings */; };
		67FEAE292A1261A000DDF4AE /* Localizable.strings in Resources */ = {isa = PBXBuildFile; fileRef = 67FEAE262A1261A000DDF4AE /* Localizable.strings */; };
		67FEAE2A2A1261EA00DDF4AE /* Localizable.strings in Resources */ = {isa = PBXBuildFile; fileRef = 67FEADFA2A1260B900DDF4AE /* Localizable.strings */; };
		67FEAE2C2A127C3600DDF4AE /* NumberFormatter.swift in Sources */ = {isa = PBXBuildFile; fileRef = 67FEAE2B2A127C3600DDF4AE /* NumberFormatter.swift */; };
		6C9B1EFD6561083917AF06CF /* libPods-Mattermost.a in Frameworks */ = {isa = PBXBuildFile; fileRef = 8DEEFB3ED6175724A2653247 /* libPods-Mattermost.a */; };
		7F0F4B0A24BA173900E14C60 /* LaunchScreen.storyboard in Resources */ = {isa = PBXBuildFile; fileRef = 7F0F4B0924BA173900E14C60 /* LaunchScreen.storyboard */; };
		7F151D3E221B062700FAD8F3 /* RuntimeUtils.swift in Sources */ = {isa = PBXBuildFile; fileRef = 7F151D3D221B062700FAD8F3 /* RuntimeUtils.swift */; };
		7F1EB88527FDE361002E7EEC /* GekidouWrapper.swift in Sources */ = {isa = PBXBuildFile; fileRef = 7F1EB88427FDE361002E7EEC /* GekidouWrapper.swift */; };
		7F1EBFCE286F2AE200824AF1 /* MultipleAttachmentView.swift in Sources */ = {isa = PBXBuildFile; fileRef = 7F1EBFCD286F2AE200824AF1 /* MultipleAttachmentView.swift */; };
		7F1EBFD0286F2B2C00824AF1 /* RemoveAttachmentView.swift in Sources */ = {isa = PBXBuildFile; fileRef = 7F1EBFCF286F2B2C00824AF1 /* RemoveAttachmentView.swift */; };
		7F292A711E8AB73400A450A3 /* SplashScreenResource in Resources */ = {isa = PBXBuildFile; fileRef = 7F292A701E8AB73400A450A3 /* SplashScreenResource */; };
		7F4288042865D340006B48E1 /* Gekidou in Frameworks */ = {isa = PBXBuildFile; productRef = 7F4288032865D340006B48E1 /* Gekidou */; };
		7F42880A286672F6006B48E1 /* ServerService.swift in Sources */ = {isa = PBXBuildFile; fileRef = 7F428809286672F6006B48E1 /* ServerService.swift */; };
		7F42880C2866A9C0006B48E1 /* ChannelService.swift in Sources */ = {isa = PBXBuildFile; fileRef = 7F42880B2866A9C0006B48E1 /* ChannelService.swift */; };
		7F537B2928A517580086D6B3 /* NotificationHelper.swift in Sources */ = {isa = PBXBuildFile; fileRef = 7F537B2828A517580086D6B3 /* NotificationHelper.swift */; };
		7F581D35221ED5C60099E66B /* NotificationService.swift in Sources */ = {isa = PBXBuildFile; fileRef = 7F581D34221ED5C60099E66B /* NotificationService.swift */; };
		7F581D39221ED5C60099E66B /* NotificationService.appex in Embed App Extensions */ = {isa = PBXBuildFile; fileRef = 7F581D32221ED5C60099E66B /* NotificationService.appex */; settings = {ATTRIBUTES = (RemoveHeadersOnCopy, ); }; };
		7F59882B29827F2200C8C108 /* SplitViewModule.swift in Sources */ = {isa = PBXBuildFile; fileRef = 7F59882A29827F2200C8C108 /* SplitViewModule.swift */; };
		7F59882E2982850000C8C108 /* SplitViewModule.m in Sources */ = {isa = PBXBuildFile; fileRef = 7F59882D2982850000C8C108 /* SplitViewModule.m */; };
		7F7E9F462864E6C60064BFAF /* Color.swift in Sources */ = {isa = PBXBuildFile; fileRef = 7F7E9F442864E6C60064BFAF /* Color.swift */; };
		7F7E9F472864E6C60064BFAF /* View.swift in Sources */ = {isa = PBXBuildFile; fileRef = 7F7E9F452864E6C60064BFAF /* View.swift */; };
		7F7E9F4C2864E6EC0064BFAF /* AttachmentModel.swift in Sources */ = {isa = PBXBuildFile; fileRef = 7F7E9F492864E6EB0064BFAF /* AttachmentModel.swift */; };
		7F7E9F4D2864E6EC0064BFAF /* ServerModel.swift in Sources */ = {isa = PBXBuildFile; fileRef = 7F7E9F4A2864E6EB0064BFAF /* ServerModel.swift */; };
		7F7E9F4E2864E6EC0064BFAF /* ChannelModel.swift in Sources */ = {isa = PBXBuildFile; fileRef = 7F7E9F4B2864E6EC0064BFAF /* ChannelModel.swift */; };
		7F7E9F562864E74C0064BFAF /* ContentView.swift in Sources */ = {isa = PBXBuildFile; fileRef = 7F7E9F552864E74C0064BFAF /* ContentView.swift */; };
		7F7E9F5D2864E76D0064BFAF /* AttachmentInfoView.swift in Sources */ = {isa = PBXBuildFile; fileRef = 7F7E9F582864E76B0064BFAF /* AttachmentInfoView.swift */; };
		7F7E9F5E2864E76D0064BFAF /* SingleAttachmentView.swift in Sources */ = {isa = PBXBuildFile; fileRef = 7F7E9F592864E76C0064BFAF /* SingleAttachmentView.swift */; };
		7F7E9F602864E76D0064BFAF /* AttachmentsView.swift in Sources */ = {isa = PBXBuildFile; fileRef = 7F7E9F5B2864E76C0064BFAF /* AttachmentsView.swift */; };
		7F7E9F612864E76D0064BFAF /* VideoThumbnail.swift in Sources */ = {isa = PBXBuildFile; fileRef = 7F7E9F5C2864E76C0064BFAF /* VideoThumbnail.swift */; };
		7F7E9F632864E77B0064BFAF /* BackButton.swift in Sources */ = {isa = PBXBuildFile; fileRef = 7F7E9F622864E77B0064BFAF /* BackButton.swift */; };
		7F7E9F682864E79E0064BFAF /* ChannelItemView.swift in Sources */ = {isa = PBXBuildFile; fileRef = 7F7E9F652864E79E0064BFAF /* ChannelItemView.swift */; };
		7F7E9F692864E79E0064BFAF /* ChannelListView.swift in Sources */ = {isa = PBXBuildFile; fileRef = 7F7E9F662864E79E0064BFAF /* ChannelListView.swift */; };
		7F7E9F6A2864E79E0064BFAF /* CustomAsyncImage.swift in Sources */ = {isa = PBXBuildFile; fileRef = 7F7E9F672864E79E0064BFAF /* CustomAsyncImage.swift */; };
		7F7E9F6C2864E7A90064BFAF /* FloatingTextField.swift in Sources */ = {isa = PBXBuildFile; fileRef = 7F7E9F6B2864E7A90064BFAF /* FloatingTextField.swift */; };
		7F7E9F702864E7F70064BFAF /* FontIconView.swift in Sources */ = {isa = PBXBuildFile; fileRef = 7F7E9F6E2864E7F70064BFAF /* FontIconView.swift */; };
		7F7E9F712864E7F70064BFAF /* FontLoader.swift in Sources */ = {isa = PBXBuildFile; fileRef = 7F7E9F6F2864E7F70064BFAF /* FontLoader.swift */; };
		7F7E9F732864E8060064BFAF /* CompassIcons.swift in Sources */ = {isa = PBXBuildFile; fileRef = 7F7E9F722864E8060064BFAF /* CompassIcons.swift */; };
		7F7E9F772864E8160064BFAF /* LinkPreview.swift in Sources */ = {isa = PBXBuildFile; fileRef = 7F7E9F742864E8150064BFAF /* LinkPreview.swift */; };
		7F7E9F782864E8160064BFAF /* OptionView.swift in Sources */ = {isa = PBXBuildFile; fileRef = 7F7E9F752864E8160064BFAF /* OptionView.swift */; };
		7F7E9F792864E8160064BFAF /* SearchBarView.swift in Sources */ = {isa = PBXBuildFile; fileRef = 7F7E9F762864E8160064BFAF /* SearchBarView.swift */; };
		7F7E9F7D2864E83F0064BFAF /* ServerItemView.swift in Sources */ = {isa = PBXBuildFile; fileRef = 7F7E9F7B2864E83F0064BFAF /* ServerItemView.swift */; };
		7F7E9F7E2864E83F0064BFAF /* ServerListView.swift in Sources */ = {isa = PBXBuildFile; fileRef = 7F7E9F7C2864E83F0064BFAF /* ServerListView.swift */; };
		7F93AA9E2875FD310047B89F /* CancelButton.swift in Sources */ = {isa = PBXBuildFile; fileRef = 7F93AA9D2875FD310047B89F /* CancelButton.swift */; };
		7F93AAA02875FD5D0047B89F /* PostButton.swift in Sources */ = {isa = PBXBuildFile; fileRef = 7F93AA9F2875FD5D0047B89F /* PostButton.swift */; };
		7F93AAA628761F2E0047B89F /* NoServersView.swift in Sources */ = {isa = PBXBuildFile; fileRef = 7F93AAA528761F2E0047B89F /* NoServersView.swift */; };
		7F93AAA828761FA10047B89F /* NoMembershipView.swift in Sources */ = {isa = PBXBuildFile; fileRef = 7F93AAA728761FA10047B89F /* NoMembershipView.swift */; };
		7F93AAAA2876396A0047B89F /* InitialView.swift in Sources */ = {isa = PBXBuildFile; fileRef = 7F93AAA92876396A0047B89F /* InitialView.swift */; };
		7F93AAAC28771E3F0047B89F /* ErrorLabelView.swift in Sources */ = {isa = PBXBuildFile; fileRef = 7F93AAAB28771E3F0047B89F /* ErrorLabelView.swift */; };
		7F93AAAE287725660047B89F /* Int64.swift in Sources */ = {isa = PBXBuildFile; fileRef = 7F93AAAD287725660047B89F /* Int64.swift */; };
		7F93AAB2287750690047B89F /* AttachmentWrapperView.swift in Sources */ = {isa = PBXBuildFile; fileRef = 7F93AAB1287750690047B89F /* AttachmentWrapperView.swift */; };
		7F93AAB4287753FC0047B89F /* ImageThumbnail.swift in Sources */ = {isa = PBXBuildFile; fileRef = 7F93AAB3287753FC0047B89F /* ImageThumbnail.swift */; };
		7F93AAB62877547A0047B89F /* FileThumbnail.swift in Sources */ = {isa = PBXBuildFile; fileRef = 7F93AAB52877547A0047B89F /* FileThumbnail.swift */; };
		7F93AAB8287778090047B89F /* Publishers.swift in Sources */ = {isa = PBXBuildFile; fileRef = 7F93AAB7287778090047B89F /* Publishers.swift */; };
		7F93AABA28777A390047B89F /* Notification.swift in Sources */ = {isa = PBXBuildFile; fileRef = 7F93AAB928777A390047B89F /* Notification.swift */; };
		7F98836227FD46A9001C9BFC /* Gekidou in Frameworks */ = {isa = PBXBuildFile; productRef = 7F98836127FD46A9001C9BFC /* Gekidou */; };
		7FA9A98E28673EC200AB35A1 /* ShareViewModel.swift in Sources */ = {isa = PBXBuildFile; fileRef = 7FA9A98D28673EC200AB35A1 /* ShareViewModel.swift */; };
		7FA9A9902868BD8800AB35A1 /* LocalFileManager.swift in Sources */ = {isa = PBXBuildFile; fileRef = 7FA9A98F2868BD8800AB35A1 /* LocalFileManager.swift */; };
		7FB31F812710995B0032E2E5 /* Metropolis-Light.ttf in Resources */ = {isa = PBXBuildFile; fileRef = 7F25B626270F666D00F32373 /* Metropolis-Light.ttf */; };
		7FB31F822710996D0032E2E5 /* Metropolis-Regular.ttf in Resources */ = {isa = PBXBuildFile; fileRef = 7F25B628270F666D00F32373 /* Metropolis-Regular.ttf */; };
		7FB31F842710996D0032E2E5 /* OpenSans-Bold.ttf in Resources */ = {isa = PBXBuildFile; fileRef = D4B1B363C2414DA19C1AC521 /* OpenSans-Bold.ttf */; };
		7FB31F852710996D0032E2E5 /* OpenSans-BoldItalic.ttf in Resources */ = {isa = PBXBuildFile; fileRef = 32AC3D4EA79E44738A6E9766 /* OpenSans-BoldItalic.ttf */; };
		7FB31F862710996D0032E2E5 /* OpenSans-ExtraBold.ttf in Resources */ = {isa = PBXBuildFile; fileRef = 3647DF63D6764CF093375861 /* OpenSans-ExtraBold.ttf */; };
		7FB31F872710996D0032E2E5 /* OpenSans-ExtraBoldItalic.ttf in Resources */ = {isa = PBXBuildFile; fileRef = FBBEC29EE2D3418D9AC33BD5 /* OpenSans-ExtraBoldItalic.ttf */; };
		7FB31F882710996D0032E2E5 /* OpenSans-Italic.ttf in Resources */ = {isa = PBXBuildFile; fileRef = 41F3AFE83AAF4B74878AB78A /* OpenSans-Italic.ttf */; };
		7FB31F892710996D0032E2E5 /* OpenSans-Light.ttf in Resources */ = {isa = PBXBuildFile; fileRef = 6561AEAC21CC40B8A72ABB93 /* OpenSans-Light.ttf */; };
		7FB31F8A2710996D0032E2E5 /* OpenSans-LightItalic.ttf in Resources */ = {isa = PBXBuildFile; fileRef = BE17F630DB5D41FD93F32D22 /* OpenSans-LightItalic.ttf */; };
		7FB31F8B2710996D0032E2E5 /* OpenSans-Regular.ttf in Resources */ = {isa = PBXBuildFile; fileRef = BC977883E2624E05975CA65B /* OpenSans-Regular.ttf */; };
		7FB31F8E2710996D0032E2E5 /* compass-icons.ttf in Resources */ = {isa = PBXBuildFile; fileRef = 531BEBC52513E93C00BC05B1 /* compass-icons.ttf */; };
		7FB50D222856E1AB0035ACB5 /* ShareUIView.swift in Sources */ = {isa = PBXBuildFile; fileRef = 7FB50D212856E1AB0035ACB5 /* ShareUIView.swift */; };
		7FC5698928563FDB000B0905 /* ShareViewController.swift in Sources */ = {isa = PBXBuildFile; fileRef = 7FC5698828563FDB000B0905 /* ShareViewController.swift */; };
		7FC5698C28563FDB000B0905 /* MainInterface.storyboard in Resources */ = {isa = PBXBuildFile; fileRef = 7FC5698A28563FDB000B0905 /* MainInterface.storyboard */; };
		7FC5699028563FDB000B0905 /* MattermostShare.appex in Embed App Extensions */ = {isa = PBXBuildFile; fileRef = 7FC5698628563FDB000B0905 /* MattermostShare.appex */; settings = {ATTRIBUTES = (RemoveHeadersOnCopy, ); }; };
		7FCEFB9326B7934F006DC1DE /* SDWebImageDownloaderOperation+Swizzle.m in Sources */ = {isa = PBXBuildFile; fileRef = 7FCEFB9226B7934F006DC1DE /* SDWebImageDownloaderOperation+Swizzle.m */; };
		7FD482292864D69700A5B18B /* Assets.xcassets in Resources */ = {isa = PBXBuildFile; fileRef = 7FD482282864D69700A5B18B /* Assets.xcassets */; };
		7FD4822C2864D73300A5B18B /* OpenGraph in Frameworks */ = {isa = PBXBuildFile; productRef = 7FD4822B2864D73300A5B18B /* OpenGraph */; };
		7FD4825C2864DC4200A5B18B /* compass-icons.ttf in Resources */ = {isa = PBXBuildFile; fileRef = 531BEBC52513E93C00BC05B1 /* compass-icons.ttf */; };
		7FD4825D2864DC5800A5B18B /* Metropolis-Light.ttf in Resources */ = {isa = PBXBuildFile; fileRef = 7F25B626270F666D00F32373 /* Metropolis-Light.ttf */; };
		7FD4825E2864DC5800A5B18B /* Metropolis-Regular.ttf in Resources */ = {isa = PBXBuildFile; fileRef = 7F25B628270F666D00F32373 /* Metropolis-Regular.ttf */; };
		7FD4825F2864DC5800A5B18B /* Metropolis-SemiBold.ttf in Resources */ = {isa = PBXBuildFile; fileRef = 54956DEFEBB74EF78C3A6AE5 /* Metropolis-SemiBold.ttf */; };
		7FD482602864DC5800A5B18B /* OpenSans-Bold.ttf in Resources */ = {isa = PBXBuildFile; fileRef = D4B1B363C2414DA19C1AC521 /* OpenSans-Bold.ttf */; };
		7FD482612864DC5800A5B18B /* OpenSans-BoldItalic.ttf in Resources */ = {isa = PBXBuildFile; fileRef = 32AC3D4EA79E44738A6E9766 /* OpenSans-BoldItalic.ttf */; };
		7FD482622864DC5800A5B18B /* OpenSans-ExtraBold.ttf in Resources */ = {isa = PBXBuildFile; fileRef = 3647DF63D6764CF093375861 /* OpenSans-ExtraBold.ttf */; };
		7FD482632864DC5900A5B18B /* OpenSans-ExtraBoldItalic.ttf in Resources */ = {isa = PBXBuildFile; fileRef = FBBEC29EE2D3418D9AC33BD5 /* OpenSans-ExtraBoldItalic.ttf */; };
		7FD482642864DC5900A5B18B /* OpenSans-Italic.ttf in Resources */ = {isa = PBXBuildFile; fileRef = 41F3AFE83AAF4B74878AB78A /* OpenSans-Italic.ttf */; };
		7FD482652864DC5900A5B18B /* OpenSans-Light.ttf in Resources */ = {isa = PBXBuildFile; fileRef = 6561AEAC21CC40B8A72ABB93 /* OpenSans-Light.ttf */; };
		7FD482662864DC5900A5B18B /* OpenSans-LightItalic.ttf in Resources */ = {isa = PBXBuildFile; fileRef = BE17F630DB5D41FD93F32D22 /* OpenSans-LightItalic.ttf */; };
		7FD482672864DC5900A5B18B /* OpenSans-Regular.ttf in Resources */ = {isa = PBXBuildFile; fileRef = BC977883E2624E05975CA65B /* OpenSans-Regular.ttf */; };
		7FD482682864DC5900A5B18B /* OpenSans-SemiBold.ttf in Resources */ = {isa = PBXBuildFile; fileRef = E5C16B14E1CE4868886A1A00 /* OpenSans-SemiBold.ttf */; };
		7FD482692864DC5900A5B18B /* OpenSans-SemiBoldItalic.ttf in Resources */ = {isa = PBXBuildFile; fileRef = 0DB14DFDF6E04FA69FE769DC /* OpenSans-SemiBoldItalic.ttf */; };
		7FEB109D1F61019C0039A015 /* MattermostManaged.m in Sources */ = {isa = PBXBuildFile; fileRef = 7FEB109A1F61019C0039A015 /* MattermostManaged.m */; };
		7FEC870128A4325D00DE96CB /* NotificationsModule.m in Sources */ = {isa = PBXBuildFile; fileRef = 7FEC870028A4325D00DE96CB /* NotificationsModule.m */; };
		7FF9C03D2983E7C6005CDCF5 /* ErrorSharingView.swift in Sources */ = {isa = PBXBuildFile; fileRef = 7FF9C03C2983E7C6005CDCF5 /* ErrorSharingView.swift */; };
		A94508A396424B2DB778AFE9 /* OpenSans-SemiBold.ttf in Resources */ = {isa = PBXBuildFile; fileRef = E5C16B14E1CE4868886A1A00 /* OpenSans-SemiBold.ttf */; };
		C9A107102BBD7C8700753CDC /* PrivacyInfo.xcprivacy in Resources */ = {isa = PBXBuildFile; fileRef = C9A1070F2BBD7C8700753CDC /* PrivacyInfo.xcprivacy */; };
		C9A107122BBDA00200753CDC /* PrivacyInfo.xcprivacy in Resources */ = {isa = PBXBuildFile; fileRef = C9A107112BBDA00200753CDC /* PrivacyInfo.xcprivacy */; };
		C9A107142BBDBC8F00753CDC /* PrivacyInfo.xcprivacy in Resources */ = {isa = PBXBuildFile; fileRef = C9A107132BBDBC8F00753CDC /* PrivacyInfo.xcprivacy */; };
/* End PBXBuildFile section */

/* Begin PBXContainerItemProxy section */
		7F581D37221ED5C60099E66B /* PBXContainerItemProxy */ = {
			isa = PBXContainerItemProxy;
			containerPortal = 83CBB9F71A601CBA00E9B192 /* Project object */;
			proxyType = 1;
			remoteGlobalIDString = 7F581D31221ED5C60099E66B;
			remoteInfo = NotificationService;
		};
		7FC5698E28563FDB000B0905 /* PBXContainerItemProxy */ = {
			isa = PBXContainerItemProxy;
			containerPortal = 83CBB9F71A601CBA00E9B192 /* Project object */;
			proxyType = 1;
			remoteGlobalIDString = 7FC5698528563FDB000B0905;
			remoteInfo = MattermostShare;
		};
/* End PBXContainerItemProxy section */

/* Begin PBXCopyFilesBuildPhase section */
		37DA4BA41E6F55AD002B058E /* Embed Frameworks */ = {
			isa = PBXCopyFilesBuildPhase;
			buildActionMask = 2147483647;
			dstPath = "";
			dstSubfolderSpec = 10;
			files = (
			);
			name = "Embed Frameworks";
			runOnlyForDeploymentPostprocessing = 0;
		};
		7FFE32A91FD9CB650038C7A0 /* Embed App Extensions */ = {
			isa = PBXCopyFilesBuildPhase;
			buildActionMask = 2147483647;
			dstPath = "";
			dstSubfolderSpec = 13;
			files = (
				7FC5699028563FDB000B0905 /* MattermostShare.appex in Embed App Extensions */,
				7F581D39221ED5C60099E66B /* NotificationService.appex in Embed App Extensions */,
			);
			name = "Embed App Extensions";
			runOnlyForDeploymentPostprocessing = 0;
		};
/* End PBXCopyFilesBuildPhase section */

/* Begin PBXFileReference section */
		00E356F11AD99517003FC87E /* Info.plist */ = {isa = PBXFileReference; lastKnownFileType = text.plist.xml; path = Info.plist; sourceTree = "<group>"; };
		00E356F21AD99517003FC87E /* MattermostTests.m */ = {isa = PBXFileReference; lastKnownFileType = sourcecode.c.objc; path = MattermostTests.m; sourceTree = "<group>"; };
		0DB14DFDF6E04FA69FE769DC /* OpenSans-SemiBoldItalic.ttf */ = {isa = PBXFileReference; explicitFileType = undefined; fileEncoding = 9; includeInIndex = 0; lastKnownFileType = unknown; name = "OpenSans-SemiBoldItalic.ttf"; path = "../assets/fonts/OpenSans-SemiBoldItalic.ttf"; sourceTree = "<group>"; };
		13B07F961A680F5B00A75B9A /* Mattermost.app */ = {isa = PBXFileReference; explicitFileType = wrapper.application; includeInIndex = 0; path = Mattermost.app; sourceTree = BUILT_PRODUCTS_DIR; };
		13B07FAF1A68108700A75B9A /* AppDelegate.h */ = {isa = PBXFileReference; fileEncoding = 4; lastKnownFileType = sourcecode.c.h; name = AppDelegate.h; path = Mattermost/AppDelegate.h; sourceTree = "<group>"; };
		13B07FB01A68108700A75B9A /* AppDelegate.mm */ = {isa = PBXFileReference; fileEncoding = 4; lastKnownFileType = sourcecode.cpp.objcpp; name = AppDelegate.mm; path = Mattermost/AppDelegate.mm; sourceTree = "<group>"; };
		13B07FB51A68108700A75B9A /* Images.xcassets */ = {isa = PBXFileReference; lastKnownFileType = folder.assetcatalog; name = Images.xcassets; path = Mattermost/Images.xcassets; sourceTree = "<group>"; };
		13B07FB61A68108700A75B9A /* Info.plist */ = {isa = PBXFileReference; fileEncoding = 4; lastKnownFileType = text.plist.xml; name = Info.plist; path = Mattermost/Info.plist; sourceTree = "<group>"; };
		13B07FB71A68108700A75B9A /* main.m */ = {isa = PBXFileReference; fileEncoding = 4; lastKnownFileType = sourcecode.c.objc; name = main.m; path = Mattermost/main.m; sourceTree = "<group>"; };
		182D203F539AF68F1647EFAF /* Pods-Mattermost-MattermostTests.release.xcconfig */ = {isa = PBXFileReference; includeInIndex = 1; lastKnownFileType = text.xcconfig; name = "Pods-Mattermost-MattermostTests.release.xcconfig"; path = "Target Support Files/Pods-Mattermost-MattermostTests/Pods-Mattermost-MattermostTests.release.xcconfig"; sourceTree = "<group>"; };
		25BF2BACE89201DE6E585B7E /* Pods-Mattermost.release.xcconfig */ = {isa = PBXFileReference; includeInIndex = 1; lastKnownFileType = text.xcconfig; name = "Pods-Mattermost.release.xcconfig"; path = "Target Support Files/Pods-Mattermost/Pods-Mattermost.release.xcconfig"; sourceTree = "<group>"; };
		27C667A8295241B600E590D5 /* Sentry.swift */ = {isa = PBXFileReference; lastKnownFileType = sourcecode.swift; path = Sentry.swift; sourceTree = "<group>"; };
		297AAFCCF0BD99FC109DA2BC /* Pods-MattermostTests.release.xcconfig */ = {isa = PBXFileReference; includeInIndex = 1; lastKnownFileType = text.xcconfig; name = "Pods-MattermostTests.release.xcconfig"; path = "Target Support Files/Pods-MattermostTests/Pods-MattermostTests.release.xcconfig"; sourceTree = "<group>"; };
		32AC3D4EA79E44738A6E9766 /* OpenSans-BoldItalic.ttf */ = {isa = PBXFileReference; explicitFileType = undefined; fileEncoding = 9; includeInIndex = 0; lastKnownFileType = unknown; name = "OpenSans-BoldItalic.ttf"; path = "../assets/fonts/OpenSans-BoldItalic.ttf"; sourceTree = "<group>"; };
		3647DF63D6764CF093375861 /* OpenSans-ExtraBold.ttf */ = {isa = PBXFileReference; explicitFileType = undefined; fileEncoding = 9; includeInIndex = 0; lastKnownFileType = unknown; name = "OpenSans-ExtraBold.ttf"; path = "../assets/fonts/OpenSans-ExtraBold.ttf"; sourceTree = "<group>"; };
		41F3AFE83AAF4B74878AB78A /* OpenSans-Italic.ttf */ = {isa = PBXFileReference; explicitFileType = undefined; fileEncoding = 9; includeInIndex = 0; lastKnownFileType = unknown; name = "OpenSans-Italic.ttf"; path = "../assets/fonts/OpenSans-Italic.ttf"; sourceTree = "<group>"; };
		495BC95F23565ABF00C40C83 /* libXCDYouTubeKit.a */ = {isa = PBXFileReference; explicitFileType = archive.ar; path = libXCDYouTubeKit.a; sourceTree = BUILT_PRODUCTS_DIR; };
		495BC96123565ADD00C40C83 /* libYoutubePlayer-in-WKWebView.a */ = {isa = PBXFileReference; explicitFileType = archive.ar; path = "libYoutubePlayer-in-WKWebView.a"; sourceTree = BUILT_PRODUCTS_DIR; };
		499F7B3F235513F600E7AF6E /* libXCDYouTubeKit.a */ = {isa = PBXFileReference; explicitFileType = archive.ar; path = libXCDYouTubeKit.a; sourceTree = BUILT_PRODUCTS_DIR; };
		499F7B412355141200E7AF6E /* libYoutubePlayer-in-WKWebView.a */ = {isa = PBXFileReference; explicitFileType = archive.ar; path = "libYoutubePlayer-in-WKWebView.a"; sourceTree = BUILT_PRODUCTS_DIR; };
		49AE36FB26D4452900EF4E52 /* Gekidou */ = {isa = PBXFileReference; lastKnownFileType = folder; path = Gekidou; sourceTree = "<group>"; };
		49B4BF51230C83D2006E919E /* libz.1.dylib */ = {isa = PBXFileReference; lastKnownFileType = "compiled.mach-o.dylib"; name = libz.1.dylib; path = ../../../../../../../../../usr/lib/libz.1.dylib; sourceTree = "<group>"; };
		531BEBC52513E93C00BC05B1 /* compass-icons.ttf */ = {isa = PBXFileReference; lastKnownFileType = file; name = "compass-icons.ttf"; path = "../assets/fonts/compass-icons.ttf"; sourceTree = "<group>"; };
		536CC6C123E79287002C478C /* RNNotificationEventHandler+HandleReplyAction.m */ = {isa = PBXFileReference; fileEncoding = 4; lastKnownFileType = sourcecode.c.objc; name = "RNNotificationEventHandler+HandleReplyAction.m"; path = "Mattermost/RNNotificationEventHandler+HandleReplyAction.m"; sourceTree = "<group>"; };
		536CC6C223E79287002C478C /* RNNotificationEventHandler+HandleReplyAction.h */ = {isa = PBXFileReference; fileEncoding = 4; lastKnownFileType = sourcecode.c.h; name = "RNNotificationEventHandler+HandleReplyAction.h"; path = "Mattermost/RNNotificationEventHandler+HandleReplyAction.h"; sourceTree = "<group>"; };
		54956DEFEBB74EF78C3A6AE5 /* Metropolis-SemiBold.ttf */ = {isa = PBXFileReference; explicitFileType = undefined; fileEncoding = 9; includeInIndex = 0; lastKnownFileType = unknown; name = "Metropolis-SemiBold.ttf"; path = "../assets/fonts/Metropolis-SemiBold.ttf"; sourceTree = "<group>"; };
		57CB4735B7E57B50D0B50E16 /* Pods-MattermostTests.debug.xcconfig */ = {isa = PBXFileReference; includeInIndex = 1; lastKnownFileType = text.xcconfig; name = "Pods-MattermostTests.debug.xcconfig"; path = "Target Support Files/Pods-MattermostTests/Pods-MattermostTests.debug.xcconfig"; sourceTree = "<group>"; };
		6561AEAC21CC40B8A72ABB93 /* OpenSans-Light.ttf */ = {isa = PBXFileReference; explicitFileType = undefined; fileEncoding = 9; includeInIndex = 0; lastKnownFileType = unknown; name = "OpenSans-Light.ttf"; path = "../assets/fonts/OpenSans-Light.ttf"; sourceTree = "<group>"; };
		672D984729F1927E004228D6 /* de */ = {isa = PBXFileReference; lastKnownFileType = text.plist.strings; name = de; path = InfoPlist.strings; sourceTree = "<group>"; };
		672D984A29F1927E004228D6 /* ja */ = {isa = PBXFileReference; lastKnownFileType = text.plist.strings; name = ja; path = InfoPlist.strings; sourceTree = "<group>"; };
		672D984D29F1927E004228D6 /* fa */ = {isa = PBXFileReference; lastKnownFileType = text.plist.strings; name = fa; path = InfoPlist.strings; sourceTree = "<group>"; };
		672D985029F1927F004228D6 /* pl */ = {isa = PBXFileReference; lastKnownFileType = text.plist.strings; name = pl; path = InfoPlist.strings; sourceTree = "<group>"; };
		672D985329F1927F004228D6 /* ar */ = {isa = PBXFileReference; lastKnownFileType = text.plist.strings; name = ar; path = InfoPlist.strings; sourceTree = "<group>"; };
		672D985629F1927F004228D6 /* sv */ = {isa = PBXFileReference; lastKnownFileType = text.plist.strings; name = sv; path = InfoPlist.strings; sourceTree = "<group>"; };
		672D985929F1927F004228D6 /* ru */ = {isa = PBXFileReference; lastKnownFileType = text.plist.strings; name = ru; path = InfoPlist.strings; sourceTree = "<group>"; };
		672D985C29F1927F004228D6 /* ro */ = {isa = PBXFileReference; lastKnownFileType = text.plist.strings; name = ro; path = InfoPlist.strings; sourceTree = "<group>"; };
		672D985F29F1927F004228D6 /* bg */ = {isa = PBXFileReference; lastKnownFileType = text.plist.strings; name = bg; path = InfoPlist.strings; sourceTree = "<group>"; };
		672D986229F1927F004228D6 /* tr */ = {isa = PBXFileReference; lastKnownFileType = text.plist.strings; name = tr; path = InfoPlist.strings; sourceTree = "<group>"; };
		672D986529F1927F004228D6 /* zh-TW */ = {isa = PBXFileReference; lastKnownFileType = text.plist.strings; name = "zh-TW"; path = InfoPlist.strings; sourceTree = "<group>"; };
		672D986829F1927F004228D6 /* en */ = {isa = PBXFileReference; lastKnownFileType = text.plist.strings; name = en; path = InfoPlist.strings; sourceTree = "<group>"; };
		672D986B29F1927F004228D6 /* en_AU */ = {isa = PBXFileReference; lastKnownFileType = text.plist.strings; name = en_AU; path = InfoPlist.strings; sourceTree = "<group>"; };
		672D986E29F1927F004228D6 /* hu */ = {isa = PBXFileReference; lastKnownFileType = text.plist.strings; name = hu; path = InfoPlist.strings; sourceTree = "<group>"; };
		672D987129F1927F004228D6 /* fr */ = {isa = PBXFileReference; lastKnownFileType = text.plist.strings; name = fr; path = InfoPlist.strings; sourceTree = "<group>"; };
		672D987429F1927F004228D6 /* ko */ = {isa = PBXFileReference; lastKnownFileType = text.plist.strings; name = ko; path = InfoPlist.strings; sourceTree = "<group>"; };
		672D987729F1927F004228D6 /* zh-CN */ = {isa = PBXFileReference; lastKnownFileType = text.plist.strings; name = "zh-CN"; path = InfoPlist.strings; sourceTree = "<group>"; };
		672D987A29F1927F004228D6 /* es */ = {isa = PBXFileReference; lastKnownFileType = text.plist.strings; name = es; path = InfoPlist.strings; sourceTree = "<group>"; };
		672D987D29F1927F004228D6 /* it */ = {isa = PBXFileReference; lastKnownFileType = text.plist.strings; name = it; path = InfoPlist.strings; sourceTree = "<group>"; };
		672D988029F1927F004228D6 /* nl */ = {isa = PBXFileReference; lastKnownFileType = text.plist.strings; name = nl; path = InfoPlist.strings; sourceTree = "<group>"; };
		672D988329F1927F004228D6 /* pt-BR */ = {isa = PBXFileReference; lastKnownFileType = text.plist.strings; name = "pt-BR"; path = InfoPlist.strings; sourceTree = "<group>"; };
		672D988629F1927F004228D6 /* uk */ = {isa = PBXFileReference; lastKnownFileType = text.plist.strings; name = uk; path = InfoPlist.strings; sourceTree = "<group>"; };
		67AE0FC42A0556A500810C56 /* ru */ = {isa = PBXFileReference; lastKnownFileType = text.plist.strings; name = ru; path = Localizable.strings; sourceTree = "<group>"; };
		67FEADD72A0E96DD00DDF4AE /* en */ = {isa = PBXFileReference; lastKnownFileType = text.plist.strings; name = en; path = Localizable.strings; sourceTree = "<group>"; };
		67FEADDB2A12602A00DDF4AE /* ar */ = {isa = PBXFileReference; lastKnownFileType = text.plist.strings; name = ar; path = Localizable.strings; sourceTree = "<group>"; };
		67FEADDF2A12603600DDF4AE /* bg */ = {isa = PBXFileReference; lastKnownFileType = text.plist.strings; name = bg; path = Localizable.strings; sourceTree = "<group>"; };
		67FEADE32A12603F00DDF4AE /* de */ = {isa = PBXFileReference; lastKnownFileType = text.plist.strings; name = de; path = Localizable.strings; sourceTree = "<group>"; };
		67FEADE72A12604900DDF4AE /* en_AU */ = {isa = PBXFileReference; lastKnownFileType = text.plist.strings; name = en_AU; path = Localizable.strings; sourceTree = "<group>"; };
		67FEADEB2A12608900DDF4AE /* es */ = {isa = PBXFileReference; lastKnownFileType = text.plist.strings; name = es; path = Localizable.strings; sourceTree = "<group>"; };
		67FEADEF2A12609300DDF4AE /* fa */ = {isa = PBXFileReference; lastKnownFileType = text.plist.strings; name = fa; path = Localizable.strings; sourceTree = "<group>"; };
		67FEADF32A1260A900DDF4AE /* fr */ = {isa = PBXFileReference; lastKnownFileType = text.plist.strings; name = fr; path = Localizable.strings; sourceTree = "<group>"; };
		67FEADF72A1260B200DDF4AE /* hu */ = {isa = PBXFileReference; lastKnownFileType = text.plist.strings; name = hu; path = Localizable.strings; sourceTree = "<group>"; };
		67FEADFB2A1260B900DDF4AE /* it */ = {isa = PBXFileReference; lastKnownFileType = text.plist.strings; name = it; path = Localizable.strings; sourceTree = "<group>"; };
		67FEADFF2A1260C200DDF4AE /* ja */ = {isa = PBXFileReference; lastKnownFileType = text.plist.strings; name = ja; path = Localizable.strings; sourceTree = "<group>"; };
		67FEAE032A1260C900DDF4AE /* ko */ = {isa = PBXFileReference; lastKnownFileType = text.plist.strings; name = ko; path = Localizable.strings; sourceTree = "<group>"; };
		67FEAE072A12611B00DDF4AE /* nl */ = {isa = PBXFileReference; lastKnownFileType = text.plist.strings; name = nl; path = Localizable.strings; sourceTree = "<group>"; };
		67FEAE0B2A12612500DDF4AE /* pl */ = {isa = PBXFileReference; lastKnownFileType = text.plist.strings; name = pl; path = Localizable.strings; sourceTree = "<group>"; };
		67FEAE0F2A12613000DDF4AE /* pt-BR */ = {isa = PBXFileReference; lastKnownFileType = text.plist.strings; name = "pt-BR"; path = Localizable.strings; sourceTree = "<group>"; };
		67FEAE132A12614F00DDF4AE /* sv */ = {isa = PBXFileReference; lastKnownFileType = text.plist.strings; name = sv; path = Localizable.strings; sourceTree = "<group>"; };
		67FEAE172A12615900DDF4AE /* tr */ = {isa = PBXFileReference; lastKnownFileType = text.plist.strings; name = tr; path = Localizable.strings; sourceTree = "<group>"; };
		67FEAE1B2A12616500DDF4AE /* uk */ = {isa = PBXFileReference; lastKnownFileType = text.plist.strings; name = uk; path = Localizable.strings; sourceTree = "<group>"; };
		67FEAE1F2A12616F00DDF4AE /* zh-CN */ = {isa = PBXFileReference; lastKnownFileType = text.plist.strings; name = "zh-CN"; path = Localizable.strings; sourceTree = "<group>"; };
		67FEAE232A12618000DDF4AE /* zh-TW */ = {isa = PBXFileReference; lastKnownFileType = text.plist.strings; name = "zh-TW"; path = Localizable.strings; sourceTree = "<group>"; };
		67FEAE272A1261A000DDF4AE /* ro */ = {isa = PBXFileReference; lastKnownFileType = text.plist.strings; name = ro; path = Localizable.strings; sourceTree = "<group>"; };
		67FEAE2B2A127C3600DDF4AE /* NumberFormatter.swift */ = {isa = PBXFileReference; fileEncoding = 4; lastKnownFileType = sourcecode.swift; path = NumberFormatter.swift; sourceTree = "<group>"; };
		6BAF8296411D4657B5A0E8F8 /* libRNReactNativeDocViewer.a */ = {isa = PBXFileReference; explicitFileType = undefined; fileEncoding = 9; includeInIndex = 0; lastKnownFileType = archive.ar; path = libRNReactNativeDocViewer.a; sourceTree = "<group>"; };
		7F0F4B0924BA173900E14C60 /* LaunchScreen.storyboard */ = {isa = PBXFileReference; lastKnownFileType = file.storyboard; name = LaunchScreen.storyboard; path = SplashScreenResource/LaunchScreen.storyboard; sourceTree = "<group>"; };
		7F151D3D221B062700FAD8F3 /* RuntimeUtils.swift */ = {isa = PBXFileReference; fileEncoding = 4; lastKnownFileType = sourcecode.swift; name = RuntimeUtils.swift; path = Mattermost/RuntimeUtils.swift; sourceTree = "<group>"; };
		7F151D43221B082A00FAD8F3 /* Mattermost-Bridging-Header.h */ = {isa = PBXFileReference; fileEncoding = 4; lastKnownFileType = sourcecode.c.h; name = "Mattermost-Bridging-Header.h"; path = "Mattermost/Mattermost-Bridging-Header.h"; sourceTree = "<group>"; };
		7F1EB88427FDE361002E7EEC /* GekidouWrapper.swift */ = {isa = PBXFileReference; lastKnownFileType = sourcecode.swift; path = GekidouWrapper.swift; sourceTree = "<group>"; };
		7F1EBFCD286F2AE200824AF1 /* MultipleAttachmentView.swift */ = {isa = PBXFileReference; lastKnownFileType = sourcecode.swift; path = MultipleAttachmentView.swift; sourceTree = "<group>"; };
		7F1EBFCF286F2B2C00824AF1 /* RemoveAttachmentView.swift */ = {isa = PBXFileReference; lastKnownFileType = sourcecode.swift; path = RemoveAttachmentView.swift; sourceTree = "<group>"; };
		7F25B626270F666D00F32373 /* Metropolis-Light.ttf */ = {isa = PBXFileReference; lastKnownFileType = file; name = "Metropolis-Light.ttf"; path = "../assets/fonts/Metropolis-Light.ttf"; sourceTree = "<group>"; };
		7F25B628270F666D00F32373 /* Metropolis-Regular.ttf */ = {isa = PBXFileReference; lastKnownFileType = file; name = "Metropolis-Regular.ttf"; path = "../assets/fonts/Metropolis-Regular.ttf"; sourceTree = "<group>"; };
		7F292A701E8AB73400A450A3 /* SplashScreenResource */ = {isa = PBXFileReference; lastKnownFileType = folder; path = SplashScreenResource; sourceTree = "<group>"; };
		7F325D6DAAF1047EB948EFF7 /* Pods-Mattermost-MattermostTests.debug.xcconfig */ = {isa = PBXFileReference; includeInIndex = 1; lastKnownFileType = text.xcconfig; name = "Pods-Mattermost-MattermostTests.debug.xcconfig"; path = "Target Support Files/Pods-Mattermost-MattermostTests/Pods-Mattermost-MattermostTests.debug.xcconfig"; sourceTree = "<group>"; };
		7F428809286672F6006B48E1 /* ServerService.swift */ = {isa = PBXFileReference; lastKnownFileType = sourcecode.swift; path = ServerService.swift; sourceTree = "<group>"; };
		7F42880B2866A9C0006B48E1 /* ChannelService.swift */ = {isa = PBXFileReference; lastKnownFileType = sourcecode.swift; path = ChannelService.swift; sourceTree = "<group>"; };
		7F43D6051F6BF9EB001FC614 /* libPods-Mattermost.a */ = {isa = PBXFileReference; lastKnownFileType = archive.ar; name = "libPods-Mattermost.a"; path = "../../../../../../../Library/Developer/Xcode/DerivedData/Mattermost-czlinsdviifujheezzjvmisotjrm/Build/Products/Debug-iphonesimulator/libPods-Mattermost.a"; sourceTree = "<group>"; };
		7F537B2828A517580086D6B3 /* NotificationHelper.swift */ = {isa = PBXFileReference; fileEncoding = 4; lastKnownFileType = sourcecode.swift; name = NotificationHelper.swift; path = Mattermost/NotificationHelper.swift; sourceTree = "<group>"; };
		7F581D32221ED5C60099E66B /* NotificationService.appex */ = {isa = PBXFileReference; explicitFileType = "wrapper.app-extension"; includeInIndex = 0; path = NotificationService.appex; sourceTree = BUILT_PRODUCTS_DIR; };
		7F581D34221ED5C60099E66B /* NotificationService.swift */ = {isa = PBXFileReference; lastKnownFileType = sourcecode.swift; path = NotificationService.swift; sourceTree = "<group>"; };
		7F581D36221ED5C60099E66B /* Info.plist */ = {isa = PBXFileReference; lastKnownFileType = text.plist.xml; path = Info.plist; sourceTree = "<group>"; };
		7F581F77221EEA5A0099E66B /* NotificationService.entitlements */ = {isa = PBXFileReference; lastKnownFileType = text.plist.entitlements; path = NotificationService.entitlements; sourceTree = "<group>"; };
		7F59882A29827F2200C8C108 /* SplitViewModule.swift */ = {isa = PBXFileReference; lastKnownFileType = sourcecode.swift; name = SplitViewModule.swift; path = Mattermost/Modules/SplitViewModule.swift; sourceTree = "<group>"; };
		7F59882D2982850000C8C108 /* SplitViewModule.m */ = {isa = PBXFileReference; lastKnownFileType = sourcecode.c.objc; name = SplitViewModule.m; path = Mattermost/Modules/SplitViewModule.m; sourceTree = "<group>"; };
		7F63D2C21E6DD98A001FAE12 /* Mattermost.entitlements */ = {isa = PBXFileReference; lastKnownFileType = text.plist.entitlements; name = Mattermost.entitlements; path = Mattermost/Mattermost.entitlements; sourceTree = "<group>"; };
		7F7E9F442864E6C60064BFAF /* Color.swift */ = {isa = PBXFileReference; fileEncoding = 4; lastKnownFileType = sourcecode.swift; path = Color.swift; sourceTree = "<group>"; };
		7F7E9F452864E6C60064BFAF /* View.swift */ = {isa = PBXFileReference; fileEncoding = 4; lastKnownFileType = sourcecode.swift; path = View.swift; sourceTree = "<group>"; };
		7F7E9F492864E6EB0064BFAF /* AttachmentModel.swift */ = {isa = PBXFileReference; fileEncoding = 4; lastKnownFileType = sourcecode.swift; path = AttachmentModel.swift; sourceTree = "<group>"; };
		7F7E9F4A2864E6EB0064BFAF /* ServerModel.swift */ = {isa = PBXFileReference; fileEncoding = 4; lastKnownFileType = sourcecode.swift; path = ServerModel.swift; sourceTree = "<group>"; };
		7F7E9F4B2864E6EC0064BFAF /* ChannelModel.swift */ = {isa = PBXFileReference; fileEncoding = 4; lastKnownFileType = sourcecode.swift; path = ChannelModel.swift; sourceTree = "<group>"; };
		7F7E9F552864E74C0064BFAF /* ContentView.swift */ = {isa = PBXFileReference; fileEncoding = 4; lastKnownFileType = sourcecode.swift; path = ContentView.swift; sourceTree = "<group>"; };
		7F7E9F582864E76B0064BFAF /* AttachmentInfoView.swift */ = {isa = PBXFileReference; fileEncoding = 4; lastKnownFileType = sourcecode.swift; path = AttachmentInfoView.swift; sourceTree = "<group>"; };
		7F7E9F592864E76C0064BFAF /* SingleAttachmentView.swift */ = {isa = PBXFileReference; fileEncoding = 4; lastKnownFileType = sourcecode.swift; path = SingleAttachmentView.swift; sourceTree = "<group>"; };
		7F7E9F5B2864E76C0064BFAF /* AttachmentsView.swift */ = {isa = PBXFileReference; fileEncoding = 4; lastKnownFileType = sourcecode.swift; path = AttachmentsView.swift; sourceTree = "<group>"; };
		7F7E9F5C2864E76C0064BFAF /* VideoThumbnail.swift */ = {isa = PBXFileReference; fileEncoding = 4; lastKnownFileType = sourcecode.swift; path = VideoThumbnail.swift; sourceTree = "<group>"; };
		7F7E9F622864E77B0064BFAF /* BackButton.swift */ = {isa = PBXFileReference; fileEncoding = 4; lastKnownFileType = sourcecode.swift; path = BackButton.swift; sourceTree = "<group>"; };
		7F7E9F652864E79E0064BFAF /* ChannelItemView.swift */ = {isa = PBXFileReference; fileEncoding = 4; lastKnownFileType = sourcecode.swift; path = ChannelItemView.swift; sourceTree = "<group>"; };
		7F7E9F662864E79E0064BFAF /* ChannelListView.swift */ = {isa = PBXFileReference; fileEncoding = 4; lastKnownFileType = sourcecode.swift; path = ChannelListView.swift; sourceTree = "<group>"; };
		7F7E9F672864E79E0064BFAF /* CustomAsyncImage.swift */ = {isa = PBXFileReference; fileEncoding = 4; lastKnownFileType = sourcecode.swift; path = CustomAsyncImage.swift; sourceTree = "<group>"; };
		7F7E9F6B2864E7A90064BFAF /* FloatingTextField.swift */ = {isa = PBXFileReference; fileEncoding = 4; lastKnownFileType = sourcecode.swift; path = FloatingTextField.swift; sourceTree = "<group>"; };
		7F7E9F6E2864E7F70064BFAF /* FontIconView.swift */ = {isa = PBXFileReference; fileEncoding = 4; lastKnownFileType = sourcecode.swift; path = FontIconView.swift; sourceTree = "<group>"; };
		7F7E9F6F2864E7F70064BFAF /* FontLoader.swift */ = {isa = PBXFileReference; fileEncoding = 4; lastKnownFileType = sourcecode.swift; path = FontLoader.swift; sourceTree = "<group>"; };
		7F7E9F722864E8060064BFAF /* CompassIcons.swift */ = {isa = PBXFileReference; fileEncoding = 4; lastKnownFileType = sourcecode.swift; path = CompassIcons.swift; sourceTree = "<group>"; };
		7F7E9F742864E8150064BFAF /* LinkPreview.swift */ = {isa = PBXFileReference; fileEncoding = 4; lastKnownFileType = sourcecode.swift; path = LinkPreview.swift; sourceTree = "<group>"; };
		7F7E9F752864E8160064BFAF /* OptionView.swift */ = {isa = PBXFileReference; fileEncoding = 4; lastKnownFileType = sourcecode.swift; path = OptionView.swift; sourceTree = "<group>"; };
		7F7E9F762864E8160064BFAF /* SearchBarView.swift */ = {isa = PBXFileReference; fileEncoding = 4; lastKnownFileType = sourcecode.swift; path = SearchBarView.swift; sourceTree = "<group>"; };
		7F7E9F7B2864E83F0064BFAF /* ServerItemView.swift */ = {isa = PBXFileReference; fileEncoding = 4; lastKnownFileType = sourcecode.swift; path = ServerItemView.swift; sourceTree = "<group>"; };
		7F7E9F7C2864E83F0064BFAF /* ServerListView.swift */ = {isa = PBXFileReference; fileEncoding = 4; lastKnownFileType = sourcecode.swift; path = ServerListView.swift; sourceTree = "<group>"; };
		7F93AA9D2875FD310047B89F /* CancelButton.swift */ = {isa = PBXFileReference; lastKnownFileType = sourcecode.swift; path = CancelButton.swift; sourceTree = "<group>"; };
		7F93AA9F2875FD5D0047B89F /* PostButton.swift */ = {isa = PBXFileReference; lastKnownFileType = sourcecode.swift; path = PostButton.swift; sourceTree = "<group>"; };
		7F93AAA528761F2E0047B89F /* NoServersView.swift */ = {isa = PBXFileReference; lastKnownFileType = sourcecode.swift; path = NoServersView.swift; sourceTree = "<group>"; };
		7F93AAA728761FA10047B89F /* NoMembershipView.swift */ = {isa = PBXFileReference; lastKnownFileType = sourcecode.swift; path = NoMembershipView.swift; sourceTree = "<group>"; };
		7F93AAA92876396A0047B89F /* InitialView.swift */ = {isa = PBXFileReference; lastKnownFileType = sourcecode.swift; path = InitialView.swift; sourceTree = "<group>"; };
		7F93AAAB28771E3F0047B89F /* ErrorLabelView.swift */ = {isa = PBXFileReference; lastKnownFileType = sourcecode.swift; path = ErrorLabelView.swift; sourceTree = "<group>"; };
		7F93AAAD287725660047B89F /* Int64.swift */ = {isa = PBXFileReference; lastKnownFileType = sourcecode.swift; path = Int64.swift; sourceTree = "<group>"; };
		7F93AAB1287750690047B89F /* AttachmentWrapperView.swift */ = {isa = PBXFileReference; lastKnownFileType = sourcecode.swift; path = AttachmentWrapperView.swift; sourceTree = "<group>"; };
		7F93AAB3287753FC0047B89F /* ImageThumbnail.swift */ = {isa = PBXFileReference; lastKnownFileType = sourcecode.swift; path = ImageThumbnail.swift; sourceTree = "<group>"; };
		7F93AAB52877547A0047B89F /* FileThumbnail.swift */ = {isa = PBXFileReference; lastKnownFileType = sourcecode.swift; path = FileThumbnail.swift; sourceTree = "<group>"; };
		7F93AAB7287778090047B89F /* Publishers.swift */ = {isa = PBXFileReference; lastKnownFileType = sourcecode.swift; path = Publishers.swift; sourceTree = "<group>"; };
		7F93AAB928777A390047B89F /* Notification.swift */ = {isa = PBXFileReference; lastKnownFileType = sourcecode.swift; path = Notification.swift; sourceTree = "<group>"; };
		7FA9A98D28673EC200AB35A1 /* ShareViewModel.swift */ = {isa = PBXFileReference; lastKnownFileType = sourcecode.swift; path = ShareViewModel.swift; sourceTree = "<group>"; };
		7FA9A98F2868BD8800AB35A1 /* LocalFileManager.swift */ = {isa = PBXFileReference; fileEncoding = 4; lastKnownFileType = sourcecode.swift; path = LocalFileManager.swift; sourceTree = "<group>"; };
		7FB50D212856E1AB0035ACB5 /* ShareUIView.swift */ = {isa = PBXFileReference; lastKnownFileType = sourcecode.swift; path = ShareUIView.swift; sourceTree = "<group>"; };
		7FC5698628563FDB000B0905 /* MattermostShare.appex */ = {isa = PBXFileReference; explicitFileType = "wrapper.app-extension"; includeInIndex = 0; path = MattermostShare.appex; sourceTree = BUILT_PRODUCTS_DIR; };
		7FC5698828563FDB000B0905 /* ShareViewController.swift */ = {isa = PBXFileReference; lastKnownFileType = sourcecode.swift; path = ShareViewController.swift; sourceTree = "<group>"; };
		7FC5698B28563FDB000B0905 /* Base */ = {isa = PBXFileReference; lastKnownFileType = file.storyboard; name = Base; path = Base.lproj/MainInterface.storyboard; sourceTree = "<group>"; };
		7FC5698D28563FDB000B0905 /* Info.plist */ = {isa = PBXFileReference; lastKnownFileType = text.plist.xml; path = Info.plist; sourceTree = "<group>"; };
		7FC569962856436E000B0905 /* MattermostShare.entitlements */ = {isa = PBXFileReference; lastKnownFileType = text.plist.entitlements; path = MattermostShare.entitlements; sourceTree = "<group>"; };
		7FCEFB9126B7934F006DC1DE /* SDWebImageDownloaderOperation+Swizzle.h */ = {isa = PBXFileReference; lastKnownFileType = sourcecode.c.h; name = "SDWebImageDownloaderOperation+Swizzle.h"; path = "Mattermost/SDWebImageDownloaderOperation+Swizzle.h"; sourceTree = "<group>"; };
		7FCEFB9226B7934F006DC1DE /* SDWebImageDownloaderOperation+Swizzle.m */ = {isa = PBXFileReference; lastKnownFileType = sourcecode.c.objc; name = "SDWebImageDownloaderOperation+Swizzle.m"; path = "Mattermost/SDWebImageDownloaderOperation+Swizzle.m"; sourceTree = "<group>"; };
		7FD482282864D69700A5B18B /* Assets.xcassets */ = {isa = PBXFileReference; lastKnownFileType = folder.assetcatalog; path = Assets.xcassets; sourceTree = "<group>"; };
		7FEB10991F61019C0039A015 /* MattermostManaged.h */ = {isa = PBXFileReference; fileEncoding = 4; lastKnownFileType = sourcecode.c.h; name = MattermostManaged.h; path = Mattermost/MattermostManaged.h; sourceTree = "<group>"; };
		7FEB109A1F61019C0039A015 /* MattermostManaged.m */ = {isa = PBXFileReference; fileEncoding = 4; lastKnownFileType = sourcecode.c.objc; name = MattermostManaged.m; path = Mattermost/MattermostManaged.m; sourceTree = "<group>"; };
		7FEC870028A4325D00DE96CB /* NotificationsModule.m */ = {isa = PBXFileReference; fileEncoding = 4; lastKnownFileType = sourcecode.c.objc; name = NotificationsModule.m; path = Mattermost/NotificationsModule.m; sourceTree = "<group>"; };
		7FEC870428A44A7B00DE96CB /* NotificationsModule.h */ = {isa = PBXFileReference; fileEncoding = 4; lastKnownFileType = sourcecode.c.h; name = NotificationsModule.h; path = Mattermost/NotificationsModule.h; sourceTree = "<group>"; };
		7FF9C03C2983E7C6005CDCF5 /* ErrorSharingView.swift */ = {isa = PBXFileReference; lastKnownFileType = sourcecode.swift; path = ErrorSharingView.swift; sourceTree = "<group>"; };
		7FFE32B51FD9CCAA0038C7A0 /* FLAnimatedImage.framework */ = {isa = PBXFileReference; explicitFileType = wrapper.framework; path = FLAnimatedImage.framework; sourceTree = BUILT_PRODUCTS_DIR; };
		7FFE32B61FD9CCAA0038C7A0 /* KSCrash.framework */ = {isa = PBXFileReference; explicitFileType = wrapper.framework; path = KSCrash.framework; sourceTree = BUILT_PRODUCTS_DIR; };
		7FFE32B71FD9CCAA0038C7A0 /* KSCrash.framework */ = {isa = PBXFileReference; explicitFileType = wrapper.framework; path = KSCrash.framework; sourceTree = BUILT_PRODUCTS_DIR; };
		7FFE32B81FD9CCAA0038C7A0 /* libKSCrashLib.a */ = {isa = PBXFileReference; explicitFileType = archive.ar; path = libKSCrashLib.a; sourceTree = BUILT_PRODUCTS_DIR; };
		7FFE32B91FD9CCAA0038C7A0 /* libSDWebImage iOS static.a */ = {isa = PBXFileReference; explicitFileType = archive.ar; path = "libSDWebImage iOS static.a"; sourceTree = BUILT_PRODUCTS_DIR; };
		7FFE32BA1FD9CCAA0038C7A0 /* libSentryStatic.a */ = {isa = PBXFileReference; explicitFileType = archive.ar; path = libSentryStatic.a; sourceTree = BUILT_PRODUCTS_DIR; };
		7FFE32BB1FD9CCAA0038C7A0 /* libXCDYouTubeKit.a */ = {isa = PBXFileReference; explicitFileType = archive.ar; path = libXCDYouTubeKit.a; sourceTree = BUILT_PRODUCTS_DIR; };
		7FFE32BC1FD9CCAA0038C7A0 /* PerformanceBezier.framework */ = {isa = PBXFileReference; explicitFileType = wrapper.framework; path = PerformanceBezier.framework; sourceTree = BUILT_PRODUCTS_DIR; };
		7FFE32BD1FD9CCAA0038C7A0 /* QuartzBookPack.framework */ = {isa = PBXFileReference; explicitFileType = wrapper.framework; path = QuartzBookPack.framework; sourceTree = BUILT_PRODUCTS_DIR; };
		7FFE32BE1FD9CCAA0038C7A0 /* SDWebImage.framework */ = {isa = PBXFileReference; explicitFileType = wrapper.framework; path = SDWebImage.framework; sourceTree = BUILT_PRODUCTS_DIR; };
		7FFE32BF1FD9CCAA0038C7A0 /* Sentry.framework */ = {isa = PBXFileReference; explicitFileType = wrapper.framework; path = Sentry.framework; sourceTree = BUILT_PRODUCTS_DIR; };
		81061F4CBB31484A94D5A8EE /* libz.tbd */ = {isa = PBXFileReference; explicitFileType = undefined; fileEncoding = 9; includeInIndex = 0; lastKnownFileType = "sourcecode.text-based-dylib-definition"; name = libz.tbd; path = usr/lib/libz.tbd; sourceTree = SDKROOT; };
		8DEEFB3ED6175724A2653247 /* libPods-Mattermost.a */ = {isa = PBXFileReference; explicitFileType = archive.ar; includeInIndex = 0; path = "libPods-Mattermost.a"; sourceTree = BUILT_PRODUCTS_DIR; };
		BC977883E2624E05975CA65B /* OpenSans-Regular.ttf */ = {isa = PBXFileReference; explicitFileType = undefined; fileEncoding = 9; includeInIndex = 0; lastKnownFileType = unknown; name = "OpenSans-Regular.ttf"; path = "../assets/fonts/OpenSans-Regular.ttf"; sourceTree = "<group>"; };
		BE17F630DB5D41FD93F32D22 /* OpenSans-LightItalic.ttf */ = {isa = PBXFileReference; explicitFileType = undefined; fileEncoding = 9; includeInIndex = 0; lastKnownFileType = unknown; name = "OpenSans-LightItalic.ttf"; path = "../assets/fonts/OpenSans-LightItalic.ttf"; sourceTree = "<group>"; };
		C9A1070F2BBD7C8700753CDC /* PrivacyInfo.xcprivacy */ = {isa = PBXFileReference; lastKnownFileType = text.xml; path = PrivacyInfo.xcprivacy; sourceTree = "<group>"; };
		C9A107112BBDA00200753CDC /* PrivacyInfo.xcprivacy */ = {isa = PBXFileReference; lastKnownFileType = text.xml; path = PrivacyInfo.xcprivacy; sourceTree = "<group>"; };
		C9A107132BBDBC8F00753CDC /* PrivacyInfo.xcprivacy */ = {isa = PBXFileReference; lastKnownFileType = text.xml; path = PrivacyInfo.xcprivacy; sourceTree = "<group>"; };
		D4B1B363C2414DA19C1AC521 /* OpenSans-Bold.ttf */ = {isa = PBXFileReference; explicitFileType = undefined; fileEncoding = 9; includeInIndex = 0; lastKnownFileType = unknown; name = "OpenSans-Bold.ttf"; path = "../assets/fonts/OpenSans-Bold.ttf"; sourceTree = "<group>"; };
		E5C16B14E1CE4868886A1A00 /* OpenSans-SemiBold.ttf */ = {isa = PBXFileReference; explicitFileType = undefined; fileEncoding = 9; includeInIndex = 0; lastKnownFileType = unknown; name = "OpenSans-SemiBold.ttf"; path = "../assets/fonts/OpenSans-SemiBold.ttf"; sourceTree = "<group>"; };
		EB4F0DF36537B0B21BE962FB /* Pods-Mattermost.debug.xcconfig */ = {isa = PBXFileReference; includeInIndex = 1; lastKnownFileType = text.xcconfig; name = "Pods-Mattermost.debug.xcconfig"; path = "Target Support Files/Pods-Mattermost/Pods-Mattermost.debug.xcconfig"; sourceTree = "<group>"; };
		F41672974C2907F74BB59B16 /* libPods-Mattermost-MattermostTests.a */ = {isa = PBXFileReference; explicitFileType = archive.ar; includeInIndex = 0; path = "libPods-Mattermost-MattermostTests.a"; sourceTree = BUILT_PRODUCTS_DIR; };
		FBBEC29EE2D3418D9AC33BD5 /* OpenSans-ExtraBoldItalic.ttf */ = {isa = PBXFileReference; explicitFileType = undefined; fileEncoding = 9; includeInIndex = 0; lastKnownFileType = unknown; name = "OpenSans-ExtraBoldItalic.ttf"; path = "../assets/fonts/OpenSans-ExtraBoldItalic.ttf"; sourceTree = "<group>"; };
/* End PBXFileReference section */

/* Begin PBXFrameworksBuildPhase section */
		13B07F8C1A680F5B00A75B9A /* Frameworks */ = {
			isa = PBXFrameworksBuildPhase;
			buildActionMask = 2147483647;
			files = (
				7F98836227FD46A9001C9BFC /* Gekidou in Frameworks */,
				6C9B1EFD6561083917AF06CF /* libPods-Mattermost.a in Frameworks */,
			);
			runOnlyForDeploymentPostprocessing = 0;
		};
		7F581D2F221ED5C60099E66B /* Frameworks */ = {
			isa = PBXFrameworksBuildPhase;
			buildActionMask = 2147483647;
			files = (
				49AE370126D4455D00EF4E52 /* Gekidou in Frameworks */,
				27C667A329523ECA00E590D5 /* Sentry in Frameworks */,
			);
			runOnlyForDeploymentPostprocessing = 0;
		};
		7FC5698328563FDB000B0905 /* Frameworks */ = {
			isa = PBXFrameworksBuildPhase;
			buildActionMask = 2147483647;
			files = (
				7FD4822C2864D73300A5B18B /* OpenGraph in Frameworks */,
				7F4288042865D340006B48E1 /* Gekidou in Frameworks */,
				27C667A529523F0A00E590D5 /* Sentry in Frameworks */,
			);
			runOnlyForDeploymentPostprocessing = 0;
		};
/* End PBXFrameworksBuildPhase section */

/* Begin PBXGroup section */
		00E356EF1AD99517003FC87E /* MattermostTests */ = {
			isa = PBXGroup;
			children = (
				00E356F21AD99517003FC87E /* MattermostTests.m */,
				00E356F01AD99517003FC87E /* Supporting Files */,
			);
			path = MattermostTests;
			sourceTree = "<group>";
		};
		00E356F01AD99517003FC87E /* Supporting Files */ = {
			isa = PBXGroup;
			children = (
				00E356F11AD99517003FC87E /* Info.plist */,
			);
			name = "Supporting Files";
			sourceTree = "<group>";
		};
		0156F464626F49C2977D7982 /* Resources */ = {
			isa = PBXGroup;
			children = (
				672D985129F1927F004228D6 /* ar.lproj */,
				672D985D29F1927F004228D6 /* bg.lproj */,
				672D984529F1927E004228D6 /* de.lproj */,
				672D986929F1927F004228D6 /* en_AU.lproj */,
				672D986629F1927F004228D6 /* en.lproj */,
				672D987829F1927F004228D6 /* es.lproj */,
				672D984B29F1927E004228D6 /* fa.lproj */,
				672D986F29F1927F004228D6 /* fr.lproj */,
				672D986C29F1927F004228D6 /* hu.lproj */,
				672D987B29F1927F004228D6 /* it.lproj */,
				672D984829F1927E004228D6 /* ja.lproj */,
				672D987229F1927F004228D6 /* ko.lproj */,
				672D987E29F1927F004228D6 /* nl.lproj */,
				672D984E29F1927F004228D6 /* pl.lproj */,
				672D988129F1927F004228D6 /* pt-BR.lproj */,
				672D985A29F1927F004228D6 /* ro.lproj */,
				672D985729F1927F004228D6 /* ru.lproj */,
				672D985429F1927F004228D6 /* sv.lproj */,
				672D986029F1927F004228D6 /* tr.lproj */,
				672D988429F1927F004228D6 /* uk.lproj */,
				672D987529F1927F004228D6 /* zh-CN.lproj */,
				672D986329F1927F004228D6 /* zh-TW.lproj */,
				531BEBC52513E93C00BC05B1 /* compass-icons.ttf */,
				7F25B626270F666D00F32373 /* Metropolis-Light.ttf */,
				7F25B628270F666D00F32373 /* Metropolis-Regular.ttf */,
				54956DEFEBB74EF78C3A6AE5 /* Metropolis-SemiBold.ttf */,
				D4B1B363C2414DA19C1AC521 /* OpenSans-Bold.ttf */,
				32AC3D4EA79E44738A6E9766 /* OpenSans-BoldItalic.ttf */,
				3647DF63D6764CF093375861 /* OpenSans-ExtraBold.ttf */,
				FBBEC29EE2D3418D9AC33BD5 /* OpenSans-ExtraBoldItalic.ttf */,
				41F3AFE83AAF4B74878AB78A /* OpenSans-Italic.ttf */,
				6561AEAC21CC40B8A72ABB93 /* OpenSans-Light.ttf */,
				BE17F630DB5D41FD93F32D22 /* OpenSans-LightItalic.ttf */,
				BC977883E2624E05975CA65B /* OpenSans-Regular.ttf */,
				E5C16B14E1CE4868886A1A00 /* OpenSans-SemiBold.ttf */,
				0DB14DFDF6E04FA69FE769DC /* OpenSans-SemiBoldItalic.ttf */,
			);
			name = Resources;
			sourceTree = "<group>";
		};
		13B07FAE1A68108700A75B9A /* Mattermost */ = {
			isa = PBXGroup;
			children = (
				7F537B2128A514CB0086D6B3 /* Extensions */,
				7F537B2728A517430086D6B3 /* Helpers */,
				7F537B2428A515730086D6B3 /* Modules */,
				7F537B2328A515600086D6B3 /* Utils */,
				7F537B2228A515400086D6B3 /* Wrappers */,
				13B07FAF1A68108700A75B9A /* AppDelegate.h */,
				13B07FB01A68108700A75B9A /* AppDelegate.mm */,
				13B07FB51A68108700A75B9A /* Images.xcassets */,
				13B07FB61A68108700A75B9A /* Info.plist */,
				13B07FB71A68108700A75B9A /* main.m */,
				7F63D2C21E6DD98A001FAE12 /* Mattermost.entitlements */,
				7F151D43221B082A00FAD8F3 /* Mattermost-Bridging-Header.h */,
				7F0F4B0924BA173900E14C60 /* LaunchScreen.storyboard */,
				C9A1070F2BBD7C8700753CDC /* PrivacyInfo.xcprivacy */,
			);
			name = Mattermost;
			sourceTree = "<group>";
		};
		27C667AB2952425700E590D5 /* ErrorReporting */ = {
			isa = PBXGroup;
			children = (
				27C667A8295241B600E590D5 /* Sentry.swift */,
			);
			path = ErrorReporting;
			sourceTree = "<group>";
		};
		33E107B4DC21A5C48B09F800 /* Pods */ = {
			isa = PBXGroup;
			children = (
				EB4F0DF36537B0B21BE962FB /* Pods-Mattermost.debug.xcconfig */,
				25BF2BACE89201DE6E585B7E /* Pods-Mattermost.release.xcconfig */,
				57CB4735B7E57B50D0B50E16 /* Pods-MattermostTests.debug.xcconfig */,
				297AAFCCF0BD99FC109DA2BC /* Pods-MattermostTests.release.xcconfig */,
				7F325D6DAAF1047EB948EFF7 /* Pods-Mattermost-MattermostTests.debug.xcconfig */,
				182D203F539AF68F1647EFAF /* Pods-Mattermost-MattermostTests.release.xcconfig */,
			);
			path = Pods;
			sourceTree = "<group>";
		};
		37DF8AC51F5F0D410079BF89 /* Recovered References */ = {
			isa = PBXGroup;
			children = (
				6BAF8296411D4657B5A0E8F8 /* libRNReactNativeDocViewer.a */,
			);
			name = "Recovered References";
			sourceTree = "<group>";
		};
		4B992D7BAAEDF8759DB525B5 /* Frameworks */ = {
			isa = PBXGroup;
			children = (
				495BC96123565ADD00C40C83 /* libYoutubePlayer-in-WKWebView.a */,
				495BC95F23565ABF00C40C83 /* libXCDYouTubeKit.a */,
				499F7B412355141200E7AF6E /* libYoutubePlayer-in-WKWebView.a */,
				499F7B3F235513F600E7AF6E /* libXCDYouTubeKit.a */,
				49B4BF51230C83D2006E919E /* libz.1.dylib */,
				7FFE32B51FD9CCAA0038C7A0 /* FLAnimatedImage.framework */,
				7FFE32B61FD9CCAA0038C7A0 /* KSCrash.framework */,
				7FFE32B71FD9CCAA0038C7A0 /* KSCrash.framework */,
				7FFE32B81FD9CCAA0038C7A0 /* libKSCrashLib.a */,
				7FFE32B91FD9CCAA0038C7A0 /* libSDWebImage iOS static.a */,
				7FFE32BA1FD9CCAA0038C7A0 /* libSentryStatic.a */,
				7FFE32BB1FD9CCAA0038C7A0 /* libXCDYouTubeKit.a */,
				7FFE32BC1FD9CCAA0038C7A0 /* PerformanceBezier.framework */,
				7FFE32BD1FD9CCAA0038C7A0 /* QuartzBookPack.framework */,
				7FFE32BE1FD9CCAA0038C7A0 /* SDWebImage.framework */,
				7FFE32BF1FD9CCAA0038C7A0 /* Sentry.framework */,
				7F43D6051F6BF9EB001FC614 /* libPods-Mattermost.a */,
				81061F4CBB31484A94D5A8EE /* libz.tbd */,
				8DEEFB3ED6175724A2653247 /* libPods-Mattermost.a */,
				F41672974C2907F74BB59B16 /* libPods-Mattermost-MattermostTests.a */,
			);
			name = Frameworks;
			sourceTree = "<group>";
		};
		672D984529F1927E004228D6 /* de.lproj */ = {
			isa = PBXGroup;
			children = (
				67FEADE22A12603F00DDF4AE /* Localizable.strings */,
				672D984629F1927E004228D6 /* InfoPlist.strings */,
			);
			name = de.lproj;
			path = Mattermost/i18n/de.lproj;
			sourceTree = "<group>";
		};
		672D984829F1927E004228D6 /* ja.lproj */ = {
			isa = PBXGroup;
			children = (
				67FEADFE2A1260C200DDF4AE /* Localizable.strings */,
				672D984929F1927E004228D6 /* InfoPlist.strings */,
			);
			name = ja.lproj;
			path = Mattermost/i18n/ja.lproj;
			sourceTree = "<group>";
		};
		672D984B29F1927E004228D6 /* fa.lproj */ = {
			isa = PBXGroup;
			children = (
				67FEADEE2A12609300DDF4AE /* Localizable.strings */,
				672D984C29F1927E004228D6 /* InfoPlist.strings */,
			);
			name = fa.lproj;
			path = Mattermost/i18n/fa.lproj;
			sourceTree = "<group>";
		};
		672D984E29F1927F004228D6 /* pl.lproj */ = {
			isa = PBXGroup;
			children = (
				67FEAE0A2A12612500DDF4AE /* Localizable.strings */,
				672D984F29F1927F004228D6 /* InfoPlist.strings */,
			);
			name = pl.lproj;
			path = Mattermost/i18n/pl.lproj;
			sourceTree = "<group>";
		};
		672D985129F1927F004228D6 /* ar.lproj */ = {
			isa = PBXGroup;
			children = (
				67FEADDA2A12602A00DDF4AE /* Localizable.strings */,
				672D985229F1927F004228D6 /* InfoPlist.strings */,
			);
			name = ar.lproj;
			path = Mattermost/i18n/ar.lproj;
			sourceTree = "<group>";
		};
		672D985429F1927F004228D6 /* sv.lproj */ = {
			isa = PBXGroup;
			children = (
				67FEAE122A12614F00DDF4AE /* Localizable.strings */,
				672D985529F1927F004228D6 /* InfoPlist.strings */,
			);
			name = sv.lproj;
			path = Mattermost/i18n/sv.lproj;
			sourceTree = "<group>";
		};
		672D985729F1927F004228D6 /* ru.lproj */ = {
			isa = PBXGroup;
			children = (
				67AE0FC32A0556A500810C56 /* Localizable.strings */,
				672D985829F1927F004228D6 /* InfoPlist.strings */,
			);
			name = ru.lproj;
			path = Mattermost/i18n/ru.lproj;
			sourceTree = "<group>";
		};
		672D985A29F1927F004228D6 /* ro.lproj */ = {
			isa = PBXGroup;
			children = (
				67FEAE262A1261A000DDF4AE /* Localizable.strings */,
				672D985B29F1927F004228D6 /* InfoPlist.strings */,
			);
			name = ro.lproj;
			path = Mattermost/i18n/ro.lproj;
			sourceTree = "<group>";
		};
		672D985D29F1927F004228D6 /* bg.lproj */ = {
			isa = PBXGroup;
			children = (
				67FEADDE2A12603600DDF4AE /* Localizable.strings */,
				672D985E29F1927F004228D6 /* InfoPlist.strings */,
			);
			name = bg.lproj;
			path = Mattermost/i18n/bg.lproj;
			sourceTree = "<group>";
		};
		672D986029F1927F004228D6 /* tr.lproj */ = {
			isa = PBXGroup;
			children = (
				67FEAE162A12615900DDF4AE /* Localizable.strings */,
				672D986129F1927F004228D6 /* InfoPlist.strings */,
			);
			name = tr.lproj;
			path = Mattermost/i18n/tr.lproj;
			sourceTree = "<group>";
		};
		672D986329F1927F004228D6 /* zh-TW.lproj */ = {
			isa = PBXGroup;
			children = (
				67FEAE222A12618000DDF4AE /* Localizable.strings */,
				672D986429F1927F004228D6 /* InfoPlist.strings */,
			);
			name = "zh-TW.lproj";
			path = "Mattermost/i18n/zh-TW.lproj";
			sourceTree = "<group>";
		};
		672D986629F1927F004228D6 /* en.lproj */ = {
			isa = PBXGroup;
			children = (
				67FEADD62A0E96DD00DDF4AE /* Localizable.strings */,
				672D986729F1927F004228D6 /* InfoPlist.strings */,
			);
			name = en.lproj;
			path = Mattermost/i18n/en.lproj;
			sourceTree = "<group>";
		};
		672D986929F1927F004228D6 /* en_AU.lproj */ = {
			isa = PBXGroup;
			children = (
				67FEADE62A12604900DDF4AE /* Localizable.strings */,
				672D986A29F1927F004228D6 /* InfoPlist.strings */,
			);
			name = en_AU.lproj;
			path = Mattermost/i18n/en_AU.lproj;
			sourceTree = "<group>";
		};
		672D986C29F1927F004228D6 /* hu.lproj */ = {
			isa = PBXGroup;
			children = (
				67FEADF62A1260B200DDF4AE /* Localizable.strings */,
				672D986D29F1927F004228D6 /* InfoPlist.strings */,
			);
			name = hu.lproj;
			path = Mattermost/i18n/hu.lproj;
			sourceTree = "<group>";
		};
		672D986F29F1927F004228D6 /* fr.lproj */ = {
			isa = PBXGroup;
			children = (
				67FEADF22A1260A900DDF4AE /* Localizable.strings */,
				672D987029F1927F004228D6 /* InfoPlist.strings */,
			);
			name = fr.lproj;
			path = Mattermost/i18n/fr.lproj;
			sourceTree = "<group>";
		};
		672D987229F1927F004228D6 /* ko.lproj */ = {
			isa = PBXGroup;
			children = (
				67FEAE022A1260C900DDF4AE /* Localizable.strings */,
				672D987329F1927F004228D6 /* InfoPlist.strings */,
			);
			name = ko.lproj;
			path = Mattermost/i18n/ko.lproj;
			sourceTree = "<group>";
		};
		672D987529F1927F004228D6 /* zh-CN.lproj */ = {
			isa = PBXGroup;
			children = (
				67FEAE1E2A12616F00DDF4AE /* Localizable.strings */,
				672D987629F1927F004228D6 /* InfoPlist.strings */,
			);
			name = "zh-CN.lproj";
			path = "Mattermost/i18n/zh-CN.lproj";
			sourceTree = "<group>";
		};
		672D987829F1927F004228D6 /* es.lproj */ = {
			isa = PBXGroup;
			children = (
				67FEADEA2A12608900DDF4AE /* Localizable.strings */,
				672D987929F1927F004228D6 /* InfoPlist.strings */,
			);
			name = es.lproj;
			path = Mattermost/i18n/es.lproj;
			sourceTree = "<group>";
		};
		672D987B29F1927F004228D6 /* it.lproj */ = {
			isa = PBXGroup;
			children = (
				67FEADFA2A1260B900DDF4AE /* Localizable.strings */,
				672D987C29F1927F004228D6 /* InfoPlist.strings */,
			);
			name = it.lproj;
			path = Mattermost/i18n/it.lproj;
			sourceTree = "<group>";
		};
		672D987E29F1927F004228D6 /* nl.lproj */ = {
			isa = PBXGroup;
			children = (
				67FEAE062A12611B00DDF4AE /* Localizable.strings */,
				672D987F29F1927F004228D6 /* InfoPlist.strings */,
			);
			name = nl.lproj;
			path = Mattermost/i18n/nl.lproj;
			sourceTree = "<group>";
		};
		672D988129F1927F004228D6 /* pt-BR.lproj */ = {
			isa = PBXGroup;
			children = (
				67FEAE0E2A12613000DDF4AE /* Localizable.strings */,
				672D988229F1927F004228D6 /* InfoPlist.strings */,
			);
			name = "pt-BR.lproj";
			path = "Mattermost/i18n/pt-BR.lproj";
			sourceTree = "<group>";
		};
		672D988429F1927F004228D6 /* uk.lproj */ = {
			isa = PBXGroup;
			children = (
				67FEAE1A2A12616500DDF4AE /* Localizable.strings */,
				672D988529F1927F004228D6 /* InfoPlist.strings */,
			);
			name = uk.lproj;
			path = Mattermost/i18n/uk.lproj;
			sourceTree = "<group>";
		};
		7F42880528664AB2006B48E1 /* Utils */ = {
			isa = PBXGroup;
			children = (
				7FA9A98F2868BD8800AB35A1 /* LocalFileManager.swift */,
			);
			path = Utils;
			sourceTree = "<group>";
		};
		7F428808286672C0006B48E1 /* ViewModels */ = {
			isa = PBXGroup;
			children = (
				7FA9A98D28673EC200AB35A1 /* ShareViewModel.swift */,
			);
			path = ViewModels;
			sourceTree = "<group>";
		};
		7F537B2128A514CB0086D6B3 /* Extensions */ = {
			isa = PBXGroup;
			children = (
				536CC6C223E79287002C478C /* RNNotificationEventHandler+HandleReplyAction.h */,
				536CC6C123E79287002C478C /* RNNotificationEventHandler+HandleReplyAction.m */,
				7FCEFB9126B7934F006DC1DE /* SDWebImageDownloaderOperation+Swizzle.h */,
				7FCEFB9226B7934F006DC1DE /* SDWebImageDownloaderOperation+Swizzle.m */,
			);
			name = Extensions;
			sourceTree = "<group>";
		};
		7F537B2228A515400086D6B3 /* Wrappers */ = {
			isa = PBXGroup;
			children = (
				7F1EB88427FDE361002E7EEC /* GekidouWrapper.swift */,
			);
			name = Wrappers;
			sourceTree = "<group>";
		};
		7F537B2328A515600086D6B3 /* Utils */ = {
			isa = PBXGroup;
			children = (
				7F151D3D221B062700FAD8F3 /* RuntimeUtils.swift */,
			);
			name = Utils;
			sourceTree = "<group>";
		};
		7F537B2428A515730086D6B3 /* Modules */ = {
			isa = PBXGroup;
			children = (
				7FEB10991F61019C0039A015 /* MattermostManaged.h */,
				7FEB109A1F61019C0039A015 /* MattermostManaged.m */,
				7FEC870428A44A7B00DE96CB /* NotificationsModule.h */,
				7FEC870028A4325D00DE96CB /* NotificationsModule.m */,
				7F59882A29827F2200C8C108 /* SplitViewModule.swift */,
				7F59882D2982850000C8C108 /* SplitViewModule.m */,
			);
			name = Modules;
			sourceTree = "<group>";
		};
		7F537B2728A517430086D6B3 /* Helpers */ = {
			isa = PBXGroup;
			children = (
				7F537B2828A517580086D6B3 /* NotificationHelper.swift */,
			);
			name = Helpers;
			sourceTree = "<group>";
		};
		7F581D33221ED5C60099E66B /* NotificationService */ = {
			isa = PBXGroup;
			children = (
				7F581F77221EEA5A0099E66B /* NotificationService.entitlements */,
				7F581D34221ED5C60099E66B /* NotificationService.swift */,
				7F581D36221ED5C60099E66B /* Info.plist */,
				C9A107112BBDA00200753CDC /* PrivacyInfo.xcprivacy */,
			);
			path = NotificationService;
			sourceTree = "<group>";
		};
		7F7E9F432864E6AF0064BFAF /* Extensions */ = {
			isa = PBXGroup;
			children = (
				67FEAE2B2A127C3600DDF4AE /* NumberFormatter.swift */,
				7F7E9F442864E6C60064BFAF /* Color.swift */,
				7F7E9F452864E6C60064BFAF /* View.swift */,
				7F93AAAD287725660047B89F /* Int64.swift */,
				7F93AAB7287778090047B89F /* Publishers.swift */,
				7F93AAB928777A390047B89F /* Notification.swift */,
			);
			path = Extensions;
			sourceTree = "<group>";
		};
		7F7E9F482864E6CF0064BFAF /* Models */ = {
			isa = PBXGroup;
			children = (
				7F7E9F492864E6EB0064BFAF /* AttachmentModel.swift */,
				7F7E9F4B2864E6EC0064BFAF /* ChannelModel.swift */,
				7F7E9F4A2864E6EB0064BFAF /* ServerModel.swift */,
			);
			path = Models;
			sourceTree = "<group>";
		};
		7F7E9F542864E7380064BFAF /* Views */ = {
			isa = PBXGroup;
			children = (
				7F93AAA228761D220047B89F /* ErrorViews */,
				7F93AAA1287605D40047B89F /* ContentViews */,
				7F7E9F6D2864E7D40064BFAF /* FontIconViews */,
				7F93AA9C2875FD140047B89F /* NavigationButtons */,
				7F93AAA92876396A0047B89F /* InitialView.swift */,
				7FB50D212856E1AB0035ACB5 /* ShareUIView.swift */,
			);
			path = Views;
			sourceTree = "<group>";
		};
		7F7E9F572864E7570064BFAF /* AttachmentsViews */ = {
			isa = PBXGroup;
			children = (
				7F7E9F5B2864E76C0064BFAF /* AttachmentsView.swift */,
				7F7E9F582864E76B0064BFAF /* AttachmentInfoView.swift */,
				7F93AAB1287750690047B89F /* AttachmentWrapperView.swift */,
				7F93AAB52877547A0047B89F /* FileThumbnail.swift */,
				7F93AAB3287753FC0047B89F /* ImageThumbnail.swift */,
				7F1EBFCD286F2AE200824AF1 /* MultipleAttachmentView.swift */,
				7F1EBFCF286F2B2C00824AF1 /* RemoveAttachmentView.swift */,
				7F7E9F592864E76C0064BFAF /* SingleAttachmentView.swift */,
				7F7E9F5C2864E76C0064BFAF /* VideoThumbnail.swift */,
			);
			path = AttachmentsViews;
			sourceTree = "<group>";
		};
		7F7E9F642864E7870064BFAF /* ChannelListView */ = {
			isa = PBXGroup;
			children = (
				7F7E9F762864E8160064BFAF /* SearchBarView.swift */,
				7F7E9F652864E79E0064BFAF /* ChannelItemView.swift */,
				7F7E9F662864E79E0064BFAF /* ChannelListView.swift */,
				7F7E9F672864E79E0064BFAF /* CustomAsyncImage.swift */,
			);
			path = ChannelListView;
			sourceTree = "<group>";
		};
		7F7E9F6D2864E7D40064BFAF /* FontIconViews */ = {
			isa = PBXGroup;
			children = (
				7F7E9F722864E8060064BFAF /* CompassIcons.swift */,
				7F7E9F6E2864E7F70064BFAF /* FontIconView.swift */,
				7F7E9F6F2864E7F70064BFAF /* FontLoader.swift */,
			);
			path = FontIconViews;
			sourceTree = "<group>";
		};
		7F7E9F7A2864E8200064BFAF /* ServerListView */ = {
			isa = PBXGroup;
			children = (
				7F7E9F7B2864E83F0064BFAF /* ServerItemView.swift */,
				7F7E9F7C2864E83F0064BFAF /* ServerListView.swift */,
			);
			path = ServerListView;
			sourceTree = "<group>";
		};
		7F93AA9C2875FD140047B89F /* NavigationButtons */ = {
			isa = PBXGroup;
			children = (
				7F7E9F622864E77B0064BFAF /* BackButton.swift */,
				7F93AA9D2875FD310047B89F /* CancelButton.swift */,
				7F93AA9F2875FD5D0047B89F /* PostButton.swift */,
			);
			path = NavigationButtons;
			sourceTree = "<group>";
		};
		7F93AAA1287605D40047B89F /* ContentViews */ = {
			isa = PBXGroup;
			children = (
				7F7E9F572864E7570064BFAF /* AttachmentsViews */,
				7F7E9F642864E7870064BFAF /* ChannelListView */,
				7F7E9F7A2864E8200064BFAF /* ServerListView */,
				7F7E9F552864E74C0064BFAF /* ContentView.swift */,
				7F7E9F6B2864E7A90064BFAF /* FloatingTextField.swift */,
				7F7E9F742864E8150064BFAF /* LinkPreview.swift */,
				7F7E9F752864E8160064BFAF /* OptionView.swift */,
			);
			path = ContentViews;
			sourceTree = "<group>";
		};
		7F93AAA228761D220047B89F /* ErrorViews */ = {
			isa = PBXGroup;
			children = (
				7F93AAA528761F2E0047B89F /* NoServersView.swift */,
				7F93AAA728761FA10047B89F /* NoMembershipView.swift */,
				7F93AAAB28771E3F0047B89F /* ErrorLabelView.swift */,
				7FF9C03C2983E7C6005CDCF5 /* ErrorSharingView.swift */,
			);
			path = ErrorViews;
			sourceTree = "<group>";
		};
		7FA9A98C28673A4600AB35A1 /* Services */ = {
			isa = PBXGroup;
			children = (
				7F42880B2866A9C0006B48E1 /* ChannelService.swift */,
				7F428809286672F6006B48E1 /* ServerService.swift */,
			);
			path = Services;
			sourceTree = "<group>";
		};
		7FC5698728563FDB000B0905 /* MattermostShare */ = {
			isa = PBXGroup;
			children = (
				7F7E9F432864E6AF0064BFAF /* Extensions */,
				7F42880528664AB2006B48E1 /* Utils */,
				7F7E9F482864E6CF0064BFAF /* Models */,
				7FA9A98C28673A4600AB35A1 /* Services */,
				7F428808286672C0006B48E1 /* ViewModels */,
				7F7E9F542864E7380064BFAF /* Views */,
				7FD482282864D69700A5B18B /* Assets.xcassets */,
				7FC569962856436E000B0905 /* MattermostShare.entitlements */,
				7FC5698828563FDB000B0905 /* ShareViewController.swift */,
				7FC5698A28563FDB000B0905 /* MainInterface.storyboard */,
				7FC5698D28563FDB000B0905 /* Info.plist */,
				C9A107132BBDBC8F00753CDC /* PrivacyInfo.xcprivacy */,
			);
			path = MattermostShare;
			sourceTree = "<group>";
		};
		832341AE1AAA6A7D00B99B32 /* Libraries */ = {
			isa = PBXGroup;
			children = (
				49AE36FB26D4452900EF4E52 /* Gekidou */,
			);
			name = Libraries;
			sourceTree = "<group>";
		};
		83CBB9F61A601CBA00E9B192 = {
			isa = PBXGroup;
			children = (
				27C667AB2952425700E590D5 /* ErrorReporting */,
				13B07FAE1A68108700A75B9A /* Mattermost */,
				7F581D33221ED5C60099E66B /* NotificationService */,
				7F292A701E8AB73400A450A3 /* SplashScreenResource */,
				832341AE1AAA6A7D00B99B32 /* Libraries */,
				00E356EF1AD99517003FC87E /* MattermostTests */,
				7FC5698728563FDB000B0905 /* MattermostShare */,
				83CBBA001A601CBA00E9B192 /* Products */,
				0156F464626F49C2977D7982 /* Resources */,
				37DF8AC51F5F0D410079BF89 /* Recovered References */,
				4B992D7BAAEDF8759DB525B5 /* Frameworks */,
				33E107B4DC21A5C48B09F800 /* Pods */,
			);
			indentWidth = 2;
			sourceTree = "<group>";
			tabWidth = 2;
		};
		83CBBA001A601CBA00E9B192 /* Products */ = {
			isa = PBXGroup;
			children = (
				13B07F961A680F5B00A75B9A /* Mattermost.app */,
				7F581D32221ED5C60099E66B /* NotificationService.appex */,
				7FC5698628563FDB000B0905 /* MattermostShare.appex */,
			);
			name = Products;
			sourceTree = "<group>";
		};
/* End PBXGroup section */

/* Begin PBXNativeTarget section */
		13B07F861A680F5B00A75B9A /* Mattermost */ = {
			isa = PBXNativeTarget;
			buildConfigurationList = 13B07F931A680F5B00A75B9A /* Build configuration list for PBXNativeTarget "Mattermost" */;
			buildPhases = (
				484322B86D8320281D95970F /* [CP] Check Pods Manifest.lock */,
				13B07F871A680F5B00A75B9A /* Sources */,
				13B07F8C1A680F5B00A75B9A /* Frameworks */,
				13B07F8E1A680F5B00A75B9A /* Resources */,
				00DD1BFF1BD5951E006B06BC /* Bundle React Native code and images */,
				37DA4BA41E6F55AD002B058E /* Embed Frameworks */,
				AE4769B235D14E6C9C64EA78 /* Upload Debug Symbols to Sentry */,
				7FFE32A91FD9CB650038C7A0 /* Embed App Extensions */,
				ED4C644925C525E30315E09E /* [CP] Copy Pods Resources */,
				791C6C6593EFE251279CC4E9 /* [CP] Embed Pods Frameworks */,
			);
			buildRules = (
			);
			dependencies = (
				7F581D38221ED5C60099E66B /* PBXTargetDependency */,
				7FC5698F28563FDB000B0905 /* PBXTargetDependency */,
			);
			name = Mattermost;
			packageProductDependencies = (
				7F98836127FD46A9001C9BFC /* Gekidou */,
			);
			productName = "Hello World";
			productReference = 13B07F961A680F5B00A75B9A /* Mattermost.app */;
			productType = "com.apple.product-type.application";
		};
		7F581D31221ED5C60099E66B /* NotificationService */ = {
			isa = PBXNativeTarget;
			buildConfigurationList = 7F581D82221ED5C60099E66B /* Build configuration list for PBXNativeTarget "NotificationService" */;
			buildPhases = (
				7F581D2E221ED5C60099E66B /* Sources */,
				7F581D2F221ED5C60099E66B /* Frameworks */,
				7F581D30221ED5C60099E66B /* Resources */,
			);
			buildRules = (
			);
			dependencies = (
			);
			name = NotificationService;
			packageProductDependencies = (
				49AE370026D4455D00EF4E52 /* Gekidou */,
				27C667A229523ECA00E590D5 /* Sentry */,
			);
			productName = NotificationService;
			productReference = 7F581D32221ED5C60099E66B /* NotificationService.appex */;
			productType = "com.apple.product-type.app-extension";
		};
		7FC5698528563FDB000B0905 /* MattermostShare */ = {
			isa = PBXNativeTarget;
			buildConfigurationList = 7FC5699328563FDB000B0905 /* Build configuration list for PBXNativeTarget "MattermostShare" */;
			buildPhases = (
				7FC5698228563FDB000B0905 /* Sources */,
				7FC5698328563FDB000B0905 /* Frameworks */,
				7FC5698428563FDB000B0905 /* Resources */,
			);
			buildRules = (
			);
			dependencies = (
			);
			name = MattermostShare;
			packageProductDependencies = (
				7FD4822B2864D73300A5B18B /* OpenGraph */,
				7F4288032865D340006B48E1 /* Gekidou */,
				27C667A429523F0A00E590D5 /* Sentry */,
			);
			productName = MattermostShare;
			productReference = 7FC5698628563FDB000B0905 /* MattermostShare.appex */;
			productType = "com.apple.product-type.app-extension";
		};
/* End PBXNativeTarget section */

/* Begin PBXProject section */
		83CBB9F71A601CBA00E9B192 /* Project object */ = {
			isa = PBXProject;
			attributes = {
				LastSwiftUpdateCheck = 1340;
				LastUpgradeCheck = 820;
				ORGANIZATIONNAME = Facebook;
				TargetAttributes = {
					13B07F861A680F5B00A75B9A = {
						DevelopmentTeam = UQ8HT4Q2XM;
						LastSwiftMigration = 1010;
						ProvisioningStyle = Automatic;
						SystemCapabilities = {
							com.apple.ApplicationGroups.iOS = {
								enabled = 1;
							};
							com.apple.BackgroundModes = {
								enabled = 1;
							};
							com.apple.Keychain = {
								enabled = 1;
							};
							com.apple.Push = {
								enabled = 1;
							};
							com.apple.iCloud = {
								enabled = 1;
							};
						};
					};
					7F581D31221ED5C60099E66B = {
						CreatedOnToolsVersion = 10.1;
						DevelopmentTeam = UQ8HT4Q2XM;
						ProvisioningStyle = Automatic;
						SystemCapabilities = {
							com.apple.ApplicationGroups.iOS = {
								enabled = 1;
							};
						};
					};
					7FC5698528563FDB000B0905 = {
						CreatedOnToolsVersion = 13.4.1;
					};
				};
			};
			buildConfigurationList = 83CBB9FA1A601CBA00E9B192 /* Build configuration list for PBXProject "Mattermost" */;
			compatibilityVersion = "Xcode 3.2";
			developmentRegion = English;
			hasScannedForEncodings = 0;
			knownRegions = (
				English,
				en,
				Base,
				de,
				ja,
				fa,
				pl,
				ar,
				sv,
				ru,
				ro,
				bg,
				tr,
				"zh-TW",
				en_AU,
				hu,
				fr,
				ko,
				"zh-CN",
				es,
				it,
				nl,
				"pt-BR",
				uk,
			);
			mainGroup = 83CBB9F61A601CBA00E9B192;
			packageReferences = (
				7FD4822A2864D73300A5B18B /* XCRemoteSwiftPackageReference "OpenGraph" */,
				27C667A129523ECA00E590D5 /* XCRemoteSwiftPackageReference "sentry-cocoa" */,
			);
			productRefGroup = 83CBBA001A601CBA00E9B192 /* Products */;
			projectDirPath = "";
			projectRoot = "";
			targets = (
				13B07F861A680F5B00A75B9A /* Mattermost */,
				7F581D31221ED5C60099E66B /* NotificationService */,
				7FC5698528563FDB000B0905 /* MattermostShare */,
			);
		};
/* End PBXProject section */

/* Begin PBXResourcesBuildPhase section */
		13B07F8E1A680F5B00A75B9A /* Resources */ = {
			isa = PBXResourcesBuildPhase;
			buildActionMask = 2147483647;
			files = (
				13B07FBF1A68108700A75B9A /* Images.xcassets in Resources */,
				672D98A329F1927F004228D6 /* InfoPlist.strings in Resources */,
				672D98A129F1927F004228D6 /* InfoPlist.strings in Resources */,
				672D989B29F1927F004228D6 /* InfoPlist.strings in Resources */,
				672D989329F1927F004228D6 /* InfoPlist.strings in Resources */,
				672D98AD29F1927F004228D6 /* InfoPlist.strings in Resources */,
				672D98A729F1927F004228D6 /* InfoPlist.strings in Resources */,
				672D988D29F1927F004228D6 /* InfoPlist.strings in Resources */,
				672D989729F1927F004228D6 /* InfoPlist.strings in Resources */,
				7F0F4B0A24BA173900E14C60 /* LaunchScreen.storyboard in Resources */,
				7F292A711E8AB73400A450A3 /* SplashScreenResource in Resources */,
				7FB31F812710995B0032E2E5 /* Metropolis-Light.ttf in Resources */,
				7FB31F822710996D0032E2E5 /* Metropolis-Regular.ttf in Resources */,
				7FB31F842710996D0032E2E5 /* OpenSans-Bold.ttf in Resources */,
				7FB31F852710996D0032E2E5 /* OpenSans-BoldItalic.ttf in Resources */,
				672D988729F1927F004228D6 /* InfoPlist.strings in Resources */,
				672D98B129F1927F004228D6 /* InfoPlist.strings in Resources */,
				672D989129F1927F004228D6 /* InfoPlist.strings in Resources */,
				672D989D29F1927F004228D6 /* InfoPlist.strings in Resources */,
				672D988F29F1927F004228D6 /* InfoPlist.strings in Resources */,
				7FB31F862710996D0032E2E5 /* OpenSans-ExtraBold.ttf in Resources */,
				672D988B29F1927F004228D6 /* InfoPlist.strings in Resources */,
				7FB31F872710996D0032E2E5 /* OpenSans-ExtraBoldItalic.ttf in Resources */,
				672D989929F1927F004228D6 /* InfoPlist.strings in Resources */,
				672D989F29F1927F004228D6 /* InfoPlist.strings in Resources */,
				672D988929F1927F004228D6 /* InfoPlist.strings in Resources */,
				7FB31F882710996D0032E2E5 /* OpenSans-Italic.ttf in Resources */,
				672D98AB29F1927F004228D6 /* InfoPlist.strings in Resources */,
				7FB31F892710996D0032E2E5 /* OpenSans-Light.ttf in Resources */,
				7FB31F8A2710996D0032E2E5 /* OpenSans-LightItalic.ttf in Resources */,
				672D98AF29F1927F004228D6 /* InfoPlist.strings in Resources */,
				672D989529F1927F004228D6 /* InfoPlist.strings in Resources */,
				7FB31F8B2710996D0032E2E5 /* OpenSans-Regular.ttf in Resources */,
				672D98A929F1927F004228D6 /* InfoPlist.strings in Resources */,
				7FB31F8E2710996D0032E2E5 /* compass-icons.ttf in Resources */,
				58495E36BF1A4EAB93609E57 /* Metropolis-SemiBold.ttf in Resources */,
				A94508A396424B2DB778AFE9 /* OpenSans-SemiBold.ttf in Resources */,
				672D98A529F1927F004228D6 /* InfoPlist.strings in Resources */,
				C9A107102BBD7C8700753CDC /* PrivacyInfo.xcprivacy in Resources */,
				02860A1AC3334896837E96B7 /* OpenSans-SemiBoldItalic.ttf in Resources */,
			);
			runOnlyForDeploymentPostprocessing = 0;
		};
		7F581D30221ED5C60099E66B /* Resources */ = {
			isa = PBXResourcesBuildPhase;
			buildActionMask = 2147483647;
			files = (
				C9A107122BBDA00200753CDC /* PrivacyInfo.xcprivacy in Resources */,
			);
			runOnlyForDeploymentPostprocessing = 0;
		};
		7FC5698428563FDB000B0905 /* Resources */ = {
			isa = PBXResourcesBuildPhase;
			buildActionMask = 2147483647;
			files = (
				7FD4825D2864DC5800A5B18B /* Metropolis-Light.ttf in Resources */,
				672D98A629F1927F004228D6 /* InfoPlist.strings in Resources */,
				672D98A429F1927F004228D6 /* InfoPlist.strings in Resources */,
				672D989E29F1927F004228D6 /* InfoPlist.strings in Resources */,
				672D989629F1927F004228D6 /* InfoPlist.strings in Resources */,
				672D98B029F1927F004228D6 /* InfoPlist.strings in Resources */,
				672D98AA29F1927F004228D6 /* InfoPlist.strings in Resources */,
				672D989029F1927F004228D6 /* InfoPlist.strings in Resources */,
				672D989A29F1927F004228D6 /* InfoPlist.strings in Resources */,
				67FEADF52A1260A900DDF4AE /* Localizable.strings in Resources */,
				67FEADD92A0E96DD00DDF4AE /* Localizable.strings in Resources */,
				67FEAE092A12611B00DDF4AE /* Localizable.strings in Resources */,
				67FEADE52A12603F00DDF4AE /* Localizable.strings in Resources */,
				7FD4825E2864DC5800A5B18B /* Metropolis-Regular.ttf in Resources */,
				67FEAE252A12618000DDF4AE /* Localizable.strings in Resources */,
				67FEADF92A1260B200DDF4AE /* Localizable.strings in Resources */,
				67FEAE1D2A12616500DDF4AE /* Localizable.strings in Resources */,
				7FD4825F2864DC5800A5B18B /* Metropolis-SemiBold.ttf in Resources */,
				67FEAE0D2A12612500DDF4AE /* Localizable.strings in Resources */,
				67FEADE92A12604900DDF4AE /* Localizable.strings in Resources */,
				7FD482602864DC5800A5B18B /* OpenSans-Bold.ttf in Resources */,
				7FD482612864DC5800A5B18B /* OpenSans-BoldItalic.ttf in Resources */,
				672D988829F1927F004228D6 /* InfoPlist.strings in Resources */,
				7FD482622864DC5800A5B18B /* OpenSans-ExtraBold.ttf in Resources */,
				672D988A29F1927F004228D6 /* InfoPlist.strings in Resources */,
				672D989429F1927F004228D6 /* InfoPlist.strings in Resources */,
				672D98A029F1927F004228D6 /* InfoPlist.strings in Resources */,
				672D989229F1927F004228D6 /* InfoPlist.strings in Resources */,
				67FEAE292A1261A000DDF4AE /* Localizable.strings in Resources */,
				7FD482632864DC5900A5B18B /* OpenSans-ExtraBoldItalic.ttf in Resources */,
				672D988E29F1927F004228D6 /* InfoPlist.strings in Resources */,
				7FD482642864DC5900A5B18B /* OpenSans-Italic.ttf in Resources */,
				672D989C29F1927F004228D6 /* InfoPlist.strings in Resources */,
				672D98A229F1927F004228D6 /* InfoPlist.strings in Resources */,
				672D988C29F1927F004228D6 /* InfoPlist.strings in Resources */,
				67FEADF12A12609300DDF4AE /* Localizable.strings in Resources */,
				67FEAE112A12613000DDF4AE /* Localizable.strings in Resources */,
				67AE0FC52A0556A500810C56 /* Localizable.strings in Resources */,
				67FEAE152A12614F00DDF4AE /* Localizable.strings in Resources */,
				7FD482652864DC5900A5B18B /* OpenSans-Light.ttf in Resources */,
				672D98AE29F1927F004228D6 /* InfoPlist.strings in Resources */,
				67FEAE052A1260CA00DDF4AE /* Localizable.strings in Resources */,
				67FEAE2A2A1261EA00DDF4AE /* Localizable.strings in Resources */,
				67FEAE012A1260C200DDF4AE /* Localizable.strings in Resources */,
				7FD482662864DC5900A5B18B /* OpenSans-LightItalic.ttf in Resources */,
				7FD482672864DC5900A5B18B /* OpenSans-Regular.ttf in Resources */,
				672D98B229F1927F004228D6 /* InfoPlist.strings in Resources */,
				672D989829F1927F004228D6 /* InfoPlist.strings in Resources */,
				67FEADE12A12603600DDF4AE /* Localizable.strings in Resources */,
				67FEAE192A12615900DDF4AE /* Localizable.strings in Resources */,
				67FEADDD2A12602A00DDF4AE /* Localizable.strings in Resources */,
				7FD482682864DC5900A5B18B /* OpenSans-SemiBold.ttf in Resources */,
				672D98AC29F1927F004228D6 /* InfoPlist.strings in Resources */,
				67FEAE212A12616F00DDF4AE /* Localizable.strings in Resources */,
				7FD482692864DC5900A5B18B /* OpenSans-SemiBoldItalic.ttf in Resources */,
				67FEADED2A12608900DDF4AE /* Localizable.strings in Resources */,
				7FD4825C2864DC4200A5B18B /* compass-icons.ttf in Resources */,
				7FD482292864D69700A5B18B /* Assets.xcassets in Resources */,
				672D98A829F1927F004228D6 /* InfoPlist.strings in Resources */,
				C9A107142BBDBC8F00753CDC /* PrivacyInfo.xcprivacy in Resources */,
				7FC5698C28563FDB000B0905 /* MainInterface.storyboard in Resources */,
			);
			runOnlyForDeploymentPostprocessing = 0;
		};
/* End PBXResourcesBuildPhase section */

/* Begin PBXShellScriptBuildPhase section */
		00DD1BFF1BD5951E006B06BC /* Bundle React Native code and images */ = {
			isa = PBXShellScriptBuildPhase;
			buildActionMask = 2147483647;
			files = (
			);
			inputPaths = (
				"$(SRCROOT)/.xcode.env.local",
				"$(SRCROOT)/.xcode.env",
			);
			name = "Bundle React Native code and images";
			outputPaths = (
			);
			runOnlyForDeploymentPostprocessing = 0;
			shellPath = /bin/sh;
			shellScript = "./bundleReactNative.sh\n";
		};
		484322B86D8320281D95970F /* [CP] Check Pods Manifest.lock */ = {
			isa = PBXShellScriptBuildPhase;
			buildActionMask = 2147483647;
			files = (
			);
			inputFileListPaths = (
			);
			inputPaths = (
				"${PODS_PODFILE_DIR_PATH}/Podfile.lock",
				"${PODS_ROOT}/Manifest.lock",
			);
			name = "[CP] Check Pods Manifest.lock";
			outputFileListPaths = (
			);
			outputPaths = (
				"$(DERIVED_FILE_DIR)/Pods-Mattermost-checkManifestLockResult.txt",
			);
			runOnlyForDeploymentPostprocessing = 0;
			shellPath = /bin/sh;
			shellScript = "diff \"${PODS_PODFILE_DIR_PATH}/Podfile.lock\" \"${PODS_ROOT}/Manifest.lock\" > /dev/null\nif [ $? != 0 ] ; then\n    # print error to STDERR\n    echo \"error: The sandbox is not in sync with the Podfile.lock. Run 'pod install' or update your CocoaPods installation.\" >&2\n    exit 1\nfi\n# This output is used by Xcode 'outputs' to avoid re-running this script phase.\necho \"SUCCESS\" > \"${SCRIPT_OUTPUT_FILE_0}\"\n";
			showEnvVarsInLog = 0;
		};
		791C6C6593EFE251279CC4E9 /* [CP] Embed Pods Frameworks */ = {
			isa = PBXShellScriptBuildPhase;
			buildActionMask = 2147483647;
			files = (
			);
			inputPaths = (
				"${PODS_ROOT}/Target Support Files/Pods-Mattermost/Pods-Mattermost-frameworks.sh",
				"${PODS_XCFRAMEWORKS_BUILD_DIR}/Flipper-DoubleConversion/double-conversion.framework/double-conversion",
				"${PODS_XCFRAMEWORKS_BUILD_DIR}/Flipper-Glog/glog.framework/glog",
				"${PODS_XCFRAMEWORKS_BUILD_DIR}/JitsiWebRTC/WebRTC.framework/WebRTC",
				"${PODS_XCFRAMEWORKS_BUILD_DIR}/OpenSSL-Universal/OpenSSL.framework/OpenSSL",
				"${PODS_XCFRAMEWORKS_BUILD_DIR}/hermes-engine/Pre-built/hermes.framework/hermes",
			);
			name = "[CP] Embed Pods Frameworks";
			outputPaths = (
				"${TARGET_BUILD_DIR}/${FRAMEWORKS_FOLDER_PATH}/double-conversion.framework",
				"${TARGET_BUILD_DIR}/${FRAMEWORKS_FOLDER_PATH}/glog.framework",
				"${TARGET_BUILD_DIR}/${FRAMEWORKS_FOLDER_PATH}/WebRTC.framework",
				"${TARGET_BUILD_DIR}/${FRAMEWORKS_FOLDER_PATH}/OpenSSL.framework",
				"${TARGET_BUILD_DIR}/${FRAMEWORKS_FOLDER_PATH}/hermes.framework",
			);
			runOnlyForDeploymentPostprocessing = 0;
			shellPath = /bin/sh;
			shellScript = "\"${PODS_ROOT}/Target Support Files/Pods-Mattermost/Pods-Mattermost-frameworks.sh\"\n";
			showEnvVarsInLog = 0;
		};
		AE4769B235D14E6C9C64EA78 /* Upload Debug Symbols to Sentry */ = {
			isa = PBXShellScriptBuildPhase;
			buildActionMask = 2147483647;
			files = (
			);
			inputPaths = (
			);
			name = "Upload Debug Symbols to Sentry";
			outputPaths = (
			);
			runOnlyForDeploymentPostprocessing = 0;
			shellPath = /bin/sh;
			shellScript = "./uploadDebugSymbols.sh\n";
		};
		ED4C644925C525E30315E09E /* [CP] Copy Pods Resources */ = {
			isa = PBXShellScriptBuildPhase;
			buildActionMask = 2147483647;
			files = (
			);
			inputPaths = (
				"${PODS_ROOT}/Target Support Files/Pods-Mattermost/Pods-Mattermost-resources.sh",
				"${PODS_CONFIGURATION_BUILD_DIR}/CocoaLumberjack/CocoaLumberjackPrivacy.bundle",
				"${PODS_ROOT}/../../node_modules/react-native-vector-icons/Fonts/AntDesign.ttf",
				"${PODS_ROOT}/../../node_modules/react-native-vector-icons/Fonts/Entypo.ttf",
				"${PODS_ROOT}/../../node_modules/react-native-vector-icons/Fonts/EvilIcons.ttf",
				"${PODS_ROOT}/../../node_modules/react-native-vector-icons/Fonts/Feather.ttf",
				"${PODS_ROOT}/../../node_modules/react-native-vector-icons/Fonts/FontAwesome.ttf",
				"${PODS_ROOT}/../../node_modules/react-native-vector-icons/Fonts/FontAwesome5_Brands.ttf",
				"${PODS_ROOT}/../../node_modules/react-native-vector-icons/Fonts/FontAwesome5_Regular.ttf",
				"${PODS_ROOT}/../../node_modules/react-native-vector-icons/Fonts/FontAwesome5_Solid.ttf",
				"${PODS_ROOT}/../../node_modules/react-native-vector-icons/Fonts/FontAwesome6_Brands.ttf",
				"${PODS_ROOT}/../../node_modules/react-native-vector-icons/Fonts/FontAwesome6_Regular.ttf",
				"${PODS_ROOT}/../../node_modules/react-native-vector-icons/Fonts/FontAwesome6_Solid.ttf",
				"${PODS_ROOT}/../../node_modules/react-native-vector-icons/Fonts/Fontisto.ttf",
				"${PODS_ROOT}/../../node_modules/react-native-vector-icons/Fonts/Foundation.ttf",
				"${PODS_ROOT}/../../node_modules/react-native-vector-icons/Fonts/Ionicons.ttf",
				"${PODS_ROOT}/../../node_modules/react-native-vector-icons/Fonts/MaterialCommunityIcons.ttf",
				"${PODS_ROOT}/../../node_modules/react-native-vector-icons/Fonts/MaterialIcons.ttf",
				"${PODS_ROOT}/../../node_modules/react-native-vector-icons/Fonts/Octicons.ttf",
				"${PODS_ROOT}/../../node_modules/react-native-vector-icons/Fonts/SimpleLineIcons.ttf",
				"${PODS_ROOT}/../../node_modules/react-native-vector-icons/Fonts/Zocial.ttf",
				"${PODS_CONFIGURATION_BUILD_DIR}/React-Core/RCTI18nStrings.bundle",
				"${PODS_CONFIGURATION_BUILD_DIR}/SDWebImage/SDWebImage.bundle",
				"${PODS_CONFIGURATION_BUILD_DIR}/Sentry/Sentry.bundle",
			);
			name = "[CP] Copy Pods Resources";
			outputPaths = (
				"${TARGET_BUILD_DIR}/${UNLOCALIZED_RESOURCES_FOLDER_PATH}/CocoaLumberjackPrivacy.bundle",
				"${TARGET_BUILD_DIR}/${UNLOCALIZED_RESOURCES_FOLDER_PATH}/AntDesign.ttf",
				"${TARGET_BUILD_DIR}/${UNLOCALIZED_RESOURCES_FOLDER_PATH}/Entypo.ttf",
				"${TARGET_BUILD_DIR}/${UNLOCALIZED_RESOURCES_FOLDER_PATH}/EvilIcons.ttf",
				"${TARGET_BUILD_DIR}/${UNLOCALIZED_RESOURCES_FOLDER_PATH}/Feather.ttf",
				"${TARGET_BUILD_DIR}/${UNLOCALIZED_RESOURCES_FOLDER_PATH}/FontAwesome.ttf",
				"${TARGET_BUILD_DIR}/${UNLOCALIZED_RESOURCES_FOLDER_PATH}/FontAwesome5_Brands.ttf",
				"${TARGET_BUILD_DIR}/${UNLOCALIZED_RESOURCES_FOLDER_PATH}/FontAwesome5_Regular.ttf",
				"${TARGET_BUILD_DIR}/${UNLOCALIZED_RESOURCES_FOLDER_PATH}/FontAwesome5_Solid.ttf",
				"${TARGET_BUILD_DIR}/${UNLOCALIZED_RESOURCES_FOLDER_PATH}/FontAwesome6_Brands.ttf",
				"${TARGET_BUILD_DIR}/${UNLOCALIZED_RESOURCES_FOLDER_PATH}/FontAwesome6_Regular.ttf",
				"${TARGET_BUILD_DIR}/${UNLOCALIZED_RESOURCES_FOLDER_PATH}/FontAwesome6_Solid.ttf",
				"${TARGET_BUILD_DIR}/${UNLOCALIZED_RESOURCES_FOLDER_PATH}/Fontisto.ttf",
				"${TARGET_BUILD_DIR}/${UNLOCALIZED_RESOURCES_FOLDER_PATH}/Foundation.ttf",
				"${TARGET_BUILD_DIR}/${UNLOCALIZED_RESOURCES_FOLDER_PATH}/Ionicons.ttf",
				"${TARGET_BUILD_DIR}/${UNLOCALIZED_RESOURCES_FOLDER_PATH}/MaterialCommunityIcons.ttf",
				"${TARGET_BUILD_DIR}/${UNLOCALIZED_RESOURCES_FOLDER_PATH}/MaterialIcons.ttf",
				"${TARGET_BUILD_DIR}/${UNLOCALIZED_RESOURCES_FOLDER_PATH}/Octicons.ttf",
				"${TARGET_BUILD_DIR}/${UNLOCALIZED_RESOURCES_FOLDER_PATH}/SimpleLineIcons.ttf",
				"${TARGET_BUILD_DIR}/${UNLOCALIZED_RESOURCES_FOLDER_PATH}/Zocial.ttf",
				"${TARGET_BUILD_DIR}/${UNLOCALIZED_RESOURCES_FOLDER_PATH}/RCTI18nStrings.bundle",
				"${TARGET_BUILD_DIR}/${UNLOCALIZED_RESOURCES_FOLDER_PATH}/SDWebImage.bundle",
				"${TARGET_BUILD_DIR}/${UNLOCALIZED_RESOURCES_FOLDER_PATH}/Sentry.bundle",
			);
			runOnlyForDeploymentPostprocessing = 0;
			shellPath = /bin/sh;
			shellScript = "\"${PODS_ROOT}/Target Support Files/Pods-Mattermost/Pods-Mattermost-resources.sh\"\n";
			showEnvVarsInLog = 0;
		};
/* End PBXShellScriptBuildPhase section */

/* Begin PBXSourcesBuildPhase section */
		13B07F871A680F5B00A75B9A /* Sources */ = {
			isa = PBXSourcesBuildPhase;
			buildActionMask = 2147483647;
			files = (
				7FEC870128A4325D00DE96CB /* NotificationsModule.m in Sources */,
				7F59882E2982850000C8C108 /* SplitViewModule.m in Sources */,
				7F1EB88527FDE361002E7EEC /* GekidouWrapper.swift in Sources */,
				7FCEFB9326B7934F006DC1DE /* SDWebImageDownloaderOperation+Swizzle.m in Sources */,
				13B07FBC1A68108700A75B9A /* AppDelegate.mm in Sources */,
				7F151D3E221B062700FAD8F3 /* RuntimeUtils.swift in Sources */,
				7F537B2928A517580086D6B3 /* NotificationHelper.swift in Sources */,
				13B07FC11A68108700A75B9A /* main.m in Sources */,
				7F59882B29827F2200C8C108 /* SplitViewModule.swift in Sources */,
				7FEB109D1F61019C0039A015 /* MattermostManaged.m in Sources */,
				536CC6C323E79287002C478C /* RNNotificationEventHandler+HandleReplyAction.m in Sources */,
			);
			runOnlyForDeploymentPostprocessing = 0;
		};
		7F581D2E221ED5C60099E66B /* Sources */ = {
			isa = PBXSourcesBuildPhase;
			buildActionMask = 2147483647;
			files = (
				7F581D35221ED5C60099E66B /* NotificationService.swift in Sources */,
				27C667A9295241B600E590D5 /* Sentry.swift in Sources */,
			);
			runOnlyForDeploymentPostprocessing = 0;
		};
		7FC5698228563FDB000B0905 /* Sources */ = {
			isa = PBXSourcesBuildPhase;
			buildActionMask = 2147483647;
			files = (
				7F7E9F4D2864E6EC0064BFAF /* ServerModel.swift in Sources */,
				7F93AAA02875FD5D0047B89F /* PostButton.swift in Sources */,
				7F93AAB62877547A0047B89F /* FileThumbnail.swift in Sources */,
				7F7E9F5E2864E76D0064BFAF /* SingleAttachmentView.swift in Sources */,
				7F7E9F472864E6C60064BFAF /* View.swift in Sources */,
				7F93AAAE287725660047B89F /* Int64.swift in Sources */,
				7FF9C03D2983E7C6005CDCF5 /* ErrorSharingView.swift in Sources */,
				7F93AAB8287778090047B89F /* Publishers.swift in Sources */,
				7F7E9F732864E8060064BFAF /* CompassIcons.swift in Sources */,
				7F93AABA28777A390047B89F /* Notification.swift in Sources */,
				27C667AA295241B600E590D5 /* Sentry.swift in Sources */,
				7FA9A9902868BD8800AB35A1 /* LocalFileManager.swift in Sources */,
				7F93AA9E2875FD310047B89F /* CancelButton.swift in Sources */,
				7F42880A286672F6006B48E1 /* ServerService.swift in Sources */,
				7F1EBFD0286F2B2C00824AF1 /* RemoveAttachmentView.swift in Sources */,
				7F7E9F682864E79E0064BFAF /* ChannelItemView.swift in Sources */,
				7F1EBFCE286F2AE200824AF1 /* MultipleAttachmentView.swift in Sources */,
				7F7E9F792864E8160064BFAF /* SearchBarView.swift in Sources */,
				7FB50D222856E1AB0035ACB5 /* ShareUIView.swift in Sources */,
				67FEAE2C2A127C3600DDF4AE /* NumberFormatter.swift in Sources */,
				7F93AAA828761FA10047B89F /* NoMembershipView.swift in Sources */,
				7F7E9F772864E8160064BFAF /* LinkPreview.swift in Sources */,
				7F7E9F782864E8160064BFAF /* OptionView.swift in Sources */,
				7F93AAAC28771E3F0047B89F /* ErrorLabelView.swift in Sources */,
				7F7E9F612864E76D0064BFAF /* VideoThumbnail.swift in Sources */,
				7F7E9F7E2864E83F0064BFAF /* ServerListView.swift in Sources */,
				7F7E9F5D2864E76D0064BFAF /* AttachmentInfoView.swift in Sources */,
				7F7E9F4C2864E6EC0064BFAF /* AttachmentModel.swift in Sources */,
				7F7E9F6A2864E79E0064BFAF /* CustomAsyncImage.swift in Sources */,
				7F93AAA628761F2E0047B89F /* NoServersView.swift in Sources */,
				7F7E9F602864E76D0064BFAF /* AttachmentsView.swift in Sources */,
				7F93AAB4287753FC0047B89F /* ImageThumbnail.swift in Sources */,
				7FA9A98E28673EC200AB35A1 /* ShareViewModel.swift in Sources */,
				7F93AAB2287750690047B89F /* AttachmentWrapperView.swift in Sources */,
				7F7E9F702864E7F70064BFAF /* FontIconView.swift in Sources */,
				7F7E9F562864E74C0064BFAF /* ContentView.swift in Sources */,
				7FC5698928563FDB000B0905 /* ShareViewController.swift in Sources */,
				7F7E9F6C2864E7A90064BFAF /* FloatingTextField.swift in Sources */,
				7F93AAAA2876396A0047B89F /* InitialView.swift in Sources */,
				7F7E9F712864E7F70064BFAF /* FontLoader.swift in Sources */,
				7F7E9F462864E6C60064BFAF /* Color.swift in Sources */,
				7F42880C2866A9C0006B48E1 /* ChannelService.swift in Sources */,
				7F7E9F7D2864E83F0064BFAF /* ServerItemView.swift in Sources */,
				7F7E9F692864E79E0064BFAF /* ChannelListView.swift in Sources */,
				7F7E9F4E2864E6EC0064BFAF /* ChannelModel.swift in Sources */,
				7F7E9F632864E77B0064BFAF /* BackButton.swift in Sources */,
			);
			runOnlyForDeploymentPostprocessing = 0;
		};
/* End PBXSourcesBuildPhase section */

/* Begin PBXTargetDependency section */
		7F581D38221ED5C60099E66B /* PBXTargetDependency */ = {
			isa = PBXTargetDependency;
			target = 7F581D31221ED5C60099E66B /* NotificationService */;
			targetProxy = 7F581D37221ED5C60099E66B /* PBXContainerItemProxy */;
		};
		7FC5698F28563FDB000B0905 /* PBXTargetDependency */ = {
			isa = PBXTargetDependency;
			target = 7FC5698528563FDB000B0905 /* MattermostShare */;
			targetProxy = 7FC5698E28563FDB000B0905 /* PBXContainerItemProxy */;
		};
/* End PBXTargetDependency section */

/* Begin PBXVariantGroup section */
		672D984629F1927E004228D6 /* InfoPlist.strings */ = {
			isa = PBXVariantGroup;
			children = (
				672D984729F1927E004228D6 /* de */,
			);
			name = InfoPlist.strings;
			sourceTree = "<group>";
		};
		672D984929F1927E004228D6 /* InfoPlist.strings */ = {
			isa = PBXVariantGroup;
			children = (
				672D984A29F1927E004228D6 /* ja */,
			);
			name = InfoPlist.strings;
			sourceTree = "<group>";
		};
		672D984C29F1927E004228D6 /* InfoPlist.strings */ = {
			isa = PBXVariantGroup;
			children = (
				672D984D29F1927E004228D6 /* fa */,
			);
			name = InfoPlist.strings;
			sourceTree = "<group>";
		};
		672D984F29F1927F004228D6 /* InfoPlist.strings */ = {
			isa = PBXVariantGroup;
			children = (
				672D985029F1927F004228D6 /* pl */,
			);
			name = InfoPlist.strings;
			sourceTree = "<group>";
		};
		672D985229F1927F004228D6 /* InfoPlist.strings */ = {
			isa = PBXVariantGroup;
			children = (
				672D985329F1927F004228D6 /* ar */,
			);
			name = InfoPlist.strings;
			sourceTree = "<group>";
		};
		672D985529F1927F004228D6 /* InfoPlist.strings */ = {
			isa = PBXVariantGroup;
			children = (
				672D985629F1927F004228D6 /* sv */,
			);
			name = InfoPlist.strings;
			sourceTree = "<group>";
		};
		672D985829F1927F004228D6 /* InfoPlist.strings */ = {
			isa = PBXVariantGroup;
			children = (
				672D985929F1927F004228D6 /* ru */,
			);
			name = InfoPlist.strings;
			sourceTree = "<group>";
		};
		672D985B29F1927F004228D6 /* InfoPlist.strings */ = {
			isa = PBXVariantGroup;
			children = (
				672D985C29F1927F004228D6 /* ro */,
			);
			name = InfoPlist.strings;
			sourceTree = "<group>";
		};
		672D985E29F1927F004228D6 /* InfoPlist.strings */ = {
			isa = PBXVariantGroup;
			children = (
				672D985F29F1927F004228D6 /* bg */,
			);
			name = InfoPlist.strings;
			sourceTree = "<group>";
		};
		672D986129F1927F004228D6 /* InfoPlist.strings */ = {
			isa = PBXVariantGroup;
			children = (
				672D986229F1927F004228D6 /* tr */,
			);
			name = InfoPlist.strings;
			sourceTree = "<group>";
		};
		672D986429F1927F004228D6 /* InfoPlist.strings */ = {
			isa = PBXVariantGroup;
			children = (
				672D986529F1927F004228D6 /* zh-TW */,
			);
			name = InfoPlist.strings;
			sourceTree = "<group>";
		};
		672D986729F1927F004228D6 /* InfoPlist.strings */ = {
			isa = PBXVariantGroup;
			children = (
				672D986829F1927F004228D6 /* en */,
			);
			name = InfoPlist.strings;
			sourceTree = "<group>";
		};
		672D986A29F1927F004228D6 /* InfoPlist.strings */ = {
			isa = PBXVariantGroup;
			children = (
				672D986B29F1927F004228D6 /* en_AU */,
			);
			name = InfoPlist.strings;
			sourceTree = "<group>";
		};
		672D986D29F1927F004228D6 /* InfoPlist.strings */ = {
			isa = PBXVariantGroup;
			children = (
				672D986E29F1927F004228D6 /* hu */,
			);
			name = InfoPlist.strings;
			sourceTree = "<group>";
		};
		672D987029F1927F004228D6 /* InfoPlist.strings */ = {
			isa = PBXVariantGroup;
			children = (
				672D987129F1927F004228D6 /* fr */,
			);
			name = InfoPlist.strings;
			sourceTree = "<group>";
		};
		672D987329F1927F004228D6 /* InfoPlist.strings */ = {
			isa = PBXVariantGroup;
			children = (
				672D987429F1927F004228D6 /* ko */,
			);
			name = InfoPlist.strings;
			sourceTree = "<group>";
		};
		672D987629F1927F004228D6 /* InfoPlist.strings */ = {
			isa = PBXVariantGroup;
			children = (
				672D987729F1927F004228D6 /* zh-CN */,
			);
			name = InfoPlist.strings;
			sourceTree = "<group>";
		};
		672D987929F1927F004228D6 /* InfoPlist.strings */ = {
			isa = PBXVariantGroup;
			children = (
				672D987A29F1927F004228D6 /* es */,
			);
			name = InfoPlist.strings;
			sourceTree = "<group>";
		};
		672D987C29F1927F004228D6 /* InfoPlist.strings */ = {
			isa = PBXVariantGroup;
			children = (
				672D987D29F1927F004228D6 /* it */,
			);
			name = InfoPlist.strings;
			sourceTree = "<group>";
		};
		672D987F29F1927F004228D6 /* InfoPlist.strings */ = {
			isa = PBXVariantGroup;
			children = (
				672D988029F1927F004228D6 /* nl */,
			);
			name = InfoPlist.strings;
			sourceTree = "<group>";
		};
		672D988229F1927F004228D6 /* InfoPlist.strings */ = {
			isa = PBXVariantGroup;
			children = (
				672D988329F1927F004228D6 /* pt-BR */,
			);
			name = InfoPlist.strings;
			sourceTree = "<group>";
		};
		672D988529F1927F004228D6 /* InfoPlist.strings */ = {
			isa = PBXVariantGroup;
			children = (
				672D988629F1927F004228D6 /* uk */,
			);
			name = InfoPlist.strings;
			sourceTree = "<group>";
		};
		67AE0FC32A0556A500810C56 /* Localizable.strings */ = {
			isa = PBXVariantGroup;
			children = (
				67AE0FC42A0556A500810C56 /* ru */,
			);
			name = Localizable.strings;
			sourceTree = "<group>";
		};
		67FEADD62A0E96DD00DDF4AE /* Localizable.strings */ = {
			isa = PBXVariantGroup;
			children = (
				67FEADD72A0E96DD00DDF4AE /* en */,
			);
			name = Localizable.strings;
			sourceTree = "<group>";
		};
		67FEADDA2A12602A00DDF4AE /* Localizable.strings */ = {
			isa = PBXVariantGroup;
			children = (
				67FEADDB2A12602A00DDF4AE /* ar */,
			);
			name = Localizable.strings;
			sourceTree = "<group>";
		};
		67FEADDE2A12603600DDF4AE /* Localizable.strings */ = {
			isa = PBXVariantGroup;
			children = (
				67FEADDF2A12603600DDF4AE /* bg */,
			);
			name = Localizable.strings;
			sourceTree = "<group>";
		};
		67FEADE22A12603F00DDF4AE /* Localizable.strings */ = {
			isa = PBXVariantGroup;
			children = (
				67FEADE32A12603F00DDF4AE /* de */,
			);
			name = Localizable.strings;
			sourceTree = "<group>";
		};
		67FEADE62A12604900DDF4AE /* Localizable.strings */ = {
			isa = PBXVariantGroup;
			children = (
				67FEADE72A12604900DDF4AE /* en_AU */,
			);
			name = Localizable.strings;
			sourceTree = "<group>";
		};
		67FEADEA2A12608900DDF4AE /* Localizable.strings */ = {
			isa = PBXVariantGroup;
			children = (
				67FEADEB2A12608900DDF4AE /* es */,
			);
			name = Localizable.strings;
			sourceTree = "<group>";
		};
		67FEADEE2A12609300DDF4AE /* Localizable.strings */ = {
			isa = PBXVariantGroup;
			children = (
				67FEADEF2A12609300DDF4AE /* fa */,
			);
			name = Localizable.strings;
			sourceTree = "<group>";
		};
		67FEADF22A1260A900DDF4AE /* Localizable.strings */ = {
			isa = PBXVariantGroup;
			children = (
				67FEADF32A1260A900DDF4AE /* fr */,
			);
			name = Localizable.strings;
			sourceTree = "<group>";
		};
		67FEADF62A1260B200DDF4AE /* Localizable.strings */ = {
			isa = PBXVariantGroup;
			children = (
				67FEADF72A1260B200DDF4AE /* hu */,
			);
			name = Localizable.strings;
			sourceTree = "<group>";
		};
		67FEADFA2A1260B900DDF4AE /* Localizable.strings */ = {
			isa = PBXVariantGroup;
			children = (
				67FEADFB2A1260B900DDF4AE /* it */,
			);
			name = Localizable.strings;
			sourceTree = "<group>";
		};
		67FEADFE2A1260C200DDF4AE /* Localizable.strings */ = {
			isa = PBXVariantGroup;
			children = (
				67FEADFF2A1260C200DDF4AE /* ja */,
			);
			name = Localizable.strings;
			sourceTree = "<group>";
		};
		67FEAE022A1260C900DDF4AE /* Localizable.strings */ = {
			isa = PBXVariantGroup;
			children = (
				67FEAE032A1260C900DDF4AE /* ko */,
			);
			name = Localizable.strings;
			sourceTree = "<group>";
		};
		67FEAE062A12611B00DDF4AE /* Localizable.strings */ = {
			isa = PBXVariantGroup;
			children = (
				67FEAE072A12611B00DDF4AE /* nl */,
			);
			name = Localizable.strings;
			sourceTree = "<group>";
		};
		67FEAE0A2A12612500DDF4AE /* Localizable.strings */ = {
			isa = PBXVariantGroup;
			children = (
				67FEAE0B2A12612500DDF4AE /* pl */,
			);
			name = Localizable.strings;
			sourceTree = "<group>";
		};
		67FEAE0E2A12613000DDF4AE /* Localizable.strings */ = {
			isa = PBXVariantGroup;
			children = (
				67FEAE0F2A12613000DDF4AE /* pt-BR */,
			);
			name = Localizable.strings;
			sourceTree = "<group>";
		};
		67FEAE122A12614F00DDF4AE /* Localizable.strings */ = {
			isa = PBXVariantGroup;
			children = (
				67FEAE132A12614F00DDF4AE /* sv */,
			);
			name = Localizable.strings;
			sourceTree = "<group>";
		};
		67FEAE162A12615900DDF4AE /* Localizable.strings */ = {
			isa = PBXVariantGroup;
			children = (
				67FEAE172A12615900DDF4AE /* tr */,
			);
			name = Localizable.strings;
			sourceTree = "<group>";
		};
		67FEAE1A2A12616500DDF4AE /* Localizable.strings */ = {
			isa = PBXVariantGroup;
			children = (
				67FEAE1B2A12616500DDF4AE /* uk */,
			);
			name = Localizable.strings;
			sourceTree = "<group>";
		};
		67FEAE1E2A12616F00DDF4AE /* Localizable.strings */ = {
			isa = PBXVariantGroup;
			children = (
				67FEAE1F2A12616F00DDF4AE /* zh-CN */,
			);
			name = Localizable.strings;
			sourceTree = "<group>";
		};
		67FEAE222A12618000DDF4AE /* Localizable.strings */ = {
			isa = PBXVariantGroup;
			children = (
				67FEAE232A12618000DDF4AE /* zh-TW */,
			);
			name = Localizable.strings;
			sourceTree = "<group>";
		};
		67FEAE262A1261A000DDF4AE /* Localizable.strings */ = {
			isa = PBXVariantGroup;
			children = (
				67FEAE272A1261A000DDF4AE /* ro */,
			);
			name = Localizable.strings;
			sourceTree = "<group>";
		};
		7FC5698A28563FDB000B0905 /* MainInterface.storyboard */ = {
			isa = PBXVariantGroup;
			children = (
				7FC5698B28563FDB000B0905 /* Base */,
			);
			name = MainInterface.storyboard;
			sourceTree = "<group>";
		};
/* End PBXVariantGroup section */

/* Begin XCBuildConfiguration section */
		13B07F941A680F5B00A75B9A /* Debug */ = {
			isa = XCBuildConfiguration;
			baseConfigurationReference = EB4F0DF36537B0B21BE962FB /* Pods-Mattermost.debug.xcconfig */;
			buildSettings = {
				ALWAYS_EMBED_SWIFT_STANDARD_LIBRARIES = "$(inherited)";
				ASSETCATALOG_COMPILER_APPICON_NAME = AppIcon;
				CLANG_ENABLE_MODULES = YES;
				CODE_SIGN_ENTITLEMENTS = Mattermost/Mattermost.entitlements;
				CODE_SIGN_IDENTITY = "iPhone Developer";
				"CODE_SIGN_IDENTITY[sdk=iphoneos*]" = "iPhone Developer";
				CURRENT_PROJECT_VERSION = 514;
				DEVELOPMENT_TEAM = UQ8HT4Q2XM;
				ENABLE_BITCODE = NO;
				HEADER_SEARCH_PATHS = (
					"$(inherited)",
					"$(SRCROOT)/UploadAttachments/UploadAttachments",
				);
				INFOPLIST_FILE = Mattermost/Info.plist;
				IPHONEOS_DEPLOYMENT_TARGET = 13.4;
				LD_RUNPATH_SEARCH_PATHS = (
					"$(inherited)",
					"@executable_path/Frameworks",
				);
				OTHER_CFLAGS = (
					"$(inherited)",
					"-DFB_SONARKIT_ENABLED=1",
				);
				OTHER_LDFLAGS = (
					"$(inherited)",
					"-ObjC",
					"-lc++",
				);
				PRODUCT_BUNDLE_IDENTIFIER = com.mattermost.rnbeta;
				PRODUCT_NAME = Mattermost;
				PROVISIONING_PROFILE = "";
				PROVISIONING_PROFILE_SPECIFIER = "";
				SWIFT_OBJC_BRIDGING_HEADER = "Mattermost/Mattermost-Bridging-Header.h";
				SWIFT_OPTIMIZATION_LEVEL = "-Onone";
				SWIFT_VERSION = 4.2;
				TARGETED_DEVICE_FAMILY = "1,2";
				VERSIONING_SYSTEM = "apple-generic";
			};
			name = Debug;
		};
		13B07F951A680F5B00A75B9A /* Release */ = {
			isa = XCBuildConfiguration;
			baseConfigurationReference = 25BF2BACE89201DE6E585B7E /* Pods-Mattermost.release.xcconfig */;
			buildSettings = {
				ALWAYS_EMBED_SWIFT_STANDARD_LIBRARIES = "$(inherited)";
				ASSETCATALOG_COMPILER_APPICON_NAME = AppIcon;
				CLANG_ENABLE_MODULES = YES;
				CODE_SIGN_ENTITLEMENTS = Mattermost/Mattermost.entitlements;
				CODE_SIGN_IDENTITY = "iPhone Developer";
				"CODE_SIGN_IDENTITY[sdk=iphoneos*]" = "iPhone Developer";
				CURRENT_PROJECT_VERSION = 514;
				DEVELOPMENT_TEAM = UQ8HT4Q2XM;
				ENABLE_BITCODE = NO;
				HEADER_SEARCH_PATHS = (
					"$(inherited)",
					"$(SRCROOT)/UploadAttachments/UploadAttachments",
				);
				INFOPLIST_FILE = Mattermost/Info.plist;
				IPHONEOS_DEPLOYMENT_TARGET = 13.4;
				LD_RUNPATH_SEARCH_PATHS = (
					"$(inherited)",
					"@executable_path/Frameworks",
				);
				OTHER_CFLAGS = "$(inherited)";
				OTHER_LDFLAGS = (
					"$(inherited)",
					"-ObjC",
					"-lc++",
				);
				PRODUCT_BUNDLE_IDENTIFIER = com.mattermost.rnbeta;
				PRODUCT_NAME = Mattermost;
				PROVISIONING_PROFILE = "";
				PROVISIONING_PROFILE_SPECIFIER = "";
				SWIFT_OBJC_BRIDGING_HEADER = "Mattermost/Mattermost-Bridging-Header.h";
				SWIFT_VERSION = 4.2;
				TARGETED_DEVICE_FAMILY = "1,2";
				VERSIONING_SYSTEM = "apple-generic";
			};
			name = Release;
		};
		7F581D3A221ED5C60099E66B /* Debug */ = {
			isa = XCBuildConfiguration;
			buildSettings = {
				CLANG_ANALYZER_NONNULL = YES;
				CLANG_ANALYZER_NUMBER_OBJECT_CONVERSION = YES_AGGRESSIVE;
				CLANG_CXX_LANGUAGE_STANDARD = "c++20";
				CLANG_ENABLE_OBJC_WEAK = YES;
				CLANG_WARN_BLOCK_CAPTURE_AUTORELEASING = YES;
				CLANG_WARN_COMMA = YES;
				CLANG_WARN_DEPRECATED_OBJC_IMPLEMENTATIONS = YES;
				CLANG_WARN_DOCUMENTATION_COMMENTS = YES;
				CLANG_WARN_NON_LITERAL_NULL_CONVERSION = YES;
				CLANG_WARN_OBJC_IMPLICIT_RETAIN_SELF = YES;
				CLANG_WARN_OBJC_LITERAL_CONVERSION = YES;
				CLANG_WARN_RANGE_LOOP_ANALYSIS = YES;
				CLANG_WARN_STRICT_PROTOTYPES = YES;
				CLANG_WARN_UNGUARDED_AVAILABILITY = YES_AGGRESSIVE;
				CODE_SIGN_ENTITLEMENTS = NotificationService/NotificationService.entitlements;
				CODE_SIGN_IDENTITY = "iPhone Developer";
				"CODE_SIGN_IDENTITY[sdk=iphoneos*]" = "iPhone Developer";
				CODE_SIGN_STYLE = Automatic;
				DEBUG_INFORMATION_FORMAT = dwarf;
				DEVELOPMENT_TEAM = UQ8HT4Q2XM;
				GCC_C_LANGUAGE_STANDARD = gnu11;
				INFOPLIST_FILE = NotificationService/Info.plist;
				IPHONEOS_DEPLOYMENT_TARGET = 13.4;
				LD_RUNPATH_SEARCH_PATHS = (
					"$(inherited)",
					"@executable_path/Frameworks",
					"@executable_path/../../Frameworks",
				);
				MTL_ENABLE_DEBUG_INFO = INCLUDE_SOURCE;
				MTL_FAST_MATH = YES;
				OTHER_CFLAGS = (
					"$(inherited)",
					"-DFB_SONARKIT_ENABLED=1",
				);
				PRODUCT_BUNDLE_IDENTIFIER = com.mattermost.rnbeta.NotificationService;
				PRODUCT_NAME = "$(TARGET_NAME)";
				SKIP_INSTALL = YES;
				SWIFT_ACTIVE_COMPILATION_CONDITIONS = DEBUG;
				SWIFT_OPTIMIZATION_LEVEL = "-Onone";
				SWIFT_VERSION = 4.2;
				TARGETED_DEVICE_FAMILY = "1,2";
			};
			name = Debug;
		};
		7F581D3B221ED5C60099E66B /* Release */ = {
			isa = XCBuildConfiguration;
			buildSettings = {
				CLANG_ANALYZER_NONNULL = YES;
				CLANG_ANALYZER_NUMBER_OBJECT_CONVERSION = YES_AGGRESSIVE;
				CLANG_CXX_LANGUAGE_STANDARD = "c++20";
				CLANG_ENABLE_OBJC_WEAK = YES;
				CLANG_WARN_BLOCK_CAPTURE_AUTORELEASING = YES;
				CLANG_WARN_COMMA = YES;
				CLANG_WARN_DEPRECATED_OBJC_IMPLEMENTATIONS = YES;
				CLANG_WARN_DOCUMENTATION_COMMENTS = YES;
				CLANG_WARN_NON_LITERAL_NULL_CONVERSION = YES;
				CLANG_WARN_OBJC_IMPLICIT_RETAIN_SELF = YES;
				CLANG_WARN_OBJC_LITERAL_CONVERSION = YES;
				CLANG_WARN_RANGE_LOOP_ANALYSIS = YES;
				CLANG_WARN_STRICT_PROTOTYPES = YES;
				CLANG_WARN_UNGUARDED_AVAILABILITY = YES_AGGRESSIVE;
				CODE_SIGN_ENTITLEMENTS = NotificationService/NotificationService.entitlements;
				CODE_SIGN_IDENTITY = "iPhone Developer";
				"CODE_SIGN_IDENTITY[sdk=iphoneos*]" = "iPhone Developer";
				CODE_SIGN_STYLE = Automatic;
				COPY_PHASE_STRIP = NO;
				DEBUG_INFORMATION_FORMAT = "dwarf-with-dsym";
				DEVELOPMENT_TEAM = UQ8HT4Q2XM;
				GCC_C_LANGUAGE_STANDARD = gnu11;
				INFOPLIST_FILE = NotificationService/Info.plist;
				IPHONEOS_DEPLOYMENT_TARGET = 13.4;
				LD_RUNPATH_SEARCH_PATHS = (
					"$(inherited)",
					"@executable_path/Frameworks",
					"@executable_path/../../Frameworks",
				);
				MTL_FAST_MATH = YES;
				OTHER_CFLAGS = "$(inherited)";
				PRODUCT_BUNDLE_IDENTIFIER = com.mattermost.rnbeta.NotificationService;
				PRODUCT_NAME = "$(TARGET_NAME)";
				SKIP_INSTALL = YES;
				SWIFT_COMPILATION_MODE = wholemodule;
				SWIFT_OPTIMIZATION_LEVEL = "-O";
				SWIFT_VERSION = 4.2;
				TARGETED_DEVICE_FAMILY = "1,2";
			};
			name = Release;
		};
		7FC5699128563FDB000B0905 /* Debug */ = {
			isa = XCBuildConfiguration;
			buildSettings = {
				CLANG_ANALYZER_NONNULL = YES;
				CLANG_ANALYZER_NUMBER_OBJECT_CONVERSION = YES_AGGRESSIVE;
				CLANG_CXX_LANGUAGE_STANDARD = "c++20";
				CLANG_ENABLE_OBJC_WEAK = YES;
				CLANG_WARN_BLOCK_CAPTURE_AUTORELEASING = YES;
				CLANG_WARN_COMMA = YES;
				CLANG_WARN_DEPRECATED_OBJC_IMPLEMENTATIONS = YES;
				CLANG_WARN_DOCUMENTATION_COMMENTS = YES;
				CLANG_WARN_NON_LITERAL_NULL_CONVERSION = YES;
				CLANG_WARN_OBJC_IMPLICIT_RETAIN_SELF = YES;
				CLANG_WARN_OBJC_LITERAL_CONVERSION = YES;
				CLANG_WARN_QUOTED_INCLUDE_IN_FRAMEWORK_HEADER = YES;
				CLANG_WARN_RANGE_LOOP_ANALYSIS = YES;
				CLANG_WARN_STRICT_PROTOTYPES = YES;
				CLANG_WARN_UNGUARDED_AVAILABILITY = YES_AGGRESSIVE;
				CODE_SIGN_ENTITLEMENTS = MattermostShare/MattermostShare.entitlements;
				CODE_SIGN_IDENTITY = "iPhone Developer";
				"CODE_SIGN_IDENTITY[sdk=iphoneos*]" = "iPhone Developer";
				CODE_SIGN_STYLE = Automatic;
				CURRENT_PROJECT_VERSION = 514;
				DEBUG_INFORMATION_FORMAT = dwarf;
				DEVELOPMENT_TEAM = UQ8HT4Q2XM;
				GCC_C_LANGUAGE_STANDARD = gnu11;
				GENERATE_INFOPLIST_FILE = YES;
				INFOPLIST_FILE = MattermostShare/Info.plist;
				IPHONEOS_DEPLOYMENT_TARGET = 15.0;
				LD_RUNPATH_SEARCH_PATHS = (
					"$(inherited)",
					"@executable_path/Frameworks",
					"@executable_path/../../Frameworks",
				);
				MARKETING_VERSION = 1.0;
				MTL_ENABLE_DEBUG_INFO = INCLUDE_SOURCE;
				MTL_FAST_MATH = YES;
				PRODUCT_BUNDLE_IDENTIFIER = com.mattermost.rnbeta.MattermostShare;
				PRODUCT_NAME = "$(TARGET_NAME)";
				SKIP_INSTALL = YES;
				SWIFT_ACTIVE_COMPILATION_CONDITIONS = DEBUG;
				SWIFT_EMIT_LOC_STRINGS = YES;
				SWIFT_OPTIMIZATION_LEVEL = "-Onone";
				SWIFT_VERSION = 5.0;
				TARGETED_DEVICE_FAMILY = "1,2";
			};
			name = Debug;
		};
		7FC5699228563FDB000B0905 /* Release */ = {
			isa = XCBuildConfiguration;
			buildSettings = {
				CLANG_ANALYZER_NONNULL = YES;
				CLANG_ANALYZER_NUMBER_OBJECT_CONVERSION = YES_AGGRESSIVE;
				CLANG_CXX_LANGUAGE_STANDARD = "c++20";
				CLANG_ENABLE_OBJC_WEAK = YES;
				CLANG_WARN_BLOCK_CAPTURE_AUTORELEASING = YES;
				CLANG_WARN_COMMA = YES;
				CLANG_WARN_DEPRECATED_OBJC_IMPLEMENTATIONS = YES;
				CLANG_WARN_DOCUMENTATION_COMMENTS = YES;
				CLANG_WARN_NON_LITERAL_NULL_CONVERSION = YES;
				CLANG_WARN_OBJC_IMPLICIT_RETAIN_SELF = YES;
				CLANG_WARN_OBJC_LITERAL_CONVERSION = YES;
				CLANG_WARN_QUOTED_INCLUDE_IN_FRAMEWORK_HEADER = YES;
				CLANG_WARN_RANGE_LOOP_ANALYSIS = YES;
				CLANG_WARN_STRICT_PROTOTYPES = YES;
				CLANG_WARN_UNGUARDED_AVAILABILITY = YES_AGGRESSIVE;
				CODE_SIGN_ENTITLEMENTS = MattermostShare/MattermostShare.entitlements;
				CODE_SIGN_IDENTITY = "iPhone Developer";
				"CODE_SIGN_IDENTITY[sdk=iphoneos*]" = "iPhone Developer";
				CODE_SIGN_STYLE = Automatic;
				COPY_PHASE_STRIP = NO;
				CURRENT_PROJECT_VERSION = 514;
				DEBUG_INFORMATION_FORMAT = "dwarf-with-dsym";
				DEVELOPMENT_TEAM = UQ8HT4Q2XM;
				GCC_C_LANGUAGE_STANDARD = gnu11;
				GENERATE_INFOPLIST_FILE = YES;
				INFOPLIST_FILE = MattermostShare/Info.plist;
				IPHONEOS_DEPLOYMENT_TARGET = 15.0;
				LD_RUNPATH_SEARCH_PATHS = (
					"$(inherited)",
					"@executable_path/Frameworks",
					"@executable_path/../../Frameworks",
				);
				MARKETING_VERSION = 1.0;
				MTL_FAST_MATH = YES;
				PRODUCT_BUNDLE_IDENTIFIER = com.mattermost.rnbeta.MattermostShare;
				PRODUCT_NAME = "$(TARGET_NAME)";
				SKIP_INSTALL = YES;
				SWIFT_COMPILATION_MODE = wholemodule;
				SWIFT_EMIT_LOC_STRINGS = YES;
				SWIFT_OPTIMIZATION_LEVEL = "-O";
				SWIFT_VERSION = 5.0;
				TARGETED_DEVICE_FAMILY = "1,2";
			};
			name = Release;
		};
		83CBBA201A601CBA00E9B192 /* Debug */ = {
			isa = XCBuildConfiguration;
			buildSettings = {
				ALWAYS_SEARCH_USER_PATHS = NO;
				CLANG_CXX_LANGUAGE_STANDARD = "c++20";
				CLANG_CXX_LIBRARY = "libc++";
				CLANG_ENABLE_MODULES = YES;
				CLANG_ENABLE_OBJC_ARC = YES;
				CLANG_WARN_BOOL_CONVERSION = YES;
				CLANG_WARN_CONSTANT_CONVERSION = YES;
				CLANG_WARN_DIRECT_OBJC_ISA_USAGE = YES_ERROR;
				CLANG_WARN_EMPTY_BODY = YES;
				CLANG_WARN_ENUM_CONVERSION = YES;
				CLANG_WARN_INFINITE_RECURSION = YES;
				CLANG_WARN_INT_CONVERSION = YES;
				CLANG_WARN_OBJC_ROOT_CLASS = YES_ERROR;
				CLANG_WARN_SUSPICIOUS_MOVE = YES;
				CLANG_WARN_UNREACHABLE_CODE = YES;
				CLANG_WARN__DUPLICATE_METHOD_MATCH = YES;
				"CODE_SIGN_IDENTITY[sdk=iphoneos*]" = "iPhone Developer";
				COPY_PHASE_STRIP = NO;
				ENABLE_STRICT_OBJC_MSGSEND = YES;
				ENABLE_TESTABILITY = YES;
				"EXCLUDED_ARCHS[sdk=iphonesimulator*]" = i386;
				GCC_C_LANGUAGE_STANDARD = gnu99;
				GCC_DYNAMIC_NO_PIC = NO;
				GCC_NO_COMMON_BLOCKS = YES;
				GCC_OPTIMIZATION_LEVEL = 0;
				GCC_PREPROCESSOR_DEFINITIONS = (
					"DEBUG=1",
					"$(inherited)",
					_LIBCPP_ENABLE_CXX17_REMOVED_UNARY_BINARY_FUNCTION,
				);
				GCC_SYMBOLS_PRIVATE_EXTERN = NO;
				GCC_WARN_64_TO_32_BIT_CONVERSION = YES;
				GCC_WARN_ABOUT_RETURN_TYPE = YES_ERROR;
				GCC_WARN_UNDECLARED_SELECTOR = YES;
				GCC_WARN_UNINITIALIZED_AUTOS = YES_AGGRESSIVE;
				GCC_WARN_UNUSED_FUNCTION = YES;
				GCC_WARN_UNUSED_VARIABLE = YES;
				IPHONEOS_DEPLOYMENT_TARGET = 13.4;
				MTL_ENABLE_DEBUG_INFO = YES;
				ONLY_ACTIVE_ARCH = YES;
				OTHER_CFLAGS = "$(inherited)";
				OTHER_CPLUSPLUSFLAGS = (
					"$(OTHER_CFLAGS)",
					"-DFOLLY_NO_CONFIG",
					"-DFOLLY_MOBILE=1",
					"-DFOLLY_USE_LIBCPP=1",
					"-DFOLLY_CFG_NO_COROUTINES=1",
				);
<<<<<<< HEAD
				OTHER_LDFLAGS = "$(inherited)";
=======
				OTHER_LDFLAGS = (
					"$(inherited)",
					"-Wl",
					"-ld_classic",
					"-Wl",
					"-ld_classic",
				);
>>>>>>> c2f631ed
				REACT_NATIVE_PATH = "${PODS_ROOT}/../../node_modules/react-native";
				SDKROOT = iphoneos;
				USE_HERMES = true;
			};
			name = Debug;
		};
		83CBBA211A601CBA00E9B192 /* Release */ = {
			isa = XCBuildConfiguration;
			buildSettings = {
				ALWAYS_SEARCH_USER_PATHS = NO;
				CLANG_CXX_LANGUAGE_STANDARD = "c++20";
				CLANG_CXX_LIBRARY = "libc++";
				CLANG_ENABLE_MODULES = YES;
				CLANG_ENABLE_OBJC_ARC = YES;
				CLANG_WARN_BOOL_CONVERSION = YES;
				CLANG_WARN_CONSTANT_CONVERSION = YES;
				CLANG_WARN_DIRECT_OBJC_ISA_USAGE = YES_ERROR;
				CLANG_WARN_EMPTY_BODY = YES;
				CLANG_WARN_ENUM_CONVERSION = YES;
				CLANG_WARN_INFINITE_RECURSION = YES;
				CLANG_WARN_INT_CONVERSION = YES;
				CLANG_WARN_OBJC_ROOT_CLASS = YES_ERROR;
				CLANG_WARN_SUSPICIOUS_MOVE = YES;
				CLANG_WARN_UNREACHABLE_CODE = YES;
				CLANG_WARN__DUPLICATE_METHOD_MATCH = YES;
				"CODE_SIGN_IDENTITY[sdk=iphoneos*]" = "iPhone Developer";
				COPY_PHASE_STRIP = YES;
				ENABLE_NS_ASSERTIONS = NO;
				ENABLE_STRICT_OBJC_MSGSEND = YES;
				"EXCLUDED_ARCHS[sdk=iphonesimulator*]" = i386;
				GCC_C_LANGUAGE_STANDARD = gnu99;
				GCC_NO_COMMON_BLOCKS = YES;
				GCC_PREPROCESSOR_DEFINITIONS = (
					"$(inherited)",
					_LIBCPP_ENABLE_CXX17_REMOVED_UNARY_BINARY_FUNCTION,
				);
				GCC_WARN_64_TO_32_BIT_CONVERSION = YES;
				GCC_WARN_ABOUT_RETURN_TYPE = YES_ERROR;
				GCC_WARN_UNDECLARED_SELECTOR = YES;
				GCC_WARN_UNINITIALIZED_AUTOS = YES_AGGRESSIVE;
				GCC_WARN_UNUSED_FUNCTION = YES;
				GCC_WARN_UNUSED_VARIABLE = YES;
				HEADER_SEARCH_PATHS = "";
				IPHONEOS_DEPLOYMENT_TARGET = 13.4;
				MTL_ENABLE_DEBUG_INFO = NO;
				OTHER_CFLAGS = "$(inherited)";
				OTHER_CPLUSPLUSFLAGS = (
					"$(OTHER_CFLAGS)",
					"-DFOLLY_NO_CONFIG",
					"-DFOLLY_MOBILE=1",
					"-DFOLLY_USE_LIBCPP=1",
					"-DFOLLY_CFG_NO_COROUTINES=1",
				);
<<<<<<< HEAD
				OTHER_LDFLAGS = "$(inherited)";
=======
				OTHER_LDFLAGS = (
					"$(inherited)",
					"-Wl",
					"-ld_classic",
					"-Wl",
					"-ld_classic",
				);
>>>>>>> c2f631ed
				REACT_NATIVE_PATH = "${PODS_ROOT}/../../node_modules/react-native";
				SDKROOT = iphoneos;
				USE_HERMES = true;
				VALIDATE_PRODUCT = YES;
			};
			name = Release;
		};
/* End XCBuildConfiguration section */

/* Begin XCConfigurationList section */
		13B07F931A680F5B00A75B9A /* Build configuration list for PBXNativeTarget "Mattermost" */ = {
			isa = XCConfigurationList;
			buildConfigurations = (
				13B07F941A680F5B00A75B9A /* Debug */,
				13B07F951A680F5B00A75B9A /* Release */,
			);
			defaultConfigurationIsVisible = 0;
			defaultConfigurationName = Release;
		};
		7F581D82221ED5C60099E66B /* Build configuration list for PBXNativeTarget "NotificationService" */ = {
			isa = XCConfigurationList;
			buildConfigurations = (
				7F581D3A221ED5C60099E66B /* Debug */,
				7F581D3B221ED5C60099E66B /* Release */,
			);
			defaultConfigurationIsVisible = 0;
			defaultConfigurationName = Release;
		};
		7FC5699328563FDB000B0905 /* Build configuration list for PBXNativeTarget "MattermostShare" */ = {
			isa = XCConfigurationList;
			buildConfigurations = (
				7FC5699128563FDB000B0905 /* Debug */,
				7FC5699228563FDB000B0905 /* Release */,
			);
			defaultConfigurationIsVisible = 0;
			defaultConfigurationName = Release;
		};
		83CBB9FA1A601CBA00E9B192 /* Build configuration list for PBXProject "Mattermost" */ = {
			isa = XCConfigurationList;
			buildConfigurations = (
				83CBBA201A601CBA00E9B192 /* Debug */,
				83CBBA211A601CBA00E9B192 /* Release */,
			);
			defaultConfigurationIsVisible = 0;
			defaultConfigurationName = Release;
		};
/* End XCConfigurationList section */

/* Begin XCRemoteSwiftPackageReference section */
		27C667A129523ECA00E590D5 /* XCRemoteSwiftPackageReference "sentry-cocoa" */ = {
			isa = XCRemoteSwiftPackageReference;
			repositoryURL = "https://github.com/getsentry/sentry-cocoa.git";
			requirement = {
				kind = exactVersion;
				version = 8.21.0;
			};
		};
		7FD4822A2864D73300A5B18B /* XCRemoteSwiftPackageReference "OpenGraph" */ = {
			isa = XCRemoteSwiftPackageReference;
			repositoryURL = "https://github.com/satoshi-takano/OpenGraph.git";
			requirement = {
				kind = exactVersion;
				version = 1.4.1;
			};
		};
/* End XCRemoteSwiftPackageReference section */

/* Begin XCSwiftPackageProductDependency section */
		27C667A229523ECA00E590D5 /* Sentry */ = {
			isa = XCSwiftPackageProductDependency;
			package = 27C667A129523ECA00E590D5 /* XCRemoteSwiftPackageReference "sentry-cocoa" */;
			productName = Sentry;
		};
		27C667A429523F0A00E590D5 /* Sentry */ = {
			isa = XCSwiftPackageProductDependency;
			package = 27C667A129523ECA00E590D5 /* XCRemoteSwiftPackageReference "sentry-cocoa" */;
			productName = Sentry;
		};
		49AE370026D4455D00EF4E52 /* Gekidou */ = {
			isa = XCSwiftPackageProductDependency;
			productName = Gekidou;
		};
		7F4288032865D340006B48E1 /* Gekidou */ = {
			isa = XCSwiftPackageProductDependency;
			productName = Gekidou;
		};
		7F98836127FD46A9001C9BFC /* Gekidou */ = {
			isa = XCSwiftPackageProductDependency;
			productName = Gekidou;
		};
		7FD4822B2864D73300A5B18B /* OpenGraph */ = {
			isa = XCSwiftPackageProductDependency;
			package = 7FD4822A2864D73300A5B18B /* XCRemoteSwiftPackageReference "OpenGraph" */;
			productName = OpenGraph;
		};
/* End XCSwiftPackageProductDependency section */
	};
	rootObject = 83CBB9F71A601CBA00E9B192 /* Project object */;
}<|MERGE_RESOLUTION|>--- conflicted
+++ resolved
@@ -2259,17 +2259,7 @@
 					"-DFOLLY_USE_LIBCPP=1",
 					"-DFOLLY_CFG_NO_COROUTINES=1",
 				);
-<<<<<<< HEAD
 				OTHER_LDFLAGS = "$(inherited)";
-=======
-				OTHER_LDFLAGS = (
-					"$(inherited)",
-					"-Wl",
-					"-ld_classic",
-					"-Wl",
-					"-ld_classic",
-				);
->>>>>>> c2f631ed
 				REACT_NATIVE_PATH = "${PODS_ROOT}/../../node_modules/react-native";
 				SDKROOT = iphoneos;
 				USE_HERMES = true;
@@ -2323,17 +2313,7 @@
 					"-DFOLLY_USE_LIBCPP=1",
 					"-DFOLLY_CFG_NO_COROUTINES=1",
 				);
-<<<<<<< HEAD
 				OTHER_LDFLAGS = "$(inherited)";
-=======
-				OTHER_LDFLAGS = (
-					"$(inherited)",
-					"-Wl",
-					"-ld_classic",
-					"-Wl",
-					"-ld_classic",
-				);
->>>>>>> c2f631ed
 				REACT_NATIVE_PATH = "${PODS_ROOT}/../../node_modules/react-native";
 				SDKROOT = iphoneos;
 				USE_HERMES = true;
