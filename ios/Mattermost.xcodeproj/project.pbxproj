--- conflicted
+++ resolved
@@ -34,11 +34,6 @@
 		62E11CAC0CED463FBB59FC36 /* Foundation.ttf in Resources */ = {isa = PBXBuildFile; fileRef = D2A2E7723B364D62A9C5054D /* Foundation.ttf */; };
 		69AC753E496743BABB7A7124 /* OpenSans-SemiboldItalic.ttf in Resources */ = {isa = PBXBuildFile; fileRef = 0E617BF0F36D4E738F51D169 /* OpenSans-SemiboldItalic.ttf */; };
 		71F30A436B5847DF9D319D15 /* Roboto-BlackItalic.ttf in Resources */ = {isa = PBXBuildFile; fileRef = 7F54ABFAE6CE4A6DB11D1ED7 /* Roboto-BlackItalic.ttf */; };
-<<<<<<< HEAD
-=======
-		74D116AD208A8D5600CF8A79 /* libRNKeychain.a in Frameworks */ = {isa = PBXBuildFile; fileRef = 74D116AA208A8D3100CF8A79 /* libRNKeychain.a */; };
-		7BD159C40A68467FB5A17141 /* FontAwesome5_Solid.ttf in Resources */ = {isa = PBXBuildFile; fileRef = DC1D660B55BE462A9C3B8028 /* FontAwesome5_Solid.ttf */; };
->>>>>>> 85d3b663
 		7F151D3E221B062700FAD8F3 /* RuntimeUtils.swift in Sources */ = {isa = PBXBuildFile; fileRef = 7F151D3D221B062700FAD8F3 /* RuntimeUtils.swift */; };
 		7F151D41221B069200FAD8F3 /* 0155-keys.png in Resources */ = {isa = PBXBuildFile; fileRef = 7F151D40221B069200FAD8F3 /* 0155-keys.png */; };
 		7F240A1C220D3A2300637665 /* ShareViewController.swift in Sources */ = {isa = PBXBuildFile; fileRef = 7F240A1B220D3A2300637665 /* ShareViewController.swift */; };
@@ -58,10 +53,6 @@
 		7F72F2EE2211220500F98FFF /* GenericPreview.xib in Resources */ = {isa = PBXBuildFile; fileRef = 7F72F2ED2211220500F98FFF /* GenericPreview.xib */; };
 		7F72F2F0221123E200F98FFF /* GenericPreview.swift in Sources */ = {isa = PBXBuildFile; fileRef = 7F72F2EF221123E200F98FFF /* GenericPreview.swift */; };
 		7F72F2F322112EC700F98FFF /* generic.png in Resources */ = {isa = PBXBuildFile; fileRef = 7F72F2F222112EC700F98FFF /* generic.png */; };
-<<<<<<< HEAD
-=======
-		7F7D7F98201645E100D31155 /* libReactNativePermissions.a in Frameworks */ = {isa = PBXBuildFile; fileRef = 7F7D7F87201645D300D31155 /* libReactNativePermissions.a */; };
->>>>>>> 85d3b663
 		7FABDFC22211A39000D0F595 /* Section.swift in Sources */ = {isa = PBXBuildFile; fileRef = 7FABDFC12211A39000D0F595 /* Section.swift */; };
 		7FABE00A2212650600D0F595 /* ChannelsViewController.swift in Sources */ = {isa = PBXBuildFile; fileRef = 7FABE0092212650600D0F595 /* ChannelsViewController.swift */; };
 		7FABE0562213884700D0F595 /* libUploadAttachments.a in Frameworks */ = {isa = PBXBuildFile; fileRef = 7FABE04522137F2A00D0F595 /* libUploadAttachments.a */; };
@@ -69,18 +60,9 @@
 		7FEB109D1F61019C0039A015 /* MattermostManaged.m in Sources */ = {isa = PBXBuildFile; fileRef = 7FEB109A1F61019C0039A015 /* MattermostManaged.m */; };
 		7FEB109E1F61019C0039A015 /* UIImage+ImageEffects.m in Sources */ = {isa = PBXBuildFile; fileRef = 7FEB109C1F61019C0039A015 /* UIImage+ImageEffects.m */; };
 		7FF2AF8B2086483E00FFBDF4 /* KeyShareConsumer.storyboard in Resources */ = {isa = PBXBuildFile; fileRef = 7FF2AF8A2086483E00FFBDF4 /* KeyShareConsumer.storyboard */; };
-<<<<<<< HEAD
 		84E3264B229834C30055068A /* Config.swift in Sources */ = {isa = PBXBuildFile; fileRef = 84E325FF229834C30055068A /* Config.swift */; };
 		89D61F541F7271506A51D9A1 /* libPods-MattermostTests.a in Frameworks */ = {isa = PBXBuildFile; fileRef = 0E554E00F9446118711EB001 /* libPods-MattermostTests.a */; };
 		92A794B9D98C4B5AA6600CBE /* Octicons.ttf in Resources */ = {isa = PBXBuildFile; fileRef = 263D389521BE459684618177 /* Octicons.ttf */; };
-=======
-		7FF31C1421330B7900680B75 /* libRNFetchBlob.a in Frameworks */ = {isa = PBXBuildFile; fileRef = 7FF31C1321330B4200680B75 /* libRNFetchBlob.a */; };
-		832341BD1AAA6AB300B99B32 /* libRCTText.a in Frameworks */ = {isa = PBXBuildFile; fileRef = 832341B51AAA6A8300B99B32 /* libRCTText.a */; };
-		84596ECE229D93FD00981086 /* libReactNativeNavigation.a in Frameworks */ = {isa = PBXBuildFile; fileRef = 84596EB1229D93B600981086 /* libReactNativeNavigation.a */; };
-		84E3264B229834C30055068A /* Config.swift in Sources */ = {isa = PBXBuildFile; fileRef = 84E325FF229834C30055068A /* Config.swift */; };
-		895C9A56B94A45C1BAF568FE /* Entypo.ttf in Resources */ = {isa = PBXBuildFile; fileRef = AC6EB561E1F64C17A69D2FAD /* Entypo.ttf */; };
-		8D26455C994F46C39B1392F2 /* libRNSafeArea.a in Frameworks */ = {isa = PBXBuildFile; fileRef = 9263CF9B16054263B13EA23B /* libRNSafeArea.a */; };
->>>>>>> 85d3b663
 		9358B95F95184EE0A4DCE629 /* OpenSans-Bold.ttf in Resources */ = {isa = PBXBuildFile; fileRef = D4B1B363C2414DA19C1AC521 /* OpenSans-Bold.ttf */; };
 		A08D512E7ADC40CCAD055A9E /* OpenSans-Regular.ttf in Resources */ = {isa = PBXBuildFile; fileRef = BC977883E2624E05975CA65B /* OpenSans-Regular.ttf */; };
 		AA9605CFDA8E4E7CB8A041BF /* Roboto-Regular.ttf in Resources */ = {isa = PBXBuildFile; fileRef = C5BD64DE829E455A997DCAD5 /* Roboto-Regular.ttf */; };
@@ -96,13 +78,8 @@
 		E052494CD6104A65840485E7 /* Roboto-Bold.ttf in Resources */ = {isa = PBXBuildFile; fileRef = 71E626D4980A4560B26F0E1C /* Roboto-Bold.ttf */; };
 		EC6AF34E03F647389D377064 /* Roboto-ThinItalic.ttf in Resources */ = {isa = PBXBuildFile; fileRef = 12D0B0E475FD46E29907305E /* Roboto-ThinItalic.ttf */; };
 		F083DB472349411A8E6E7AAD /* OpenSans-LightItalic.ttf in Resources */ = {isa = PBXBuildFile; fileRef = BE17F630DB5D41FD93F32D22 /* OpenSans-LightItalic.ttf */; };
-<<<<<<< HEAD
 		F1FF0C25DFD34E528CC4AC27 /* Ionicons.ttf in Resources */ = {isa = PBXBuildFile; fileRef = 7CA9B66DCC1F47AF86A50CDA /* Ionicons.ttf */; };
 		F24DA73AFEA34AD7B2227CFC /* FontAwesome.ttf in Resources */ = {isa = PBXBuildFile; fileRef = 12116E4B6BE0457BBFD69632 /* FontAwesome.ttf */; };
-=======
-		F23C99AA5FA10E457A76803A /* libPods-MattermostTests.a in Frameworks */ = {isa = PBXBuildFile; fileRef = 4246DC09024BB33A3E491E25 /* libPods-MattermostTests.a */; };
-		7C325DAA9E2C47AF96D9DE9D /* libz.tbd in Frameworks */ = {isa = PBXBuildFile; fileRef = 81061F4CBB31484A94D5A8EE /* libz.tbd */; };
->>>>>>> 85d3b663
 /* End PBXBuildFile section */
 
 /* Begin PBXContainerItemProxy section */
@@ -386,58 +363,6 @@
 			remoteGlobalIDString = EBF21BFA1FC4989A0052F4D5;
 			remoteInfo = "jsinspector-tvOS";
 		};
-<<<<<<< HEAD
-=======
-		7F7D7F86201645D300D31155 /* PBXContainerItemProxy */ = {
-			isa = PBXContainerItemProxy;
-			containerPortal = 7F7D7F52201645D300D31155 /* ReactNativePermissions.xcodeproj */;
-			proxyType = 2;
-			remoteGlobalIDString = 9D23B34F1C767B80008B4819;
-			remoteInfo = ReactNativePermissions;
-		};
-		7F8C49861F3DFC30003A22BA /* PBXContainerItemProxy */ = {
-			isa = PBXContainerItemProxy;
-			containerPortal = D0281D64B98143668D6AD42B /* RNLocalAuth.xcodeproj */;
-			proxyType = 2;
-			remoteGlobalIDString = 134814201AA4EA6300B7C361;
-			remoteInfo = RNLocalAuth;
-		};
-		7F8C49F71F3E0710003A22BA /* PBXContainerItemProxy */ = {
-			isa = PBXContainerItemProxy;
-			containerPortal = EBA6063A99C141098D40C67A /* RNPasscodeStatus.xcodeproj */;
-			proxyType = 2;
-			remoteGlobalIDString = 732D5BB41C30EA5700CA0A32;
-			remoteInfo = RNPasscodeStatus;
-		};
-		7F8C4A611F3E21FB003A22BA /* PBXContainerItemProxy */ = {
-			isa = PBXContainerItemProxy;
-			containerPortal = 27A6EA89298440439DA9F98D /* JailMonkey.xcodeproj */;
-			proxyType = 2;
-			remoteGlobalIDString = 38C138441D3FC3F600A8162D;
-			remoteInfo = JailMonkey;
-		};
-		7F93F9D81FBB726B0088E416 /* PBXContainerItemProxy */ = {
-			isa = PBXContainerItemProxy;
-			containerPortal = DF9DAAAA482343F3910A1A4C /* RCTVideo.xcodeproj */;
-			proxyType = 2;
-			remoteGlobalIDString = 134814201AA4EA6300B7C361;
-			remoteInfo = RCTVideo;
-		};
-		7F93F9DA1FBB726B0088E416 /* PBXContainerItemProxy */ = {
-			isa = PBXContainerItemProxy;
-			containerPortal = DF9DAAAA482343F3910A1A4C /* RCTVideo.xcodeproj */;
-			proxyType = 2;
-			remoteGlobalIDString = 641E28441F0EEC8500443AF6;
-			remoteInfo = "RCTVideo-tvOS";
-		};
-		7FA7950A1F61A1A500C02924 /* PBXContainerItemProxy */ = {
-			isa = PBXContainerItemProxy;
-			containerPortal = 3B1E210BF3B649BBBF427977 /* ReactNativeExceptionHandler.xcodeproj */;
-			proxyType = 2;
-			remoteGlobalIDString = 134814201AA4EA6300B7C361;
-			remoteInfo = ReactNativeExceptionHandler;
-		};
->>>>>>> 85d3b663
 		7FAB4570222DD0DA00EBFFC8 /* PBXContainerItemProxy */ = {
 			isa = PBXContainerItemProxy;
 			containerPortal = 7FABE04022137F2900D0F595 /* UploadAttachments.xcodeproj */;
@@ -576,10 +501,6 @@
 		7F72F2ED2211220500F98FFF /* GenericPreview.xib */ = {isa = PBXFileReference; lastKnownFileType = file.xib; path = GenericPreview.xib; sourceTree = "<group>"; };
 		7F72F2EF221123E200F98FFF /* GenericPreview.swift */ = {isa = PBXFileReference; lastKnownFileType = sourcecode.swift; path = GenericPreview.swift; sourceTree = "<group>"; };
 		7F72F2F222112EC700F98FFF /* generic.png */ = {isa = PBXFileReference; lastKnownFileType = image.png; path = generic.png; sourceTree = "<group>"; };
-<<<<<<< HEAD
-=======
-		7F7D7F52201645D300D31155 /* ReactNativePermissions.xcodeproj */ = {isa = PBXFileReference; lastKnownFileType = "wrapper.pb-project"; name = ReactNativePermissions.xcodeproj; path = "../node_modules/react-native-permissions/ios/ReactNativePermissions.xcodeproj"; sourceTree = "<group>"; };
->>>>>>> 85d3b663
 		7FABDFC12211A39000D0F595 /* Section.swift */ = {isa = PBXFileReference; lastKnownFileType = sourcecode.swift; path = Section.swift; sourceTree = "<group>"; };
 		7FABE0092212650600D0F595 /* ChannelsViewController.swift */ = {isa = PBXFileReference; lastKnownFileType = sourcecode.swift; path = ChannelsViewController.swift; sourceTree = "<group>"; };
 		7FABE04022137F2900D0F595 /* UploadAttachments.xcodeproj */ = {isa = PBXFileReference; lastKnownFileType = "wrapper.pb-project"; name = UploadAttachments.xcodeproj; path = UploadAttachments/UploadAttachments.xcodeproj; sourceTree = "<group>"; };
@@ -617,12 +538,8 @@
 		C46342B0E5FD4D878AF3A129 /* Roboto-BoldItalic.ttf */ = {isa = PBXFileReference; explicitFileType = undefined; fileEncoding = 9; includeInIndex = 0; lastKnownFileType = unknown; name = "Roboto-BoldItalic.ttf"; path = "../assets/fonts/Roboto-BoldItalic.ttf"; sourceTree = "<group>"; };
 		C5BD64DE829E455A997DCAD5 /* Roboto-Regular.ttf */ = {isa = PBXFileReference; explicitFileType = undefined; fileEncoding = 9; includeInIndex = 0; lastKnownFileType = unknown; name = "Roboto-Regular.ttf"; path = "../assets/fonts/Roboto-Regular.ttf"; sourceTree = "<group>"; };
 		C78A387124874496AD2C1466 /* OpenSans-Semibold.ttf */ = {isa = PBXFileReference; explicitFileType = undefined; fileEncoding = 9; includeInIndex = 0; lastKnownFileType = unknown; name = "OpenSans-Semibold.ttf"; path = "../assets/fonts/OpenSans-Semibold.ttf"; sourceTree = "<group>"; };
-<<<<<<< HEAD
 		C7B0EEFD80DC4A9C8C050ED5 /* Feather.ttf */ = {isa = PBXFileReference; explicitFileType = undefined; fileEncoding = 9; includeInIndex = 0; lastKnownFileType = unknown; name = Feather.ttf; path = "../node_modules/react-native-vector-icons/Fonts/Feather.ttf"; sourceTree = "<group>"; };
 		C854D45E0BB74833AE9D9EB0 /* SimpleLineIcons.ttf */ = {isa = PBXFileReference; explicitFileType = undefined; fileEncoding = 9; includeInIndex = 0; lastKnownFileType = unknown; name = SimpleLineIcons.ttf; path = "../node_modules/react-native-vector-icons/Fonts/SimpleLineIcons.ttf"; sourceTree = "<group>"; };
-=======
-		D0281D64B98143668D6AD42B /* RNLocalAuth.xcodeproj */ = {isa = PBXFileReference; explicitFileType = undefined; fileEncoding = 9; includeInIndex = 0; lastKnownFileType = "wrapper.pb-project"; name = RNLocalAuth.xcodeproj; path = "../node_modules/react-native-local-auth/RNLocalAuth.xcodeproj"; sourceTree = "<group>"; };
->>>>>>> 85d3b663
 		D08F54E10DF14AE4BBF4E2B4 /* Roboto-MediumItalic.ttf */ = {isa = PBXFileReference; explicitFileType = undefined; fileEncoding = 9; includeInIndex = 0; lastKnownFileType = unknown; name = "Roboto-MediumItalic.ttf"; path = "../assets/fonts/Roboto-MediumItalic.ttf"; sourceTree = "<group>"; };
 		D2A2E7723B364D62A9C5054D /* Foundation.ttf */ = {isa = PBXFileReference; explicitFileType = undefined; fileEncoding = 9; includeInIndex = 0; lastKnownFileType = unknown; name = Foundation.ttf; path = "../node_modules/react-native-vector-icons/Fonts/Foundation.ttf"; sourceTree = "<group>"; };
 		D4B1B363C2414DA19C1AC521 /* OpenSans-Bold.ttf */ = {isa = PBXFileReference; explicitFileType = undefined; fileEncoding = 9; includeInIndex = 0; lastKnownFileType = unknown; name = "OpenSans-Bold.ttf"; path = "../assets/fonts/OpenSans-Bold.ttf"; sourceTree = "<group>"; };
@@ -647,55 +564,9 @@
 			isa = PBXFrameworksBuildPhase;
 			buildActionMask = 2147483647;
 			files = (
-<<<<<<< HEAD
 				49B4C1FC230CBA93006E919E /* libKeyboardTrackingView.a in Frameworks */,
 				49B4C050230C981C006E919E /* libUploadAttachments.a in Frameworks */,
 				34597018264CF70D1F2CB7AE /* libPods-Mattermost.a in Frameworks */,
-=======
-				7FABE04622137F5C00D0F595 /* libUploadAttachments.a in Frameworks */,
-				74D116AD208A8D5600CF8A79 /* libRNKeychain.a in Frameworks */,
-				7F1967FF228E379000D19270 /* libKeyboardTrackingView.a in Frameworks */,
-				37ABD3C81F4CE142001FDE6B /* libART.a in Frameworks */,
-				375218501F4B9EE70035444B /* libRCTCameraRoll.a in Frameworks */,
-				7F43D5E01F6BF994001FC614 /* libRNSVG.a in Frameworks */,
-				7F642DF02093533300F3165E /* libRNDeviceInfo.a in Frameworks */,
-				7FBB5E9B1E1F5A4B000DE18A /* libRNVectorIcons.a in Frameworks */,
-				5E9157361DD0AC6A00FF2AA8 /* libRCTAnimation.a in Frameworks */,
-				146834051AC3E58100842450 /* libReact.a in Frameworks */,
-				00C302E51ABCBA2D00DB3ED1 /* libRCTActionSheet.a in Frameworks */,
-				00C302E71ABCBA2D00DB3ED1 /* libRCTGeolocation.a in Frameworks */,
-				00C302E81ABCBA2D00DB3ED1 /* libRCTImage.a in Frameworks */,
-				133E29F31AD74F7200F7D852 /* libRCTLinking.a in Frameworks */,
-				00C302E91ABCBA2D00DB3ED1 /* libRCTNetwork.a in Frameworks */,
-				7FF31C1421330B7900680B75 /* libRNFetchBlob.a in Frameworks */,
-				139105C61AF99C1200B5F7CC /* libRCTSettings.a in Frameworks */,
-				832341BD1AAA6AB300B99B32 /* libRCTText.a in Frameworks */,
-				00C302EA1ABCBA2D00DB3ED1 /* libRCTVibration.a in Frameworks */,
-				139FDEF61B0652A700C62182 /* libRCTWebSocket.a in Frameworks */,
-				7F43D63F1F6BFA19001FC614 /* libBVLinearGradient.a in Frameworks */,
-				84596ECE229D93FD00981086 /* libReactNativeNavigation.a in Frameworks */,
-				7F1A56B4227E38B600EF7A90 /* libRNCAsyncStorage.a in Frameworks */,
-				7F4C2598227E3B11009144EF /* libRNCNetInfo.a in Frameworks */,
-				7F2691A11EE1DC6A007574FE /* libRNNotifications.a in Frameworks */,
-				7F43D5D61F6BF8C2001FC614 /* libRNLocalAuth.a in Frameworks */,
-				7F43D5D71F6BF8D0001FC614 /* libRNPasscodeStatus.a in Frameworks */,
-				7F7D7F98201645E100D31155 /* libReactNativePermissions.a in Frameworks */,
-				7F43D5D81F6BF8E9001FC614 /* libJailMonkey.a in Frameworks */,
-				7F43D5DB1F6BF93B001FC614 /* libReactNativeExceptionHandler.a in Frameworks */,
-				7F43D5DD1F6BF95F001FC614 /* libRNCookieManagerIOS.a in Frameworks */,
-				7F43D6401F6BFA82001FC614 /* libRCTPushNotification.a in Frameworks */,
-				7FDB92B11F706F58006CDFD1 /* libRNImagePicker.a in Frameworks */,
-				7F5CA9A0208FE3B9004F91CE /* libRNDocumentPicker.a in Frameworks */,
-				7F43D5DE1F6BF96A001FC614 /* libRCTYouTube.a in Frameworks */,
-				7F26C1CC219C463D00FEB42D /* libRNCWebView.a in Frameworks */,
-				7F43D6061F6BF9EB001FC614 /* libPods-Mattermost.a in Frameworks */,
-				A9B746D2CFA9CEBFB8AE2B5B /* libPods-Mattermost.a in Frameworks */,
-				5A0920184BD344979BCFCD5C /* libRCTVideo.a in Frameworks */,
-				3F876A0DC6314E27B16C8A96 /* libRNReactNativeDocViewer.a in Frameworks */,
-				8D26455C994F46C39B1392F2 /* libRNSafeArea.a in Frameworks */,
-				3F55075810254369AB39F032 /* libRNGestureHandler.a in Frameworks */,
-				7C325DAA9E2C47AF96D9DE9D /* libz.tbd in Frameworks */,
->>>>>>> 85d3b663
 			);
 			runOnlyForDeploymentPostprocessing = 0;
 		};
@@ -944,17 +815,9 @@
 				7FFE32BE1FD9CCAA0038C7A0 /* SDWebImage.framework */,
 				7FFE32BF1FD9CCAA0038C7A0 /* Sentry.framework */,
 				7F43D6051F6BF9EB001FC614 /* libPods-Mattermost.a */,
-<<<<<<< HEAD
 				81061F4CBB31484A94D5A8EE /* libz.tbd */,
 				E94C0BF2B231F5A5425C51F7 /* libPods-Mattermost.a */,
 				0E554E00F9446118711EB001 /* libPods-MattermostTests.a */,
-=======
-				7F43D5DF1F6BF994001FC614 /* libRNSVG.a */,
-				65FD5EA57EBAE06106094B2F /* libPods-Mattermost.a */,
-				4246DC09024BB33A3E491E25 /* libPods-MattermostTests.a */,
-				84596DD7229C853000981086 /* libReactNativeNavigation.a */,
-				81061F4CBB31484A94D5A8EE /* libz.tbd */,
->>>>>>> 85d3b663
 			);
 			name = Frameworks;
 			sourceTree = "<group>";
@@ -1034,7 +897,6 @@
 			name = Products;
 			sourceTree = "<group>";
 		};
-<<<<<<< HEAD
 		832341AE1AAA6A7D00B99B32 /* Libraries */ = {
 			isa = PBXGroup;
 			children = (
@@ -1058,9 +920,6 @@
 			sourceTree = "<group>";
 		};
 		832341B11AAA6A8300B99B32 /* Products */ = {
-=======
-		7F8C49621F3DFC30003A22BA /* Products */ = {
->>>>>>> 85d3b663
 			isa = PBXGroup;
 			children = (
 				832341B51AAA6A8300B99B32 /* libRCTText.a */,
@@ -1069,156 +928,6 @@
 			name = Products;
 			sourceTree = "<group>";
 		};
-<<<<<<< HEAD
-=======
-		7F8C49D11F3E070F003A22BA /* Products */ = {
-			isa = PBXGroup;
-			children = (
-				7F8C49F81F3E0710003A22BA /* libRNPasscodeStatus.a */,
-			);
-			name = Products;
-			sourceTree = "<group>";
-		};
-		7F8C4A5D1F3E21FB003A22BA /* Products */ = {
-			isa = PBXGroup;
-			children = (
-				7F8C4A621F3E21FB003A22BA /* libJailMonkey.a */,
-			);
-			name = Products;
-			sourceTree = "<group>";
-		};
-		7F93F9D41FBB726B0088E416 /* Products */ = {
-			isa = PBXGroup;
-			children = (
-				7F93F9D91FBB726B0088E416 /* libRCTVideo.a */,
-				7F93F9DB1FBB726B0088E416 /* libRCTVideo.a */,
-			);
-			name = Products;
-			sourceTree = "<group>";
-		};
-		7FA795071F61A1A500C02924 /* Products */ = {
-			isa = PBXGroup;
-			children = (
-				7FA7950B1F61A1A500C02924 /* libReactNativeExceptionHandler.a */,
-			);
-			name = Products;
-			sourceTree = "<group>";
-		};
-		7FABE04122137F2900D0F595 /* Products */ = {
-			isa = PBXGroup;
-			children = (
-				7FABE04522137F2A00D0F595 /* libUploadAttachments.a */,
-			);
-			name = Products;
-			sourceTree = "<group>";
-		};
-		7FDB92761F706F45006CDFD1 /* Products */ = {
-			isa = PBXGroup;
-			children = (
-				7FDB92A71F706F45006CDFD1 /* libRNImagePicker.a */,
-			);
-			name = Products;
-			sourceTree = "<group>";
-		};
-		7FDF28C41E1F4B1F00DBBE56 /* Products */ = {
-			isa = PBXGroup;
-			children = (
-				7FDF28E11E1F4B1F00DBBE56 /* libRNSVG.a */,
-				7F43D63B1F6BF9EB001FC614 /* libRNSVG-tvOS.a */,
-			);
-			name = Products;
-			sourceTree = "<group>";
-		};
-		7FDF28EE1E1F4B4E00DBBE56 /* Products */ = {
-			isa = PBXGroup;
-			children = (
-				7FDF290C1E1F4B4E00DBBE56 /* libRNVectorIcons.a */,
-				7FE5FB3621A1EB710075D1AA /* libRNVectorIcons-tvOS.a */,
-			);
-			name = Products;
-			sourceTree = "<group>";
-		};
-		7FF31C0F21330B4200680B75 /* Products */ = {
-			isa = PBXGroup;
-			children = (
-				7FF31C1321330B4200680B75 /* libRNFetchBlob.a */,
-			);
-			name = Products;
-			sourceTree = "<group>";
-		};
-		7FFE328C1FD9CAF40038C7A0 /* Products */ = {
-			isa = PBXGroup;
-			children = (
-				7FFE32901FD9CAF40038C7A0 /* libRNReactNativeDocViewer.a */,
-			);
-			name = Products;
-			sourceTree = "<group>";
-		};
-		7FFE32911FD9CAF40038C7A0 /* Products */ = {
-			isa = PBXGroup;
-			children = (
-				7FFE32951FD9CAF40038C7A0 /* libRNSafeArea.a */,
-			);
-			name = Products;
-			sourceTree = "<group>";
-		};
-		832341AE1AAA6A7D00B99B32 /* Libraries */ = {
-			isa = PBXGroup;
-			children = (
-				84596E7B229D93B600981086 /* ReactNativeNavigation.xcodeproj */,
-				7FABE04022137F2900D0F595 /* UploadAttachments.xcodeproj */,
-				7F11AA06228848D8001C9540 /* KeyboardTrackingView.xcodeproj */,
-				7F1A5663227E389600EF7A90 /* RNCAsyncStorage.xcodeproj */,
-				7F4C258F227E3AE9009144EF /* RNCNetInfo.xcodeproj */,
-				7F26C1C6219C463300FEB42D /* RNCWebView.xcodeproj */,
-				7FF31C0E21330B4200680B75 /* RNFetchBlob.xcodeproj */,
-				7F5CA956208FE38F004F91CE /* RNDocumentPicker.xcodeproj */,
-				7F642DE72093530B00F3165E /* RNDeviceInfo.xcodeproj */,
-				74D116A4208A8D3000CF8A79 /* RNKeychain.xcodeproj */,
-				7F7D7F52201645D300D31155 /* ReactNativePermissions.xcodeproj */,
-				7FDB92751F706F45006CDFD1 /* RNImagePicker.xcodeproj */,
-				37ABD3971F4CE13B001FDE6B /* ART.xcodeproj */,
-				3752184A1F4B9E980035444B /* RCTCameraRoll.xcodeproj */,
-				7F26919B1EE1DC51007574FE /* RNNotifications.xcodeproj */,
-				7F63D27B1E6C957C001FAE12 /* RCTPushNotification.xcodeproj */,
-				5E91572D1DD0AC6500FF2AA8 /* RCTAnimation.xcodeproj */,
-				146833FF1AC3E56700842450 /* React.xcodeproj */,
-				00C302A71ABCB8CE00DB3ED1 /* RCTActionSheet.xcodeproj */,
-				00C302B51ABCB90400DB3ED1 /* RCTGeolocation.xcodeproj */,
-				00C302BB1ABCB91800DB3ED1 /* RCTImage.xcodeproj */,
-				78C398B01ACF4ADC00677621 /* RCTLinking.xcodeproj */,
-				00C302D31ABCB9D200DB3ED1 /* RCTNetwork.xcodeproj */,
-				139105B61AF99BAD00B5F7CC /* RCTSettings.xcodeproj */,
-				832341B01AAA6A8300B99B32 /* RCTText.xcodeproj */,
-				00C302DF1ABCB9EE00DB3ED1 /* RCTVibration.xcodeproj */,
-				139FDEE61B06529A00C62182 /* RCTWebSocket.xcodeproj */,
-				2CBE9C0FB56E4FDA96C30792 /* RNSVG.xcodeproj */,
-				2B25899FDAC149EB96ED3305 /* RNVectorIcons.xcodeproj */,
-				7DCC3D826CE640AF8F491692 /* BVLinearGradient.xcodeproj */,
-				D0281D64B98143668D6AD42B /* RNLocalAuth.xcodeproj */,
-				EBA6063A99C141098D40C67A /* RNPasscodeStatus.xcodeproj */,
-				27A6EA89298440439DA9F98D /* JailMonkey.xcodeproj */,
-				3B1E210BF3B649BBBF427977 /* ReactNativeExceptionHandler.xcodeproj */,
-				62A58E5E984E4CF1811620B8 /* RNCookieManagerIOS.xcodeproj */,
-				A2968536BEC74A4ABBB73BD9 /* RCTYouTube.xcodeproj */,
-				DF9DAAAA482343F3910A1A4C /* RCTVideo.xcodeproj */,
-				41898656FAE24E0BB390D0E4 /* RNReactNativeDocViewer.xcodeproj */,
-				849D881A0372465294DE7315 /* RNSafeArea.xcodeproj */,
-				920B7301B6F84DDD80677487 /* RNGestureHandler.xcodeproj */,
-			);
-			name = Libraries;
-			sourceTree = "<group>";
-		};
-		832341B11AAA6A8300B99B32 /* Products */ = {
-			isa = PBXGroup;
-			children = (
-				832341B51AAA6A8300B99B32 /* libRCTText.a */,
-				3DAD3E941DF850E9000B6D8A /* libRCTText-tvOS.a */,
-			);
-			name = Products;
-			sourceTree = "<group>";
-		};
->>>>>>> 85d3b663
 		83CBB9F61A601CBA00E9B192 = {
 			isa = PBXGroup;
 			children = (
@@ -1249,50 +958,6 @@
 			name = Products;
 			sourceTree = "<group>";
 		};
-<<<<<<< HEAD
-=======
-		84596E7C229D93B600981086 /* Products */ = {
-			isa = PBXGroup;
-			children = (
-				84596EB1229D93B600981086 /* libReactNativeNavigation.a */,
-				84596EB3229D93B600981086 /* ReactNativeNavigationTests.xctest */,
-			);
-			name = Products;
-			sourceTree = "<group>";
-		};
-		6C5E3BA2FAF944B6A80ED17D /* Frameworks */ = {
-			isa = PBXGroup;
-			children = (
-			);
-			name = Frameworks;
-			path = Application;
-			sourceTree = "<group>";
-		};
-		264A19C855F04C2180980A59 /* Frameworks */ = {
-			isa = PBXGroup;
-			children = (
-			);
-			name = Frameworks;
-			path = Application;
-			sourceTree = "<group>";
-		};
-		9333C0CD5C7F4A4397BFAEAB /* Frameworks */ = {
-			isa = PBXGroup;
-			children = (
-			);
-			name = Frameworks;
-			path = Application;
-			sourceTree = "<group>";
-		};
-		B4FE1AEDEED9471FAA7FCE39 /* Frameworks */ = {
-			isa = PBXGroup;
-			children = (
-			);
-			name = Frameworks;
-			path = Application;
-			sourceTree = "<group>";
-		};
->>>>>>> 85d3b663
 /* End PBXGroup section */
 
 /* Begin PBXNativeTarget section */
@@ -1327,13 +992,8 @@
 				37DA4BA41E6F55AD002B058E /* Embed Frameworks */,
 				AE4769B235D14E6C9C64EA78 /* Upload Debug Symbols to Sentry */,
 				7FFE32A91FD9CB650038C7A0 /* Embed App Extensions */,
-<<<<<<< HEAD
 				495276E541DD0DE6670D28F8 /* [CP] Copy Pods Resources */,
 				E845A3E675044BE39B90E97D /* Upload Debug Symbols to Sentry */,
-=======
-				1D22DC6FC0A37F7F657B8274 /* [CP] Copy Pods Resources */,
-				CAFC08EA466C48DC9A4D646C /* Upload Debug Symbols to Sentry */,
->>>>>>> 85d3b663
 			);
 			buildRules = (
 			);
@@ -1511,89 +1171,6 @@
 					ProjectRef = 146833FF1AC3E56700842450 /* React.xcodeproj */;
 				},
 				{
-<<<<<<< HEAD
-=======
-					ProductGroup = 7FA795071F61A1A500C02924 /* Products */;
-					ProjectRef = 3B1E210BF3B649BBBF427977 /* ReactNativeExceptionHandler.xcodeproj */;
-				},
-				{
-					ProductGroup = 84596E7C229D93B600981086 /* Products */;
-					ProjectRef = 84596E7B229D93B600981086 /* ReactNativeNavigation.xcodeproj */;
-				},
-				{
-					ProductGroup = 7F7D7F53201645D300D31155 /* Products */;
-					ProjectRef = 7F7D7F52201645D300D31155 /* ReactNativePermissions.xcodeproj */;
-				},
-				{
-					ProductGroup = 7F1A5664227E389600EF7A90 /* Products */;
-					ProjectRef = 7F1A5663227E389600EF7A90 /* RNCAsyncStorage.xcodeproj */;
-				},
-				{
-					ProductGroup = 7F4C2590227E3AE9009144EF /* Products */;
-					ProjectRef = 7F4C258F227E3AE9009144EF /* RNCNetInfo.xcodeproj */;
-				},
-				{
-					ProductGroup = 372E25631F5F0E1800A2BFAB /* Products */;
-					ProjectRef = 62A58E5E984E4CF1811620B8 /* RNCookieManagerIOS.xcodeproj */;
-				},
-				{
-					ProductGroup = 7F26C1C7219C463300FEB42D /* Products */;
-					ProjectRef = 7F26C1C6219C463300FEB42D /* RNCWebView.xcodeproj */;
-				},
-				{
-					ProductGroup = 7F642DE82093530B00F3165E /* Products */;
-					ProjectRef = 7F642DE72093530B00F3165E /* RNDeviceInfo.xcodeproj */;
-				},
-				{
-					ProductGroup = 7F5CA957208FE38F004F91CE /* Products */;
-					ProjectRef = 7F5CA956208FE38F004F91CE /* RNDocumentPicker.xcodeproj */;
-				},
-				{
-					ProductGroup = 7FF31C0F21330B4200680B75 /* Products */;
-					ProjectRef = 7FF31C0E21330B4200680B75 /* RNFetchBlob.xcodeproj */;
-				},
-				{
-					ProductGroup = 7F46E07B21B5AF9E004060B8 /* Products */;
-					ProjectRef = 920B7301B6F84DDD80677487 /* RNGestureHandler.xcodeproj */;
-				},
-				{
-					ProductGroup = 7FDB92761F706F45006CDFD1 /* Products */;
-					ProjectRef = 7FDB92751F706F45006CDFD1 /* RNImagePicker.xcodeproj */;
-				},
-				{
-					ProductGroup = 74D116A5208A8D3000CF8A79 /* Products */;
-					ProjectRef = 74D116A4208A8D3000CF8A79 /* RNKeychain.xcodeproj */;
-				},
-				{
-					ProductGroup = 7F8C49621F3DFC30003A22BA /* Products */;
-					ProjectRef = D0281D64B98143668D6AD42B /* RNLocalAuth.xcodeproj */;
-				},
-				{
-					ProductGroup = 7F26919C1EE1DC51007574FE /* Products */;
-					ProjectRef = 7F26919B1EE1DC51007574FE /* RNNotifications.xcodeproj */;
-				},
-				{
-					ProductGroup = 7F8C49D11F3E070F003A22BA /* Products */;
-					ProjectRef = EBA6063A99C141098D40C67A /* RNPasscodeStatus.xcodeproj */;
-				},
-				{
-					ProductGroup = 7FFE328C1FD9CAF40038C7A0 /* Products */;
-					ProjectRef = 41898656FAE24E0BB390D0E4 /* RNReactNativeDocViewer.xcodeproj */;
-				},
-				{
-					ProductGroup = 7FFE32911FD9CAF40038C7A0 /* Products */;
-					ProjectRef = 849D881A0372465294DE7315 /* RNSafeArea.xcodeproj */;
-				},
-				{
-					ProductGroup = 7FDF28C41E1F4B1F00DBBE56 /* Products */;
-					ProjectRef = 2CBE9C0FB56E4FDA96C30792 /* RNSVG.xcodeproj */;
-				},
-				{
-					ProductGroup = 7FDF28EE1E1F4B4E00DBBE56 /* Products */;
-					ProjectRef = 2B25899FDAC149EB96ED3305 /* RNVectorIcons.xcodeproj */;
-				},
-				{
->>>>>>> 85d3b663
 					ProductGroup = 7FABE04122137F2900D0F595 /* Products */;
 					ProjectRef = 7FABE04022137F2900D0F595 /* UploadAttachments.xcodeproj */;
 				},
@@ -1868,65 +1445,6 @@
 			remoteRef = 7F6FF6B6203499F400150948 /* PBXContainerItemProxy */;
 			sourceTree = BUILT_PRODUCTS_DIR;
 		};
-<<<<<<< HEAD
-=======
-		7F7D7F87201645D300D31155 /* libReactNativePermissions.a */ = {
-			isa = PBXReferenceProxy;
-			fileType = archive.ar;
-			path = libReactNativePermissions.a;
-			remoteRef = 7F7D7F86201645D300D31155 /* PBXContainerItemProxy */;
-			sourceTree = BUILT_PRODUCTS_DIR;
-		};
-		7F88A03E22270FB800DC5DE2 /* libRNSentry-tvOS.a */ = {
-			isa = PBXReferenceProxy;
-			fileType = archive.ar;
-			path = "libRNSentry-tvOS.a";
-			remoteRef = 7F88A03D22270FB800DC5DE2 /* PBXContainerItemProxy */;
-			sourceTree = BUILT_PRODUCTS_DIR;
-		};
-		7F8C49871F3DFC30003A22BA /* libRNLocalAuth.a */ = {
-			isa = PBXReferenceProxy;
-			fileType = archive.ar;
-			path = libRNLocalAuth.a;
-			remoteRef = 7F8C49861F3DFC30003A22BA /* PBXContainerItemProxy */;
-			sourceTree = BUILT_PRODUCTS_DIR;
-		};
-		7F8C49F81F3E0710003A22BA /* libRNPasscodeStatus.a */ = {
-			isa = PBXReferenceProxy;
-			fileType = archive.ar;
-			path = libRNPasscodeStatus.a;
-			remoteRef = 7F8C49F71F3E0710003A22BA /* PBXContainerItemProxy */;
-			sourceTree = BUILT_PRODUCTS_DIR;
-		};
-		7F8C4A621F3E21FB003A22BA /* libJailMonkey.a */ = {
-			isa = PBXReferenceProxy;
-			fileType = archive.ar;
-			path = libJailMonkey.a;
-			remoteRef = 7F8C4A611F3E21FB003A22BA /* PBXContainerItemProxy */;
-			sourceTree = BUILT_PRODUCTS_DIR;
-		};
-		7F93F9D91FBB726B0088E416 /* libRCTVideo.a */ = {
-			isa = PBXReferenceProxy;
-			fileType = archive.ar;
-			path = libRCTVideo.a;
-			remoteRef = 7F93F9D81FBB726B0088E416 /* PBXContainerItemProxy */;
-			sourceTree = BUILT_PRODUCTS_DIR;
-		};
-		7F93F9DB1FBB726B0088E416 /* libRCTVideo.a */ = {
-			isa = PBXReferenceProxy;
-			fileType = archive.ar;
-			path = libRCTVideo.a;
-			remoteRef = 7F93F9DA1FBB726B0088E416 /* PBXContainerItemProxy */;
-			sourceTree = BUILT_PRODUCTS_DIR;
-		};
-		7FA7950B1F61A1A500C02924 /* libReactNativeExceptionHandler.a */ = {
-			isa = PBXReferenceProxy;
-			fileType = archive.ar;
-			path = libReactNativeExceptionHandler.a;
-			remoteRef = 7FA7950A1F61A1A500C02924 /* PBXContainerItemProxy */;
-			sourceTree = BUILT_PRODUCTS_DIR;
-		};
->>>>>>> 85d3b663
 		7FABE04522137F2A00D0F595 /* libUploadAttachments.a */ = {
 			isa = PBXReferenceProxy;
 			fileType = archive.ar;
@@ -2058,11 +1576,7 @@
 			shellScript = "diff \"${PODS_PODFILE_DIR_PATH}/Podfile.lock\" \"${PODS_ROOT}/Manifest.lock\" > /dev/null\nif [ $? != 0 ] ; then\n    # print error to STDERR\n    echo \"error: The sandbox is not in sync with the Podfile.lock. Run 'pod install' or update your CocoaPods installation.\" >&2\n    exit 1\nfi\n# This output is used by Xcode 'outputs' to avoid re-running this script phase.\necho \"SUCCESS\" > \"${SCRIPT_OUTPUT_FILE_0}\"\n";
 			showEnvVarsInLog = 0;
 		};
-<<<<<<< HEAD
 		495276E541DD0DE6670D28F8 /* [CP] Copy Pods Resources */ = {
-=======
-		1D22DC6FC0A37F7F657B8274 /* [CP] Copy Pods Resources */ = {
->>>>>>> 85d3b663
 			isa = PBXShellScriptBuildPhase;
 			buildActionMask = 2147483647;
 			files = (
@@ -2150,30 +1664,17 @@
 			shellScript = "diff \"${PODS_PODFILE_DIR_PATH}/Podfile.lock\" \"${PODS_ROOT}/Manifest.lock\" > /dev/null\nif [ $? != 0 ] ; then\n    # print error to STDERR\n    echo \"error: The sandbox is not in sync with the Podfile.lock. Run 'pod install' or update your CocoaPods installation.\" >&2\n    exit 1\nfi\n# This output is used by Xcode 'outputs' to avoid re-running this script phase.\necho \"SUCCESS\" > \"${SCRIPT_OUTPUT_FILE_0}\"\n";
 			showEnvVarsInLog = 0;
 		};
-<<<<<<< HEAD
 		E845A3E675044BE39B90E97D /* Upload Debug Symbols to Sentry */ = {
-=======
-		CAFC08EA466C48DC9A4D646C /* Upload Debug Symbols to Sentry */ = {
->>>>>>> 85d3b663
 			isa = PBXShellScriptBuildPhase;
 			buildActionMask = 2147483647;
 			files = (
 			);
-<<<<<<< HEAD
 			inputPaths = (
 			);
 			name = "Upload Debug Symbols to Sentry";
 			outputPaths = (
 			);
 			runOnlyForDeploymentPostprocessing = 0;
-=======
-			runOnlyForDeploymentPostprocessing = 0;
-			name = "Upload Debug Symbols to Sentry";
-			inputPaths = (
-			);
-			outputPaths = (
-			);
->>>>>>> 85d3b663
 			shellPath = /bin/sh;
 			shellScript = "export SENTRY_PROPERTIES=sentry.properties\n../node_modules/@sentry/cli/bin/sentry-cli upload-dsym";
 		};
