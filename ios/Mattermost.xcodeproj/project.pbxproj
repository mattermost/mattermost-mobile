--- conflicted
+++ resolved
@@ -74,13 +74,10 @@
 		7F43D6061F6BF9EB001FC614 /* libPods-Mattermost.a in Frameworks */ = {isa = PBXBuildFile; fileRef = 7F43D6051F6BF9EB001FC614 /* libPods-Mattermost.a */; };
 		7F43D63F1F6BFA19001FC614 /* libBVLinearGradient.a in Frameworks */ = {isa = PBXBuildFile; fileRef = 37D8FEC21E80B5230091F3BD /* libBVLinearGradient.a */; };
 		7F43D6401F6BFA82001FC614 /* libRCTPushNotification.a in Frameworks */ = {isa = PBXBuildFile; fileRef = 7F63D2811E6C957C001FAE12 /* libRCTPushNotification.a */; };
-<<<<<<< HEAD
 		7F581D35221ED5C60099E66B /* NotificationService.swift in Sources */ = {isa = PBXBuildFile; fileRef = 7F581D34221ED5C60099E66B /* NotificationService.swift */; };
 		7F581D39221ED5C60099E66B /* NotificationService.appex in Embed App Extensions */ = {isa = PBXBuildFile; fileRef = 7F581D32221ED5C60099E66B /* NotificationService.appex */; settings = {ATTRIBUTES = (RemoveHeadersOnCopy, ); }; };
 		7F581F78221EEA7C0099E66B /* libUploadAttachments.a in Frameworks */ = {isa = PBXBuildFile; fileRef = 7FABE04522137F2A00D0F595 /* libUploadAttachments.a */; };
-=======
 		7F4C2598227E3B11009144EF /* libRNCNetInfo.a in Frameworks */ = {isa = PBXBuildFile; fileRef = 7F4C2595227E3AE9009144EF /* libRNCNetInfo.a */; };
->>>>>>> f36ee374
 		7F5CA9A0208FE3B9004F91CE /* libRNDocumentPicker.a in Frameworks */ = {isa = PBXBuildFile; fileRef = 7F5CA991208FE38F004F91CE /* libRNDocumentPicker.a */; };
 		7F642DF02093533300F3165E /* libRNDeviceInfo.a in Frameworks */ = {isa = PBXBuildFile; fileRef = 7F642DED2093530B00F3165E /* libRNDeviceInfo.a */; };
 		7F72F2EE2211220500F98FFF /* GenericPreview.xib in Resources */ = {isa = PBXBuildFile; fileRef = 7F72F2ED2211220500F98FFF /* GenericPreview.xib */; };
