--- conflicted
+++ resolved
@@ -17,13 +17,10 @@
 		49B4C050230C981C006E919E /* libUploadAttachments.a in Frameworks */ = {isa = PBXBuildFile; fileRef = 7FABE04522137F2A00D0F595 /* libUploadAttachments.a */; };
 		531BEBC72513E93C00BC05B1 /* compass-icons.ttf in Resources */ = {isa = PBXBuildFile; fileRef = 531BEBC52513E93C00BC05B1 /* compass-icons.ttf */; };
 		536CC6C323E79287002C478C /* RNNotificationEventHandler+HandleReplyAction.m in Sources */ = {isa = PBXBuildFile; fileRef = 536CC6C123E79287002C478C /* RNNotificationEventHandler+HandleReplyAction.m */; };
-<<<<<<< HEAD
 		55C6561DDBBA45929D88B6D1 /* OpenSans-BoldItalic.ttf in Resources */ = {isa = PBXBuildFile; fileRef = 32AC3D4EA79E44738A6E9766 /* OpenSans-BoldItalic.ttf */; };
 		62A8448264674B4D95A5A7C2 /* OpenSans-Semibold.ttf in Resources */ = {isa = PBXBuildFile; fileRef = C78A387124874496AD2C1466 /* OpenSans-Semibold.ttf */; };
 		69AC753E496743BABB7A7124 /* OpenSans-SemiboldItalic.ttf in Resources */ = {isa = PBXBuildFile; fileRef = 0E617BF0F36D4E738F51D169 /* OpenSans-SemiboldItalic.ttf */; };
-=======
 		6C9B1EFD6561083917AF06CF /* libPods-Mattermost.a in Frameworks */ = {isa = PBXBuildFile; fileRef = 8DEEFB3ED6175724A2653247 /* libPods-Mattermost.a */; };
->>>>>>> 96f3970d
 		7F0F4B0A24BA173900E14C60 /* LaunchScreen.storyboard in Resources */ = {isa = PBXBuildFile; fileRef = 7F0F4B0924BA173900E14C60 /* LaunchScreen.storyboard */; };
 		7F151D3E221B062700FAD8F3 /* RuntimeUtils.swift in Sources */ = {isa = PBXBuildFile; fileRef = 7F151D3D221B062700FAD8F3 /* RuntimeUtils.swift */; };
 		7F240A1C220D3A2300637665 /* ShareViewController.swift in Sources */ = {isa = PBXBuildFile; fileRef = 7F240A1B220D3A2300637665 /* ShareViewController.swift */; };
@@ -41,12 +38,10 @@
 		7FABDFC22211A39000D0F595 /* Section.swift in Sources */ = {isa = PBXBuildFile; fileRef = 7FABDFC12211A39000D0F595 /* Section.swift */; };
 		7FABE00A2212650600D0F595 /* ChannelsViewController.swift in Sources */ = {isa = PBXBuildFile; fileRef = 7FABE0092212650600D0F595 /* ChannelsViewController.swift */; };
 		7FABE0562213884700D0F595 /* libUploadAttachments.a in Frameworks */ = {isa = PBXBuildFile; fileRef = 7FABE04522137F2A00D0F595 /* libUploadAttachments.a */; };
-<<<<<<< HEAD
 		7FB4224326DEDA050063B0EE /* compass-icons.ttf in Resources */ = {isa = PBXBuildFile; fileRef = 531BEBC52513E93C00BC05B1 /* compass-icons.ttf */; };
 		7FB4224726DEDA1D0063B0EE /* Metropolis-Regular.ttf in Resources */ = {isa = PBXBuildFile; fileRef = 7FB4224426DEDA1D0063B0EE /* Metropolis-Regular.ttf */; };
 		7FB4224826DEDA1D0063B0EE /* Metropolis-SemiBold.ttf in Resources */ = {isa = PBXBuildFile; fileRef = 7FB4224526DEDA1D0063B0EE /* Metropolis-SemiBold.ttf */; };
 		7FB4224926DEDA1D0063B0EE /* Metropolis-Light.ttf in Resources */ = {isa = PBXBuildFile; fileRef = 7FB4224626DEDA1D0063B0EE /* Metropolis-Light.ttf */; };
-=======
 		7FB31F812710995B0032E2E5 /* Metropolis-Light.ttf in Resources */ = {isa = PBXBuildFile; fileRef = 7F25B626270F666D00F32373 /* Metropolis-Light.ttf */; };
 		7FB31F822710996D0032E2E5 /* Metropolis-Regular.ttf in Resources */ = {isa = PBXBuildFile; fileRef = 7F25B628270F666D00F32373 /* Metropolis-Regular.ttf */; };
 		7FB31F832710996D0032E2E5 /* Metropolis-Semibold.ttf in Resources */ = {isa = PBXBuildFile; fileRef = 7F25B631270F824E00F32373 /* Metropolis-Semibold.ttf */; };
@@ -61,7 +56,6 @@
 		7FB31F8C2710996D0032E2E5 /* OpenSans-Semibold.ttf in Resources */ = {isa = PBXBuildFile; fileRef = C78A387124874496AD2C1466 /* OpenSans-Semibold.ttf */; };
 		7FB31F8D2710996D0032E2E5 /* OpenSans-SemiboldItalic.ttf in Resources */ = {isa = PBXBuildFile; fileRef = 0E617BF0F36D4E738F51D169 /* OpenSans-SemiboldItalic.ttf */; };
 		7FB31F8E2710996D0032E2E5 /* compass-icons.ttf in Resources */ = {isa = PBXBuildFile; fileRef = 531BEBC52513E93C00BC05B1 /* compass-icons.ttf */; };
->>>>>>> 96f3970d
 		7FCEFB9326B7934F006DC1DE /* SDWebImageDownloaderOperation+Swizzle.m in Sources */ = {isa = PBXBuildFile; fileRef = 7FCEFB9226B7934F006DC1DE /* SDWebImageDownloaderOperation+Swizzle.m */; };
 		7FEB109D1F61019C0039A015 /* MattermostManaged.m in Sources */ = {isa = PBXBuildFile; fileRef = 7FEB109A1F61019C0039A015 /* MattermostManaged.m */; };
 		84E3264B229834C30055068A /* Config.swift in Sources */ = {isa = PBXBuildFile; fileRef = 84E325FF229834C30055068A /* Config.swift */; };
@@ -141,10 +135,7 @@
 		00E356F11AD99517003FC87E /* Info.plist */ = {isa = PBXFileReference; lastKnownFileType = text.plist.xml; path = Info.plist; sourceTree = "<group>"; };
 		00E356F21AD99517003FC87E /* MattermostTests.m */ = {isa = PBXFileReference; lastKnownFileType = sourcecode.c.objc; path = MattermostTests.m; sourceTree = "<group>"; };
 		0E617BF0F36D4E738F51D169 /* OpenSans-SemiboldItalic.ttf */ = {isa = PBXFileReference; explicitFileType = undefined; fileEncoding = 9; includeInIndex = 0; lastKnownFileType = unknown; name = "OpenSans-SemiboldItalic.ttf"; path = "../assets/fonts/OpenSans-SemiboldItalic.ttf"; sourceTree = "<group>"; };
-<<<<<<< HEAD
 		104D7105491F19449851E9B6 /* Pods-Mattermost.debug.xcconfig */ = {isa = PBXFileReference; includeInIndex = 1; lastKnownFileType = text.xcconfig; name = "Pods-Mattermost.debug.xcconfig"; path = "Target Support Files/Pods-Mattermost/Pods-Mattermost.debug.xcconfig"; sourceTree = "<group>"; };
-=======
->>>>>>> 96f3970d
 		13B07F961A680F5B00A75B9A /* Mattermost.app */ = {isa = PBXFileReference; explicitFileType = wrapper.application; includeInIndex = 0; path = Mattermost.app; sourceTree = BUILT_PRODUCTS_DIR; };
 		13B07FAF1A68108700A75B9A /* AppDelegate.h */ = {isa = PBXFileReference; fileEncoding = 4; lastKnownFileType = sourcecode.c.h; name = AppDelegate.h; path = Mattermost/AppDelegate.h; sourceTree = "<group>"; };
 		13B07FB01A68108700A75B9A /* AppDelegate.m */ = {isa = PBXFileReference; fileEncoding = 4; lastKnownFileType = sourcecode.c.objc; name = AppDelegate.m; path = Mattermost/AppDelegate.m; sourceTree = "<group>"; };
@@ -218,10 +209,7 @@
 		7FFE32BF1FD9CCAA0038C7A0 /* Sentry.framework */ = {isa = PBXFileReference; explicitFileType = wrapper.framework; path = Sentry.framework; sourceTree = BUILT_PRODUCTS_DIR; };
 		81061F4CBB31484A94D5A8EE /* libz.tbd */ = {isa = PBXFileReference; explicitFileType = undefined; fileEncoding = 9; includeInIndex = 0; lastKnownFileType = "sourcecode.text-based-dylib-definition"; name = libz.tbd; path = usr/lib/libz.tbd; sourceTree = SDKROOT; };
 		84E325FF229834C30055068A /* Config.swift */ = {isa = PBXFileReference; fileEncoding = 4; lastKnownFileType = sourcecode.swift; path = Config.swift; sourceTree = "<group>"; };
-<<<<<<< HEAD
-=======
 		8DEEFB3ED6175724A2653247 /* libPods-Mattermost.a */ = {isa = PBXFileReference; explicitFileType = archive.ar; includeInIndex = 0; path = "libPods-Mattermost.a"; sourceTree = BUILT_PRODUCTS_DIR; };
->>>>>>> 96f3970d
 		BC977883E2624E05975CA65B /* OpenSans-Regular.ttf */ = {isa = PBXFileReference; explicitFileType = undefined; fileEncoding = 9; includeInIndex = 0; lastKnownFileType = unknown; name = "OpenSans-Regular.ttf"; path = "../assets/fonts/OpenSans-Regular.ttf"; sourceTree = "<group>"; };
 		BE17F630DB5D41FD93F32D22 /* OpenSans-LightItalic.ttf */ = {isa = PBXFileReference; explicitFileType = undefined; fileEncoding = 9; includeInIndex = 0; lastKnownFileType = unknown; name = "OpenSans-LightItalic.ttf"; path = "../assets/fonts/OpenSans-LightItalic.ttf"; sourceTree = "<group>"; };
 		C78A387124874496AD2C1466 /* OpenSans-Semibold.ttf */ = {isa = PBXFileReference; explicitFileType = undefined; fileEncoding = 9; includeInIndex = 0; lastKnownFileType = unknown; name = "OpenSans-Semibold.ttf"; path = "../assets/fonts/OpenSans-Semibold.ttf"; sourceTree = "<group>"; };
@@ -281,15 +269,9 @@
 		0156F464626F49C2977D7982 /* Resources */ = {
 			isa = PBXGroup;
 			children = (
-<<<<<<< HEAD
 				7FB4224626DEDA1D0063B0EE /* Metropolis-Light.ttf */,
 				7FB4224426DEDA1D0063B0EE /* Metropolis-Regular.ttf */,
 				7FB4224526DEDA1D0063B0EE /* Metropolis-SemiBold.ttf */,
-=======
-				7F25B626270F666D00F32373 /* Metropolis-Light.ttf */,
-				7F25B628270F666D00F32373 /* Metropolis-Regular.ttf */,
-				7F25B631270F824E00F32373 /* Metropolis-Semibold.ttf */,
->>>>>>> 96f3970d
 				D4B1B363C2414DA19C1AC521 /* OpenSans-Bold.ttf */,
 				32AC3D4EA79E44738A6E9766 /* OpenSans-BoldItalic.ttf */,
 				3647DF63D6764CF093375861 /* OpenSans-ExtraBold.ttf */,
@@ -628,21 +610,6 @@
 				13B07FBF1A68108700A75B9A /* Images.xcassets in Resources */,
 				7F0F4B0A24BA173900E14C60 /* LaunchScreen.storyboard in Resources */,
 				7F292A711E8AB73400A450A3 /* SplashScreenResource in Resources */,
-<<<<<<< HEAD
-				9358B95F95184EE0A4DCE629 /* OpenSans-Bold.ttf in Resources */,
-				55C6561DDBBA45929D88B6D1 /* OpenSans-BoldItalic.ttf in Resources */,
-				D719A67137964F08BE47A5FC /* OpenSans-ExtraBold.ttf in Resources */,
-				0111A42B7F264BCF8CBDE3ED /* OpenSans-ExtraBoldItalic.ttf in Resources */,
-				7FB4224826DEDA1D0063B0EE /* Metropolis-SemiBold.ttf in Resources */,
-				0C0D24F53F254F75869E5951 /* OpenSans-Italic.ttf in Resources */,
-				2D5296A8926B4D7FBAF2D6E2 /* OpenSans-Light.ttf in Resources */,
-				F083DB472349411A8E6E7AAD /* OpenSans-LightItalic.ttf in Resources */,
-				7FB4224926DEDA1D0063B0EE /* Metropolis-Light.ttf in Resources */,
-				A08D512E7ADC40CCAD055A9E /* OpenSans-Regular.ttf in Resources */,
-				62A8448264674B4D95A5A7C2 /* OpenSans-Semibold.ttf in Resources */,
-				69AC753E496743BABB7A7124 /* OpenSans-SemiboldItalic.ttf in Resources */,
-				7FB4224726DEDA1D0063B0EE /* Metropolis-Regular.ttf in Resources */,
-=======
 				7FB31F812710995B0032E2E5 /* Metropolis-Light.ttf in Resources */,
 				7FB31F822710996D0032E2E5 /* Metropolis-Regular.ttf in Resources */,
 				7FB31F832710996D0032E2E5 /* Metropolis-Semibold.ttf in Resources */,
@@ -657,7 +624,6 @@
 				7FB31F8C2710996D0032E2E5 /* OpenSans-Semibold.ttf in Resources */,
 				7FB31F8D2710996D0032E2E5 /* OpenSans-SemiboldItalic.ttf in Resources */,
 				7FB31F8E2710996D0032E2E5 /* compass-icons.ttf in Resources */,
->>>>>>> 96f3970d
 			);
 			runOnlyForDeploymentPostprocessing = 0;
 		};
