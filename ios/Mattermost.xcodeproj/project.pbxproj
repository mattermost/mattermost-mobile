--- conflicted
+++ resolved
@@ -373,14 +373,10 @@
 		7FFE32BE1FD9CCAA0038C7A0 /* SDWebImage.framework */ = {isa = PBXFileReference; explicitFileType = wrapper.framework; path = SDWebImage.framework; sourceTree = BUILT_PRODUCTS_DIR; };
 		7FFE32BF1FD9CCAA0038C7A0 /* Sentry.framework */ = {isa = PBXFileReference; explicitFileType = wrapper.framework; path = Sentry.framework; sourceTree = BUILT_PRODUCTS_DIR; };
 		81061F4CBB31484A94D5A8EE /* libz.tbd */ = {isa = PBXFileReference; explicitFileType = undefined; fileEncoding = 9; includeInIndex = 0; lastKnownFileType = "sourcecode.text-based-dylib-definition"; name = libz.tbd; path = usr/lib/libz.tbd; sourceTree = SDKROOT; };
-<<<<<<< HEAD
 		83ABFD0E2C1C90D90029685B /* calls_dynamic.mp3 */ = {isa = PBXFileReference; lastKnownFileType = audio.mp3; name = calls_dynamic.mp3; path = ../assets/sounds/calls_dynamic.mp3; sourceTree = "<group>"; };
 		83ABFD0F2C1C90D90029685B /* calls_cheerful.mp3 */ = {isa = PBXFileReference; lastKnownFileType = audio.mp3; name = calls_cheerful.mp3; path = ../assets/sounds/calls_cheerful.mp3; sourceTree = "<group>"; };
 		83ABFD102C1C90D90029685B /* calls_calm.mp3 */ = {isa = PBXFileReference; lastKnownFileType = audio.mp3; name = calls_calm.mp3; path = ../assets/sounds/calls_calm.mp3; sourceTree = "<group>"; };
 		83ABFD112C1C90D90029685B /* calls_urgent.mp3 */ = {isa = PBXFileReference; lastKnownFileType = audio.mp3; name = calls_urgent.mp3; path = ../assets/sounds/calls_urgent.mp3; sourceTree = "<group>"; };
-		8DEEFB3ED6175724A2653247 /* libPods-Mattermost.a */ = {isa = PBXFileReference; explicitFileType = archive.ar; includeInIndex = 0; path = "libPods-Mattermost.a"; sourceTree = BUILT_PRODUCTS_DIR; };
-=======
->>>>>>> b8c088cc
 		BC977883E2624E05975CA65B /* OpenSans-Regular.ttf */ = {isa = PBXFileReference; explicitFileType = undefined; fileEncoding = 9; includeInIndex = 0; lastKnownFileType = unknown; name = "OpenSans-Regular.ttf"; path = "../assets/fonts/OpenSans-Regular.ttf"; sourceTree = "<group>"; };
 		BE17F630DB5D41FD93F32D22 /* OpenSans-LightItalic.ttf */ = {isa = PBXFileReference; explicitFileType = undefined; fileEncoding = 9; includeInIndex = 0; lastKnownFileType = unknown; name = "OpenSans-LightItalic.ttf"; path = "../assets/fonts/OpenSans-LightItalic.ttf"; sourceTree = "<group>"; };
 		C9A1070F2BBD7C8700753CDC /* PrivacyInfo.xcprivacy */ = {isa = PBXFileReference; lastKnownFileType = text.xml; path = PrivacyInfo.xcprivacy; sourceTree = "<group>"; };
@@ -1232,14 +1228,9 @@
 				7FB31F882710996D0032E2E5 /* OpenSans-Italic.ttf in Resources */,
 				7FB31F892710996D0032E2E5 /* OpenSans-Light.ttf in Resources */,
 				7FB31F8A2710996D0032E2E5 /* OpenSans-LightItalic.ttf in Resources */,
-<<<<<<< HEAD
-				672D98AF29F1927F004228D6 /* InfoPlist.strings in Resources */,
 				83ABFD122C1C90D90029685B /* calls_dynamic.mp3 in Resources */,
 				83ABFD152C1C90D90029685B /* calls_urgent.mp3 in Resources */,
-				672D989529F1927F004228D6 /* InfoPlist.strings in Resources */,
 				83ABFD142C1C90D90029685B /* calls_calm.mp3 in Resources */,
-=======
->>>>>>> b8c088cc
 				7FB31F8B2710996D0032E2E5 /* OpenSans-Regular.ttf in Resources */,
 				7FB31F8E2710996D0032E2E5 /* compass-icons.ttf in Resources */,
 				58495E36BF1A4EAB93609E57 /* Metropolis-SemiBold.ttf in Resources */,
