--- conflicted
+++ resolved
@@ -911,13 +911,8 @@
 				CODE_SIGN_ENTITLEMENTS = Mattermost/Mattermost.entitlements;
 				CODE_SIGN_IDENTITY = "iPhone Developer";
 				"CODE_SIGN_IDENTITY[sdk=iphoneos*]" = "iPhone Developer";
-<<<<<<< HEAD
 				CURRENT_PROJECT_VERSION = 423;
-				DEAD_CODE_STRIPPING = NO;
-=======
-				CURRENT_PROJECT_VERSION = 436;
 				DEAD_CODE_STRIPPING = YES;
->>>>>>> 99abe481
 				DEVELOPMENT_TEAM = UQ8HT4Q2XM;
 				ENABLE_BITCODE = NO;
 				HEADER_SEARCH_PATHS = (
@@ -958,13 +953,8 @@
 				CODE_SIGN_ENTITLEMENTS = Mattermost/Mattermost.entitlements;
 				CODE_SIGN_IDENTITY = "iPhone Developer";
 				"CODE_SIGN_IDENTITY[sdk=iphoneos*]" = "iPhone Developer";
-<<<<<<< HEAD
 				CURRENT_PROJECT_VERSION = 423;
-				DEAD_CODE_STRIPPING = NO;
-=======
-				CURRENT_PROJECT_VERSION = 436;
 				DEAD_CODE_STRIPPING = YES;
->>>>>>> 99abe481
 				DEVELOPMENT_TEAM = UQ8HT4Q2XM;
 				ENABLE_BITCODE = NO;
 				HEADER_SEARCH_PATHS = (
