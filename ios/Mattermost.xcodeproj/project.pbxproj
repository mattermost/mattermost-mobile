// !$*UTF8*$!
{
	archiveVersion = 1;
	classes = {
	};
	objectVersion = 46;
	objects = {

/* Begin PBXBuildFile section */
		00E356F31AD99517003FC87E /* MattermostTests.m in Sources */ = {isa = PBXBuildFile; fileRef = 00E356F21AD99517003FC87E /* MattermostTests.m */; };
		0111A42B7F264BCF8CBDE3ED /* OpenSans-ExtraBoldItalic.ttf in Resources */ = {isa = PBXBuildFile; fileRef = FBBEC29EE2D3418D9AC33BD5 /* OpenSans-ExtraBoldItalic.ttf */; };
		0C0D24F53F254F75869E5951 /* OpenSans-Italic.ttf in Resources */ = {isa = PBXBuildFile; fileRef = 41F3AFE83AAF4B74878AB78A /* OpenSans-Italic.ttf */; };
		13B07FBC1A68108700A75B9A /* AppDelegate.m in Sources */ = {isa = PBXBuildFile; fileRef = 13B07FB01A68108700A75B9A /* AppDelegate.m */; };
		13B07FBF1A68108700A75B9A /* Images.xcassets in Resources */ = {isa = PBXBuildFile; fileRef = 13B07FB51A68108700A75B9A /* Images.xcassets */; };
		13B07FC11A68108700A75B9A /* main.m in Sources */ = {isa = PBXBuildFile; fileRef = 13B07FB71A68108700A75B9A /* main.m */; };
		2D5296A8926B4D7FBAF2D6E2 /* OpenSans-Light.ttf in Resources */ = {isa = PBXBuildFile; fileRef = 6561AEAC21CC40B8A72ABB93 /* OpenSans-Light.ttf */; };
		3C0B333879CE4730843D8584 /* Roboto-MediumItalic.ttf in Resources */ = {isa = PBXBuildFile; fileRef = D08F54E10DF14AE4BBF4E2B4 /* Roboto-MediumItalic.ttf */; };
		3D7B4E6EE6B948AAA6A1E4E6 /* Roboto-BoldItalic.ttf in Resources */ = {isa = PBXBuildFile; fileRef = C46342B0E5FD4D878AF3A129 /* Roboto-BoldItalic.ttf */; };
		460A48EA5C6C4D8B8D9A2C75 /* Roboto-Italic.ttf in Resources */ = {isa = PBXBuildFile; fileRef = 031EF04FB2D14EEFAACBAA1A /* Roboto-Italic.ttf */; };
		4953BF602368AE8600593328 /* SwimeProxy.swift in Sources */ = {isa = PBXBuildFile; fileRef = 4953BF5F2368AE8600593328 /* SwimeProxy.swift */; };
		499F7A5F2354F49F00E7AF6E /* UIPasteboard+GetImageInfo.m in Sources */ = {isa = PBXBuildFile; fileRef = 499F7A5E2354F49F00E7AF6E /* UIPasteboard+GetImageInfo.m */; };
		499F7A622354F4CC00E7AF6E /* NSData+MimeType.m in Sources */ = {isa = PBXBuildFile; fileRef = 499F7A602354F4CC00E7AF6E /* NSData+MimeType.m */; };
		499F7A652354F51900E7AF6E /* OnPasteEventManager.m in Sources */ = {isa = PBXBuildFile; fileRef = 499F7A642354F51900E7AF6E /* OnPasteEventManager.m */; };
		499F7AF1235511FD00E7AF6E /* Mattermost-Regular.otf in Resources */ = {isa = PBXBuildFile; fileRef = 499F7AF0235511FC00E7AF6E /* Mattermost-Regular.otf */; };
		49B4C050230C981C006E919E /* libUploadAttachments.a in Frameworks */ = {isa = PBXBuildFile; fileRef = 7FABE04522137F2A00D0F595 /* libUploadAttachments.a */; };
		536CC6C323E79287002C478C /* RNNotificationEventHandler+HandleReplyAction.m in Sources */ = {isa = PBXBuildFile; fileRef = 536CC6C123E79287002C478C /* RNNotificationEventHandler+HandleReplyAction.m */; };
		552835DCC0C24FC691EE6CAB /* Roboto-LightItalic.ttf in Resources */ = {isa = PBXBuildFile; fileRef = 8F0B22D2C9924FAFA7FB681C /* Roboto-LightItalic.ttf */; };
		55C6561DDBBA45929D88B6D1 /* OpenSans-BoldItalic.ttf in Resources */ = {isa = PBXBuildFile; fileRef = 32AC3D4EA79E44738A6E9766 /* OpenSans-BoldItalic.ttf */; };
		62A8448264674B4D95A5A7C2 /* OpenSans-Semibold.ttf in Resources */ = {isa = PBXBuildFile; fileRef = C78A387124874496AD2C1466 /* OpenSans-Semibold.ttf */; };
		69AC753E496743BABB7A7124 /* OpenSans-SemiboldItalic.ttf in Resources */ = {isa = PBXBuildFile; fileRef = 0E617BF0F36D4E738F51D169 /* OpenSans-SemiboldItalic.ttf */; };
		6C9B1EFD6561083917AF06CF /* libPods-Mattermost.a in Frameworks */ = {isa = PBXBuildFile; fileRef = 8DEEFB3ED6175724A2653247 /* libPods-Mattermost.a */; };
		71F30A436B5847DF9D319D15 /* Roboto-BlackItalic.ttf in Resources */ = {isa = PBXBuildFile; fileRef = 7F54ABFAE6CE4A6DB11D1ED7 /* Roboto-BlackItalic.ttf */; };
		7F151D3E221B062700FAD8F3 /* RuntimeUtils.swift in Sources */ = {isa = PBXBuildFile; fileRef = 7F151D3D221B062700FAD8F3 /* RuntimeUtils.swift */; };
		7F151D41221B069200FAD8F3 /* 0155-keys.png in Resources */ = {isa = PBXBuildFile; fileRef = 7F151D40221B069200FAD8F3 /* 0155-keys.png */; };
		7F240A1C220D3A2300637665 /* ShareViewController.swift in Sources */ = {isa = PBXBuildFile; fileRef = 7F240A1B220D3A2300637665 /* ShareViewController.swift */; };
		7F240A1F220D3A2300637665 /* MainInterface.storyboard in Resources */ = {isa = PBXBuildFile; fileRef = 7F240A1D220D3A2300637665 /* MainInterface.storyboard */; };
		7F240A23220D3A2300637665 /* MattermostShare.appex in Embed App Extensions */ = {isa = PBXBuildFile; fileRef = 7F240A19220D3A2300637665 /* MattermostShare.appex */; settings = {ATTRIBUTES = (RemoveHeadersOnCopy, ); }; };
		7F240ACD220D460300637665 /* MattermostBucketModule.m in Sources */ = {isa = PBXBuildFile; fileRef = 7F240ACC220D460300637665 /* MattermostBucketModule.m */; };
		7F240AD0220D4A6100637665 /* KeyChainDataSource.mm in Sources */ = {isa = PBXBuildFile; fileRef = 7F240ACE220D4A6100637665 /* KeyChainDataSource.mm */; };
		7F240ADB220E089300637665 /* Item.swift in Sources */ = {isa = PBXBuildFile; fileRef = 7F240ADA220E089300637665 /* Item.swift */; };
		7F240ADD220E094A00637665 /* TeamsViewController.swift in Sources */ = {isa = PBXBuildFile; fileRef = 7F240ADC220E094A00637665 /* TeamsViewController.swift */; };
		7F292A711E8AB73400A450A3 /* SplashScreenResource in Resources */ = {isa = PBXBuildFile; fileRef = 7F292A701E8AB73400A450A3 /* SplashScreenResource */; };
		7F292AA61E8ABB1100A450A3 /* LaunchScreen.xib in Resources */ = {isa = PBXBuildFile; fileRef = 7F292AA41E8ABB1100A450A3 /* LaunchScreen.xib */; };
		7F581D35221ED5C60099E66B /* NotificationService.swift in Sources */ = {isa = PBXBuildFile; fileRef = 7F581D34221ED5C60099E66B /* NotificationService.swift */; };
		7F581D39221ED5C60099E66B /* NotificationService.appex in Embed App Extensions */ = {isa = PBXBuildFile; fileRef = 7F581D32221ED5C60099E66B /* NotificationService.appex */; settings = {ATTRIBUTES = (RemoveHeadersOnCopy, ); }; };
		7F581F78221EEA7C0099E66B /* libUploadAttachments.a in Frameworks */ = {isa = PBXBuildFile; fileRef = 7FABE04522137F2A00D0F595 /* libUploadAttachments.a */; };
		7F5BA34722B99B7B005B05D3 /* Mattermost+RCTUITextView.m in Sources */ = {isa = PBXBuildFile; fileRef = 7F5BA34622B99B7B005B05D3 /* Mattermost+RCTUITextView.m */; };
		7F72F2EE2211220500F98FFF /* GenericPreview.xib in Resources */ = {isa = PBXBuildFile; fileRef = 7F72F2ED2211220500F98FFF /* GenericPreview.xib */; };
		7F72F2F0221123E200F98FFF /* GenericPreview.swift in Sources */ = {isa = PBXBuildFile; fileRef = 7F72F2EF221123E200F98FFF /* GenericPreview.swift */; };
		7F72F2F322112EC700F98FFF /* generic.png in Resources */ = {isa = PBXBuildFile; fileRef = 7F72F2F222112EC700F98FFF /* generic.png */; };
		7FABDFC22211A39000D0F595 /* Section.swift in Sources */ = {isa = PBXBuildFile; fileRef = 7FABDFC12211A39000D0F595 /* Section.swift */; };
		7FABE00A2212650600D0F595 /* ChannelsViewController.swift in Sources */ = {isa = PBXBuildFile; fileRef = 7FABE0092212650600D0F595 /* ChannelsViewController.swift */; };
		7FABE0562213884700D0F595 /* libUploadAttachments.a in Frameworks */ = {isa = PBXBuildFile; fileRef = 7FABE04522137F2A00D0F595 /* libUploadAttachments.a */; };
		7FEB10981F6101710039A015 /* BlurAppScreen.m in Sources */ = {isa = PBXBuildFile; fileRef = 7FEB10971F6101710039A015 /* BlurAppScreen.m */; };
		7FEB109D1F61019C0039A015 /* MattermostManaged.m in Sources */ = {isa = PBXBuildFile; fileRef = 7FEB109A1F61019C0039A015 /* MattermostManaged.m */; };
		7FEB109E1F61019C0039A015 /* UIImage+ImageEffects.m in Sources */ = {isa = PBXBuildFile; fileRef = 7FEB109C1F61019C0039A015 /* UIImage+ImageEffects.m */; };
		7FF2AF8B2086483E00FFBDF4 /* KeyShareConsumer.storyboard in Resources */ = {isa = PBXBuildFile; fileRef = 7FF2AF8A2086483E00FFBDF4 /* KeyShareConsumer.storyboard */; };
		84E3264B229834C30055068A /* Config.swift in Sources */ = {isa = PBXBuildFile; fileRef = 84E325FF229834C30055068A /* Config.swift */; };
		9358B95F95184EE0A4DCE629 /* OpenSans-Bold.ttf in Resources */ = {isa = PBXBuildFile; fileRef = D4B1B363C2414DA19C1AC521 /* OpenSans-Bold.ttf */; };
		A08D512E7ADC40CCAD055A9E /* OpenSans-Regular.ttf in Resources */ = {isa = PBXBuildFile; fileRef = BC977883E2624E05975CA65B /* OpenSans-Regular.ttf */; };
		AA9605CFDA8E4E7CB8A041BF /* Roboto-Regular.ttf in Resources */ = {isa = PBXBuildFile; fileRef = C5BD64DE829E455A997DCAD5 /* Roboto-Regular.ttf */; };
		ABF5F93B1D0A47BAACEAC376 /* Roboto-Light.ttf in Resources */ = {isa = PBXBuildFile; fileRef = 34B20A903038487E8D7DEA1E /* Roboto-Light.ttf */; };
		B9899621C7F80C4B5C51BB8B /* libPods-MattermostTests.a in Frameworks */ = {isa = PBXBuildFile; fileRef = 5BB993883BB9CFFBD2BEB9FC /* libPods-MattermostTests.a */; };
		C99BB3F4E4564F01A531FBEA /* Roboto-Medium.ttf in Resources */ = {isa = PBXBuildFile; fileRef = 09FA716C56874BDDA30FE8C4 /* Roboto-Medium.ttf */; };
		D719A67137964F08BE47A5FC /* OpenSans-ExtraBold.ttf in Resources */ = {isa = PBXBuildFile; fileRef = 3647DF63D6764CF093375861 /* OpenSans-ExtraBold.ttf */; };
		DDE492F7425D451884DAA088 /* Roboto-Black.ttf in Resources */ = {isa = PBXBuildFile; fileRef = 6EFF13DD24CE4E26953E598A /* Roboto-Black.ttf */; };
		DE863F2E1E194A45A5B58FFA /* Roboto-Thin.ttf in Resources */ = {isa = PBXBuildFile; fileRef = A734E00E7E184582A877F2B3 /* Roboto-Thin.ttf */; };
		E052494CD6104A65840485E7 /* Roboto-Bold.ttf in Resources */ = {isa = PBXBuildFile; fileRef = 71E626D4980A4560B26F0E1C /* Roboto-Bold.ttf */; };
		EC6AF34E03F647389D377064 /* Roboto-ThinItalic.ttf in Resources */ = {isa = PBXBuildFile; fileRef = 12D0B0E475FD46E29907305E /* Roboto-ThinItalic.ttf */; };
		F083DB472349411A8E6E7AAD /* OpenSans-LightItalic.ttf in Resources */ = {isa = PBXBuildFile; fileRef = BE17F630DB5D41FD93F32D22 /* OpenSans-LightItalic.ttf */; };
/* End PBXBuildFile section */

/* Begin PBXContainerItemProxy section */
		00E356F41AD99517003FC87E /* PBXContainerItemProxy */ = {
			isa = PBXContainerItemProxy;
			containerPortal = 83CBB9F71A601CBA00E9B192 /* Project object */;
			proxyType = 1;
			remoteGlobalIDString = 13B07F861A680F5B00A75B9A;
			remoteInfo = Mattermost;
		};
		7F240A21220D3A2300637665 /* PBXContainerItemProxy */ = {
			isa = PBXContainerItemProxy;
			containerPortal = 83CBB9F71A601CBA00E9B192 /* Project object */;
			proxyType = 1;
			remoteGlobalIDString = 7F240A18220D3A2300637665;
			remoteInfo = MattermostShare;
		};
		7F581D37221ED5C60099E66B /* PBXContainerItemProxy */ = {
			isa = PBXContainerItemProxy;
			containerPortal = 83CBB9F71A601CBA00E9B192 /* Project object */;
			proxyType = 1;
			remoteGlobalIDString = 7F581D31221ED5C60099E66B;
			remoteInfo = NotificationService;
		};
		7FAB4570222DD0DA00EBFFC8 /* PBXContainerItemProxy */ = {
			isa = PBXContainerItemProxy;
			containerPortal = 7FABE04022137F2900D0F595 /* UploadAttachments.xcodeproj */;
			proxyType = 1;
			remoteGlobalIDString = 7FABE03522137F2900D0F595;
			remoteInfo = UploadAttachments;
		};
		7FAB45B9222DD0E300EBFFC8 /* PBXContainerItemProxy */ = {
			isa = PBXContainerItemProxy;
			containerPortal = 7FABE04022137F2900D0F595 /* UploadAttachments.xcodeproj */;
			proxyType = 1;
			remoteGlobalIDString = 7FABE03522137F2900D0F595;
			remoteInfo = UploadAttachments;
		};
		7FABE04422137F2A00D0F595 /* PBXContainerItemProxy */ = {
			isa = PBXContainerItemProxy;
			containerPortal = 7FABE04022137F2900D0F595 /* UploadAttachments.xcodeproj */;
			proxyType = 2;
			remoteGlobalIDString = 7FABE03622137F2900D0F595;
			remoteInfo = UploadAttachments;
		};
		7FE5F961227739E600FEFFE1 /* PBXContainerItemProxy */ = {
			isa = PBXContainerItemProxy;
			containerPortal = 7FABE04022137F2900D0F595 /* UploadAttachments.xcodeproj */;
			proxyType = 1;
			remoteGlobalIDString = 7FABE03522137F2900D0F595;
			remoteInfo = UploadAttachments;
		};
/* End PBXContainerItemProxy section */

/* Begin PBXCopyFilesBuildPhase section */
		37DA4BA41E6F55AD002B058E /* Embed Frameworks */ = {
			isa = PBXCopyFilesBuildPhase;
			buildActionMask = 2147483647;
			dstPath = "";
			dstSubfolderSpec = 10;
			files = (
			);
			name = "Embed Frameworks";
			runOnlyForDeploymentPostprocessing = 0;
		};
		7FFE32A91FD9CB650038C7A0 /* Embed App Extensions */ = {
			isa = PBXCopyFilesBuildPhase;
			buildActionMask = 2147483647;
			dstPath = "";
			dstSubfolderSpec = 13;
			files = (
				7F240A23220D3A2300637665 /* MattermostShare.appex in Embed App Extensions */,
				7F581D39221ED5C60099E66B /* NotificationService.appex in Embed App Extensions */,
			);
			name = "Embed App Extensions";
			runOnlyForDeploymentPostprocessing = 0;
		};
/* End PBXCopyFilesBuildPhase section */

/* Begin PBXFileReference section */
		00E356EE1AD99517003FC87E /* MattermostTests.xctest */ = {isa = PBXFileReference; explicitFileType = wrapper.cfbundle; includeInIndex = 0; path = MattermostTests.xctest; sourceTree = BUILT_PRODUCTS_DIR; };
		00E356F11AD99517003FC87E /* Info.plist */ = {isa = PBXFileReference; lastKnownFileType = text.plist.xml; path = Info.plist; sourceTree = "<group>"; };
		00E356F21AD99517003FC87E /* MattermostTests.m */ = {isa = PBXFileReference; lastKnownFileType = sourcecode.c.objc; path = MattermostTests.m; sourceTree = "<group>"; };
		031EF04FB2D14EEFAACBAA1A /* Roboto-Italic.ttf */ = {isa = PBXFileReference; explicitFileType = undefined; fileEncoding = 9; includeInIndex = 0; lastKnownFileType = unknown; name = "Roboto-Italic.ttf"; path = "../assets/fonts/Roboto-Italic.ttf"; sourceTree = "<group>"; };
		09FA716C56874BDDA30FE8C4 /* Roboto-Medium.ttf */ = {isa = PBXFileReference; explicitFileType = undefined; fileEncoding = 9; includeInIndex = 0; lastKnownFileType = unknown; name = "Roboto-Medium.ttf"; path = "../assets/fonts/Roboto-Medium.ttf"; sourceTree = "<group>"; };
		0E617BF0F36D4E738F51D169 /* OpenSans-SemiboldItalic.ttf */ = {isa = PBXFileReference; explicitFileType = undefined; fileEncoding = 9; includeInIndex = 0; lastKnownFileType = unknown; name = "OpenSans-SemiboldItalic.ttf"; path = "../assets/fonts/OpenSans-SemiboldItalic.ttf"; sourceTree = "<group>"; };
		12116E4B6BE0457BBFD69632 /* FontAwesome.ttf */ = {isa = PBXFileReference; explicitFileType = undefined; fileEncoding = 9; includeInIndex = 0; lastKnownFileType = unknown; name = FontAwesome.ttf; path = "../node_modules/react-native-vector-icons/Fonts/FontAwesome.ttf"; sourceTree = "<group>"; };
		12D0B0E475FD46E29907305E /* Roboto-ThinItalic.ttf */ = {isa = PBXFileReference; explicitFileType = undefined; fileEncoding = 9; includeInIndex = 0; lastKnownFileType = unknown; name = "Roboto-ThinItalic.ttf"; path = "../assets/fonts/Roboto-ThinItalic.ttf"; sourceTree = "<group>"; };
		13B07F961A680F5B00A75B9A /* Mattermost.app */ = {isa = PBXFileReference; explicitFileType = wrapper.application; includeInIndex = 0; path = Mattermost.app; sourceTree = BUILT_PRODUCTS_DIR; };
		13B07FAF1A68108700A75B9A /* AppDelegate.h */ = {isa = PBXFileReference; fileEncoding = 4; lastKnownFileType = sourcecode.c.h; name = AppDelegate.h; path = Mattermost/AppDelegate.h; sourceTree = "<group>"; };
		13B07FB01A68108700A75B9A /* AppDelegate.m */ = {isa = PBXFileReference; fileEncoding = 4; lastKnownFileType = sourcecode.c.objc; name = AppDelegate.m; path = Mattermost/AppDelegate.m; sourceTree = "<group>"; };
		13B07FB51A68108700A75B9A /* Images.xcassets */ = {isa = PBXFileReference; lastKnownFileType = folder.assetcatalog; name = Images.xcassets; path = Mattermost/Images.xcassets; sourceTree = "<group>"; };
		13B07FB61A68108700A75B9A /* Info.plist */ = {isa = PBXFileReference; fileEncoding = 4; lastKnownFileType = text.plist.xml; name = Info.plist; path = Mattermost/Info.plist; sourceTree = "<group>"; };
		13B07FB71A68108700A75B9A /* main.m */ = {isa = PBXFileReference; fileEncoding = 4; lastKnownFileType = sourcecode.c.objc; name = main.m; path = Mattermost/main.m; sourceTree = "<group>"; };
		25BF2BACE89201DE6E585B7E /* Pods-Mattermost.release.xcconfig */ = {isa = PBXFileReference; includeInIndex = 1; lastKnownFileType = text.xcconfig; name = "Pods-Mattermost.release.xcconfig"; path = "Target Support Files/Pods-Mattermost/Pods-Mattermost.release.xcconfig"; sourceTree = "<group>"; };
		263D389521BE459684618177 /* Octicons.ttf */ = {isa = PBXFileReference; explicitFileType = undefined; fileEncoding = 9; includeInIndex = 0; lastKnownFileType = unknown; name = Octicons.ttf; path = "../node_modules/react-native-vector-icons/Fonts/Octicons.ttf"; sourceTree = "<group>"; };
		297AAFCCF0BD99FC109DA2BC /* Pods-MattermostTests.release.xcconfig */ = {isa = PBXFileReference; includeInIndex = 1; lastKnownFileType = text.xcconfig; name = "Pods-MattermostTests.release.xcconfig"; path = "Target Support Files/Pods-MattermostTests/Pods-MattermostTests.release.xcconfig"; sourceTree = "<group>"; };
		2CD0ACABF8EE4E1A94982CC8 /* Zocial.ttf */ = {isa = PBXFileReference; explicitFileType = undefined; fileEncoding = 9; includeInIndex = 0; lastKnownFileType = unknown; name = Zocial.ttf; path = "../node_modules/react-native-vector-icons/Fonts/Zocial.ttf"; sourceTree = "<group>"; };
		32AC3D4EA79E44738A6E9766 /* OpenSans-BoldItalic.ttf */ = {isa = PBXFileReference; explicitFileType = undefined; fileEncoding = 9; includeInIndex = 0; lastKnownFileType = unknown; name = "OpenSans-BoldItalic.ttf"; path = "../assets/fonts/OpenSans-BoldItalic.ttf"; sourceTree = "<group>"; };
		34B20A903038487E8D7DEA1E /* Roboto-Light.ttf */ = {isa = PBXFileReference; explicitFileType = undefined; fileEncoding = 9; includeInIndex = 0; lastKnownFileType = unknown; name = "Roboto-Light.ttf"; path = "../assets/fonts/Roboto-Light.ttf"; sourceTree = "<group>"; };
		3647DF63D6764CF093375861 /* OpenSans-ExtraBold.ttf */ = {isa = PBXFileReference; explicitFileType = undefined; fileEncoding = 9; includeInIndex = 0; lastKnownFileType = unknown; name = "OpenSans-ExtraBold.ttf"; path = "../assets/fonts/OpenSans-ExtraBold.ttf"; sourceTree = "<group>"; };
		37A4388335B14748A27EB094 /* MaterialCommunityIcons.ttf */ = {isa = PBXFileReference; explicitFileType = undefined; fileEncoding = 9; includeInIndex = 0; lastKnownFileType = unknown; name = MaterialCommunityIcons.ttf; path = "../node_modules/react-native-vector-icons/Fonts/MaterialCommunityIcons.ttf"; sourceTree = "<group>"; };
		41F3AFE83AAF4B74878AB78A /* OpenSans-Italic.ttf */ = {isa = PBXFileReference; explicitFileType = undefined; fileEncoding = 9; includeInIndex = 0; lastKnownFileType = unknown; name = "OpenSans-Italic.ttf"; path = "../assets/fonts/OpenSans-Italic.ttf"; sourceTree = "<group>"; };
		4953BF5F2368AE8600593328 /* SwimeProxy.swift */ = {isa = PBXFileReference; lastKnownFileType = sourcecode.swift; name = SwimeProxy.swift; path = Mattermost/SwimeProxy.swift; sourceTree = "<group>"; };
		495BC95F23565ABF00C40C83 /* libXCDYouTubeKit.a */ = {isa = PBXFileReference; explicitFileType = archive.ar; path = libXCDYouTubeKit.a; sourceTree = BUILT_PRODUCTS_DIR; };
		495BC96123565ADD00C40C83 /* libYoutubePlayer-in-WKWebView.a */ = {isa = PBXFileReference; explicitFileType = archive.ar; path = "libYoutubePlayer-in-WKWebView.a"; sourceTree = BUILT_PRODUCTS_DIR; };
		499F7A5D2354F49F00E7AF6E /* UIPasteboard+GetImageInfo.h */ = {isa = PBXFileReference; fileEncoding = 4; lastKnownFileType = sourcecode.c.h; name = "UIPasteboard+GetImageInfo.h"; path = "Mattermost/UIPasteboard+GetImageInfo.h"; sourceTree = "<group>"; };
		499F7A5E2354F49F00E7AF6E /* UIPasteboard+GetImageInfo.m */ = {isa = PBXFileReference; fileEncoding = 4; lastKnownFileType = sourcecode.c.objc; name = "UIPasteboard+GetImageInfo.m"; path = "Mattermost/UIPasteboard+GetImageInfo.m"; sourceTree = "<group>"; };
		499F7A602354F4CC00E7AF6E /* NSData+MimeType.m */ = {isa = PBXFileReference; fileEncoding = 4; lastKnownFileType = sourcecode.c.objc; name = "NSData+MimeType.m"; path = "Mattermost/NSData+MimeType.m"; sourceTree = "<group>"; };
		499F7A612354F4CC00E7AF6E /* NSData+MimeType.h */ = {isa = PBXFileReference; fileEncoding = 4; lastKnownFileType = sourcecode.c.h; name = "NSData+MimeType.h"; path = "Mattermost/NSData+MimeType.h"; sourceTree = "<group>"; };
		499F7A632354F51900E7AF6E /* OnPasteEventManager.h */ = {isa = PBXFileReference; fileEncoding = 4; lastKnownFileType = sourcecode.c.h; name = OnPasteEventManager.h; path = Mattermost/OnPasteEventManager.h; sourceTree = "<group>"; };
		499F7A642354F51900E7AF6E /* OnPasteEventManager.m */ = {isa = PBXFileReference; fileEncoding = 4; lastKnownFileType = sourcecode.c.objc; name = OnPasteEventManager.m; path = Mattermost/OnPasteEventManager.m; sourceTree = "<group>"; };
		499F7AF0235511FC00E7AF6E /* Mattermost-Regular.otf */ = {isa = PBXFileReference; lastKnownFileType = file; name = "Mattermost-Regular.otf"; path = "../assets/fonts/Mattermost-Regular.otf"; sourceTree = "<group>"; };
		499F7B3F235513F600E7AF6E /* libXCDYouTubeKit.a */ = {isa = PBXFileReference; explicitFileType = archive.ar; path = libXCDYouTubeKit.a; sourceTree = BUILT_PRODUCTS_DIR; };
		499F7B412355141200E7AF6E /* libYoutubePlayer-in-WKWebView.a */ = {isa = PBXFileReference; explicitFileType = archive.ar; path = "libYoutubePlayer-in-WKWebView.a"; sourceTree = BUILT_PRODUCTS_DIR; };
		49B4BF51230C83D2006E919E /* libz.1.dylib */ = {isa = PBXFileReference; lastKnownFileType = "compiled.mach-o.dylib"; name = libz.1.dylib; path = ../../../../../../../../../usr/lib/libz.1.dylib; sourceTree = "<group>"; };
		49D0879035464473A11A0E1C /* MaterialIcons.ttf */ = {isa = PBXFileReference; explicitFileType = undefined; fileEncoding = 9; includeInIndex = 0; lastKnownFileType = unknown; name = MaterialIcons.ttf; path = "../node_modules/react-native-vector-icons/Fonts/MaterialIcons.ttf"; sourceTree = "<group>"; };
		536CC6C123E79287002C478C /* RNNotificationEventHandler+HandleReplyAction.m */ = {isa = PBXFileReference; fileEncoding = 4; lastKnownFileType = sourcecode.c.objc; name = "RNNotificationEventHandler+HandleReplyAction.m"; path = "Mattermost/RNNotificationEventHandler+HandleReplyAction.m"; sourceTree = "<group>"; };
		536CC6C223E79287002C478C /* RNNotificationEventHandler+HandleReplyAction.h */ = {isa = PBXFileReference; fileEncoding = 4; lastKnownFileType = sourcecode.c.h; name = "RNNotificationEventHandler+HandleReplyAction.h"; path = "Mattermost/RNNotificationEventHandler+HandleReplyAction.h"; sourceTree = "<group>"; };
		563B800AC53A447FA18F47D3 /* FontAwesome5_Solid.ttf */ = {isa = PBXFileReference; explicitFileType = undefined; fileEncoding = 9; includeInIndex = 0; lastKnownFileType = unknown; name = FontAwesome5_Solid.ttf; path = "../node_modules/react-native-vector-icons/Fonts/FontAwesome5_Solid.ttf"; sourceTree = "<group>"; };
		57CB4735B7E57B50D0B50E16 /* Pods-MattermostTests.debug.xcconfig */ = {isa = PBXFileReference; includeInIndex = 1; lastKnownFileType = text.xcconfig; name = "Pods-MattermostTests.debug.xcconfig"; path = "Target Support Files/Pods-MattermostTests/Pods-MattermostTests.debug.xcconfig"; sourceTree = "<group>"; };
		5BB993883BB9CFFBD2BEB9FC /* libPods-MattermostTests.a */ = {isa = PBXFileReference; explicitFileType = archive.ar; includeInIndex = 0; path = "libPods-MattermostTests.a"; sourceTree = BUILT_PRODUCTS_DIR; };
		6561AEAC21CC40B8A72ABB93 /* OpenSans-Light.ttf */ = {isa = PBXFileReference; explicitFileType = undefined; fileEncoding = 9; includeInIndex = 0; lastKnownFileType = unknown; name = "OpenSans-Light.ttf"; path = "../assets/fonts/OpenSans-Light.ttf"; sourceTree = "<group>"; };
		6BAF8296411D4657B5A0E8F8 /* libRNReactNativeDocViewer.a */ = {isa = PBXFileReference; explicitFileType = undefined; fileEncoding = 9; includeInIndex = 0; lastKnownFileType = archive.ar; path = libRNReactNativeDocViewer.a; sourceTree = "<group>"; };
		6EFF13DD24CE4E26953E598A /* Roboto-Black.ttf */ = {isa = PBXFileReference; explicitFileType = undefined; fileEncoding = 9; includeInIndex = 0; lastKnownFileType = unknown; name = "Roboto-Black.ttf"; path = "../assets/fonts/Roboto-Black.ttf"; sourceTree = "<group>"; };
		71E626D4980A4560B26F0E1C /* Roboto-Bold.ttf */ = {isa = PBXFileReference; explicitFileType = undefined; fileEncoding = 9; includeInIndex = 0; lastKnownFileType = unknown; name = "Roboto-Bold.ttf"; path = "../assets/fonts/Roboto-Bold.ttf"; sourceTree = "<group>"; };
		75387D8184A144939E9E7561 /* EvilIcons.ttf */ = {isa = PBXFileReference; explicitFileType = undefined; fileEncoding = 9; includeInIndex = 0; lastKnownFileType = unknown; name = EvilIcons.ttf; path = "../node_modules/react-native-vector-icons/Fonts/EvilIcons.ttf"; sourceTree = "<group>"; };
		7CA9B66DCC1F47AF86A50CDA /* Ionicons.ttf */ = {isa = PBXFileReference; explicitFileType = undefined; fileEncoding = 9; includeInIndex = 0; lastKnownFileType = unknown; name = Ionicons.ttf; path = "../node_modules/react-native-vector-icons/Fonts/Ionicons.ttf"; sourceTree = "<group>"; };
		7F151D3D221B062700FAD8F3 /* RuntimeUtils.swift */ = {isa = PBXFileReference; fileEncoding = 4; lastKnownFileType = sourcecode.swift; name = RuntimeUtils.swift; path = Mattermost/RuntimeUtils.swift; sourceTree = "<group>"; };
		7F151D40221B069200FAD8F3 /* 0155-keys.png */ = {isa = PBXFileReference; lastKnownFileType = image.png; name = "0155-keys.png"; path = "Mattermost/0155-keys.png"; sourceTree = "<group>"; };
		7F151D42221B07F700FAD8F3 /* MattermostShare-Bridging-Header.h */ = {isa = PBXFileReference; fileEncoding = 4; lastKnownFileType = sourcecode.c.h; path = "MattermostShare-Bridging-Header.h"; sourceTree = "<group>"; };
		7F151D43221B082A00FAD8F3 /* Mattermost-Bridging-Header.h */ = {isa = PBXFileReference; fileEncoding = 4; lastKnownFileType = sourcecode.c.h; name = "Mattermost-Bridging-Header.h"; path = "Mattermost/Mattermost-Bridging-Header.h"; sourceTree = "<group>"; };
		7F240A19220D3A2300637665 /* MattermostShare.appex */ = {isa = PBXFileReference; explicitFileType = "wrapper.app-extension"; includeInIndex = 0; path = MattermostShare.appex; sourceTree = BUILT_PRODUCTS_DIR; };
		7F240A1B220D3A2300637665 /* ShareViewController.swift */ = {isa = PBXFileReference; lastKnownFileType = sourcecode.swift; path = ShareViewController.swift; sourceTree = "<group>"; };
		7F240A1E220D3A2300637665 /* Base */ = {isa = PBXFileReference; lastKnownFileType = file.storyboard; name = Base; path = Base.lproj/MainInterface.storyboard; sourceTree = "<group>"; };
		7F240A20220D3A2300637665 /* Info.plist */ = {isa = PBXFileReference; lastKnownFileType = text.plist.xml; path = Info.plist; sourceTree = "<group>"; };
		7F240A27220D3A7E00637665 /* MattermostShare.entitlements */ = {isa = PBXFileReference; lastKnownFileType = text.plist.entitlements; path = MattermostShare.entitlements; sourceTree = "<group>"; };
		7F240ACB220D460300637665 /* MattermostBucketModule.h */ = {isa = PBXFileReference; lastKnownFileType = sourcecode.c.h; name = MattermostBucketModule.h; path = Mattermost/MattermostBucketModule.h; sourceTree = "<group>"; };
		7F240ACC220D460300637665 /* MattermostBucketModule.m */ = {isa = PBXFileReference; lastKnownFileType = sourcecode.c.objc; name = MattermostBucketModule.m; path = Mattermost/MattermostBucketModule.m; sourceTree = "<group>"; };
		7F240ACE220D4A6100637665 /* KeyChainDataSource.mm */ = {isa = PBXFileReference; fileEncoding = 4; lastKnownFileType = sourcecode.cpp.objcpp; name = KeyChainDataSource.mm; path = "../../node_modules/rn-fetch-blob/ios/KeyShareConsumer/KeyChainDataSource.mm"; sourceTree = "<group>"; };
		7F240ACF220D4A6100637665 /* KeyChainDataSource.h */ = {isa = PBXFileReference; fileEncoding = 4; lastKnownFileType = sourcecode.c.h; name = KeyChainDataSource.h; path = "../../node_modules/rn-fetch-blob/ios/KeyShareConsumer/KeyChainDataSource.h"; sourceTree = "<group>"; };
		7F240ADA220E089300637665 /* Item.swift */ = {isa = PBXFileReference; lastKnownFileType = sourcecode.swift; path = Item.swift; sourceTree = "<group>"; };
		7F240ADC220E094A00637665 /* TeamsViewController.swift */ = {isa = PBXFileReference; lastKnownFileType = sourcecode.swift; path = TeamsViewController.swift; sourceTree = "<group>"; };
		7F292A701E8AB73400A450A3 /* SplashScreenResource */ = {isa = PBXFileReference; lastKnownFileType = folder; path = SplashScreenResource; sourceTree = "<group>"; };
		7F292AA41E8ABB1100A450A3 /* LaunchScreen.xib */ = {isa = PBXFileReference; fileEncoding = 4; lastKnownFileType = file.xib; name = LaunchScreen.xib; path = SplashScreenResource/LaunchScreen.xib; sourceTree = "<group>"; };
		7F43D6051F6BF9EB001FC614 /* libPods-Mattermost.a */ = {isa = PBXFileReference; lastKnownFileType = archive.ar; name = "libPods-Mattermost.a"; path = "../../../../../../../Library/Developer/Xcode/DerivedData/Mattermost-czlinsdviifujheezzjvmisotjrm/Build/Products/Debug-iphonesimulator/libPods-Mattermost.a"; sourceTree = "<group>"; };
		7F54ABFAE6CE4A6DB11D1ED7 /* Roboto-BlackItalic.ttf */ = {isa = PBXFileReference; explicitFileType = undefined; fileEncoding = 9; includeInIndex = 0; lastKnownFileType = unknown; name = "Roboto-BlackItalic.ttf"; path = "../assets/fonts/Roboto-BlackItalic.ttf"; sourceTree = "<group>"; };
		7F581D32221ED5C60099E66B /* NotificationService.appex */ = {isa = PBXFileReference; explicitFileType = "wrapper.app-extension"; includeInIndex = 0; path = NotificationService.appex; sourceTree = BUILT_PRODUCTS_DIR; };
		7F581D34221ED5C60099E66B /* NotificationService.swift */ = {isa = PBXFileReference; lastKnownFileType = sourcecode.swift; path = NotificationService.swift; sourceTree = "<group>"; };
		7F581D36221ED5C60099E66B /* Info.plist */ = {isa = PBXFileReference; lastKnownFileType = text.plist.xml; path = Info.plist; sourceTree = "<group>"; };
		7F581F77221EEA5A0099E66B /* NotificationService.entitlements */ = {isa = PBXFileReference; lastKnownFileType = text.plist.entitlements; path = NotificationService.entitlements; sourceTree = "<group>"; };
		7F5BA34522B99B7B005B05D3 /* Mattermost+RCTUITextView.h */ = {isa = PBXFileReference; lastKnownFileType = sourcecode.c.h; name = "Mattermost+RCTUITextView.h"; path = "Mattermost/Mattermost+RCTUITextView.h"; sourceTree = "<group>"; };
		7F5BA34622B99B7B005B05D3 /* Mattermost+RCTUITextView.m */ = {isa = PBXFileReference; lastKnownFileType = sourcecode.c.objc; name = "Mattermost+RCTUITextView.m"; path = "Mattermost/Mattermost+RCTUITextView.m"; sourceTree = "<group>"; };
		7F63D2C21E6DD98A001FAE12 /* Mattermost.entitlements */ = {isa = PBXFileReference; lastKnownFileType = text.plist.entitlements; name = Mattermost.entitlements; path = Mattermost/Mattermost.entitlements; sourceTree = "<group>"; };
		7F72F2ED2211220500F98FFF /* GenericPreview.xib */ = {isa = PBXFileReference; lastKnownFileType = file.xib; path = GenericPreview.xib; sourceTree = "<group>"; };
		7F72F2EF221123E200F98FFF /* GenericPreview.swift */ = {isa = PBXFileReference; lastKnownFileType = sourcecode.swift; path = GenericPreview.swift; sourceTree = "<group>"; };
		7F72F2F222112EC700F98FFF /* generic.png */ = {isa = PBXFileReference; lastKnownFileType = image.png; path = generic.png; sourceTree = "<group>"; };
		7FABDFC12211A39000D0F595 /* Section.swift */ = {isa = PBXFileReference; lastKnownFileType = sourcecode.swift; path = Section.swift; sourceTree = "<group>"; };
		7FABE0092212650600D0F595 /* ChannelsViewController.swift */ = {isa = PBXFileReference; lastKnownFileType = sourcecode.swift; path = ChannelsViewController.swift; sourceTree = "<group>"; };
		7FABE04022137F2900D0F595 /* UploadAttachments.xcodeproj */ = {isa = PBXFileReference; lastKnownFileType = "wrapper.pb-project"; name = UploadAttachments.xcodeproj; path = UploadAttachments/UploadAttachments.xcodeproj; sourceTree = "<group>"; };
		7FEB10961F6101710039A015 /* BlurAppScreen.h */ = {isa = PBXFileReference; fileEncoding = 4; lastKnownFileType = sourcecode.c.h; name = BlurAppScreen.h; path = Mattermost/BlurAppScreen.h; sourceTree = "<group>"; };
		7FEB10971F6101710039A015 /* BlurAppScreen.m */ = {isa = PBXFileReference; fileEncoding = 4; lastKnownFileType = sourcecode.c.objc; name = BlurAppScreen.m; path = Mattermost/BlurAppScreen.m; sourceTree = "<group>"; };
		7FEB10991F61019C0039A015 /* MattermostManaged.h */ = {isa = PBXFileReference; fileEncoding = 4; lastKnownFileType = sourcecode.c.h; name = MattermostManaged.h; path = Mattermost/MattermostManaged.h; sourceTree = "<group>"; };
		7FEB109A1F61019C0039A015 /* MattermostManaged.m */ = {isa = PBXFileReference; fileEncoding = 4; lastKnownFileType = sourcecode.c.objc; name = MattermostManaged.m; path = Mattermost/MattermostManaged.m; sourceTree = "<group>"; };
		7FEB109B1F61019C0039A015 /* UIImage+ImageEffects.h */ = {isa = PBXFileReference; fileEncoding = 4; lastKnownFileType = sourcecode.c.h; name = "UIImage+ImageEffects.h"; path = "Mattermost/UIImage+ImageEffects.h"; sourceTree = "<group>"; };
		7FEB109C1F61019C0039A015 /* UIImage+ImageEffects.m */ = {isa = PBXFileReference; fileEncoding = 4; lastKnownFileType = sourcecode.c.objc; name = "UIImage+ImageEffects.m"; path = "Mattermost/UIImage+ImageEffects.m"; sourceTree = "<group>"; };
		7FF2AF8A2086483E00FFBDF4 /* KeyShareConsumer.storyboard */ = {isa = PBXFileReference; fileEncoding = 4; lastKnownFileType = file.storyboard; path = KeyShareConsumer.storyboard; sourceTree = "<group>"; };
		7FFE32B51FD9CCAA0038C7A0 /* FLAnimatedImage.framework */ = {isa = PBXFileReference; explicitFileType = wrapper.framework; path = FLAnimatedImage.framework; sourceTree = BUILT_PRODUCTS_DIR; };
		7FFE32B61FD9CCAA0038C7A0 /* KSCrash.framework */ = {isa = PBXFileReference; explicitFileType = wrapper.framework; path = KSCrash.framework; sourceTree = BUILT_PRODUCTS_DIR; };
		7FFE32B71FD9CCAA0038C7A0 /* KSCrash.framework */ = {isa = PBXFileReference; explicitFileType = wrapper.framework; path = KSCrash.framework; sourceTree = BUILT_PRODUCTS_DIR; };
		7FFE32B81FD9CCAA0038C7A0 /* libKSCrashLib.a */ = {isa = PBXFileReference; explicitFileType = archive.ar; path = libKSCrashLib.a; sourceTree = BUILT_PRODUCTS_DIR; };
		7FFE32B91FD9CCAA0038C7A0 /* libSDWebImage iOS static.a */ = {isa = PBXFileReference; explicitFileType = archive.ar; path = "libSDWebImage iOS static.a"; sourceTree = BUILT_PRODUCTS_DIR; };
		7FFE32BA1FD9CCAA0038C7A0 /* libSentryStatic.a */ = {isa = PBXFileReference; explicitFileType = archive.ar; path = libSentryStatic.a; sourceTree = BUILT_PRODUCTS_DIR; };
		7FFE32BB1FD9CCAA0038C7A0 /* libXCDYouTubeKit.a */ = {isa = PBXFileReference; explicitFileType = archive.ar; path = libXCDYouTubeKit.a; sourceTree = BUILT_PRODUCTS_DIR; };
		7FFE32BC1FD9CCAA0038C7A0 /* PerformanceBezier.framework */ = {isa = PBXFileReference; explicitFileType = wrapper.framework; path = PerformanceBezier.framework; sourceTree = BUILT_PRODUCTS_DIR; };
		7FFE32BD1FD9CCAA0038C7A0 /* QuartzBookPack.framework */ = {isa = PBXFileReference; explicitFileType = wrapper.framework; path = QuartzBookPack.framework; sourceTree = BUILT_PRODUCTS_DIR; };
		7FFE32BE1FD9CCAA0038C7A0 /* SDWebImage.framework */ = {isa = PBXFileReference; explicitFileType = wrapper.framework; path = SDWebImage.framework; sourceTree = BUILT_PRODUCTS_DIR; };
		7FFE32BF1FD9CCAA0038C7A0 /* Sentry.framework */ = {isa = PBXFileReference; explicitFileType = wrapper.framework; path = Sentry.framework; sourceTree = BUILT_PRODUCTS_DIR; };
		81061F4CBB31484A94D5A8EE /* libz.tbd */ = {isa = PBXFileReference; explicitFileType = undefined; fileEncoding = 9; includeInIndex = 0; lastKnownFileType = "sourcecode.text-based-dylib-definition"; name = libz.tbd; path = usr/lib/libz.tbd; sourceTree = SDKROOT; };
		82E74EA3327D40BA9F122B38 /* FontAwesome5_Brands.ttf */ = {isa = PBXFileReference; explicitFileType = undefined; fileEncoding = 9; includeInIndex = 0; lastKnownFileType = unknown; name = FontAwesome5_Brands.ttf; path = "../node_modules/react-native-vector-icons/Fonts/FontAwesome5_Brands.ttf"; sourceTree = "<group>"; };
		84E325FF229834C30055068A /* Config.swift */ = {isa = PBXFileReference; fileEncoding = 4; lastKnownFileType = sourcecode.swift; path = Config.swift; sourceTree = "<group>"; };
		8A5992A3325D4F8BB21AAD9B /* AntDesign.ttf */ = {isa = PBXFileReference; explicitFileType = undefined; fileEncoding = 9; includeInIndex = 0; lastKnownFileType = unknown; name = AntDesign.ttf; path = "../node_modules/react-native-vector-icons/Fonts/AntDesign.ttf"; sourceTree = "<group>"; };
		8DEEFB3ED6175724A2653247 /* libPods-Mattermost.a */ = {isa = PBXFileReference; explicitFileType = archive.ar; includeInIndex = 0; path = "libPods-Mattermost.a"; sourceTree = BUILT_PRODUCTS_DIR; };
		8F0B22D2C9924FAFA7FB681C /* Roboto-LightItalic.ttf */ = {isa = PBXFileReference; explicitFileType = undefined; fileEncoding = 9; includeInIndex = 0; lastKnownFileType = unknown; name = "Roboto-LightItalic.ttf"; path = "../assets/fonts/Roboto-LightItalic.ttf"; sourceTree = "<group>"; };
		A734E00E7E184582A877F2B3 /* Roboto-Thin.ttf */ = {isa = PBXFileReference; explicitFileType = undefined; fileEncoding = 9; includeInIndex = 0; lastKnownFileType = unknown; name = "Roboto-Thin.ttf"; path = "../assets/fonts/Roboto-Thin.ttf"; sourceTree = "<group>"; };
		AD2C51EF151E455D8758FE3F /* FontAwesome5_Regular.ttf */ = {isa = PBXFileReference; explicitFileType = undefined; fileEncoding = 9; includeInIndex = 0; lastKnownFileType = unknown; name = FontAwesome5_Regular.ttf; path = "../node_modules/react-native-vector-icons/Fonts/FontAwesome5_Regular.ttf"; sourceTree = "<group>"; };
		AF5978138E514607B5793F37 /* Entypo.ttf */ = {isa = PBXFileReference; explicitFileType = undefined; fileEncoding = 9; includeInIndex = 0; lastKnownFileType = unknown; name = Entypo.ttf; path = "../node_modules/react-native-vector-icons/Fonts/Entypo.ttf"; sourceTree = "<group>"; };
		BC977883E2624E05975CA65B /* OpenSans-Regular.ttf */ = {isa = PBXFileReference; explicitFileType = undefined; fileEncoding = 9; includeInIndex = 0; lastKnownFileType = unknown; name = "OpenSans-Regular.ttf"; path = "../assets/fonts/OpenSans-Regular.ttf"; sourceTree = "<group>"; };
		BE17F630DB5D41FD93F32D22 /* OpenSans-LightItalic.ttf */ = {isa = PBXFileReference; explicitFileType = undefined; fileEncoding = 9; includeInIndex = 0; lastKnownFileType = unknown; name = "OpenSans-LightItalic.ttf"; path = "../assets/fonts/OpenSans-LightItalic.ttf"; sourceTree = "<group>"; };
		C46342B0E5FD4D878AF3A129 /* Roboto-BoldItalic.ttf */ = {isa = PBXFileReference; explicitFileType = undefined; fileEncoding = 9; includeInIndex = 0; lastKnownFileType = unknown; name = "Roboto-BoldItalic.ttf"; path = "../assets/fonts/Roboto-BoldItalic.ttf"; sourceTree = "<group>"; };
		C5BD64DE829E455A997DCAD5 /* Roboto-Regular.ttf */ = {isa = PBXFileReference; explicitFileType = undefined; fileEncoding = 9; includeInIndex = 0; lastKnownFileType = unknown; name = "Roboto-Regular.ttf"; path = "../assets/fonts/Roboto-Regular.ttf"; sourceTree = "<group>"; };
		C78A387124874496AD2C1466 /* OpenSans-Semibold.ttf */ = {isa = PBXFileReference; explicitFileType = undefined; fileEncoding = 9; includeInIndex = 0; lastKnownFileType = unknown; name = "OpenSans-Semibold.ttf"; path = "../assets/fonts/OpenSans-Semibold.ttf"; sourceTree = "<group>"; };
		C7B0EEFD80DC4A9C8C050ED5 /* Feather.ttf */ = {isa = PBXFileReference; explicitFileType = undefined; fileEncoding = 9; includeInIndex = 0; lastKnownFileType = unknown; name = Feather.ttf; path = "../node_modules/react-native-vector-icons/Fonts/Feather.ttf"; sourceTree = "<group>"; };
		C854D45E0BB74833AE9D9EB0 /* SimpleLineIcons.ttf */ = {isa = PBXFileReference; explicitFileType = undefined; fileEncoding = 9; includeInIndex = 0; lastKnownFileType = unknown; name = SimpleLineIcons.ttf; path = "../node_modules/react-native-vector-icons/Fonts/SimpleLineIcons.ttf"; sourceTree = "<group>"; };
		D08F54E10DF14AE4BBF4E2B4 /* Roboto-MediumItalic.ttf */ = {isa = PBXFileReference; explicitFileType = undefined; fileEncoding = 9; includeInIndex = 0; lastKnownFileType = unknown; name = "Roboto-MediumItalic.ttf"; path = "../assets/fonts/Roboto-MediumItalic.ttf"; sourceTree = "<group>"; };
		D2A2E7723B364D62A9C5054D /* Foundation.ttf */ = {isa = PBXFileReference; explicitFileType = undefined; fileEncoding = 9; includeInIndex = 0; lastKnownFileType = unknown; name = Foundation.ttf; path = "../node_modules/react-native-vector-icons/Fonts/Foundation.ttf"; sourceTree = "<group>"; };
		D4B1B363C2414DA19C1AC521 /* OpenSans-Bold.ttf */ = {isa = PBXFileReference; explicitFileType = undefined; fileEncoding = 9; includeInIndex = 0; lastKnownFileType = unknown; name = "OpenSans-Bold.ttf"; path = "../assets/fonts/OpenSans-Bold.ttf"; sourceTree = "<group>"; };
		EB4F0DF36537B0B21BE962FB /* Pods-Mattermost.debug.xcconfig */ = {isa = PBXFileReference; includeInIndex = 1; lastKnownFileType = text.xcconfig; name = "Pods-Mattermost.debug.xcconfig"; path = "Target Support Files/Pods-Mattermost/Pods-Mattermost.debug.xcconfig"; sourceTree = "<group>"; };
		FBBEC29EE2D3418D9AC33BD5 /* OpenSans-ExtraBoldItalic.ttf */ = {isa = PBXFileReference; explicitFileType = undefined; fileEncoding = 9; includeInIndex = 0; lastKnownFileType = unknown; name = "OpenSans-ExtraBoldItalic.ttf"; path = "../assets/fonts/OpenSans-ExtraBoldItalic.ttf"; sourceTree = "<group>"; };
/* End PBXFileReference section */

/* Begin PBXFrameworksBuildPhase section */
		00E356EB1AD99517003FC87E /* Frameworks */ = {
			isa = PBXFrameworksBuildPhase;
			buildActionMask = 2147483647;
			files = (
				B9899621C7F80C4B5C51BB8B /* libPods-MattermostTests.a in Frameworks */,
			);
			runOnlyForDeploymentPostprocessing = 0;
		};
		13B07F8C1A680F5B00A75B9A /* Frameworks */ = {
			isa = PBXFrameworksBuildPhase;
			buildActionMask = 2147483647;
			files = (
				49B4C050230C981C006E919E /* libUploadAttachments.a in Frameworks */,
				6C9B1EFD6561083917AF06CF /* libPods-Mattermost.a in Frameworks */,
			);
			runOnlyForDeploymentPostprocessing = 0;
		};
		7F240A16220D3A2300637665 /* Frameworks */ = {
			isa = PBXFrameworksBuildPhase;
			buildActionMask = 2147483647;
			files = (
				7FABE0562213884700D0F595 /* libUploadAttachments.a in Frameworks */,
			);
			runOnlyForDeploymentPostprocessing = 0;
		};
		7F581D2F221ED5C60099E66B /* Frameworks */ = {
			isa = PBXFrameworksBuildPhase;
			buildActionMask = 2147483647;
			files = (
				7F581F78221EEA7C0099E66B /* libUploadAttachments.a in Frameworks */,
			);
			runOnlyForDeploymentPostprocessing = 0;
		};
/* End PBXFrameworksBuildPhase section */

/* Begin PBXGroup section */
		00E356EF1AD99517003FC87E /* MattermostTests */ = {
			isa = PBXGroup;
			children = (
				00E356F21AD99517003FC87E /* MattermostTests.m */,
				00E356F01AD99517003FC87E /* Supporting Files */,
			);
			path = MattermostTests;
			sourceTree = "<group>";
		};
		00E356F01AD99517003FC87E /* Supporting Files */ = {
			isa = PBXGroup;
			children = (
				00E356F11AD99517003FC87E /* Info.plist */,
			);
			name = "Supporting Files";
			sourceTree = "<group>";
		};
		0156F464626F49C2977D7982 /* Resources */ = {
			isa = PBXGroup;
			children = (
				499F7AF0235511FC00E7AF6E /* Mattermost-Regular.otf */,
				D4B1B363C2414DA19C1AC521 /* OpenSans-Bold.ttf */,
				32AC3D4EA79E44738A6E9766 /* OpenSans-BoldItalic.ttf */,
				3647DF63D6764CF093375861 /* OpenSans-ExtraBold.ttf */,
				FBBEC29EE2D3418D9AC33BD5 /* OpenSans-ExtraBoldItalic.ttf */,
				41F3AFE83AAF4B74878AB78A /* OpenSans-Italic.ttf */,
				6561AEAC21CC40B8A72ABB93 /* OpenSans-Light.ttf */,
				BE17F630DB5D41FD93F32D22 /* OpenSans-LightItalic.ttf */,
				BC977883E2624E05975CA65B /* OpenSans-Regular.ttf */,
				C78A387124874496AD2C1466 /* OpenSans-Semibold.ttf */,
				0E617BF0F36D4E738F51D169 /* OpenSans-SemiboldItalic.ttf */,
				6EFF13DD24CE4E26953E598A /* Roboto-Black.ttf */,
				7F54ABFAE6CE4A6DB11D1ED7 /* Roboto-BlackItalic.ttf */,
				71E626D4980A4560B26F0E1C /* Roboto-Bold.ttf */,
				C46342B0E5FD4D878AF3A129 /* Roboto-BoldItalic.ttf */,
				031EF04FB2D14EEFAACBAA1A /* Roboto-Italic.ttf */,
				34B20A903038487E8D7DEA1E /* Roboto-Light.ttf */,
				8F0B22D2C9924FAFA7FB681C /* Roboto-LightItalic.ttf */,
				09FA716C56874BDDA30FE8C4 /* Roboto-Medium.ttf */,
				D08F54E10DF14AE4BBF4E2B4 /* Roboto-MediumItalic.ttf */,
				C5BD64DE829E455A997DCAD5 /* Roboto-Regular.ttf */,
				A734E00E7E184582A877F2B3 /* Roboto-Thin.ttf */,
				12D0B0E475FD46E29907305E /* Roboto-ThinItalic.ttf */,
				8A5992A3325D4F8BB21AAD9B /* AntDesign.ttf */,
				AF5978138E514607B5793F37 /* Entypo.ttf */,
				75387D8184A144939E9E7561 /* EvilIcons.ttf */,
				C7B0EEFD80DC4A9C8C050ED5 /* Feather.ttf */,
				12116E4B6BE0457BBFD69632 /* FontAwesome.ttf */,
				82E74EA3327D40BA9F122B38 /* FontAwesome5_Brands.ttf */,
				AD2C51EF151E455D8758FE3F /* FontAwesome5_Regular.ttf */,
				563B800AC53A447FA18F47D3 /* FontAwesome5_Solid.ttf */,
				D2A2E7723B364D62A9C5054D /* Foundation.ttf */,
				7CA9B66DCC1F47AF86A50CDA /* Ionicons.ttf */,
				37A4388335B14748A27EB094 /* MaterialCommunityIcons.ttf */,
				49D0879035464473A11A0E1C /* MaterialIcons.ttf */,
				263D389521BE459684618177 /* Octicons.ttf */,
				C854D45E0BB74833AE9D9EB0 /* SimpleLineIcons.ttf */,
				2CD0ACABF8EE4E1A94982CC8 /* Zocial.ttf */,
			);
			name = Resources;
			sourceTree = "<group>";
		};
		13B07FAE1A68108700A75B9A /* Mattermost */ = {
			isa = PBXGroup;
			children = (
				536CC6C223E79287002C478C /* RNNotificationEventHandler+HandleReplyAction.h */,
				536CC6C123E79287002C478C /* RNNotificationEventHandler+HandleReplyAction.m */,
				499F7A632354F51900E7AF6E /* OnPasteEventManager.h */,
				499F7A642354F51900E7AF6E /* OnPasteEventManager.m */,
				499F7A612354F4CC00E7AF6E /* NSData+MimeType.h */,
				499F7A602354F4CC00E7AF6E /* NSData+MimeType.m */,
				499F7A5D2354F49F00E7AF6E /* UIPasteboard+GetImageInfo.h */,
				499F7A5E2354F49F00E7AF6E /* UIPasteboard+GetImageInfo.m */,
				13B07FAF1A68108700A75B9A /* AppDelegate.h */,
				13B07FB01A68108700A75B9A /* AppDelegate.m */,
				7FEB10961F6101710039A015 /* BlurAppScreen.h */,
				7FEB10971F6101710039A015 /* BlurAppScreen.m */,
				7F151D3D221B062700FAD8F3 /* RuntimeUtils.swift */,
				13B07FB51A68108700A75B9A /* Images.xcassets */,
				13B07FB61A68108700A75B9A /* Info.plist */,
				7F292AA41E8ABB1100A450A3 /* LaunchScreen.xib */,
				7FF2AF8A2086483E00FFBDF4 /* KeyShareConsumer.storyboard */,
				13B07FB71A68108700A75B9A /* main.m */,
				7F63D2C21E6DD98A001FAE12 /* Mattermost.entitlements */,
				7F151D43221B082A00FAD8F3 /* Mattermost-Bridging-Header.h */,
				7F240ACB220D460300637665 /* MattermostBucketModule.h */,
				7F240ACC220D460300637665 /* MattermostBucketModule.m */,
				7FEB10991F61019C0039A015 /* MattermostManaged.h */,
				7FEB109A1F61019C0039A015 /* MattermostManaged.m */,
				7FEB109B1F61019C0039A015 /* UIImage+ImageEffects.h */,
				7FEB109C1F61019C0039A015 /* UIImage+ImageEffects.m */,
				7F151D40221B069200FAD8F3 /* 0155-keys.png */,
				7F5BA34522B99B7B005B05D3 /* Mattermost+RCTUITextView.h */,
				7F5BA34622B99B7B005B05D3 /* Mattermost+RCTUITextView.m */,
			);
			name = Mattermost;
			sourceTree = "<group>";
		};
		33E107B4DC21A5C48B09F800 /* Pods */ = {
			isa = PBXGroup;
			children = (
				EB4F0DF36537B0B21BE962FB /* Pods-Mattermost.debug.xcconfig */,
				25BF2BACE89201DE6E585B7E /* Pods-Mattermost.release.xcconfig */,
				57CB4735B7E57B50D0B50E16 /* Pods-MattermostTests.debug.xcconfig */,
				297AAFCCF0BD99FC109DA2BC /* Pods-MattermostTests.release.xcconfig */,
			);
			path = Pods;
			sourceTree = "<group>";
		};
		37DF8AC51F5F0D410079BF89 /* Recovered References */ = {
			isa = PBXGroup;
			children = (
				6BAF8296411D4657B5A0E8F8 /* libRNReactNativeDocViewer.a */,
			);
			name = "Recovered References";
			sourceTree = "<group>";
		};
		4B992D7BAAEDF8759DB525B5 /* Frameworks */ = {
			isa = PBXGroup;
			children = (
				495BC96123565ADD00C40C83 /* libYoutubePlayer-in-WKWebView.a */,
				495BC95F23565ABF00C40C83 /* libXCDYouTubeKit.a */,
				499F7B412355141200E7AF6E /* libYoutubePlayer-in-WKWebView.a */,
				499F7B3F235513F600E7AF6E /* libXCDYouTubeKit.a */,
				49B4BF51230C83D2006E919E /* libz.1.dylib */,
				7FFE32B51FD9CCAA0038C7A0 /* FLAnimatedImage.framework */,
				7FFE32B61FD9CCAA0038C7A0 /* KSCrash.framework */,
				7FFE32B71FD9CCAA0038C7A0 /* KSCrash.framework */,
				7FFE32B81FD9CCAA0038C7A0 /* libKSCrashLib.a */,
				7FFE32B91FD9CCAA0038C7A0 /* libSDWebImage iOS static.a */,
				7FFE32BA1FD9CCAA0038C7A0 /* libSentryStatic.a */,
				7FFE32BB1FD9CCAA0038C7A0 /* libXCDYouTubeKit.a */,
				7FFE32BC1FD9CCAA0038C7A0 /* PerformanceBezier.framework */,
				7FFE32BD1FD9CCAA0038C7A0 /* QuartzBookPack.framework */,
				7FFE32BE1FD9CCAA0038C7A0 /* SDWebImage.framework */,
				7FFE32BF1FD9CCAA0038C7A0 /* Sentry.framework */,
				7F43D6051F6BF9EB001FC614 /* libPods-Mattermost.a */,
				81061F4CBB31484A94D5A8EE /* libz.tbd */,
				8DEEFB3ED6175724A2653247 /* libPods-Mattermost.a */,
				5BB993883BB9CFFBD2BEB9FC /* libPods-MattermostTests.a */,
			);
			name = Frameworks;
			sourceTree = "<group>";
		};
		7F240A1A220D3A2300637665 /* MattermostShare */ = {
			isa = PBXGroup;
			children = (
				84E325FF229834C30055068A /* Config.swift */,
				7F72F2E4221113DF00F98FFF /* Images */,
				7F240A20220D3A2300637665 /* Info.plist */,
				7F240ACF220D4A6100637665 /* KeyChainDataSource.h */,
				7F240ACE220D4A6100637665 /* KeyChainDataSource.mm */,
				7F240A27220D3A7E00637665 /* MattermostShare.entitlements */,
				7F240A1D220D3A2300637665 /* MainInterface.storyboard */,
				7F151D42221B07F700FAD8F3 /* MattermostShare-Bridging-Header.h */,
				7F240ADA220E089300637665 /* Item.swift */,
				7FABE0092212650600D0F595 /* ChannelsViewController.swift */,
				7F240A1B220D3A2300637665 /* ShareViewController.swift */,
				7F240ADC220E094A00637665 /* TeamsViewController.swift */,
				7F72F2ED2211220500F98FFF /* GenericPreview.xib */,
				7F72F2EF221123E200F98FFF /* GenericPreview.swift */,
				7FABDFC12211A39000D0F595 /* Section.swift */,
			);
			path = MattermostShare;
			sourceTree = "<group>";
		};
		7F581D33221ED5C60099E66B /* NotificationService */ = {
			isa = PBXGroup;
			children = (
				7F581F77221EEA5A0099E66B /* NotificationService.entitlements */,
				7F581D34221ED5C60099E66B /* NotificationService.swift */,
				7F581D36221ED5C60099E66B /* Info.plist */,
			);
			path = NotificationService;
			sourceTree = "<group>";
		};
		7F72F2E4221113DF00F98FFF /* Images */ = {
			isa = PBXGroup;
			children = (
				7F72F2F222112EC700F98FFF /* generic.png */,
			);
			path = Images;
			sourceTree = "<group>";
		};
		7FABE04122137F2900D0F595 /* Products */ = {
			isa = PBXGroup;
			children = (
				7FABE04522137F2A00D0F595 /* libUploadAttachments.a */,
			);
			name = Products;
			sourceTree = "<group>";
		};
		832341AE1AAA6A7D00B99B32 /* Libraries */ = {
			isa = PBXGroup;
			children = (
				7FABE04022137F2900D0F595 /* UploadAttachments.xcodeproj */,
			);
			name = Libraries;
			sourceTree = "<group>";
		};
		83CBB9F61A601CBA00E9B192 = {
			isa = PBXGroup;
			children = (
				4953BF5F2368AE8600593328 /* SwimeProxy.swift */,
				13B07FAE1A68108700A75B9A /* Mattermost */,
				7F240A1A220D3A2300637665 /* MattermostShare */,
				7F581D33221ED5C60099E66B /* NotificationService */,
				7F292A701E8AB73400A450A3 /* SplashScreenResource */,
				832341AE1AAA6A7D00B99B32 /* Libraries */,
				00E356EF1AD99517003FC87E /* MattermostTests */,
				83CBBA001A601CBA00E9B192 /* Products */,
				0156F464626F49C2977D7982 /* Resources */,
				37DF8AC51F5F0D410079BF89 /* Recovered References */,
				4B992D7BAAEDF8759DB525B5 /* Frameworks */,
				33E107B4DC21A5C48B09F800 /* Pods */,
			);
			indentWidth = 2;
			sourceTree = "<group>";
			tabWidth = 2;
		};
		83CBBA001A601CBA00E9B192 /* Products */ = {
			isa = PBXGroup;
			children = (
				13B07F961A680F5B00A75B9A /* Mattermost.app */,
				00E356EE1AD99517003FC87E /* MattermostTests.xctest */,
				7F240A19220D3A2300637665 /* MattermostShare.appex */,
				7F581D32221ED5C60099E66B /* NotificationService.appex */,
			);
			name = Products;
			sourceTree = "<group>";
		};
/* End PBXGroup section */

/* Begin PBXNativeTarget section */
		00E356ED1AD99517003FC87E /* MattermostTests */ = {
			isa = PBXNativeTarget;
			buildConfigurationList = 00E357021AD99517003FC87E /* Build configuration list for PBXNativeTarget "MattermostTests" */;
			buildPhases = (
				C540C9BFE580D99F0700EC9D /* [CP] Check Pods Manifest.lock */,
				00E356EA1AD99517003FC87E /* Sources */,
				00E356EB1AD99517003FC87E /* Frameworks */,
				00E356EC1AD99517003FC87E /* Resources */,
			);
			buildRules = (
			);
			dependencies = (
				00E356F51AD99517003FC87E /* PBXTargetDependency */,
			);
			name = MattermostTests;
			productName = MattermostTests;
			productReference = 00E356EE1AD99517003FC87E /* MattermostTests.xctest */;
			productType = "com.apple.product-type.bundle.unit-test";
		};
		13B07F861A680F5B00A75B9A /* Mattermost */ = {
			isa = PBXNativeTarget;
			buildConfigurationList = 13B07F931A680F5B00A75B9A /* Build configuration list for PBXNativeTarget "Mattermost" */;
			buildPhases = (
				484322B86D8320281D95970F /* [CP] Check Pods Manifest.lock */,
				13B07F871A680F5B00A75B9A /* Sources */,
				13B07F8C1A680F5B00A75B9A /* Frameworks */,
				13B07F8E1A680F5B00A75B9A /* Resources */,
				00DD1BFF1BD5951E006B06BC /* Bundle React Native code and images */,
				37DA4BA41E6F55AD002B058E /* Embed Frameworks */,
				AE4769B235D14E6C9C64EA78 /* Upload Debug Symbols to Sentry */,
				7FFE32A91FD9CB650038C7A0 /* Embed App Extensions */,
				ED4C644925C525E30315E09E /* [CP] Copy Pods Resources */,
			);
			buildRules = (
			);
			dependencies = (
				7FAB45BA222DD0E300EBFFC8 /* PBXTargetDependency */,
				7F240A22220D3A2300637665 /* PBXTargetDependency */,
				7F581D38221ED5C60099E66B /* PBXTargetDependency */,
			);
			name = Mattermost;
			productName = "Hello World";
			productReference = 13B07F961A680F5B00A75B9A /* Mattermost.app */;
			productType = "com.apple.product-type.application";
		};
		7F240A18220D3A2300637665 /* MattermostShare */ = {
			isa = PBXNativeTarget;
			buildConfigurationList = 7F240A24220D3A2300637665 /* Build configuration list for PBXNativeTarget "MattermostShare" */;
			buildPhases = (
				7F240A15220D3A2300637665 /* Sources */,
				7F240A16220D3A2300637665 /* Frameworks */,
				7F240A17220D3A2300637665 /* Resources */,
			);
			buildRules = (
			);
			dependencies = (
				7FAB4571222DD0DA00EBFFC8 /* PBXTargetDependency */,
			);
			name = MattermostShare;
			productName = MattermostShare;
			productReference = 7F240A19220D3A2300637665 /* MattermostShare.appex */;
			productType = "com.apple.product-type.app-extension";
		};
		7F581D31221ED5C60099E66B /* NotificationService */ = {
			isa = PBXNativeTarget;
			buildConfigurationList = 7F581D82221ED5C60099E66B /* Build configuration list for PBXNativeTarget "NotificationService" */;
			buildPhases = (
				7F581D2E221ED5C60099E66B /* Sources */,
				7F581D2F221ED5C60099E66B /* Frameworks */,
				7F581D30221ED5C60099E66B /* Resources */,
			);
			buildRules = (
			);
			dependencies = (
				7FE5F962227739E600FEFFE1 /* PBXTargetDependency */,
			);
			name = NotificationService;
			productName = NotificationService;
			productReference = 7F581D32221ED5C60099E66B /* NotificationService.appex */;
			productType = "com.apple.product-type.app-extension";
		};
/* End PBXNativeTarget section */

/* Begin PBXProject section */
		83CBB9F71A601CBA00E9B192 /* Project object */ = {
			isa = PBXProject;
			attributes = {
				LastSwiftUpdateCheck = 1010;
				LastUpgradeCheck = 820;
				ORGANIZATIONNAME = Facebook;
				TargetAttributes = {
					00E356ED1AD99517003FC87E = {
						CreatedOnToolsVersion = 6.2;
						TestTargetID = 13B07F861A680F5B00A75B9A;
					};
					13B07F861A680F5B00A75B9A = {
						DevelopmentTeam = UQ8HT4Q2XM;
						LastSwiftMigration = 1010;
						ProvisioningStyle = Automatic;
						SystemCapabilities = {
							com.apple.ApplicationGroups.iOS = {
								enabled = 1;
							};
							com.apple.BackgroundModes = {
								enabled = 1;
							};
							com.apple.Keychain = {
								enabled = 1;
							};
							com.apple.Push = {
								enabled = 1;
							};
							com.apple.iCloud = {
								enabled = 1;
							};
						};
					};
					7F240A18220D3A2300637665 = {
						CreatedOnToolsVersion = 10.1;
						DevelopmentTeam = UQ8HT4Q2XM;
						ProvisioningStyle = Automatic;
						SystemCapabilities = {
							com.apple.ApplicationGroups.iOS = {
								enabled = 1;
							};
						};
					};
					7F581D31221ED5C60099E66B = {
						CreatedOnToolsVersion = 10.1;
						DevelopmentTeam = UQ8HT4Q2XM;
						ProvisioningStyle = Automatic;
						SystemCapabilities = {
							com.apple.ApplicationGroups.iOS = {
								enabled = 1;
							};
						};
					};
				};
			};
			buildConfigurationList = 83CBB9FA1A601CBA00E9B192 /* Build configuration list for PBXProject "Mattermost" */;
			compatibilityVersion = "Xcode 3.2";
			developmentRegion = English;
			hasScannedForEncodings = 0;
			knownRegions = (
				English,
				en,
				Base,
			);
			mainGroup = 83CBB9F61A601CBA00E9B192;
			productRefGroup = 83CBBA001A601CBA00E9B192 /* Products */;
			projectDirPath = "";
			projectReferences = (
				{
					ProductGroup = 7FABE04122137F2900D0F595 /* Products */;
					ProjectRef = 7FABE04022137F2900D0F595 /* UploadAttachments.xcodeproj */;
				},
			);
			projectRoot = "";
			targets = (
				13B07F861A680F5B00A75B9A /* Mattermost */,
				00E356ED1AD99517003FC87E /* MattermostTests */,
				7F240A18220D3A2300637665 /* MattermostShare */,
				7F581D31221ED5C60099E66B /* NotificationService */,
			);
		};
/* End PBXProject section */

/* Begin PBXReferenceProxy section */
		7FABE04522137F2A00D0F595 /* libUploadAttachments.a */ = {
			isa = PBXReferenceProxy;
			fileType = archive.ar;
			path = libUploadAttachments.a;
			remoteRef = 7FABE04422137F2A00D0F595 /* PBXContainerItemProxy */;
			sourceTree = BUILT_PRODUCTS_DIR;
		};
/* End PBXReferenceProxy section */

/* Begin PBXResourcesBuildPhase section */
		00E356EC1AD99517003FC87E /* Resources */ = {
			isa = PBXResourcesBuildPhase;
			buildActionMask = 2147483647;
			files = (
			);
			runOnlyForDeploymentPostprocessing = 0;
		};
		13B07F8E1A680F5B00A75B9A /* Resources */ = {
			isa = PBXResourcesBuildPhase;
			buildActionMask = 2147483647;
			files = (
				499F7AF1235511FD00E7AF6E /* Mattermost-Regular.otf in Resources */,
				7F151D41221B069200FAD8F3 /* 0155-keys.png in Resources */,
				13B07FBF1A68108700A75B9A /* Images.xcassets in Resources */,
				7FF2AF8B2086483E00FFBDF4 /* KeyShareConsumer.storyboard in Resources */,
				7F292AA61E8ABB1100A450A3 /* LaunchScreen.xib in Resources */,
				7F292A711E8AB73400A450A3 /* SplashScreenResource in Resources */,
				9358B95F95184EE0A4DCE629 /* OpenSans-Bold.ttf in Resources */,
				55C6561DDBBA45929D88B6D1 /* OpenSans-BoldItalic.ttf in Resources */,
				D719A67137964F08BE47A5FC /* OpenSans-ExtraBold.ttf in Resources */,
				0111A42B7F264BCF8CBDE3ED /* OpenSans-ExtraBoldItalic.ttf in Resources */,
				0C0D24F53F254F75869E5951 /* OpenSans-Italic.ttf in Resources */,
				2D5296A8926B4D7FBAF2D6E2 /* OpenSans-Light.ttf in Resources */,
				F083DB472349411A8E6E7AAD /* OpenSans-LightItalic.ttf in Resources */,
				A08D512E7ADC40CCAD055A9E /* OpenSans-Regular.ttf in Resources */,
				62A8448264674B4D95A5A7C2 /* OpenSans-Semibold.ttf in Resources */,
				69AC753E496743BABB7A7124 /* OpenSans-SemiboldItalic.ttf in Resources */,
				DDE492F7425D451884DAA088 /* Roboto-Black.ttf in Resources */,
				71F30A436B5847DF9D319D15 /* Roboto-BlackItalic.ttf in Resources */,
				E052494CD6104A65840485E7 /* Roboto-Bold.ttf in Resources */,
				3D7B4E6EE6B948AAA6A1E4E6 /* Roboto-BoldItalic.ttf in Resources */,
				460A48EA5C6C4D8B8D9A2C75 /* Roboto-Italic.ttf in Resources */,
				ABF5F93B1D0A47BAACEAC376 /* Roboto-Light.ttf in Resources */,
				552835DCC0C24FC691EE6CAB /* Roboto-LightItalic.ttf in Resources */,
				C99BB3F4E4564F01A531FBEA /* Roboto-Medium.ttf in Resources */,
				3C0B333879CE4730843D8584 /* Roboto-MediumItalic.ttf in Resources */,
				AA9605CFDA8E4E7CB8A041BF /* Roboto-Regular.ttf in Resources */,
				DE863F2E1E194A45A5B58FFA /* Roboto-Thin.ttf in Resources */,
				EC6AF34E03F647389D377064 /* Roboto-ThinItalic.ttf in Resources */,
			);
			runOnlyForDeploymentPostprocessing = 0;
		};
		7F240A17220D3A2300637665 /* Resources */ = {
			isa = PBXResourcesBuildPhase;
			buildActionMask = 2147483647;
			files = (
				7F240A1F220D3A2300637665 /* MainInterface.storyboard in Resources */,
				7F72F2EE2211220500F98FFF /* GenericPreview.xib in Resources */,
				7F72F2F322112EC700F98FFF /* generic.png in Resources */,
			);
			runOnlyForDeploymentPostprocessing = 0;
		};
		7F581D30221ED5C60099E66B /* Resources */ = {
			isa = PBXResourcesBuildPhase;
			buildActionMask = 2147483647;
			files = (
			);
			runOnlyForDeploymentPostprocessing = 0;
		};
/* End PBXResourcesBuildPhase section */

/* Begin PBXShellScriptBuildPhase section */
		00DD1BFF1BD5951E006B06BC /* Bundle React Native code and images */ = {
			isa = PBXShellScriptBuildPhase;
			buildActionMask = 2147483647;
			files = (
			);
			inputPaths = (
			);
			name = "Bundle React Native code and images";
			outputPaths = (
			);
			runOnlyForDeploymentPostprocessing = 0;
			shellPath = /bin/sh;
			shellScript = "./bundleReactNative.sh\n";
		};
		484322B86D8320281D95970F /* [CP] Check Pods Manifest.lock */ = {
			isa = PBXShellScriptBuildPhase;
			buildActionMask = 2147483647;
			files = (
			);
			inputFileListPaths = (
			);
			inputPaths = (
				"${PODS_PODFILE_DIR_PATH}/Podfile.lock",
				"${PODS_ROOT}/Manifest.lock",
			);
			name = "[CP] Check Pods Manifest.lock";
			outputFileListPaths = (
			);
			outputPaths = (
				"$(DERIVED_FILE_DIR)/Pods-Mattermost-checkManifestLockResult.txt",
			);
			runOnlyForDeploymentPostprocessing = 0;
			shellPath = /bin/sh;
			shellScript = "diff \"${PODS_PODFILE_DIR_PATH}/Podfile.lock\" \"${PODS_ROOT}/Manifest.lock\" > /dev/null\nif [ $? != 0 ] ; then\n    # print error to STDERR\n    echo \"error: The sandbox is not in sync with the Podfile.lock. Run 'pod install' or update your CocoaPods installation.\" >&2\n    exit 1\nfi\n# This output is used by Xcode 'outputs' to avoid re-running this script phase.\necho \"SUCCESS\" > \"${SCRIPT_OUTPUT_FILE_0}\"\n";
			showEnvVarsInLog = 0;
		};
<<<<<<< HEAD
=======
		1D22DC6FC0A37F7F657B8274 /* [CP] Copy Pods Resources */ = {
			isa = PBXShellScriptBuildPhase;	
			buildActionMask = 2147483647;	
			files = (	
			);	
			inputFileListPaths = (	
			);	
			inputPaths = (	
				"${SRCROOT}/Pods/Target Support Files/Pods-Mattermost/Pods-Mattermost-resources.sh",	
				"${PODS_ROOT}/../../node_modules/react-native-vector-icons/Fonts/AntDesign.ttf",	
				"${PODS_ROOT}/../../node_modules/react-native-vector-icons/Fonts/Entypo.ttf",	
				"${PODS_ROOT}/../../node_modules/react-native-vector-icons/Fonts/EvilIcons.ttf",	
				"${PODS_ROOT}/../../node_modules/react-native-vector-icons/Fonts/Feather.ttf",	
				"${PODS_ROOT}/../../node_modules/react-native-vector-icons/Fonts/FontAwesome.ttf",	
				"${PODS_ROOT}/../../node_modules/react-native-vector-icons/Fonts/FontAwesome5_Brands.ttf",	
				"${PODS_ROOT}/../../node_modules/react-native-vector-icons/Fonts/FontAwesome5_Regular.ttf",	
				"${PODS_ROOT}/../../node_modules/react-native-vector-icons/Fonts/FontAwesome5_Solid.ttf",	
				"${PODS_ROOT}/../../node_modules/react-native-vector-icons/Fonts/Foundation.ttf",	
				"${PODS_ROOT}/../../node_modules/react-native-vector-icons/Fonts/Ionicons.ttf",	
				"${PODS_ROOT}/../../node_modules/react-native-vector-icons/Fonts/MaterialCommunityIcons.ttf",	
				"${PODS_ROOT}/../../node_modules/react-native-vector-icons/Fonts/MaterialIcons.ttf",	
				"${PODS_ROOT}/../../node_modules/react-native-vector-icons/Fonts/Octicons.ttf",	
				"${PODS_ROOT}/../../node_modules/react-native-vector-icons/Fonts/SimpleLineIcons.ttf",	
				"${PODS_ROOT}/../../node_modules/react-native-vector-icons/Fonts/Zocial.ttf",	
				"${PODS_ROOT}/../../node_modules/react-native-youtube/assets/YTPlayerView-iframe-player.html",	
			);	
			name = "[CP] Copy Pods Resources";	
			outputFileListPaths = (	
			);	
			outputPaths = (	
				"${TARGET_BUILD_DIR}/${UNLOCALIZED_RESOURCES_FOLDER_PATH}/AntDesign.ttf",	
				"${TARGET_BUILD_DIR}/${UNLOCALIZED_RESOURCES_FOLDER_PATH}/Entypo.ttf",	
				"${TARGET_BUILD_DIR}/${UNLOCALIZED_RESOURCES_FOLDER_PATH}/EvilIcons.ttf",	
				"${TARGET_BUILD_DIR}/${UNLOCALIZED_RESOURCES_FOLDER_PATH}/Feather.ttf",	
				"${TARGET_BUILD_DIR}/${UNLOCALIZED_RESOURCES_FOLDER_PATH}/FontAwesome.ttf",	
				"${TARGET_BUILD_DIR}/${UNLOCALIZED_RESOURCES_FOLDER_PATH}/FontAwesome5_Brands.ttf",	
				"${TARGET_BUILD_DIR}/${UNLOCALIZED_RESOURCES_FOLDER_PATH}/FontAwesome5_Regular.ttf",	
				"${TARGET_BUILD_DIR}/${UNLOCALIZED_RESOURCES_FOLDER_PATH}/FontAwesome5_Solid.ttf",	
				"${TARGET_BUILD_DIR}/${UNLOCALIZED_RESOURCES_FOLDER_PATH}/Foundation.ttf",	
				"${TARGET_BUILD_DIR}/${UNLOCALIZED_RESOURCES_FOLDER_PATH}/Ionicons.ttf",	
				"${TARGET_BUILD_DIR}/${UNLOCALIZED_RESOURCES_FOLDER_PATH}/MaterialCommunityIcons.ttf",	
				"${TARGET_BUILD_DIR}/${UNLOCALIZED_RESOURCES_FOLDER_PATH}/MaterialIcons.ttf",	
				"${TARGET_BUILD_DIR}/${UNLOCALIZED_RESOURCES_FOLDER_PATH}/Octicons.ttf",	
				"${TARGET_BUILD_DIR}/${UNLOCALIZED_RESOURCES_FOLDER_PATH}/SimpleLineIcons.ttf",	
				"${TARGET_BUILD_DIR}/${UNLOCALIZED_RESOURCES_FOLDER_PATH}/Zocial.ttf",	
				"${TARGET_BUILD_DIR}/${UNLOCALIZED_RESOURCES_FOLDER_PATH}/YTPlayerView-iframe-player.html",	
			);	
			runOnlyForDeploymentPostprocessing = 0;	
			shellPath = /bin/sh;	
			shellScript = "\"${SRCROOT}/Pods/Target Support Files/Pods-Mattermost/Pods-Mattermost-resources.sh\"\n";	
			showEnvVarsInLog = 0;	
		};
>>>>>>> 898b59ab
		AE4769B235D14E6C9C64EA78 /* Upload Debug Symbols to Sentry */ = {
			isa = PBXShellScriptBuildPhase;
			buildActionMask = 2147483647;
			files = (
			);
			inputPaths = (
			);
			name = "Upload Debug Symbols to Sentry";
			outputPaths = (
			);
			runOnlyForDeploymentPostprocessing = 0;
			shellPath = /bin/sh;
			shellScript = "./uploadDebugSymbols.sh\n";
		};
		C540C9BFE580D99F0700EC9D /* [CP] Check Pods Manifest.lock */ = {
			isa = PBXShellScriptBuildPhase;
			buildActionMask = 2147483647;
			files = (
			);
			inputFileListPaths = (
			);
			inputPaths = (
				"${PODS_PODFILE_DIR_PATH}/Podfile.lock",
				"${PODS_ROOT}/Manifest.lock",
			);
			name = "[CP] Check Pods Manifest.lock";
			outputFileListPaths = (
			);
			outputPaths = (
				"$(DERIVED_FILE_DIR)/Pods-MattermostTests-checkManifestLockResult.txt",
			);
			runOnlyForDeploymentPostprocessing = 0;
			shellPath = /bin/sh;
			shellScript = "diff \"${PODS_PODFILE_DIR_PATH}/Podfile.lock\" \"${PODS_ROOT}/Manifest.lock\" > /dev/null\nif [ $? != 0 ] ; then\n    # print error to STDERR\n    echo \"error: The sandbox is not in sync with the Podfile.lock. Run 'pod install' or update your CocoaPods installation.\" >&2\n    exit 1\nfi\n# This output is used by Xcode 'outputs' to avoid re-running this script phase.\necho \"SUCCESS\" > \"${SCRIPT_OUTPUT_FILE_0}\"\n";
			showEnvVarsInLog = 0;
		};
		ED4C644925C525E30315E09E /* [CP] Copy Pods Resources */ = {
			isa = PBXShellScriptBuildPhase;
			buildActionMask = 2147483647;
			files = (
			);
			inputPaths = (
				"${PODS_ROOT}/Target Support Files/Pods-Mattermost/Pods-Mattermost-resources.sh",
				"${PODS_ROOT}/../../node_modules/react-native-vector-icons/Fonts/AntDesign.ttf",
				"${PODS_ROOT}/../../node_modules/react-native-vector-icons/Fonts/Entypo.ttf",
				"${PODS_ROOT}/../../node_modules/react-native-vector-icons/Fonts/EvilIcons.ttf",
				"${PODS_ROOT}/../../node_modules/react-native-vector-icons/Fonts/Feather.ttf",
				"${PODS_ROOT}/../../node_modules/react-native-vector-icons/Fonts/FontAwesome.ttf",
				"${PODS_ROOT}/../../node_modules/react-native-vector-icons/Fonts/FontAwesome5_Brands.ttf",
				"${PODS_ROOT}/../../node_modules/react-native-vector-icons/Fonts/FontAwesome5_Regular.ttf",
				"${PODS_ROOT}/../../node_modules/react-native-vector-icons/Fonts/FontAwesome5_Solid.ttf",
				"${PODS_ROOT}/../../node_modules/react-native-vector-icons/Fonts/Fontisto.ttf",
				"${PODS_ROOT}/../../node_modules/react-native-vector-icons/Fonts/Foundation.ttf",
				"${PODS_ROOT}/../../node_modules/react-native-vector-icons/Fonts/Ionicons.ttf",
				"${PODS_ROOT}/../../node_modules/react-native-vector-icons/Fonts/MaterialCommunityIcons.ttf",
				"${PODS_ROOT}/../../node_modules/react-native-vector-icons/Fonts/MaterialIcons.ttf",
				"${PODS_ROOT}/../../node_modules/react-native-vector-icons/Fonts/Octicons.ttf",
				"${PODS_ROOT}/../../node_modules/react-native-vector-icons/Fonts/SimpleLineIcons.ttf",
				"${PODS_ROOT}/../../node_modules/react-native-vector-icons/Fonts/Zocial.ttf",
				"${PODS_ROOT}/YoutubePlayer-in-WKWebView/WKYTPlayerView/WKYTPlayerView.bundle",
			);
			name = "[CP] Copy Pods Resources";
			outputPaths = (
				"${TARGET_BUILD_DIR}/${UNLOCALIZED_RESOURCES_FOLDER_PATH}/AntDesign.ttf",
				"${TARGET_BUILD_DIR}/${UNLOCALIZED_RESOURCES_FOLDER_PATH}/Entypo.ttf",
				"${TARGET_BUILD_DIR}/${UNLOCALIZED_RESOURCES_FOLDER_PATH}/EvilIcons.ttf",
				"${TARGET_BUILD_DIR}/${UNLOCALIZED_RESOURCES_FOLDER_PATH}/Feather.ttf",
				"${TARGET_BUILD_DIR}/${UNLOCALIZED_RESOURCES_FOLDER_PATH}/FontAwesome.ttf",
				"${TARGET_BUILD_DIR}/${UNLOCALIZED_RESOURCES_FOLDER_PATH}/FontAwesome5_Brands.ttf",
				"${TARGET_BUILD_DIR}/${UNLOCALIZED_RESOURCES_FOLDER_PATH}/FontAwesome5_Regular.ttf",
				"${TARGET_BUILD_DIR}/${UNLOCALIZED_RESOURCES_FOLDER_PATH}/FontAwesome5_Solid.ttf",
				"${TARGET_BUILD_DIR}/${UNLOCALIZED_RESOURCES_FOLDER_PATH}/Fontisto.ttf",
				"${TARGET_BUILD_DIR}/${UNLOCALIZED_RESOURCES_FOLDER_PATH}/Foundation.ttf",
				"${TARGET_BUILD_DIR}/${UNLOCALIZED_RESOURCES_FOLDER_PATH}/Ionicons.ttf",
				"${TARGET_BUILD_DIR}/${UNLOCALIZED_RESOURCES_FOLDER_PATH}/MaterialCommunityIcons.ttf",
				"${TARGET_BUILD_DIR}/${UNLOCALIZED_RESOURCES_FOLDER_PATH}/MaterialIcons.ttf",
				"${TARGET_BUILD_DIR}/${UNLOCALIZED_RESOURCES_FOLDER_PATH}/Octicons.ttf",
				"${TARGET_BUILD_DIR}/${UNLOCALIZED_RESOURCES_FOLDER_PATH}/SimpleLineIcons.ttf",
				"${TARGET_BUILD_DIR}/${UNLOCALIZED_RESOURCES_FOLDER_PATH}/Zocial.ttf",
				"${TARGET_BUILD_DIR}/${UNLOCALIZED_RESOURCES_FOLDER_PATH}/WKYTPlayerView.bundle",
			);
			runOnlyForDeploymentPostprocessing = 0;
			shellPath = /bin/sh;
			shellScript = "\"${PODS_ROOT}/Target Support Files/Pods-Mattermost/Pods-Mattermost-resources.sh\"\n";
			showEnvVarsInLog = 0;
		};
/* End PBXShellScriptBuildPhase section */

/* Begin PBXSourcesBuildPhase section */
		00E356EA1AD99517003FC87E /* Sources */ = {
			isa = PBXSourcesBuildPhase;
			buildActionMask = 2147483647;
			files = (
				00E356F31AD99517003FC87E /* MattermostTests.m in Sources */,
			);
			runOnlyForDeploymentPostprocessing = 0;
		};
		13B07F871A680F5B00A75B9A /* Sources */ = {
			isa = PBXSourcesBuildPhase;
			buildActionMask = 2147483647;
			files = (
				4953BF602368AE8600593328 /* SwimeProxy.swift in Sources */,
				13B07FBC1A68108700A75B9A /* AppDelegate.m in Sources */,
				7F151D3E221B062700FAD8F3 /* RuntimeUtils.swift in Sources */,
				499F7A622354F4CC00E7AF6E /* NSData+MimeType.m in Sources */,
				7FEB109E1F61019C0039A015 /* UIImage+ImageEffects.m in Sources */,
				13B07FC11A68108700A75B9A /* main.m in Sources */,
				7FEB10981F6101710039A015 /* BlurAppScreen.m in Sources */,
				499F7A5F2354F49F00E7AF6E /* UIPasteboard+GetImageInfo.m in Sources */,
				7FEB109D1F61019C0039A015 /* MattermostManaged.m in Sources */,
				499F7A652354F51900E7AF6E /* OnPasteEventManager.m in Sources */,
				7F240ACD220D460300637665 /* MattermostBucketModule.m in Sources */,
				7F5BA34722B99B7B005B05D3 /* Mattermost+RCTUITextView.m in Sources */,
				536CC6C323E79287002C478C /* RNNotificationEventHandler+HandleReplyAction.m in Sources */,
			);
			runOnlyForDeploymentPostprocessing = 0;
		};
		7F240A15220D3A2300637665 /* Sources */ = {
			isa = PBXSourcesBuildPhase;
			buildActionMask = 2147483647;
			files = (
				7F240AD0220D4A6100637665 /* KeyChainDataSource.mm in Sources */,
				7F72F2F0221123E200F98FFF /* GenericPreview.swift in Sources */,
				7F240ADB220E089300637665 /* Item.swift in Sources */,
				7F240A1C220D3A2300637665 /* ShareViewController.swift in Sources */,
				7FABDFC22211A39000D0F595 /* Section.swift in Sources */,
				84E3264B229834C30055068A /* Config.swift in Sources */,
				7FABE00A2212650600D0F595 /* ChannelsViewController.swift in Sources */,
				7F240ADD220E094A00637665 /* TeamsViewController.swift in Sources */,
			);
			runOnlyForDeploymentPostprocessing = 0;
		};
		7F581D2E221ED5C60099E66B /* Sources */ = {
			isa = PBXSourcesBuildPhase;
			buildActionMask = 2147483647;
			files = (
				7F581D35221ED5C60099E66B /* NotificationService.swift in Sources */,
			);
			runOnlyForDeploymentPostprocessing = 0;
		};
/* End PBXSourcesBuildPhase section */

/* Begin PBXTargetDependency section */
		00E356F51AD99517003FC87E /* PBXTargetDependency */ = {
			isa = PBXTargetDependency;
			target = 13B07F861A680F5B00A75B9A /* Mattermost */;
			targetProxy = 00E356F41AD99517003FC87E /* PBXContainerItemProxy */;
		};
		7F240A22220D3A2300637665 /* PBXTargetDependency */ = {
			isa = PBXTargetDependency;
			target = 7F240A18220D3A2300637665 /* MattermostShare */;
			targetProxy = 7F240A21220D3A2300637665 /* PBXContainerItemProxy */;
		};
		7F581D38221ED5C60099E66B /* PBXTargetDependency */ = {
			isa = PBXTargetDependency;
			target = 7F581D31221ED5C60099E66B /* NotificationService */;
			targetProxy = 7F581D37221ED5C60099E66B /* PBXContainerItemProxy */;
		};
		7FAB4571222DD0DA00EBFFC8 /* PBXTargetDependency */ = {
			isa = PBXTargetDependency;
			name = UploadAttachments;
			targetProxy = 7FAB4570222DD0DA00EBFFC8 /* PBXContainerItemProxy */;
		};
		7FAB45BA222DD0E300EBFFC8 /* PBXTargetDependency */ = {
			isa = PBXTargetDependency;
			name = UploadAttachments;
			targetProxy = 7FAB45B9222DD0E300EBFFC8 /* PBXContainerItemProxy */;
		};
		7FE5F962227739E600FEFFE1 /* PBXTargetDependency */ = {
			isa = PBXTargetDependency;
			name = UploadAttachments;
			targetProxy = 7FE5F961227739E600FEFFE1 /* PBXContainerItemProxy */;
		};
/* End PBXTargetDependency section */

/* Begin PBXVariantGroup section */
		7F240A1D220D3A2300637665 /* MainInterface.storyboard */ = {
			isa = PBXVariantGroup;
			children = (
				7F240A1E220D3A2300637665 /* Base */,
			);
			name = MainInterface.storyboard;
			sourceTree = "<group>";
		};
/* End PBXVariantGroup section */

/* Begin XCBuildConfiguration section */
		00E356F61AD99517003FC87E /* Debug */ = {
			isa = XCBuildConfiguration;
			baseConfigurationReference = 57CB4735B7E57B50D0B50E16 /* Pods-MattermostTests.debug.xcconfig */;
			buildSettings = {
				ALWAYS_EMBED_SWIFT_STANDARD_LIBRARIES = YES;
				BUNDLE_LOADER = "$(TEST_HOST)";
				GCC_PREPROCESSOR_DEFINITIONS = (
					"DEBUG=1",
					"$(inherited)",
				);
				HEADER_SEARCH_PATHS = "$(inherited)";
				INFOPLIST_FILE = MattermostTests/Info.plist;
				IPHONEOS_DEPLOYMENT_TARGET = 8.0;
				LD_RUNPATH_SEARCH_PATHS = "$(inherited) @executable_path/Frameworks @loader_path/Frameworks";
				LIBRARY_SEARCH_PATHS = "$(inherited)";
				OTHER_LDFLAGS = (
					"$(inherited)",
					"-ObjC",
					"-lc++",
				);
				PRODUCT_BUNDLE_IDENTIFIER = com.mattermost.rnbeta;
				PRODUCT_NAME = "$(TARGET_NAME)";
				TEST_HOST = "$(BUILT_PRODUCTS_DIR)/Mattermost.app/Mattermost";
			};
			name = Debug;
		};
		00E356F71AD99517003FC87E /* Release */ = {
			isa = XCBuildConfiguration;
			baseConfigurationReference = 297AAFCCF0BD99FC109DA2BC /* Pods-MattermostTests.release.xcconfig */;
			buildSettings = {
				ALWAYS_EMBED_SWIFT_STANDARD_LIBRARIES = YES;
				BUNDLE_LOADER = "$(TEST_HOST)";
				COPY_PHASE_STRIP = NO;
				HEADER_SEARCH_PATHS = "$(inherited)";
				INFOPLIST_FILE = MattermostTests/Info.plist;
				IPHONEOS_DEPLOYMENT_TARGET = 8.0;
				LD_RUNPATH_SEARCH_PATHS = "$(inherited) @executable_path/Frameworks @loader_path/Frameworks";
				LIBRARY_SEARCH_PATHS = "$(inherited)";
				OTHER_LDFLAGS = (
					"$(inherited)",
					"-ObjC",
					"-lc++",
				);
				PRODUCT_BUNDLE_IDENTIFIER = com.mattermost.rnbeta;
				PRODUCT_NAME = "$(TARGET_NAME)";
				TEST_HOST = "$(BUILT_PRODUCTS_DIR)/Mattermost.app/Mattermost";
			};
			name = Release;
		};
		13B07F941A680F5B00A75B9A /* Debug */ = {
			isa = XCBuildConfiguration;
			baseConfigurationReference = EB4F0DF36537B0B21BE962FB /* Pods-Mattermost.debug.xcconfig */;
			buildSettings = {
				ALWAYS_EMBED_SWIFT_STANDARD_LIBRARIES = YES;
				ASSETCATALOG_COMPILER_APPICON_NAME = AppIcon;
				CLANG_ENABLE_MODULES = YES;
				CODE_SIGN_ENTITLEMENTS = Mattermost/Mattermost.entitlements;
				CODE_SIGN_IDENTITY = "iPhone Developer";
				"CODE_SIGN_IDENTITY[sdk=iphoneos*]" = "iPhone Developer";
				CURRENT_PROJECT_VERSION = 273;
				DEAD_CODE_STRIPPING = NO;
				DEVELOPMENT_TEAM = UQ8HT4Q2XM;
				ENABLE_BITCODE = NO;
				HEADER_SEARCH_PATHS = (
					"$(inherited)",
					"$(SRCROOT)/UploadAttachments/UploadAttachments",
				);
				INFOPLIST_FILE = Mattermost/Info.plist;
				IPHONEOS_DEPLOYMENT_TARGET = 10.3;
				LD_RUNPATH_SEARCH_PATHS = "$(inherited) @executable_path/Frameworks";
				OTHER_LDFLAGS = (
					"$(inherited)",
					"-ObjC",
					"-lc++",
				);
				PRODUCT_BUNDLE_IDENTIFIER = com.mattermost.rnbeta;
				PRODUCT_NAME = Mattermost;
				PROVISIONING_PROFILE = "";
				PROVISIONING_PROFILE_SPECIFIER = "";
				SWIFT_OBJC_BRIDGING_HEADER = "Mattermost/Mattermost-Bridging-Header.h";
				SWIFT_OPTIMIZATION_LEVEL = "-Onone";
				SWIFT_VERSION = 4.2;
				TARGETED_DEVICE_FAMILY = "1,2";
				VERSIONING_SYSTEM = "apple-generic";
			};
			name = Debug;
		};
		13B07F951A680F5B00A75B9A /* Release */ = {
			isa = XCBuildConfiguration;
			baseConfigurationReference = 25BF2BACE89201DE6E585B7E /* Pods-Mattermost.release.xcconfig */;
			buildSettings = {
				ALWAYS_EMBED_SWIFT_STANDARD_LIBRARIES = YES;
				ASSETCATALOG_COMPILER_APPICON_NAME = AppIcon;
				CLANG_ENABLE_MODULES = YES;
				CODE_SIGN_ENTITLEMENTS = Mattermost/Mattermost.entitlements;
				CODE_SIGN_IDENTITY = "iPhone Developer";
				"CODE_SIGN_IDENTITY[sdk=iphoneos*]" = "iPhone Developer";
				CURRENT_PROJECT_VERSION = 273;
				DEAD_CODE_STRIPPING = NO;
				DEVELOPMENT_TEAM = UQ8HT4Q2XM;
				ENABLE_BITCODE = NO;
				HEADER_SEARCH_PATHS = (
					"$(inherited)",
					"$(SRCROOT)/UploadAttachments/UploadAttachments",
				);
				INFOPLIST_FILE = Mattermost/Info.plist;
				IPHONEOS_DEPLOYMENT_TARGET = 10.3;
				LD_RUNPATH_SEARCH_PATHS = "$(inherited) @executable_path/Frameworks";
				OTHER_LDFLAGS = (
					"$(inherited)",
					"-ObjC",
					"-lc++",
				);
				PRODUCT_BUNDLE_IDENTIFIER = com.mattermost.rnbeta;
				PRODUCT_NAME = Mattermost;
				PROVISIONING_PROFILE = "";
				PROVISIONING_PROFILE_SPECIFIER = "";
				SWIFT_OBJC_BRIDGING_HEADER = "Mattermost/Mattermost-Bridging-Header.h";
				SWIFT_VERSION = 4.2;
				TARGETED_DEVICE_FAMILY = "1,2";
				VERSIONING_SYSTEM = "apple-generic";
			};
			name = Release;
		};
		7F240A25220D3A2300637665 /* Debug */ = {
			isa = XCBuildConfiguration;
			buildSettings = {
				CLANG_ANALYZER_NONNULL = YES;
				CLANG_ANALYZER_NUMBER_OBJECT_CONVERSION = YES_AGGRESSIVE;
				CLANG_CXX_LANGUAGE_STANDARD = "gnu++14";
				CLANG_ENABLE_OBJC_WEAK = YES;
				CLANG_WARN_BLOCK_CAPTURE_AUTORELEASING = YES;
				CLANG_WARN_COMMA = YES;
				CLANG_WARN_DEPRECATED_OBJC_IMPLEMENTATIONS = YES;
				CLANG_WARN_DOCUMENTATION_COMMENTS = YES;
				CLANG_WARN_NON_LITERAL_NULL_CONVERSION = YES;
				CLANG_WARN_OBJC_IMPLICIT_RETAIN_SELF = YES;
				CLANG_WARN_OBJC_LITERAL_CONVERSION = YES;
				CLANG_WARN_RANGE_LOOP_ANALYSIS = YES;
				CLANG_WARN_STRICT_PROTOTYPES = YES;
				CLANG_WARN_UNGUARDED_AVAILABILITY = YES_AGGRESSIVE;
				CODE_SIGN_ENTITLEMENTS = MattermostShare/MattermostShare.entitlements;
				CODE_SIGN_IDENTITY = "iPhone Developer";
				"CODE_SIGN_IDENTITY[sdk=iphoneos*]" = "iPhone Developer";
				CODE_SIGN_STYLE = Automatic;
				DEBUG_INFORMATION_FORMAT = dwarf;
				DEVELOPMENT_TEAM = UQ8HT4Q2XM;
				GCC_C_LANGUAGE_STANDARD = gnu11;
				HEADER_SEARCH_PATHS = "$(SRCROOT)/UploadAttachments/UploadAttachments";
				INFOPLIST_FILE = MattermostShare/Info.plist;
				IPHONEOS_DEPLOYMENT_TARGET = 10.3;
				LD_RUNPATH_SEARCH_PATHS = "$(inherited) @executable_path/Frameworks @executable_path/../../Frameworks";
				MTL_ENABLE_DEBUG_INFO = INCLUDE_SOURCE;
				MTL_FAST_MATH = YES;
				PRODUCT_BUNDLE_IDENTIFIER = com.mattermost.rnbeta.MattermostShare;
				PRODUCT_NAME = "$(TARGET_NAME)";
				SKIP_INSTALL = YES;
				SWIFT_ACTIVE_COMPILATION_CONDITIONS = DEBUG;
				SWIFT_OBJC_BRIDGING_HEADER = "MattermostShare/MattermostShare-Bridging-Header.h";
				SWIFT_OPTIMIZATION_LEVEL = "-Onone";
				SWIFT_VERSION = 4.2;
				TARGETED_DEVICE_FAMILY = "1,2";
			};
			name = Debug;
		};
		7F240A26220D3A2300637665 /* Release */ = {
			isa = XCBuildConfiguration;
			buildSettings = {
				CLANG_ANALYZER_NONNULL = YES;
				CLANG_ANALYZER_NUMBER_OBJECT_CONVERSION = YES_AGGRESSIVE;
				CLANG_CXX_LANGUAGE_STANDARD = "gnu++14";
				CLANG_ENABLE_OBJC_WEAK = YES;
				CLANG_WARN_BLOCK_CAPTURE_AUTORELEASING = YES;
				CLANG_WARN_COMMA = YES;
				CLANG_WARN_DEPRECATED_OBJC_IMPLEMENTATIONS = YES;
				CLANG_WARN_DOCUMENTATION_COMMENTS = YES;
				CLANG_WARN_NON_LITERAL_NULL_CONVERSION = YES;
				CLANG_WARN_OBJC_IMPLICIT_RETAIN_SELF = YES;
				CLANG_WARN_OBJC_LITERAL_CONVERSION = YES;
				CLANG_WARN_RANGE_LOOP_ANALYSIS = YES;
				CLANG_WARN_STRICT_PROTOTYPES = YES;
				CLANG_WARN_UNGUARDED_AVAILABILITY = YES_AGGRESSIVE;
				CODE_SIGN_ENTITLEMENTS = MattermostShare/MattermostShare.entitlements;
				CODE_SIGN_IDENTITY = "iPhone Developer";
				"CODE_SIGN_IDENTITY[sdk=iphoneos*]" = "iPhone Developer";
				CODE_SIGN_STYLE = Automatic;
				COPY_PHASE_STRIP = NO;
				DEBUG_INFORMATION_FORMAT = "dwarf-with-dsym";
				DEVELOPMENT_TEAM = UQ8HT4Q2XM;
				GCC_C_LANGUAGE_STANDARD = gnu11;
				HEADER_SEARCH_PATHS = "$(SRCROOT)/UploadAttachments/UploadAttachments";
				INFOPLIST_FILE = MattermostShare/Info.plist;
				IPHONEOS_DEPLOYMENT_TARGET = 10.3;
				LD_RUNPATH_SEARCH_PATHS = "$(inherited) @executable_path/Frameworks @executable_path/../../Frameworks";
				MTL_FAST_MATH = YES;
				PRODUCT_BUNDLE_IDENTIFIER = com.mattermost.rnbeta.MattermostShare;
				PRODUCT_NAME = "$(TARGET_NAME)";
				SKIP_INSTALL = YES;
				SWIFT_OBJC_BRIDGING_HEADER = "MattermostShare/MattermostShare-Bridging-Header.h";
				SWIFT_OPTIMIZATION_LEVEL = "-Owholemodule";
				SWIFT_VERSION = 4.2;
				TARGETED_DEVICE_FAMILY = "1,2";
			};
			name = Release;
		};
		7F581D3A221ED5C60099E66B /* Debug */ = {
			isa = XCBuildConfiguration;
			buildSettings = {
				CLANG_ANALYZER_NONNULL = YES;
				CLANG_ANALYZER_NUMBER_OBJECT_CONVERSION = YES_AGGRESSIVE;
				CLANG_CXX_LANGUAGE_STANDARD = "gnu++14";
				CLANG_ENABLE_OBJC_WEAK = YES;
				CLANG_WARN_BLOCK_CAPTURE_AUTORELEASING = YES;
				CLANG_WARN_COMMA = YES;
				CLANG_WARN_DEPRECATED_OBJC_IMPLEMENTATIONS = YES;
				CLANG_WARN_DOCUMENTATION_COMMENTS = YES;
				CLANG_WARN_NON_LITERAL_NULL_CONVERSION = YES;
				CLANG_WARN_OBJC_IMPLICIT_RETAIN_SELF = YES;
				CLANG_WARN_OBJC_LITERAL_CONVERSION = YES;
				CLANG_WARN_RANGE_LOOP_ANALYSIS = YES;
				CLANG_WARN_STRICT_PROTOTYPES = YES;
				CLANG_WARN_UNGUARDED_AVAILABILITY = YES_AGGRESSIVE;
				CODE_SIGN_ENTITLEMENTS = NotificationService/NotificationService.entitlements;
				CODE_SIGN_IDENTITY = "iPhone Developer";
				"CODE_SIGN_IDENTITY[sdk=iphoneos*]" = "iPhone Developer";
				CODE_SIGN_STYLE = Automatic;
				DEBUG_INFORMATION_FORMAT = dwarf;
				DEVELOPMENT_TEAM = UQ8HT4Q2XM;
				GCC_C_LANGUAGE_STANDARD = gnu11;
				INFOPLIST_FILE = NotificationService/Info.plist;
				IPHONEOS_DEPLOYMENT_TARGET = 10.3;
				LD_RUNPATH_SEARCH_PATHS = "$(inherited) @executable_path/Frameworks @executable_path/../../Frameworks";
				MTL_ENABLE_DEBUG_INFO = INCLUDE_SOURCE;
				MTL_FAST_MATH = YES;
				PRODUCT_BUNDLE_IDENTIFIER = com.mattermost.rnbeta.NotificationService;
				PRODUCT_NAME = "$(TARGET_NAME)";
				SKIP_INSTALL = YES;
				SWIFT_ACTIVE_COMPILATION_CONDITIONS = DEBUG;
				SWIFT_OPTIMIZATION_LEVEL = "-Onone";
				SWIFT_VERSION = 4.2;
				TARGETED_DEVICE_FAMILY = "1,2";
			};
			name = Debug;
		};
		7F581D3B221ED5C60099E66B /* Release */ = {
			isa = XCBuildConfiguration;
			buildSettings = {
				CLANG_ANALYZER_NONNULL = YES;
				CLANG_ANALYZER_NUMBER_OBJECT_CONVERSION = YES_AGGRESSIVE;
				CLANG_CXX_LANGUAGE_STANDARD = "gnu++14";
				CLANG_ENABLE_OBJC_WEAK = YES;
				CLANG_WARN_BLOCK_CAPTURE_AUTORELEASING = YES;
				CLANG_WARN_COMMA = YES;
				CLANG_WARN_DEPRECATED_OBJC_IMPLEMENTATIONS = YES;
				CLANG_WARN_DOCUMENTATION_COMMENTS = YES;
				CLANG_WARN_NON_LITERAL_NULL_CONVERSION = YES;
				CLANG_WARN_OBJC_IMPLICIT_RETAIN_SELF = YES;
				CLANG_WARN_OBJC_LITERAL_CONVERSION = YES;
				CLANG_WARN_RANGE_LOOP_ANALYSIS = YES;
				CLANG_WARN_STRICT_PROTOTYPES = YES;
				CLANG_WARN_UNGUARDED_AVAILABILITY = YES_AGGRESSIVE;
				CODE_SIGN_ENTITLEMENTS = NotificationService/NotificationService.entitlements;
				CODE_SIGN_IDENTITY = "iPhone Developer";
				"CODE_SIGN_IDENTITY[sdk=iphoneos*]" = "iPhone Developer";
				CODE_SIGN_STYLE = Automatic;
				COPY_PHASE_STRIP = NO;
				DEBUG_INFORMATION_FORMAT = "dwarf-with-dsym";
				DEVELOPMENT_TEAM = UQ8HT4Q2XM;
				GCC_C_LANGUAGE_STANDARD = gnu11;
				INFOPLIST_FILE = NotificationService/Info.plist;
				IPHONEOS_DEPLOYMENT_TARGET = 10.3;
				LD_RUNPATH_SEARCH_PATHS = "$(inherited) @executable_path/Frameworks @executable_path/../../Frameworks";
				MTL_FAST_MATH = YES;
				PRODUCT_BUNDLE_IDENTIFIER = com.mattermost.rnbeta.NotificationService;
				PRODUCT_NAME = "$(TARGET_NAME)";
				SKIP_INSTALL = YES;
				SWIFT_OPTIMIZATION_LEVEL = "-Owholemodule";
				SWIFT_VERSION = 4.2;
				TARGETED_DEVICE_FAMILY = "1,2";
			};
			name = Release;
		};
		83CBBA201A601CBA00E9B192 /* Debug */ = {
			isa = XCBuildConfiguration;
			buildSettings = {
				ALWAYS_SEARCH_USER_PATHS = NO;
				CLANG_CXX_LANGUAGE_STANDARD = "gnu++0x";
				CLANG_CXX_LIBRARY = "libc++";
				CLANG_ENABLE_MODULES = YES;
				CLANG_ENABLE_OBJC_ARC = YES;
				CLANG_WARN_BOOL_CONVERSION = YES;
				CLANG_WARN_CONSTANT_CONVERSION = YES;
				CLANG_WARN_DIRECT_OBJC_ISA_USAGE = YES_ERROR;
				CLANG_WARN_EMPTY_BODY = YES;
				CLANG_WARN_ENUM_CONVERSION = YES;
				CLANG_WARN_INFINITE_RECURSION = YES;
				CLANG_WARN_INT_CONVERSION = YES;
				CLANG_WARN_OBJC_ROOT_CLASS = YES_ERROR;
				CLANG_WARN_SUSPICIOUS_MOVE = YES;
				CLANG_WARN_UNREACHABLE_CODE = YES;
				CLANG_WARN__DUPLICATE_METHOD_MATCH = YES;
				"CODE_SIGN_IDENTITY[sdk=iphoneos*]" = "iPhone Developer";
				COPY_PHASE_STRIP = NO;
				ENABLE_STRICT_OBJC_MSGSEND = YES;
				ENABLE_TESTABILITY = YES;
				GCC_C_LANGUAGE_STANDARD = gnu99;
				GCC_DYNAMIC_NO_PIC = NO;
				GCC_NO_COMMON_BLOCKS = YES;
				GCC_OPTIMIZATION_LEVEL = 0;
				GCC_PREPROCESSOR_DEFINITIONS = (
					"DEBUG=1",
					"$(inherited)",
				);
				GCC_SYMBOLS_PRIVATE_EXTERN = NO;
				GCC_WARN_64_TO_32_BIT_CONVERSION = YES;
				GCC_WARN_ABOUT_RETURN_TYPE = YES_ERROR;
				GCC_WARN_UNDECLARED_SELECTOR = YES;
				GCC_WARN_UNINITIALIZED_AUTOS = YES_AGGRESSIVE;
				GCC_WARN_UNUSED_FUNCTION = YES;
				GCC_WARN_UNUSED_VARIABLE = YES;
				IPHONEOS_DEPLOYMENT_TARGET = 8.0;
				MTL_ENABLE_DEBUG_INFO = YES;
				ONLY_ACTIVE_ARCH = YES;
				SDKROOT = iphoneos;
			};
			name = Debug;
		};
		83CBBA211A601CBA00E9B192 /* Release */ = {
			isa = XCBuildConfiguration;
			buildSettings = {
				ALWAYS_SEARCH_USER_PATHS = NO;
				CLANG_CXX_LANGUAGE_STANDARD = "gnu++0x";
				CLANG_CXX_LIBRARY = "libc++";
				CLANG_ENABLE_MODULES = YES;
				CLANG_ENABLE_OBJC_ARC = YES;
				CLANG_WARN_BOOL_CONVERSION = YES;
				CLANG_WARN_CONSTANT_CONVERSION = YES;
				CLANG_WARN_DIRECT_OBJC_ISA_USAGE = YES_ERROR;
				CLANG_WARN_EMPTY_BODY = YES;
				CLANG_WARN_ENUM_CONVERSION = YES;
				CLANG_WARN_INFINITE_RECURSION = YES;
				CLANG_WARN_INT_CONVERSION = YES;
				CLANG_WARN_OBJC_ROOT_CLASS = YES_ERROR;
				CLANG_WARN_SUSPICIOUS_MOVE = YES;
				CLANG_WARN_UNREACHABLE_CODE = YES;
				CLANG_WARN__DUPLICATE_METHOD_MATCH = YES;
				"CODE_SIGN_IDENTITY[sdk=iphoneos*]" = "iPhone Developer";
				COPY_PHASE_STRIP = YES;
				ENABLE_NS_ASSERTIONS = NO;
				ENABLE_STRICT_OBJC_MSGSEND = YES;
				GCC_C_LANGUAGE_STANDARD = gnu99;
				GCC_NO_COMMON_BLOCKS = YES;
				GCC_WARN_64_TO_32_BIT_CONVERSION = YES;
				GCC_WARN_ABOUT_RETURN_TYPE = YES_ERROR;
				GCC_WARN_UNDECLARED_SELECTOR = YES;
				GCC_WARN_UNINITIALIZED_AUTOS = YES_AGGRESSIVE;
				GCC_WARN_UNUSED_FUNCTION = YES;
				GCC_WARN_UNUSED_VARIABLE = YES;
				HEADER_SEARCH_PATHS = "";
				IPHONEOS_DEPLOYMENT_TARGET = 8.0;
				MTL_ENABLE_DEBUG_INFO = NO;
				SDKROOT = iphoneos;
				VALIDATE_PRODUCT = YES;
			};
			name = Release;
		};
/* End XCBuildConfiguration section */

/* Begin XCConfigurationList section */
		00E357021AD99517003FC87E /* Build configuration list for PBXNativeTarget "MattermostTests" */ = {
			isa = XCConfigurationList;
			buildConfigurations = (
				00E356F61AD99517003FC87E /* Debug */,
				00E356F71AD99517003FC87E /* Release */,
			);
			defaultConfigurationIsVisible = 0;
			defaultConfigurationName = Release;
		};
		13B07F931A680F5B00A75B9A /* Build configuration list for PBXNativeTarget "Mattermost" */ = {
			isa = XCConfigurationList;
			buildConfigurations = (
				13B07F941A680F5B00A75B9A /* Debug */,
				13B07F951A680F5B00A75B9A /* Release */,
			);
			defaultConfigurationIsVisible = 0;
			defaultConfigurationName = Release;
		};
		7F240A24220D3A2300637665 /* Build configuration list for PBXNativeTarget "MattermostShare" */ = {
			isa = XCConfigurationList;
			buildConfigurations = (
				7F240A25220D3A2300637665 /* Debug */,
				7F240A26220D3A2300637665 /* Release */,
			);
			defaultConfigurationIsVisible = 0;
			defaultConfigurationName = Release;
		};
		7F581D82221ED5C60099E66B /* Build configuration list for PBXNativeTarget "NotificationService" */ = {
			isa = XCConfigurationList;
			buildConfigurations = (
				7F581D3A221ED5C60099E66B /* Debug */,
				7F581D3B221ED5C60099E66B /* Release */,
			);
			defaultConfigurationIsVisible = 0;
			defaultConfigurationName = Release;
		};
		83CBB9FA1A601CBA00E9B192 /* Build configuration list for PBXProject "Mattermost" */ = {
			isa = XCConfigurationList;
			buildConfigurations = (
				83CBBA201A601CBA00E9B192 /* Debug */,
				83CBBA211A601CBA00E9B192 /* Release */,
			);
			defaultConfigurationIsVisible = 0;
			defaultConfigurationName = Release;
		};
/* End XCConfigurationList section */
	};
	rootObject = 83CBB9F71A601CBA00E9B192 /* Project object */;
}<|MERGE_RESOLUTION|>--- conflicted
+++ resolved
@@ -816,8 +816,6 @@
 			shellScript = "diff \"${PODS_PODFILE_DIR_PATH}/Podfile.lock\" \"${PODS_ROOT}/Manifest.lock\" > /dev/null\nif [ $? != 0 ] ; then\n    # print error to STDERR\n    echo \"error: The sandbox is not in sync with the Podfile.lock. Run 'pod install' or update your CocoaPods installation.\" >&2\n    exit 1\nfi\n# This output is used by Xcode 'outputs' to avoid re-running this script phase.\necho \"SUCCESS\" > \"${SCRIPT_OUTPUT_FILE_0}\"\n";
 			showEnvVarsInLog = 0;
 		};
-<<<<<<< HEAD
-=======
 		1D22DC6FC0A37F7F657B8274 /* [CP] Copy Pods Resources */ = {
 			isa = PBXShellScriptBuildPhase;	
 			buildActionMask = 2147483647;	
@@ -870,7 +868,6 @@
 			shellScript = "\"${SRCROOT}/Pods/Target Support Files/Pods-Mattermost/Pods-Mattermost-resources.sh\"\n";	
 			showEnvVarsInLog = 0;	
 		};
->>>>>>> 898b59ab
 		AE4769B235D14E6C9C64EA78 /* Upload Debug Symbols to Sentry */ = {
 			isa = PBXShellScriptBuildPhase;
 			buildActionMask = 2147483647;
