platform :ios, '9.0'
require_relative '../node_modules/@react-native-community/cli-platform-ios/native_modules'

def add_flipper_pods!
  version = '~> 0.33.1'
  pod 'FlipperKit', version, :configuration => 'Debug'
  pod 'FlipperKit/FlipperKitLayoutPlugin', version, :configuration => 'Debug'
  pod 'FlipperKit/SKIOSNetworkPlugin', version, :configuration => 'Debug'
  pod 'FlipperKit/FlipperKitUserDefaultsPlugin', version, :configuration => 'Debug'
  pod 'FlipperKit/FlipperKitReactPlugin', version, :configuration => 'Debug'
end

# Post Install processing for Flipper
def flipper_post_install(installer)
  installer.pods_project.targets.each do |target|
    if target.name == 'YogaKit'
      target.build_configurations.each do |config|
        config.build_settings['SWIFT_VERSION'] = '4.1'
      end
    end
  end
  file_name = Dir.glob("*.xcodeproj")[0]
  app_project = Xcodeproj::Project.open(file_name)
  app_project.native_targets.each do |target|
    target.build_configurations.each do |config|
      cflags = config.build_settings['OTHER_CFLAGS'] || '$(inherited) '
      unless cflags.include? '-DFB_SONARKIT_ENABLED=1'
        puts 'Adding -DFB_SONARKIT_ENABLED=1 in OTHER_CFLAGS...'
        cflags << '-DFB_SONARKIT_ENABLED=1'
      end
      config.build_settings['OTHER_CFLAGS'] = cflags
    end
    app_project.save
  end
  installer.pods_project.save
end

target 'Mattermost' do
  # Pods for Mattermost
  pod 'FBLazyVector', :path => "../node_modules/react-native/Libraries/FBLazyVector"
  pod 'FBReactNativeSpec', :path => "../node_modules/react-native/Libraries/FBReactNativeSpec"
  pod 'RCTRequired', :path => "../node_modules/react-native/Libraries/RCTRequired"
  pod 'RCTTypeSafety', :path => "../node_modules/react-native/Libraries/TypeSafety"
  pod 'React', :path => '../node_modules/react-native/'
  pod 'React-Core', :path => '../node_modules/react-native/'
  pod 'React-CoreModules', :path => '../node_modules/react-native/React/CoreModules'
  pod 'React-Core/DevSupport', :path => '../node_modules/react-native/'
  pod 'React-RCTActionSheet', :path => '../node_modules/react-native/Libraries/ActionSheetIOS'
  pod 'React-RCTAnimation', :path => '../node_modules/react-native/Libraries/NativeAnimation'
  pod 'React-RCTBlob', :path => '../node_modules/react-native/Libraries/Blob'
  pod 'React-RCTImage', :path => '../node_modules/react-native/Libraries/Image'
  pod 'React-RCTLinking', :path => '../node_modules/react-native/Libraries/LinkingIOS'
  pod 'React-RCTNetwork', :path => '../node_modules/react-native/Libraries/Network'
  pod 'React-RCTSettings', :path => '../node_modules/react-native/Libraries/Settings'
  pod 'React-RCTText', :path => '../node_modules/react-native/Libraries/Text'
  pod 'React-RCTVibration', :path => '../node_modules/react-native/Libraries/Vibration'
  pod 'React-Core/RCTWebSocket', :path => '../node_modules/react-native/'

  pod 'React-cxxreact', :path => '../node_modules/react-native/ReactCommon/cxxreact'
  pod 'React-jsi', :path => '../node_modules/react-native/ReactCommon/jsi'
  pod 'React-jsiexecutor', :path => '../node_modules/react-native/ReactCommon/jsiexecutor'
  pod 'React-jsinspector', :path => '../node_modules/react-native/ReactCommon/jsinspector'
  pod 'ReactCommon/callinvoker', :path => "../node_modules/react-native/ReactCommon"
  pod 'ReactCommon/turbomodule/core', :path => "../node_modules/react-native/ReactCommon"
  pod 'Yoga', :path => '../node_modules/react-native/ReactCommon/yoga', :modular_headers => true

  pod 'DoubleConversion', :podspec => '../node_modules/react-native/third-party-podspecs/DoubleConversion.podspec'
  pod 'glog', :podspec => '../node_modules/react-native/third-party-podspecs/glog.podspec'
  pod 'Folly', :podspec => '../node_modules/react-native/third-party-podspecs/Folly.podspec'

  permissions_path = '../node_modules/react-native-permissions/ios'
  pod 'Permission-Camera', :path => "#{permissions_path}/Camera.podspec"
  pod 'Permission-PhotoLibrary', :path => "#{permissions_path}/PhotoLibrary.podspec"

  pod 'XCDYouTubeKit', '2.8.2'
  pod 'Swime', '3.0.6'

<<<<<<< HEAD


  target 'MattermostTests' do
    inherit! :search_paths
    # Pods for testing
  end

=======
>>>>>>> aaa571db
  use_native_modules!

  # Enables Flipper.
  #
  # Note that if you have use_frameworks! enabled, Flipper will not work and
  # you should disable these next few lines.
  add_flipper_pods!
  post_install do |installer|
    flipper_post_install(installer)
  end
end<|MERGE_RESOLUTION|>--- conflicted
+++ resolved
@@ -75,16 +75,6 @@
   pod 'XCDYouTubeKit', '2.8.2'
   pod 'Swime', '3.0.6'
 
-<<<<<<< HEAD
-
-
-  target 'MattermostTests' do
-    inherit! :search_paths
-    # Pods for testing
-  end
-
-=======
->>>>>>> aaa571db
   use_native_modules!
 
   # Enables Flipper.
