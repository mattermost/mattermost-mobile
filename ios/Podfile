# Uncomment the next line to define a global platform for your project
# platform :ios, '9.0'
require_relative '../node_modules/@react-native-community/cli-platform-ios/native_modules'

target 'Mattermost' do
  # Pods for Mattermost
<<<<<<< HEAD
  pod 'FBLazyVector', :path => "../node_modules/react-native/Libraries/FBLazyVector"
  pod 'FBReactNativeSpec', :path => "../node_modules/react-native/Libraries/FBReactNativeSpec"
  pod 'RCTRequired', :path => "../node_modules/react-native/Libraries/RCTRequired"
  pod 'RCTTypeSafety', :path => "../node_modules/react-native/Libraries/TypeSafety"
  pod 'React', :path => '../node_modules/react-native/'
  pod 'React-Core', :path => '../node_modules/react-native/'
  pod 'React-CoreModules', :path => '../node_modules/react-native/React/CoreModules'
  pod 'React-Core/DevSupport', :path => '../node_modules/react-native/'
  pod 'React-RCTActionSheet', :path => '../node_modules/react-native/Libraries/ActionSheetIOS'
  pod 'React-RCTAnimation', :path => '../node_modules/react-native/Libraries/NativeAnimation'
  pod 'React-RCTBlob', :path => '../node_modules/react-native/Libraries/Blob'
  pod 'React-RCTImage', :path => '../node_modules/react-native/Libraries/Image'
  pod 'React-RCTLinking', :path => '../node_modules/react-native/Libraries/LinkingIOS'
  pod 'React-RCTNetwork', :path => '../node_modules/react-native/Libraries/Network'
  pod 'React-RCTSettings', :path => '../node_modules/react-native/Libraries/Settings'
  pod 'React-RCTText', :path => '../node_modules/react-native/Libraries/Text'
  pod 'React-RCTVibration', :path => '../node_modules/react-native/Libraries/Vibration'
  pod 'React-Core/RCTWebSocket', :path => '../node_modules/react-native/'

  pod 'React-cxxreact', :path => '../node_modules/react-native/ReactCommon/cxxreact'
  pod 'React-jsi', :path => '../node_modules/react-native/ReactCommon/jsi'
  pod 'React-jsiexecutor', :path => '../node_modules/react-native/ReactCommon/jsiexecutor'
  pod 'React-jsinspector', :path => '../node_modules/react-native/ReactCommon/jsinspector'
  pod 'ReactCommon/jscallinvoker', :path => "../node_modules/react-native/ReactCommon"
  pod 'ReactCommon/turbomodule/core', :path => "../node_modules/react-native/ReactCommon"
  pod 'Yoga', :path => '../node_modules/react-native/ReactCommon/yoga'

  pod 'DoubleConversion', :podspec => '../node_modules/react-native/third-party-podspecs/DoubleConversion.podspec'
  pod 'glog', :podspec => '../node_modules/react-native/third-party-podspecs/glog.podspec'
  pod 'Folly', :podspec => '../node_modules/react-native/third-party-podspecs/Folly.podspec'

  pod 'XCDYouTubeKit', '~> 2.8'
=======
  pod 'XCDYouTubeKit', '2.7.1'
  pod 'YoutubePlayer-in-WKWebView', '~> 0.3.1'
  pod 'Swime', '3.0.6'
>>>>>>> 6b7d043c

  target 'MattermostTests' do
    inherit! :search_paths
    # Pods for testing
  end

  use_native_modules!
end<|MERGE_RESOLUTION|>--- conflicted
+++ resolved
@@ -4,7 +4,6 @@
 
 target 'Mattermost' do
   # Pods for Mattermost
-<<<<<<< HEAD
   pod 'FBLazyVector', :path => "../node_modules/react-native/Libraries/FBLazyVector"
   pod 'FBReactNativeSpec', :path => "../node_modules/react-native/Libraries/FBReactNativeSpec"
   pod 'RCTRequired', :path => "../node_modules/react-native/Libraries/RCTRequired"
@@ -37,11 +36,7 @@
   pod 'Folly', :podspec => '../node_modules/react-native/third-party-podspecs/Folly.podspec'
 
   pod 'XCDYouTubeKit', '~> 2.8'
-=======
-  pod 'XCDYouTubeKit', '2.7.1'
-  pod 'YoutubePlayer-in-WKWebView', '~> 0.3.1'
   pod 'Swime', '3.0.6'
->>>>>>> 6b7d043c
 
   target 'MattermostTests' do
     inherit! :search_paths
