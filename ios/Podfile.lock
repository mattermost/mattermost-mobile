PODS:
  - boost (1.76.0)
  - BVLinearGradient (2.5.6):
    - React
  - DoubleConversion (1.1.6)
  - FBLazyVector (0.66.1)
  - FBReactNativeSpec (0.66.1):
    - RCT-Folly (= 2021.06.28.00-v2)
    - RCTRequired (= 0.66.1)
    - RCTTypeSafety (= 0.66.1)
    - React-Core (= 0.66.1)
    - React-jsi (= 0.66.1)
    - ReactCommon/turbomodule/core (= 0.66.1)
  - fmt (6.2.1)
  - glog (0.3.5)
  - HMSegmentedControl (1.5.6)
  - jail-monkey (2.6.0):
    - React-Core
  - libwebp (1.2.0):
    - libwebp/demux (= 1.2.0)
    - libwebp/mux (= 1.2.0)
    - libwebp/webp (= 1.2.0)
  - libwebp/demux (1.2.0):
    - libwebp/webp
  - libwebp/mux (1.2.0):
    - libwebp/demux
  - libwebp/webp (1.2.0)
  - MMKV (1.2.10):
    - MMKVCore (~> 1.2.10)
  - MMKVCore (1.2.10)
  - Permission-Camera (3.1.0):
    - RNPermissions
  - Permission-MediaLibrary (3.1.0):
    - RNPermissions
  - Permission-Microphone (3.1.0):
    - RNPermissions
  - Permission-Notifications (3.1.0):
    - RNPermissions
  - Permission-PhotoLibrary (3.1.0):
    - RNPermissions
  - Permission-PhotoLibraryAddOnly (3.1.0):
    - RNPermissions
  - RCT-Folly (2021.06.28.00-v2):
    - boost
    - DoubleConversion
    - fmt (~> 6.2.1)
    - glog
    - RCT-Folly/Default (= 2021.06.28.00-v2)
  - RCT-Folly/Default (2021.06.28.00-v2):
    - boost
    - DoubleConversion
    - fmt (~> 6.2.1)
    - glog
  - RCTRequired (0.66.1)
  - RCTTypeSafety (0.66.1):
    - FBLazyVector (= 0.66.1)
    - RCT-Folly (= 2021.06.28.00-v2)
    - RCTRequired (= 0.66.1)
    - React-Core (= 0.66.1)
  - RCTYouTube (2.0.2):
    - React
    - YoutubePlayer-in-WKWebView (~> 0.3.1)
  - React (0.66.1):
    - React-Core (= 0.66.1)
    - React-Core/DevSupport (= 0.66.1)
    - React-Core/RCTWebSocket (= 0.66.1)
    - React-RCTActionSheet (= 0.66.1)
    - React-RCTAnimation (= 0.66.1)
    - React-RCTBlob (= 0.66.1)
    - React-RCTImage (= 0.66.1)
    - React-RCTLinking (= 0.66.1)
    - React-RCTNetwork (= 0.66.1)
    - React-RCTSettings (= 0.66.1)
    - React-RCTText (= 0.66.1)
    - React-RCTVibration (= 0.66.1)
  - React-callinvoker (0.66.1)
  - React-Core (0.66.1):
    - glog
    - RCT-Folly (= 2021.06.28.00-v2)
    - React-Core/Default (= 0.66.1)
    - React-cxxreact (= 0.66.1)
    - React-jsi (= 0.66.1)
    - React-jsiexecutor (= 0.66.1)
    - React-perflogger (= 0.66.1)
    - Yoga
  - React-Core/CoreModulesHeaders (0.66.1):
    - glog
    - RCT-Folly (= 2021.06.28.00-v2)
    - React-Core/Default
    - React-cxxreact (= 0.66.1)
    - React-jsi (= 0.66.1)
    - React-jsiexecutor (= 0.66.1)
    - React-perflogger (= 0.66.1)
    - Yoga
  - React-Core/Default (0.66.1):
    - glog
    - RCT-Folly (= 2021.06.28.00-v2)
    - React-cxxreact (= 0.66.1)
    - React-jsi (= 0.66.1)
    - React-jsiexecutor (= 0.66.1)
    - React-perflogger (= 0.66.1)
    - Yoga
  - React-Core/DevSupport (0.66.1):
    - glog
    - RCT-Folly (= 2021.06.28.00-v2)
    - React-Core/Default (= 0.66.1)
    - React-Core/RCTWebSocket (= 0.66.1)
    - React-cxxreact (= 0.66.1)
    - React-jsi (= 0.66.1)
    - React-jsiexecutor (= 0.66.1)
    - React-jsinspector (= 0.66.1)
    - React-perflogger (= 0.66.1)
    - Yoga
  - React-Core/RCTActionSheetHeaders (0.66.1):
    - glog
    - RCT-Folly (= 2021.06.28.00-v2)
    - React-Core/Default
    - React-cxxreact (= 0.66.1)
    - React-jsi (= 0.66.1)
    - React-jsiexecutor (= 0.66.1)
    - React-perflogger (= 0.66.1)
    - Yoga
  - React-Core/RCTAnimationHeaders (0.66.1):
    - glog
    - RCT-Folly (= 2021.06.28.00-v2)
    - React-Core/Default
    - React-cxxreact (= 0.66.1)
    - React-jsi (= 0.66.1)
    - React-jsiexecutor (= 0.66.1)
    - React-perflogger (= 0.66.1)
    - Yoga
  - React-Core/RCTBlobHeaders (0.66.1):
    - glog
    - RCT-Folly (= 2021.06.28.00-v2)
    - React-Core/Default
    - React-cxxreact (= 0.66.1)
    - React-jsi (= 0.66.1)
    - React-jsiexecutor (= 0.66.1)
    - React-perflogger (= 0.66.1)
    - Yoga
  - React-Core/RCTImageHeaders (0.66.1):
    - glog
    - RCT-Folly (= 2021.06.28.00-v2)
    - React-Core/Default
    - React-cxxreact (= 0.66.1)
    - React-jsi (= 0.66.1)
    - React-jsiexecutor (= 0.66.1)
    - React-perflogger (= 0.66.1)
    - Yoga
  - React-Core/RCTLinkingHeaders (0.66.1):
    - glog
    - RCT-Folly (= 2021.06.28.00-v2)
    - React-Core/Default
    - React-cxxreact (= 0.66.1)
    - React-jsi (= 0.66.1)
    - React-jsiexecutor (= 0.66.1)
    - React-perflogger (= 0.66.1)
    - Yoga
  - React-Core/RCTNetworkHeaders (0.66.1):
    - glog
    - RCT-Folly (= 2021.06.28.00-v2)
    - React-Core/Default
    - React-cxxreact (= 0.66.1)
    - React-jsi (= 0.66.1)
    - React-jsiexecutor (= 0.66.1)
    - React-perflogger (= 0.66.1)
    - Yoga
  - React-Core/RCTSettingsHeaders (0.66.1):
    - glog
    - RCT-Folly (= 2021.06.28.00-v2)
    - React-Core/Default
    - React-cxxreact (= 0.66.1)
    - React-jsi (= 0.66.1)
    - React-jsiexecutor (= 0.66.1)
    - React-perflogger (= 0.66.1)
    - Yoga
  - React-Core/RCTTextHeaders (0.66.1):
    - glog
    - RCT-Folly (= 2021.06.28.00-v2)
    - React-Core/Default
    - React-cxxreact (= 0.66.1)
    - React-jsi (= 0.66.1)
    - React-jsiexecutor (= 0.66.1)
    - React-perflogger (= 0.66.1)
    - Yoga
  - React-Core/RCTVibrationHeaders (0.66.1):
    - glog
    - RCT-Folly (= 2021.06.28.00-v2)
    - React-Core/Default
    - React-cxxreact (= 0.66.1)
    - React-jsi (= 0.66.1)
    - React-jsiexecutor (= 0.66.1)
    - React-perflogger (= 0.66.1)
    - Yoga
  - React-Core/RCTWebSocket (0.66.1):
    - glog
    - RCT-Folly (= 2021.06.28.00-v2)
    - React-Core/Default (= 0.66.1)
    - React-cxxreact (= 0.66.1)
    - React-jsi (= 0.66.1)
    - React-jsiexecutor (= 0.66.1)
    - React-perflogger (= 0.66.1)
    - Yoga
  - React-CoreModules (0.66.1):
    - FBReactNativeSpec (= 0.66.1)
    - RCT-Folly (= 2021.06.28.00-v2)
    - RCTTypeSafety (= 0.66.1)
    - React-Core/CoreModulesHeaders (= 0.66.1)
    - React-jsi (= 0.66.1)
    - React-RCTImage (= 0.66.1)
    - ReactCommon/turbomodule/core (= 0.66.1)
  - React-cxxreact (0.66.1):
    - boost (= 1.76.0)
    - DoubleConversion
    - glog
    - RCT-Folly (= 2021.06.28.00-v2)
    - React-callinvoker (= 0.66.1)
    - React-jsi (= 0.66.1)
    - React-jsinspector (= 0.66.1)
    - React-logger (= 0.66.1)
    - React-perflogger (= 0.66.1)
    - React-runtimeexecutor (= 0.66.1)
  - React-jsi (0.66.1):
    - boost (= 1.76.0)
    - DoubleConversion
    - glog
    - RCT-Folly (= 2021.06.28.00-v2)
    - React-jsi/Default (= 0.66.1)
  - React-jsi/Default (0.66.1):
    - boost (= 1.76.0)
    - DoubleConversion
    - glog
    - RCT-Folly (= 2021.06.28.00-v2)
  - React-jsiexecutor (0.66.1):
    - DoubleConversion
    - glog
    - RCT-Folly (= 2021.06.28.00-v2)
    - React-cxxreact (= 0.66.1)
    - React-jsi (= 0.66.1)
    - React-perflogger (= 0.66.1)
  - React-jsinspector (0.66.1)
  - React-logger (0.66.1):
    - glog
  - react-native-cameraroll (4.1.2):
    - React-Core
  - react-native-cookies (6.0.11):
    - React-Core
  - react-native-document-picker (7.1.1):
    - React-Core
  - react-native-hw-keyboard-event (0.0.4):
    - React
  - react-native-image-picker (4.1.2):
    - React-Core
  - react-native-local-auth (1.6.0):
    - React
  - react-native-mmkv-storage (0.6.6):
    - MMKV (= 1.2.10)
    - React-Core
  - react-native-netinfo (6.0.4):
    - React-Core
  - react-native-notifications (4.1.2):
    - React-Core
  - react-native-passcode-status (1.1.2):
    - React
<<<<<<< HEAD
  - react-native-paste-input (0.3.1):
=======
  - react-native-paste-input (0.3.3):
>>>>>>> 094a34d0
    - React-Core
    - Swime (= 3.0.6)
  - react-native-safe-area (0.5.1):
    - React
  - react-native-safe-area-context (3.3.2):
    - React-Core
  - react-native-startup-time (2.0.0):
    - React
  - react-native-video (5.2.0):
    - React-Core
    - react-native-video/Video (= 5.2.0)
  - react-native-video/Video (5.2.0):
    - React-Core
  - react-native-webview (11.14.1):
    - React-Core
  - React-perflogger (0.66.1)
  - React-RCTActionSheet (0.66.1):
    - React-Core/RCTActionSheetHeaders (= 0.66.1)
  - React-RCTAnimation (0.66.1):
    - FBReactNativeSpec (= 0.66.1)
    - RCT-Folly (= 2021.06.28.00-v2)
    - RCTTypeSafety (= 0.66.1)
    - React-Core/RCTAnimationHeaders (= 0.66.1)
    - React-jsi (= 0.66.1)
    - ReactCommon/turbomodule/core (= 0.66.1)
  - React-RCTBlob (0.66.1):
    - FBReactNativeSpec (= 0.66.1)
    - RCT-Folly (= 2021.06.28.00-v2)
    - React-Core/RCTBlobHeaders (= 0.66.1)
    - React-Core/RCTWebSocket (= 0.66.1)
    - React-jsi (= 0.66.1)
    - React-RCTNetwork (= 0.66.1)
    - ReactCommon/turbomodule/core (= 0.66.1)
  - React-RCTImage (0.66.1):
    - FBReactNativeSpec (= 0.66.1)
    - RCT-Folly (= 2021.06.28.00-v2)
    - RCTTypeSafety (= 0.66.1)
    - React-Core/RCTImageHeaders (= 0.66.1)
    - React-jsi (= 0.66.1)
    - React-RCTNetwork (= 0.66.1)
    - ReactCommon/turbomodule/core (= 0.66.1)
  - React-RCTLinking (0.66.1):
    - FBReactNativeSpec (= 0.66.1)
    - React-Core/RCTLinkingHeaders (= 0.66.1)
    - React-jsi (= 0.66.1)
    - ReactCommon/turbomodule/core (= 0.66.1)
  - React-RCTNetwork (0.66.1):
    - FBReactNativeSpec (= 0.66.1)
    - RCT-Folly (= 2021.06.28.00-v2)
    - RCTTypeSafety (= 0.66.1)
    - React-Core/RCTNetworkHeaders (= 0.66.1)
    - React-jsi (= 0.66.1)
    - ReactCommon/turbomodule/core (= 0.66.1)
  - React-RCTSettings (0.66.1):
    - FBReactNativeSpec (= 0.66.1)
    - RCT-Folly (= 2021.06.28.00-v2)
    - RCTTypeSafety (= 0.66.1)
    - React-Core/RCTSettingsHeaders (= 0.66.1)
    - React-jsi (= 0.66.1)
    - ReactCommon/turbomodule/core (= 0.66.1)
  - React-RCTText (0.66.1):
    - React-Core/RCTTextHeaders (= 0.66.1)
  - React-RCTVibration (0.66.1):
    - FBReactNativeSpec (= 0.66.1)
    - RCT-Folly (= 2021.06.28.00-v2)
    - React-Core/RCTVibrationHeaders (= 0.66.1)
    - React-jsi (= 0.66.1)
    - ReactCommon/turbomodule/core (= 0.66.1)
  - React-runtimeexecutor (0.66.1):
    - React-jsi (= 0.66.1)
  - ReactCommon/turbomodule/core (0.66.1):
    - DoubleConversion
    - glog
    - RCT-Folly (= 2021.06.28.00-v2)
    - React-callinvoker (= 0.66.1)
    - React-Core (= 0.66.1)
    - React-cxxreact (= 0.66.1)
    - React-jsi (= 0.66.1)
    - React-logger (= 0.66.1)
    - React-perflogger (= 0.66.1)
  - ReactNativeExceptionHandler (2.10.10):
    - React-Core
  - ReactNativeKeyboardTrackingView (5.7.0):
    - React
  - ReactNativeNavigation (7.23.1):
    - HMSegmentedControl
    - React-Core
    - React-RCTImage
    - React-RCTText
    - ReactNativeNavigation/Core (= 7.23.1)
  - ReactNativeNavigation/Core (7.23.1):
    - HMSegmentedControl
    - React-Core
    - React-RCTImage
    - React-RCTText
  - rn-fetch-blob (0.12.0):
    - React-Core
  - RNCAsyncStorage (1.15.9):
    - React-Core
  - RNCClipboard (1.5.1):
    - React-Core
  - RNCMaskedView (0.1.11):
    - React
  - RNDateTimePicker (3.5.2):
    - React-Core
  - RNDeviceInfo (8.4.1):
    - React-Core
  - RNDevMenu (4.0.2):
    - React-Core
    - React-Core/DevSupport
    - React-RCTNetwork
  - RNFastImage (8.5.11):
    - React-Core
    - SDWebImage (~> 5.11.1)
    - SDWebImageWebPCoder (~> 0.8.4)
  - RNFileViewer (2.1.4):
    - React-Core
  - RNGestureHandler (1.10.3):
    - React-Core
  - RNKeychain (8.0.0):
    - React-Core
  - RNLocalize (2.1.5):
    - React-Core
  - RNPermissions (3.1.0):
    - React-Core
  - RNReactNativeHapticFeedback (1.13.0):
    - React-Core
  - RNReanimated (2.2.3):
    - DoubleConversion
    - FBLazyVector
    - FBReactNativeSpec
    - glog
    - RCT-Folly
    - RCTRequired
    - RCTTypeSafety
    - React
    - React-callinvoker
    - React-Core
    - React-Core/DevSupport
    - React-Core/RCTWebSocket
    - React-CoreModules
    - React-cxxreact
    - React-jsi
    - React-jsiexecutor
    - React-jsinspector
    - React-RCTActionSheet
    - React-RCTAnimation
    - React-RCTBlob
    - React-RCTImage
    - React-RCTLinking
    - React-RCTNetwork
    - React-RCTSettings
    - React-RCTText
    - React-RCTVibration
    - ReactCommon/turbomodule/core
    - Yoga
  - RNRudderSdk (1.0.0):
    - React
    - Rudder (>= 1.0.24)
  - RNScreens (3.8.0):
    - React-Core
    - React-RCTImage
  - RNSentry (3.1.1):
    - React-Core
    - Sentry (= 7.3.0)
  - RNShare (7.2.0):
    - React-Core
  - RNSVG (12.1.1):
    - React
  - RNVectorIcons (8.1.0):
    - React-Core
  - Rudder (1.0.24)
  - SDWebImage (5.11.1):
    - SDWebImage/Core (= 5.11.1)
  - SDWebImage/Core (5.11.1)
  - SDWebImageWebPCoder (0.8.4):
    - libwebp (~> 1.0)
    - SDWebImage/Core (~> 5.10)
  - Sentry (7.3.0):
    - Sentry/Core (= 7.3.0)
  - Sentry/Core (7.3.0)
  - Swime (3.0.6)
  - XCDYouTubeKit (2.15.2)
  - Yoga (1.14.0)
  - YoutubePlayer-in-WKWebView (0.3.5)

DEPENDENCIES:
  - boost (from `../node_modules/react-native/third-party-podspecs/boost.podspec`)
  - BVLinearGradient (from `../node_modules/react-native-linear-gradient`)
  - DoubleConversion (from `../node_modules/react-native/third-party-podspecs/DoubleConversion.podspec`)
  - FBLazyVector (from `../node_modules/react-native/Libraries/FBLazyVector`)
  - FBReactNativeSpec (from `../node_modules/react-native/React/FBReactNativeSpec`)
  - glog (from `../node_modules/react-native/third-party-podspecs/glog.podspec`)
  - jail-monkey (from `../node_modules/jail-monkey`)
  - Permission-Camera (from `../node_modules/react-native-permissions/ios/Camera`)
  - Permission-MediaLibrary (from `../node_modules/react-native-permissions/ios/MediaLibrary`)
  - Permission-Microphone (from `../node_modules/react-native-permissions/ios/Microphone`)
  - Permission-Notifications (from `../node_modules/react-native-permissions/ios/Notifications`)
  - Permission-PhotoLibrary (from `../node_modules/react-native-permissions/ios/PhotoLibrary`)
  - Permission-PhotoLibraryAddOnly (from `../node_modules/react-native-permissions/ios/PhotoLibraryAddOnly`)
  - RCT-Folly (from `../node_modules/react-native/third-party-podspecs/RCT-Folly.podspec`)
  - RCTRequired (from `../node_modules/react-native/Libraries/RCTRequired`)
  - RCTTypeSafety (from `../node_modules/react-native/Libraries/TypeSafety`)
  - RCTYouTube (from `../node_modules/react-native-youtube`)
  - React (from `../node_modules/react-native/`)
  - React-callinvoker (from `../node_modules/react-native/ReactCommon/callinvoker`)
  - React-Core (from `../node_modules/react-native/`)
  - React-Core/DevSupport (from `../node_modules/react-native/`)
  - React-Core/RCTWebSocket (from `../node_modules/react-native/`)
  - React-CoreModules (from `../node_modules/react-native/React/CoreModules`)
  - React-cxxreact (from `../node_modules/react-native/ReactCommon/cxxreact`)
  - React-jsi (from `../node_modules/react-native/ReactCommon/jsi`)
  - React-jsiexecutor (from `../node_modules/react-native/ReactCommon/jsiexecutor`)
  - React-jsinspector (from `../node_modules/react-native/ReactCommon/jsinspector`)
  - React-logger (from `../node_modules/react-native/ReactCommon/logger`)
  - "react-native-cameraroll (from `../node_modules/@react-native-community/cameraroll`)"
  - "react-native-cookies (from `../node_modules/@react-native-cookies/cookies`)"
  - react-native-document-picker (from `../node_modules/react-native-document-picker`)
  - react-native-hw-keyboard-event (from `../node_modules/react-native-hw-keyboard-event`)
  - react-native-image-picker (from `../node_modules/react-native-image-picker`)
  - react-native-local-auth (from `../node_modules/react-native-local-auth`)
  - react-native-mmkv-storage (from `../node_modules/react-native-mmkv-storage`)
  - "react-native-netinfo (from `../node_modules/@react-native-community/netinfo`)"
  - react-native-notifications (from `../node_modules/react-native-notifications`)
  - react-native-passcode-status (from `../node_modules/react-native-passcode-status`)
  - "react-native-paste-input (from `../node_modules/@mattermost/react-native-paste-input`)"
  - react-native-safe-area (from `../node_modules/react-native-safe-area`)
  - react-native-safe-area-context (from `../node_modules/react-native-safe-area-context`)
  - react-native-startup-time (from `../node_modules/react-native-startup-time`)
  - react-native-video (from `../node_modules/react-native-video`)
  - react-native-webview (from `../node_modules/react-native-webview`)
  - React-perflogger (from `../node_modules/react-native/ReactCommon/reactperflogger`)
  - React-RCTActionSheet (from `../node_modules/react-native/Libraries/ActionSheetIOS`)
  - React-RCTAnimation (from `../node_modules/react-native/Libraries/NativeAnimation`)
  - React-RCTBlob (from `../node_modules/react-native/Libraries/Blob`)
  - React-RCTImage (from `../node_modules/react-native/Libraries/Image`)
  - React-RCTLinking (from `../node_modules/react-native/Libraries/LinkingIOS`)
  - React-RCTNetwork (from `../node_modules/react-native/Libraries/Network`)
  - React-RCTSettings (from `../node_modules/react-native/Libraries/Settings`)
  - React-RCTText (from `../node_modules/react-native/Libraries/Text`)
  - React-RCTVibration (from `../node_modules/react-native/Libraries/Vibration`)
  - React-runtimeexecutor (from `../node_modules/react-native/ReactCommon/runtimeexecutor`)
  - ReactCommon/turbomodule/core (from `../node_modules/react-native/ReactCommon`)
  - ReactNativeExceptionHandler (from `../node_modules/react-native-exception-handler`)
  - ReactNativeKeyboardTrackingView (from `../node_modules/react-native-keyboard-tracking-view`)
  - ReactNativeNavigation (from `../node_modules/react-native-navigation`)
  - rn-fetch-blob (from `../node_modules/rn-fetch-blob`)
  - "RNCAsyncStorage (from `../node_modules/@react-native-async-storage/async-storage`)"
  - "RNCClipboard (from `../node_modules/@react-native-community/clipboard`)"
  - "RNCMaskedView (from `../node_modules/@react-native-community/masked-view`)"
  - "RNDateTimePicker (from `../node_modules/@react-native-community/datetimepicker`)"
  - RNDeviceInfo (from `../node_modules/react-native-device-info`)
  - RNDevMenu (from `../node_modules/react-native-dev-menu`)
  - RNFastImage (from `../node_modules/react-native-fast-image`)
  - RNFileViewer (from `../node_modules/react-native-file-viewer`)
  - RNGestureHandler (from `../node_modules/react-native-gesture-handler`)
  - RNKeychain (from `../node_modules/react-native-keychain`)
  - RNLocalize (from `../node_modules/react-native-localize`)
  - RNPermissions (from `../node_modules/react-native-permissions`)
  - RNReactNativeHapticFeedback (from `../node_modules/react-native-haptic-feedback`)
  - RNReanimated (from `../node_modules/react-native-reanimated`)
  - "RNRudderSdk (from `../node_modules/@rudderstack/rudder-sdk-react-native/ios`)"
  - RNScreens (from `../node_modules/react-native-screens`)
  - "RNSentry (from `../node_modules/@sentry/react-native`)"
  - RNShare (from `../node_modules/react-native-share`)
  - RNSVG (from `../node_modules/react-native-svg`)
  - RNVectorIcons (from `../node_modules/react-native-vector-icons`)
  - Swime (= 3.0.6)
  - XCDYouTubeKit (from `https://github.com/KODIKAS-NL/XCDYouTubeKit.git`, commit `7c5ea8fe159d096a8f2cdc88c29bb6e4ac79dcde`, branch `master`)
  - Yoga (from `../node_modules/react-native/ReactCommon/yoga`)

SPEC REPOS:
  trunk:
    - fmt
    - HMSegmentedControl
    - libwebp
    - MMKV
    - MMKVCore
    - Rudder
    - SDWebImage
    - SDWebImageWebPCoder
    - Sentry
    - Swime
    - YoutubePlayer-in-WKWebView

EXTERNAL SOURCES:
  boost:
    :podspec: "../node_modules/react-native/third-party-podspecs/boost.podspec"
  BVLinearGradient:
    :path: "../node_modules/react-native-linear-gradient"
  DoubleConversion:
    :podspec: "../node_modules/react-native/third-party-podspecs/DoubleConversion.podspec"
  FBLazyVector:
    :path: "../node_modules/react-native/Libraries/FBLazyVector"
  FBReactNativeSpec:
    :path: "../node_modules/react-native/React/FBReactNativeSpec"
  glog:
    :podspec: "../node_modules/react-native/third-party-podspecs/glog.podspec"
  jail-monkey:
    :path: "../node_modules/jail-monkey"
  Permission-Camera:
    :path: "../node_modules/react-native-permissions/ios/Camera"
  Permission-MediaLibrary:
    :path: "../node_modules/react-native-permissions/ios/MediaLibrary"
  Permission-Microphone:
    :path: "../node_modules/react-native-permissions/ios/Microphone"
  Permission-Notifications:
    :path: "../node_modules/react-native-permissions/ios/Notifications"
  Permission-PhotoLibrary:
    :path: "../node_modules/react-native-permissions/ios/PhotoLibrary"
  Permission-PhotoLibraryAddOnly:
    :path: "../node_modules/react-native-permissions/ios/PhotoLibraryAddOnly"
  RCT-Folly:
    :podspec: "../node_modules/react-native/third-party-podspecs/RCT-Folly.podspec"
  RCTRequired:
    :path: "../node_modules/react-native/Libraries/RCTRequired"
  RCTTypeSafety:
    :path: "../node_modules/react-native/Libraries/TypeSafety"
  RCTYouTube:
    :path: "../node_modules/react-native-youtube"
  React:
    :path: "../node_modules/react-native/"
  React-callinvoker:
    :path: "../node_modules/react-native/ReactCommon/callinvoker"
  React-Core:
    :path: "../node_modules/react-native/"
  React-CoreModules:
    :path: "../node_modules/react-native/React/CoreModules"
  React-cxxreact:
    :path: "../node_modules/react-native/ReactCommon/cxxreact"
  React-jsi:
    :path: "../node_modules/react-native/ReactCommon/jsi"
  React-jsiexecutor:
    :path: "../node_modules/react-native/ReactCommon/jsiexecutor"
  React-jsinspector:
    :path: "../node_modules/react-native/ReactCommon/jsinspector"
  React-logger:
    :path: "../node_modules/react-native/ReactCommon/logger"
  react-native-cameraroll:
    :path: "../node_modules/@react-native-community/cameraroll"
  react-native-cookies:
    :path: "../node_modules/@react-native-cookies/cookies"
  react-native-document-picker:
    :path: "../node_modules/react-native-document-picker"
  react-native-hw-keyboard-event:
    :path: "../node_modules/react-native-hw-keyboard-event"
  react-native-image-picker:
    :path: "../node_modules/react-native-image-picker"
  react-native-local-auth:
    :path: "../node_modules/react-native-local-auth"
  react-native-mmkv-storage:
    :path: "../node_modules/react-native-mmkv-storage"
  react-native-netinfo:
    :path: "../node_modules/@react-native-community/netinfo"
  react-native-notifications:
    :path: "../node_modules/react-native-notifications"
  react-native-passcode-status:
    :path: "../node_modules/react-native-passcode-status"
  react-native-paste-input:
    :path: "../node_modules/@mattermost/react-native-paste-input"
  react-native-safe-area:
    :path: "../node_modules/react-native-safe-area"
  react-native-safe-area-context:
    :path: "../node_modules/react-native-safe-area-context"
  react-native-startup-time:
    :path: "../node_modules/react-native-startup-time"
  react-native-video:
    :path: "../node_modules/react-native-video"
  react-native-webview:
    :path: "../node_modules/react-native-webview"
  React-perflogger:
    :path: "../node_modules/react-native/ReactCommon/reactperflogger"
  React-RCTActionSheet:
    :path: "../node_modules/react-native/Libraries/ActionSheetIOS"
  React-RCTAnimation:
    :path: "../node_modules/react-native/Libraries/NativeAnimation"
  React-RCTBlob:
    :path: "../node_modules/react-native/Libraries/Blob"
  React-RCTImage:
    :path: "../node_modules/react-native/Libraries/Image"
  React-RCTLinking:
    :path: "../node_modules/react-native/Libraries/LinkingIOS"
  React-RCTNetwork:
    :path: "../node_modules/react-native/Libraries/Network"
  React-RCTSettings:
    :path: "../node_modules/react-native/Libraries/Settings"
  React-RCTText:
    :path: "../node_modules/react-native/Libraries/Text"
  React-RCTVibration:
    :path: "../node_modules/react-native/Libraries/Vibration"
  React-runtimeexecutor:
    :path: "../node_modules/react-native/ReactCommon/runtimeexecutor"
  ReactCommon:
    :path: "../node_modules/react-native/ReactCommon"
  ReactNativeExceptionHandler:
    :path: "../node_modules/react-native-exception-handler"
  ReactNativeKeyboardTrackingView:
    :path: "../node_modules/react-native-keyboard-tracking-view"
  ReactNativeNavigation:
    :path: "../node_modules/react-native-navigation"
  rn-fetch-blob:
    :path: "../node_modules/rn-fetch-blob"
  RNCAsyncStorage:
    :path: "../node_modules/@react-native-async-storage/async-storage"
  RNCClipboard:
    :path: "../node_modules/@react-native-community/clipboard"
  RNCMaskedView:
    :path: "../node_modules/@react-native-community/masked-view"
  RNDateTimePicker:
    :path: "../node_modules/@react-native-community/datetimepicker"
  RNDeviceInfo:
    :path: "../node_modules/react-native-device-info"
  RNDevMenu:
    :path: "../node_modules/react-native-dev-menu"
  RNFastImage:
    :path: "../node_modules/react-native-fast-image"
  RNFileViewer:
    :path: "../node_modules/react-native-file-viewer"
  RNGestureHandler:
    :path: "../node_modules/react-native-gesture-handler"
  RNKeychain:
    :path: "../node_modules/react-native-keychain"
  RNLocalize:
    :path: "../node_modules/react-native-localize"
  RNPermissions:
    :path: "../node_modules/react-native-permissions"
  RNReactNativeHapticFeedback:
    :path: "../node_modules/react-native-haptic-feedback"
  RNReanimated:
    :path: "../node_modules/react-native-reanimated"
  RNRudderSdk:
    :path: "../node_modules/@rudderstack/rudder-sdk-react-native/ios"
  RNScreens:
    :path: "../node_modules/react-native-screens"
  RNSentry:
    :path: "../node_modules/@sentry/react-native"
  RNShare:
    :path: "../node_modules/react-native-share"
  RNSVG:
    :path: "../node_modules/react-native-svg"
  RNVectorIcons:
    :path: "../node_modules/react-native-vector-icons"
  XCDYouTubeKit:
    :branch: master
    :commit: 7c5ea8fe159d096a8f2cdc88c29bb6e4ac79dcde
    :git: https://github.com/KODIKAS-NL/XCDYouTubeKit.git
  Yoga:
    :path: "../node_modules/react-native/ReactCommon/yoga"

CHECKOUT OPTIONS:
  XCDYouTubeKit:
    :commit: 7c5ea8fe159d096a8f2cdc88c29bb6e4ac79dcde
    :git: https://github.com/KODIKAS-NL/XCDYouTubeKit.git

SPEC CHECKSUMS:
  boost: a7c83b31436843459a1961bfd74b96033dc77234
  BVLinearGradient: e3aad03778a456d77928f594a649e96995f1c872
  DoubleConversion: 831926d9b8bf8166fd87886c4abab286c2422662
  FBLazyVector: 500821d196c3d1bd10e7e828bc93ce075234080f
  FBReactNativeSpec: 74c869e2cffa2ffec685cd1bac6788c021da6005
  fmt: ff9d55029c625d3757ed641535fd4a75fedc7ce9
  glog: 5337263514dd6f09803962437687240c5dc39aa4
  HMSegmentedControl: 34c1f54d822d8308e7b24f5d901ec674dfa31352
  jail-monkey: 07b83767601a373db876e939b8dbf3f5eb15f073
  libwebp: e90b9c01d99205d03b6bb8f2c8c415e5a4ef66f0
  MMKV: 76033b9ace2006623308910a3afcc0e25eba3140
  MMKVCore: b00e7a09ec77a1b916aef336eedd3b99ec249978
  Permission-Camera: 0db4fd6e1c556c1cf47f38b989a8084cea3ec3dd
  Permission-MediaLibrary: eb4dc997f8d3f81f28940f997651cd1a2bf16149
  Permission-Microphone: 7b75718196244a6e59dd60f82f12962562c2ea12
  Permission-Notifications: e247d69c22ae72770d1c5314ad6ccd1256c57c83
  Permission-PhotoLibrary: 9dcf80d1353d81b9f1e210c34291591236aaf2b6
  Permission-PhotoLibraryAddOnly: 3d359683511129433080279c409b29e792d69c71
  RCT-Folly: a21c126816d8025b547704b777a2ba552f3d9fa9
  RCTRequired: 3cc065b52aa18db729268b9bd78a2feffb4d0f91
  RCTTypeSafety: 3c4fc37d5dea452d2ef17324db5504ec2f05083a
  RCTYouTube: a8bb45705622a6fc9decf64be04128d3658ed411
  React: 4a00720816c52a213424442954acb7e4b724804a
  React-callinvoker: 911fc6570538f3bb5c61edf9dc907c1beb4355bf
  React-Core: e134d3a5d7b2a1a731589be776e20dbb14868f27
  React-CoreModules: 2f8588b2aa47e7fef27125c8eaaabda963b3ac62
  React-cxxreact: 8f1382538cad0cc8b8eafca6d66268828e353bea
  React-jsi: 9fe1854d2c0486216acebd5db3c38b4ccb23ca0b
  React-jsiexecutor: db2f6e22a534d466fc0e34e622df47d9d20bab2f
  React-jsinspector: 8c0517dee5e8c70cd6c3066f20213ff7ce54f176
  React-logger: bfddd3418dc1d45b77b822958f3e31422e2c179b
  react-native-cameraroll: 2957f2bce63ae896a848fbe0d5352c1bd4d20866
  react-native-cookies: cd92f3824ed1e32a20802e8185101e14bb5b76da
  react-native-document-picker: f4cc4df2eff8c9015d862a59bdaef11a153f1292
  react-native-hw-keyboard-event: b517cefb8d5c659a38049c582de85ff43337dc53
  react-native-image-picker: 9c8a2687b69300ad9e95cec5d38f35ab9d32467d
  react-native-local-auth: 49d336dcf0cb0268a930100013a6525844093844
  react-native-mmkv-storage: 28514ffe9e67c5223b3d00e725bc72c8194a9eee
  react-native-netinfo: 1c7676413ab265759c7b3da205efab163f5366ef
  react-native-notifications: 97c14bf84c64bd6a6eb7bdcdb916036d93d33428
  react-native-passcode-status: e78f76b3c8db613e6ced6bd40b54aa4f53374173
<<<<<<< HEAD
  react-native-paste-input: acf637c5d1582fcd8f544534d5f285976459fcff
=======
  react-native-paste-input: 3c615aaaabbb9c8b5a02d202ce031a1d6ec80f33
>>>>>>> 094a34d0
  react-native-safe-area: e8230b0017d76c00de6b01e2412dcf86b127c6a3
  react-native-safe-area-context: 584dc04881deb49474363f3be89e4ca0e854c057
  react-native-startup-time: 1a068b744ce5097a85ebe0fbff691b05961c324d
  react-native-video: a4c2635d0802f983594b7057e1bce8f442f0ad28
  react-native-webview: db22ab831b8c5f7697957a67f7a7ac1cecfed18d
  React-perflogger: fcac6090a80e3d967791b4c7f1b1a017f9d4a398
  React-RCTActionSheet: caf5913d9f9e605f5467206cf9d1caa6d47d7ad6
  React-RCTAnimation: 6539e3bf594f6a529cd861985ba6548286ae1ead
  React-RCTBlob: 6e2e999d28b15fd03ed533f164ce33e0fcde571a
  React-RCTImage: c6bbb10eedb6b840c4474f2108b864173b83de15
  React-RCTLinking: 8fda9bb8fdb104e78110a903a9a77754318c7d11
  React-RCTNetwork: 2b26daad93830501cf14aab03eac04e304f942d3
  React-RCTSettings: 89c0dcee7adb706c749383596f57c1e882a27843
  React-RCTText: 71734fce8e6cb854daeb4a5eec182c303ea58473
  React-RCTVibration: 6600b5eed7c0fda4a433fa1198d1cb2690151791
  React-runtimeexecutor: 33a949a51bec5f8a3c9e8d8092deb259600d761e
  ReactCommon: 620442811dc6f707b4bf5e3b27d4f19c12d5a821
  ReactNativeExceptionHandler: b11ff67c78802b2f62eed0e10e75cb1ef7947c60
  ReactNativeKeyboardTrackingView: 02137fac3b2ebd330d74fa54ead48b14750a2306
  ReactNativeNavigation: 3ab7ff832654964985de47c9ee67999e34cd63d8
  rn-fetch-blob: 17961aec08caae68bb8fc0e5b40f93b3acfa6932
  RNCAsyncStorage: 26f25150da507524a7815f2ada06ca0967f65633
  RNCClipboard: 41d8d918092ae8e676f18adada19104fa3e68495
  RNCMaskedView: 0e1bc4bfa8365eba5fbbb71e07fbdc0555249489
  RNDateTimePicker: 7658208086d86d09e1627b5c34ba0cf237c60140
  RNDeviceInfo: 55175b0bd852c1c5d70d76efc04ed77799cef638
  RNDevMenu: fd325b5554b61fe7f48d9205a3877cf5ee88cd7c
  RNFastImage: 1f2cab428712a4baaf78d6169eaec7f622556dd7
  RNFileViewer: 83cc066ad795b1f986791d03b56fe0ee14b6a69f
  RNGestureHandler: a479ebd5ed4221a810967000735517df0d2db211
  RNKeychain: 4f63aada75ebafd26f4bc2c670199461eab85d94
  RNLocalize: 74b82db20cc3895ccc25af992c644879bcec2815
  RNPermissions: 4b54095940aea8c03fa3e6c92d4ac3647b31ed4e
  RNReactNativeHapticFeedback: b83bfb4b537bdd78eb4f6ffe63c6884f7b049ead
  RNReanimated: b04ef2a4f0cb61b062bbcf033f84a9e470f4f60b
  RNRudderSdk: 7206ae0874a055693aa81f8cc226bc535e3ea7ba
  RNScreens: 6e1ea5787989f92b0671049b808aef64fa1ef98c
  RNSentry: 49abc89b0190b4c8afe0fa5d065f98e36cb53233
  RNShare: 70356a1bb406bc46ae03196a5d3048c702bb71a7
  RNSVG: 551acb6562324b1d52a4e0758f7ca0ec234e278f
  RNVectorIcons: 31cebfcf94e8cf8686eb5303ae0357da64d7a5a4
  Rudder: 941cdf1a5c26fccf1fa92e9aac1b6685ae1d19f9
  SDWebImage: a7f831e1a65eb5e285e3fb046a23fcfbf08e696d
  SDWebImageWebPCoder: f93010f3f6c031e2f8fb3081ca4ee6966c539815
  Sentry: 9a4e621430e2dae4477d791f2f7e905720b6efbf
  Swime: d7b2c277503b6cea317774aedc2dce05613f8b0b
  XCDYouTubeKit: b120aced3d8638ffb570c5450cddb5a1dac448c7
  Yoga: 2b4a01651f42a32f82e6cef3830a3ba48088237f
  YoutubePlayer-in-WKWebView: cfbf46da51d7370662a695a8f351e5fa1d3e1008

PODFILE CHECKSUM: 8214414d5676358401d8ad51dff19e7fd8c71b5c

COCOAPODS: 1.11.2<|MERGE_RESOLUTION|>--- conflicted
+++ resolved
@@ -262,11 +262,7 @@
     - React-Core
   - react-native-passcode-status (1.1.2):
     - React
-<<<<<<< HEAD
-  - react-native-paste-input (0.3.1):
-=======
   - react-native-paste-input (0.3.3):
->>>>>>> 094a34d0
     - React-Core
     - Swime (= 3.0.6)
   - react-native-safe-area (0.5.1):
@@ -280,7 +276,7 @@
     - react-native-video/Video (= 5.2.0)
   - react-native-video/Video (5.2.0):
     - React-Core
-  - react-native-webview (11.14.1):
+  - react-native-webview (11.14.2):
     - React-Core
   - React-perflogger (0.66.1)
   - React-RCTActionSheet (0.66.1):
@@ -372,7 +368,7 @@
     - React
   - RNDateTimePicker (3.5.2):
     - React-Core
-  - RNDeviceInfo (8.4.1):
+  - RNDeviceInfo (8.4.3):
     - React-Core
   - RNDevMenu (4.0.2):
     - React-Core
@@ -426,17 +422,17 @@
   - RNRudderSdk (1.0.0):
     - React
     - Rudder (>= 1.0.24)
-  - RNScreens (3.8.0):
+  - RNScreens (3.9.0):
     - React-Core
     - React-RCTImage
-  - RNSentry (3.1.1):
-    - React-Core
-    - Sentry (= 7.3.0)
-  - RNShare (7.2.0):
+  - RNSentry (3.2.1):
+    - React-Core
+    - Sentry (= 7.4.8)
+  - RNShare (7.2.1):
     - React-Core
   - RNSVG (12.1.1):
     - React
-  - RNVectorIcons (8.1.0):
+  - RNVectorIcons (9.0.0):
     - React-Core
   - Rudder (1.0.24)
   - SDWebImage (5.11.1):
@@ -445,9 +441,9 @@
   - SDWebImageWebPCoder (0.8.4):
     - libwebp (~> 1.0)
     - SDWebImage/Core (~> 5.10)
-  - Sentry (7.3.0):
-    - Sentry/Core (= 7.3.0)
-  - Sentry/Core (7.3.0)
+  - Sentry (7.4.8):
+    - Sentry/Core (= 7.4.8)
+  - Sentry/Core (7.4.8)
   - Swime (3.0.6)
   - XCDYouTubeKit (2.15.2)
   - Yoga (1.14.0)
@@ -763,16 +759,12 @@
   react-native-netinfo: 1c7676413ab265759c7b3da205efab163f5366ef
   react-native-notifications: 97c14bf84c64bd6a6eb7bdcdb916036d93d33428
   react-native-passcode-status: e78f76b3c8db613e6ced6bd40b54aa4f53374173
-<<<<<<< HEAD
-  react-native-paste-input: acf637c5d1582fcd8f544534d5f285976459fcff
-=======
   react-native-paste-input: 3c615aaaabbb9c8b5a02d202ce031a1d6ec80f33
->>>>>>> 094a34d0
   react-native-safe-area: e8230b0017d76c00de6b01e2412dcf86b127c6a3
   react-native-safe-area-context: 584dc04881deb49474363f3be89e4ca0e854c057
   react-native-startup-time: 1a068b744ce5097a85ebe0fbff691b05961c324d
   react-native-video: a4c2635d0802f983594b7057e1bce8f442f0ad28
-  react-native-webview: db22ab831b8c5f7697957a67f7a7ac1cecfed18d
+  react-native-webview: cc4ac8f021a832dce2979e1f48c5595341dd2fb5
   React-perflogger: fcac6090a80e3d967791b4c7f1b1a017f9d4a398
   React-RCTActionSheet: caf5913d9f9e605f5467206cf9d1caa6d47d7ad6
   React-RCTAnimation: 6539e3bf594f6a529cd861985ba6548286ae1ead
@@ -793,7 +785,7 @@
   RNCClipboard: 41d8d918092ae8e676f18adada19104fa3e68495
   RNCMaskedView: 0e1bc4bfa8365eba5fbbb71e07fbdc0555249489
   RNDateTimePicker: 7658208086d86d09e1627b5c34ba0cf237c60140
-  RNDeviceInfo: 55175b0bd852c1c5d70d76efc04ed77799cef638
+  RNDeviceInfo: 25a16a2a03049e88e800f3f41ca540e645b8a95a
   RNDevMenu: fd325b5554b61fe7f48d9205a3877cf5ee88cd7c
   RNFastImage: 1f2cab428712a4baaf78d6169eaec7f622556dd7
   RNFileViewer: 83cc066ad795b1f986791d03b56fe0ee14b6a69f
@@ -804,15 +796,15 @@
   RNReactNativeHapticFeedback: b83bfb4b537bdd78eb4f6ffe63c6884f7b049ead
   RNReanimated: b04ef2a4f0cb61b062bbcf033f84a9e470f4f60b
   RNRudderSdk: 7206ae0874a055693aa81f8cc226bc535e3ea7ba
-  RNScreens: 6e1ea5787989f92b0671049b808aef64fa1ef98c
-  RNSentry: 49abc89b0190b4c8afe0fa5d065f98e36cb53233
-  RNShare: 70356a1bb406bc46ae03196a5d3048c702bb71a7
+  RNScreens: 4d79118be80f79fa1f4aa131909a1d6e86280af3
+  RNSentry: 791f73292501ed1b2e95e62e9388b68fcc13261d
+  RNShare: edd621a71124961e29a7ba43a84bd1c6f9980d88
   RNSVG: 551acb6562324b1d52a4e0758f7ca0ec234e278f
-  RNVectorIcons: 31cebfcf94e8cf8686eb5303ae0357da64d7a5a4
+  RNVectorIcons: 4143ba35feebab8fdbe6bc43d1e776b393d47ac8
   Rudder: 941cdf1a5c26fccf1fa92e9aac1b6685ae1d19f9
   SDWebImage: a7f831e1a65eb5e285e3fb046a23fcfbf08e696d
   SDWebImageWebPCoder: f93010f3f6c031e2f8fb3081ca4ee6966c539815
-  Sentry: 9a4e621430e2dae4477d791f2f7e905720b6efbf
+  Sentry: df92b78ba4ab86cf2a47ff4cdc07758a5ce18f03
   Swime: d7b2c277503b6cea317774aedc2dce05613f8b0b
   XCDYouTubeKit: b120aced3d8638ffb570c5450cddb5a1dac448c7
   Yoga: 2b4a01651f42a32f82e6cef3830a3ba48088237f
