--- conflicted
+++ resolved
@@ -271,78 +271,13 @@
     - React-Core
   - react-native-startup-time (2.0.0):
     - React
-<<<<<<< HEAD
-  - react-native-video (5.1.1):
-    - React-Core
-    - react-native-video/Video (= 5.1.1)
-  - react-native-video/Video (5.1.1):
-    - React-Core
-  - react-native-webrtc2 (1.84.5):
-    - React
-  - react-native-webview (11.13.1):
-    - React-Core
-  - React-perflogger (0.65.1)
-  - React-RCTActionSheet (0.65.1):
-    - React-Core/RCTActionSheetHeaders (= 0.65.1)
-  - React-RCTAnimation (0.65.1):
-    - FBReactNativeSpec (= 0.65.1)
-    - RCT-Folly (= 2021.04.26.00)
-    - RCTTypeSafety (= 0.65.1)
-    - React-Core/RCTAnimationHeaders (= 0.65.1)
-    - React-jsi (= 0.65.1)
-    - ReactCommon/turbomodule/core (= 0.65.1)
-  - React-RCTBlob (0.65.1):
-    - FBReactNativeSpec (= 0.65.1)
-    - RCT-Folly (= 2021.04.26.00)
-    - React-Core/RCTBlobHeaders (= 0.65.1)
-    - React-Core/RCTWebSocket (= 0.65.1)
-    - React-jsi (= 0.65.1)
-    - React-RCTNetwork (= 0.65.1)
-    - ReactCommon/turbomodule/core (= 0.65.1)
-  - React-RCTImage (0.65.1):
-    - FBReactNativeSpec (= 0.65.1)
-    - RCT-Folly (= 2021.04.26.00)
-    - RCTTypeSafety (= 0.65.1)
-    - React-Core/RCTImageHeaders (= 0.65.1)
-    - React-jsi (= 0.65.1)
-    - React-RCTNetwork (= 0.65.1)
-    - ReactCommon/turbomodule/core (= 0.65.1)
-  - React-RCTLinking (0.65.1):
-    - FBReactNativeSpec (= 0.65.1)
-    - React-Core/RCTLinkingHeaders (= 0.65.1)
-    - React-jsi (= 0.65.1)
-    - ReactCommon/turbomodule/core (= 0.65.1)
-  - React-RCTNetwork (0.65.1):
-    - FBReactNativeSpec (= 0.65.1)
-    - RCT-Folly (= 2021.04.26.00)
-    - RCTTypeSafety (= 0.65.1)
-    - React-Core/RCTNetworkHeaders (= 0.65.1)
-    - React-jsi (= 0.65.1)
-    - ReactCommon/turbomodule/core (= 0.65.1)
-  - React-RCTSettings (0.65.1):
-    - FBReactNativeSpec (= 0.65.1)
-    - RCT-Folly (= 2021.04.26.00)
-    - RCTTypeSafety (= 0.65.1)
-    - React-Core/RCTSettingsHeaders (= 0.65.1)
-    - React-jsi (= 0.65.1)
-    - ReactCommon/turbomodule/core (= 0.65.1)
-  - React-RCTText (0.65.1):
-    - React-Core/RCTTextHeaders (= 0.65.1)
-  - React-RCTVibration (0.65.1):
-    - FBReactNativeSpec (= 0.65.1)
-    - RCT-Folly (= 2021.04.26.00)
-    - React-Core/RCTVibrationHeaders (= 0.65.1)
-    - React-jsi (= 0.65.1)
-    - ReactCommon/turbomodule/core (= 0.65.1)
-  - React-runtimeexecutor (0.65.1):
-    - React-jsi (= 0.65.1)
-  - ReactCommon/turbomodule/core (0.65.1):
-=======
   - react-native-video (5.2.0):
     - React-Core
     - react-native-video/Video (= 5.2.0)
   - react-native-video/Video (5.2.0):
     - React-Core
+  - react-native-webrtc2 (1.84.5):
+    - React
   - react-native-webview (11.14.2):
     - React-Core
   - React-perflogger (0.66.1)
@@ -401,7 +336,6 @@
   - React-runtimeexecutor (0.66.1):
     - React-jsi (= 0.66.1)
   - ReactCommon/turbomodule/core (0.66.1):
->>>>>>> d502a83b
     - DoubleConversion
     - glog
     - RCT-Folly (= 2021.06.28.00-v2)
@@ -839,24 +773,8 @@
   react-native-safe-area: e8230b0017d76c00de6b01e2412dcf86b127c6a3
   react-native-safe-area-context: 584dc04881deb49474363f3be89e4ca0e854c057
   react-native-startup-time: 1a068b744ce5097a85ebe0fbff691b05961c324d
-<<<<<<< HEAD
-  react-native-video: 0bb76b6d6b77da3009611586c7dbf817b947f30e
+  react-native-video: a4c2635d0802f983594b7057e1bce8f442f0ad28
   react-native-webrtc2: b3f1d5504c8bbd3aa4ce9b6c3ce0fbc47c7e146a
-  react-native-webview: 3680f8b7d2b62e97b781efdc5e74a39179b2a5e2
-  React-perflogger: fd28ee1f2b5b150b00043f0301d96bd417fdc339
-  React-RCTActionSheet: 7f3fa0855c346aa5d7c60f9ced16e067db6d29fa
-  React-RCTAnimation: 2119a18ee26159004b001bc56404ca5dbaae6077
-  React-RCTBlob: a493cc306deeaba0c0efa8ecec2da154afd3a798
-  React-RCTImage: 54999ddc896b7db6650af5760607aaebdf30425c
-  React-RCTLinking: 7fb3fa6397d3700c69c3d361870a299f04f1a2e6
-  React-RCTNetwork: 329ee4f75bd2deb8cf6c4b14231b5bb272cbd9af
-  React-RCTSettings: 1a659d58e45719bc77c280dbebce6a5a5a2733f5
-  React-RCTText: e12d7aae2a038be9ae72815436677a7c6549dd26
-  React-RCTVibration: 92d41c2442e5328cc4d342cd7f78e5876b68bae5
-  React-runtimeexecutor: 85187f19dd9c47a7c102f9994f9d14e4dc2110de
-  ReactCommon: eafed38eec7b591c31751bfa7494801618460459
-=======
-  react-native-video: a4c2635d0802f983594b7057e1bce8f442f0ad28
   react-native-webview: cc4ac8f021a832dce2979e1f48c5595341dd2fb5
   React-perflogger: fcac6090a80e3d967791b4c7f1b1a017f9d4a398
   React-RCTActionSheet: caf5913d9f9e605f5467206cf9d1caa6d47d7ad6
@@ -870,7 +788,6 @@
   React-RCTVibration: 6600b5eed7c0fda4a433fa1198d1cb2690151791
   React-runtimeexecutor: 33a949a51bec5f8a3c9e8d8092deb259600d761e
   ReactCommon: 620442811dc6f707b4bf5e3b27d4f19c12d5a821
->>>>>>> d502a83b
   ReactNativeExceptionHandler: b11ff67c78802b2f62eed0e10e75cb1ef7947c60
   ReactNativeIncallManager: a840ef75640518065742a893e6c6ff98ee820039
   ReactNativeKeyboardTrackingView: 02137fac3b2ebd330d74fa54ead48b14750a2306
