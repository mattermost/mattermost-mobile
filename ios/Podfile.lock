--- conflicted
+++ resolved
@@ -32,17 +32,10 @@
   - libwebp/mux (1.1.0):
     - libwebp/demux
   - libwebp/webp (1.1.0)
-<<<<<<< HEAD
   - MMKV (1.1.1):
     - MMKVCore (~> 1.1.1)
   - MMKVCore (1.1.1)
   - Permission-Camera (2.1.4):
-=======
-  - MMKV (1.1.0):
-    - MMKVCore (~> 1.1.0)
-  - MMKVCore (1.1.1)
-  - Permission-Camera (2.0.10):
->>>>>>> 5727064f
     - RNPermissions
   - Permission-PhotoLibrary (2.1.4):
     - RNPermissions
@@ -222,16 +215,12 @@
     - React
   - react-native-image-picker (2.3.1):
     - React
-  - react-native-local-auth (1.6.0):
-    - React
   - react-native-mmkv-storage (0.3.2):
     - MMKV (= 1.1.1)
     - React
   - react-native-netinfo (5.8.1):
     - React
   - react-native-notifications (2.1.7):
-    - React
-  - react-native-passcode-status (1.1.2):
     - React
   - react-native-safe-area (0.5.1):
     - React
@@ -335,16 +324,12 @@
     - React
   - RNReactNativeHapticFeedback (1.10.0):
     - React
+  - RNRudderSdk (1.0.0):
+    - React
+    - Rudder (= 1.0.3-beta-4)
   - RNScreens (2.7.0):
     - React
-<<<<<<< HEAD
   - RNSentry (1.3.8):
-=======
-  - RNRudderSdk (1.0.0):
-    - React
-    - Rudder (= 1.0.3-beta-4)
-  - RNSentry (1.3.6):
->>>>>>> 5727064f
     - React
     - Sentry (~> 4.4.0)
   - RNSVG (12.1.0):
@@ -393,11 +378,9 @@
   - react-native-document-picker (from `../node_modules/react-native-document-picker`)
   - react-native-hw-keyboard-event (from `../node_modules/react-native-hw-keyboard-event`)
   - react-native-image-picker (from `../node_modules/react-native-image-picker`)
-  - react-native-local-auth (from `../node_modules/react-native-local-auth`)
   - react-native-mmkv-storage (from `../node_modules/react-native-mmkv-storage`)
   - "react-native-netinfo (from `../node_modules/@react-native-community/netinfo`)"
   - react-native-notifications (from `../node_modules/react-native-notifications`)
-  - react-native-passcode-status (from `../node_modules/react-native-passcode-status`)
   - react-native-safe-area (from `../node_modules/react-native-safe-area`)
   - react-native-safe-area-context (from `../node_modules/react-native-safe-area-context`)
   - react-native-video (from `../node_modules/react-native-video`)
@@ -427,11 +410,8 @@
   - RNLocalize (from `../node_modules/react-native-localize`)
   - RNPermissions (from `../node_modules/react-native-permissions`)
   - RNReactNativeHapticFeedback (from `../node_modules/react-native-haptic-feedback`)
-<<<<<<< HEAD
+  - "RNRudderSdk (from `../node_modules/@rudderstack/rudder-sdk-react-native/ios`)"
   - RNScreens (from `../node_modules/react-native-screens`)
-=======
-  - "RNRudderSdk (from `../node_modules/@rudderstack/rudder-sdk-react-native/ios`)"
->>>>>>> 5727064f
   - "RNSentry (from `../node_modules/@sentry/react-native`)"
   - RNSVG (from `../node_modules/react-native-svg`)
   - RNVectorIcons (from `../node_modules/react-native-vector-icons`)
@@ -502,16 +482,12 @@
     :path: "../node_modules/react-native-hw-keyboard-event"
   react-native-image-picker:
     :path: "../node_modules/react-native-image-picker"
-  react-native-local-auth:
-    :path: "../node_modules/react-native-local-auth"
   react-native-mmkv-storage:
     :path: "../node_modules/react-native-mmkv-storage"
   react-native-netinfo:
     :path: "../node_modules/@react-native-community/netinfo"
   react-native-notifications:
     :path: "../node_modules/react-native-notifications"
-  react-native-passcode-status:
-    :path: "../node_modules/react-native-passcode-status"
   react-native-safe-area:
     :path: "../node_modules/react-native-safe-area"
   react-native-safe-area-context:
@@ -568,13 +544,10 @@
     :path: "../node_modules/react-native-permissions"
   RNReactNativeHapticFeedback:
     :path: "../node_modules/react-native-haptic-feedback"
-<<<<<<< HEAD
+  RNRudderSdk:
+    :path: "../node_modules/@rudderstack/rudder-sdk-react-native/ios"
   RNScreens:
     :path: "../node_modules/react-native-screens"
-=======
-  RNRudderSdk:
-    :path: "../node_modules/@rudderstack/rudder-sdk-react-native/ios"
->>>>>>> 5727064f
   RNSentry:
     :path: "../node_modules/@sentry/react-native"
   RNSVG:
@@ -594,17 +567,10 @@
   glog: 1f3da668190260b06b429bb211bfbee5cd790c28
   jail-monkey: d7c5048b2336f22ee9c9e0efa145f1f917338ea9
   libwebp: 946cb3063cea9236285f7e9a8505d806d30e07f3
-<<<<<<< HEAD
   MMKV: 5eb44526fcf38152328ebfeff5ec585972ace00d
   MMKVCore: 2748bf702287a814a6c514d054033e41e07f5c0f
   Permission-Camera: 3ed116545ee8806cd706bca0e1a9a2c3cd36c6bd
   Permission-PhotoLibrary: 56e71522b008d9abca150680c1f8050f267cdffb
-=======
-  MMKV: 7bb6c30f9ff2ea45bc2398c86e66dd1cb63cfe20
-  MMKVCore: 2748bf702287a814a6c514d054033e41e07f5c0f
-  Permission-Camera: 8f0e5decca5f28f70f28a8dc31f012c9bad40ad8
-  Permission-PhotoLibrary: b209bf23b784c9e1409a57d81c6d11ab1d3079c1
->>>>>>> 5727064f
   RCTRequired: cec6a34b3ac8a9915c37e7e4ad3aa74726ce4035
   RCTTypeSafety: 93006131180074cffa227a1075802c89a49dd4ce
   RCTYouTube: 7ff7d42f5ed42d185198681e967fd2c2b661375d
@@ -620,11 +586,9 @@
   react-native-document-picker: d694111879537cec2c258a1dcd2243d9df746824
   react-native-hw-keyboard-event: b517cefb8d5c659a38049c582de85ff43337dc53
   react-native-image-picker: 668e72d0277dc8c12ae90e835507c1eddd2e4f85
-  react-native-local-auth: 359af242caa1e5c501ac9dfe33b1e238ad8f08c6
   react-native-mmkv-storage: 49389227471de5258b4e5bae7857bfe0ad02c8f7
   react-native-netinfo: ae21a6ab293d6c75af0c17c562ef37a931218886
   react-native-notifications: 24706907104a0f00c35c4bde7e0ca76a50f730e1
-  react-native-passcode-status: 88c4f6e074328bc278bd127646b6c694ad5a530a
   react-native-safe-area: e8230b0017d76c00de6b01e2412dcf86b127c6a3
   react-native-safe-area-context: 5f3e081f937ab7c44c179d551f332fa494cfcf8f
   react-native-video: 961749da457e73bf0b5565edfbaffc25abfb8974
@@ -642,30 +606,21 @@
   ReactNativeExceptionHandler: 8025d98049c25f186835a3af732dd7c9974d6dce
   ReactNativeKeyboardTrackingView: 02137fac3b2ebd330d74fa54ead48b14750a2306
   ReactNativeNavigation: e0d1a123d25212f0b2a10a5248e30bb3c94692d4
-  rn-fetch-blob: 17961aec08caae68bb8fc0e5b40f93b3acfa6932
+  rn-fetch-blob: f065bb7ab7fb48dd002629f8bdcb0336602d3cba
   RNCAsyncStorage: b34d2399d3e25db01d5b881949b503bd3c224d57
   RNCMaskedView: f5c7d14d6847b7b44853f7acb6284c1da30a3459
   RNDeviceInfo: 498ccbf8b1361fe858581e3c1193ecee1a031e62
   RNFastImage: 35ae972d6727c84ee3f5c6897e07f84d0a3445e9
   RNFileViewer: 98a887f39323fad493575c57bc76d1f0760824d2
   RNGestureHandler: 8f09cd560f8d533eb36da5a6c5a843af9f056b38
-<<<<<<< HEAD
   RNKeychain: bf2d7e9a0ae7a073c07770dd2aa6d11c67581733
   RNLocalize: fc27ee5878ce5a3af73873fb2d8e866e0d1e6d84
   RNPermissions: 8ca17fd6c822eea589fe84709d9426e05cc39c39
   RNReactNativeHapticFeedback: 22c5ecf474428766c6b148f96f2ff6155cd7225e
+  RNRudderSdk: 3abdcc4b145b3db6571827b0fc7af4e75a96af13
   RNScreens: cf198f915f8a2bf163de94ca9f5bfc8d326c3706
   RNSentry: 05cc998036c027785e466c896211b5c75b3e0ffd
   RNSVG: ce9d996113475209013317e48b05c21ee988d42e
-=======
-  RNKeychain: 840f8e6f13be0576202aefcdffd26a4f54bfe7b5
-  RNPermissions: 8afd37dbc1be65748363c6a90caffd1806567651
-  RNReactNativeDocViewer: 571c6ac38483531b8fb521d02a6ba54652ed10a7
-  RNReactNativeHapticFeedback: 2566b468cc8d0e7bb2f84b23adc0f4614594d071
-  RNRudderSdk: 3abdcc4b145b3db6571827b0fc7af4e75a96af13
-  RNSentry: d892cbdee165cc6159d71e2a7954efdb8a361918
-  RNSVG: 7e16ddfc6e00d5aa69c9eb83e699bcce5dcb85d4
->>>>>>> 5727064f
   RNVectorIcons: 0bb4def82230be1333ddaeee9fcba45f0b288ed4
   Rudder: 358a71278045a608ae4b081b37a465ffb65c129d
   SDWebImage: 84000f962cbfa70c07f19d2234cbfcf5d779b5dc
