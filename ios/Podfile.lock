PODS:
  - Alamofire (5.9.1)
  - boost (1.83.0)
  - CocoaLumberjack (3.8.5):
    - CocoaLumberjack/Core (= 3.8.5)
  - CocoaLumberjack/Core (3.8.5)
  - DoubleConversion (1.1.6)
  - EXApplication (5.9.1):
    - ExpoModulesCore
  - EXConstants (16.0.2):
    - ExpoModulesCore
  - Expo (51.0.12):
    - ExpoModulesCore
  - ExpoDevice (6.0.2):
    - ExpoModulesCore
  - ExpoFileSystem (17.0.1):
    - ExpoModulesCore
  - ExpoImage (1.12.11):
    - ExpoModulesCore
    - libavif/libdav1d
    - SDWebImage (~> 5.19.1)
    - SDWebImageAVIFCoder (~> 0.11.0)
    - SDWebImageSVGCoder (~> 1.7.0)
    - SDWebImageWebPCoder (~> 0.14.6)
  - ExpoLinearGradient (13.0.2):
    - ExpoModulesCore
  - ExpoModulesCore (1.12.14):
    - DoubleConversion
    - glog
    - hermes-engine
    - RCT-Folly (= 2024.01.01.00)
    - RCTRequired
    - RCTTypeSafety
    - React-Codegen
    - React-Core
    - React-debug
    - React-Fabric
    - React-featureflags
    - React-graphics
    - React-ImageManager
    - React-jsinspector
    - React-NativeModulesApple
    - React-RCTAppDelegate
    - React-RCTFabric
    - React-rendererdebug
    - React-utils
    - ReactCommon/turbomodule/bridging
    - ReactCommon/turbomodule/core
    - Yoga
  - ExpoStoreReview (7.0.2):
    - ExpoModulesCore
  - ExpoVideoThumbnails (8.0.0):
    - ExpoModulesCore
  - ExpoWebBrowser (13.0.3):
    - ExpoModulesCore
  - FBLazyVector (0.74.2)
  - fmt (9.1.0)
  - glog (0.3.5)
  - hermes-engine (0.74.2):
    - hermes-engine/Pre-built (= 0.74.2)
  - hermes-engine/Pre-built (0.74.2)
  - HMSegmentedControl (1.5.6)
  - JitsiWebRTC (124.0.0)
  - libavif/core (0.11.1)
  - libavif/libdav1d (0.11.1):
    - libavif/core
    - libdav1d (>= 0.6.0)
  - libdav1d (1.2.0)
  - libwebp (1.3.2):
    - libwebp/demux (= 1.3.2)
    - libwebp/mux (= 1.3.2)
    - libwebp/sharpyuv (= 1.3.2)
    - libwebp/webp (= 1.3.2)
  - libwebp/demux (1.3.2):
    - libwebp/webp
  - libwebp/mux (1.3.2):
    - libwebp/demux
  - libwebp/sharpyuv (1.3.2)
  - libwebp/webp (1.3.2):
    - libwebp/sharpyuv
  - mattermost-hardware-keyboard (0.0.0):
    - DoubleConversion
    - glog
    - hermes-engine
    - RCT-Folly (= 2024.01.01.00)
    - RCTRequired
    - RCTTypeSafety
    - React-Codegen
    - React-Core
    - React-debug
    - React-Fabric
    - React-featureflags
    - React-graphics
    - React-ImageManager
    - React-NativeModulesApple
    - React-RCTFabric
    - React-rendererdebug
    - React-utils
    - ReactCommon/turbomodule/bridging
    - ReactCommon/turbomodule/core
    - Yoga
  - mattermost-keyboard-tracker (0.0.0):
    - DoubleConversion
    - glog
    - hermes-engine
    - RCT-Folly (= 2024.01.01.00)
    - RCTRequired
    - RCTTypeSafety
    - React-Codegen
    - React-Core
    - React-debug
    - React-Fabric
    - React-featureflags
    - React-graphics
    - React-ImageManager
    - React-NativeModulesApple
    - React-RCTFabric
    - React-rendererdebug
    - React-utils
    - ReactCommon/turbomodule/bridging
    - ReactCommon/turbomodule/core
    - Yoga
  - mattermost-react-native-turbo-log (0.3.2):
    - CocoaLumberjack (~> 3.8.5)
    - DoubleConversion
    - glog
    - hermes-engine
    - RCT-Folly (= 2024.01.01.00)
    - RCTRequired
    - RCTTypeSafety
    - React-Codegen
    - React-Core
    - React-debug
    - React-Fabric
    - React-featureflags
    - React-graphics
    - React-ImageManager
    - React-NativeModulesApple
    - React-RCTFabric
    - React-rendererdebug
    - React-utils
    - ReactCommon/turbomodule/bridging
    - ReactCommon/turbomodule/core
    - Yoga
  - mattermost-rnutils (0.0.0):
    - DoubleConversion
    - glog
    - hermes-engine
    - RCT-Folly (= 2024.01.01.00)
    - RCTRequired
    - RCTTypeSafety
    - React-Codegen
    - React-Core
    - React-debug
    - React-Fabric
    - React-featureflags
    - React-graphics
    - React-ImageManager
    - React-NativeModulesApple
    - React-RCTFabric
    - React-rendererdebug
    - React-utils
    - ReactCommon/turbomodule/bridging
    - ReactCommon/turbomodule/core
    - Yoga
  - RCT-Folly (2024.01.01.00):
    - boost
    - DoubleConversion
    - fmt (= 9.1.0)
    - glog
    - RCT-Folly/Default (= 2024.01.01.00)
  - RCT-Folly/Default (2024.01.01.00):
    - boost
    - DoubleConversion
    - fmt (= 9.1.0)
    - glog
  - RCT-Folly/Fabric (2024.01.01.00):
    - boost
    - DoubleConversion
    - fmt (= 9.1.0)
    - glog
  - RCTDeprecation (0.74.2)
  - RCTRequired (0.74.2)
  - RCTTypeSafety (0.74.2):
    - FBLazyVector (= 0.74.2)
    - RCTRequired (= 0.74.2)
    - React-Core (= 0.74.2)
  - React (0.74.2):
    - React-Core (= 0.74.2)
    - React-Core/DevSupport (= 0.74.2)
    - React-Core/RCTWebSocket (= 0.74.2)
    - React-RCTActionSheet (= 0.74.2)
    - React-RCTAnimation (= 0.74.2)
    - React-RCTBlob (= 0.74.2)
    - React-RCTImage (= 0.74.2)
    - React-RCTLinking (= 0.74.2)
    - React-RCTNetwork (= 0.74.2)
    - React-RCTSettings (= 0.74.2)
    - React-RCTText (= 0.74.2)
    - React-RCTVibration (= 0.74.2)
  - React-callinvoker (0.74.2)
  - React-Codegen (0.74.2):
    - DoubleConversion
    - glog
    - hermes-engine
    - RCT-Folly
    - RCTRequired
    - RCTTypeSafety
    - React-Core
    - React-debug
    - React-Fabric
    - React-FabricImage
    - React-featureflags
    - React-graphics
    - React-jsi
    - React-jsiexecutor
    - React-NativeModulesApple
    - React-rendererdebug
    - React-utils
    - ReactCommon/turbomodule/bridging
    - ReactCommon/turbomodule/core
  - React-Core (0.74.2):
    - glog
    - hermes-engine
    - RCT-Folly (= 2024.01.01.00)
    - RCTDeprecation
    - React-Core/Default (= 0.74.2)
    - React-cxxreact
    - React-featureflags
    - React-hermes
    - React-jsi
    - React-jsiexecutor
    - React-jsinspector
    - React-perflogger
    - React-runtimescheduler
    - React-utils
    - SocketRocket (= 0.7.0)
    - Yoga
  - React-Core/CoreModulesHeaders (0.74.2):
    - glog
    - hermes-engine
    - RCT-Folly (= 2024.01.01.00)
    - RCTDeprecation
    - React-Core/Default
    - React-cxxreact
    - React-featureflags
    - React-hermes
    - React-jsi
    - React-jsiexecutor
    - React-jsinspector
    - React-perflogger
    - React-runtimescheduler
    - React-utils
    - SocketRocket (= 0.7.0)
    - Yoga
  - React-Core/Default (0.74.2):
    - glog
    - hermes-engine
    - RCT-Folly (= 2024.01.01.00)
    - RCTDeprecation
    - React-cxxreact
    - React-featureflags
    - React-hermes
    - React-jsi
    - React-jsiexecutor
    - React-jsinspector
    - React-perflogger
    - React-runtimescheduler
    - React-utils
    - SocketRocket (= 0.7.0)
    - Yoga
  - React-Core/DevSupport (0.74.2):
    - glog
    - hermes-engine
    - RCT-Folly (= 2024.01.01.00)
    - RCTDeprecation
    - React-Core/Default (= 0.74.2)
    - React-Core/RCTWebSocket (= 0.74.2)
    - React-cxxreact
    - React-featureflags
    - React-hermes
    - React-jsi
    - React-jsiexecutor
    - React-jsinspector
    - React-perflogger
    - React-runtimescheduler
    - React-utils
    - SocketRocket (= 0.7.0)
    - Yoga
  - React-Core/RCTActionSheetHeaders (0.74.2):
    - glog
    - hermes-engine
    - RCT-Folly (= 2024.01.01.00)
    - RCTDeprecation
    - React-Core/Default
    - React-cxxreact
    - React-featureflags
    - React-hermes
    - React-jsi
    - React-jsiexecutor
    - React-jsinspector
    - React-perflogger
    - React-runtimescheduler
    - React-utils
    - SocketRocket (= 0.7.0)
    - Yoga
  - React-Core/RCTAnimationHeaders (0.74.2):
    - glog
    - hermes-engine
    - RCT-Folly (= 2024.01.01.00)
    - RCTDeprecation
    - React-Core/Default
    - React-cxxreact
    - React-featureflags
    - React-hermes
    - React-jsi
    - React-jsiexecutor
    - React-jsinspector
    - React-perflogger
    - React-runtimescheduler
    - React-utils
    - SocketRocket (= 0.7.0)
    - Yoga
  - React-Core/RCTBlobHeaders (0.74.2):
    - glog
    - hermes-engine
    - RCT-Folly (= 2024.01.01.00)
    - RCTDeprecation
    - React-Core/Default
    - React-cxxreact
    - React-featureflags
    - React-hermes
    - React-jsi
    - React-jsiexecutor
    - React-jsinspector
    - React-perflogger
    - React-runtimescheduler
    - React-utils
    - SocketRocket (= 0.7.0)
    - Yoga
  - React-Core/RCTImageHeaders (0.74.2):
    - glog
    - hermes-engine
    - RCT-Folly (= 2024.01.01.00)
    - RCTDeprecation
    - React-Core/Default
    - React-cxxreact
    - React-featureflags
    - React-hermes
    - React-jsi
    - React-jsiexecutor
    - React-jsinspector
    - React-perflogger
    - React-runtimescheduler
    - React-utils
    - SocketRocket (= 0.7.0)
    - Yoga
  - React-Core/RCTLinkingHeaders (0.74.2):
    - glog
    - hermes-engine
    - RCT-Folly (= 2024.01.01.00)
    - RCTDeprecation
    - React-Core/Default
    - React-cxxreact
    - React-featureflags
    - React-hermes
    - React-jsi
    - React-jsiexecutor
    - React-jsinspector
    - React-perflogger
    - React-runtimescheduler
    - React-utils
    - SocketRocket (= 0.7.0)
    - Yoga
  - React-Core/RCTNetworkHeaders (0.74.2):
    - glog
    - hermes-engine
    - RCT-Folly (= 2024.01.01.00)
    - RCTDeprecation
    - React-Core/Default
    - React-cxxreact
    - React-featureflags
    - React-hermes
    - React-jsi
    - React-jsiexecutor
    - React-jsinspector
    - React-perflogger
    - React-runtimescheduler
    - React-utils
    - SocketRocket (= 0.7.0)
    - Yoga
  - React-Core/RCTSettingsHeaders (0.74.2):
    - glog
    - hermes-engine
    - RCT-Folly (= 2024.01.01.00)
    - RCTDeprecation
    - React-Core/Default
    - React-cxxreact
    - React-featureflags
    - React-hermes
    - React-jsi
    - React-jsiexecutor
    - React-jsinspector
    - React-perflogger
    - React-runtimescheduler
    - React-utils
    - SocketRocket (= 0.7.0)
    - Yoga
  - React-Core/RCTTextHeaders (0.74.2):
    - glog
    - hermes-engine
    - RCT-Folly (= 2024.01.01.00)
    - RCTDeprecation
    - React-Core/Default
    - React-cxxreact
    - React-featureflags
    - React-hermes
    - React-jsi
    - React-jsiexecutor
    - React-jsinspector
    - React-perflogger
    - React-runtimescheduler
    - React-utils
    - SocketRocket (= 0.7.0)
    - Yoga
  - React-Core/RCTVibrationHeaders (0.74.2):
    - glog
    - hermes-engine
    - RCT-Folly (= 2024.01.01.00)
    - RCTDeprecation
    - React-Core/Default
    - React-cxxreact
    - React-featureflags
    - React-hermes
    - React-jsi
    - React-jsiexecutor
    - React-jsinspector
    - React-perflogger
    - React-runtimescheduler
    - React-utils
    - SocketRocket (= 0.7.0)
    - Yoga
  - React-Core/RCTWebSocket (0.74.2):
    - glog
    - hermes-engine
    - RCT-Folly (= 2024.01.01.00)
    - RCTDeprecation
    - React-Core/Default (= 0.74.2)
    - React-cxxreact
    - React-featureflags
    - React-hermes
    - React-jsi
    - React-jsiexecutor
    - React-jsinspector
    - React-perflogger
    - React-runtimescheduler
    - React-utils
    - SocketRocket (= 0.7.0)
    - Yoga
  - React-CoreModules (0.74.2):
    - DoubleConversion
    - fmt (= 9.1.0)
    - RCT-Folly (= 2024.01.01.00)
    - RCTTypeSafety (= 0.74.2)
    - React-Codegen
    - React-Core/CoreModulesHeaders (= 0.74.2)
    - React-jsi (= 0.74.2)
    - React-jsinspector
    - React-NativeModulesApple
    - React-RCTBlob
    - React-RCTImage (= 0.74.2)
    - ReactCommon
    - SocketRocket (= 0.7.0)
  - React-cxxreact (0.74.2):
    - boost (= 1.83.0)
    - DoubleConversion
    - fmt (= 9.1.0)
    - glog
    - hermes-engine
    - RCT-Folly (= 2024.01.01.00)
    - React-callinvoker (= 0.74.2)
    - React-debug (= 0.74.2)
    - React-jsi (= 0.74.2)
    - React-jsinspector
    - React-logger (= 0.74.2)
    - React-perflogger (= 0.74.2)
    - React-runtimeexecutor (= 0.74.2)
  - React-debug (0.74.2)
  - React-Fabric (0.74.2):
    - DoubleConversion
    - fmt (= 9.1.0)
    - glog
    - hermes-engine
    - RCT-Folly/Fabric (= 2024.01.01.00)
    - RCTRequired
    - RCTTypeSafety
    - React-Core
    - React-cxxreact
    - React-debug
    - React-Fabric/animations (= 0.74.2)
    - React-Fabric/attributedstring (= 0.74.2)
    - React-Fabric/componentregistry (= 0.74.2)
    - React-Fabric/componentregistrynative (= 0.74.2)
    - React-Fabric/components (= 0.74.2)
    - React-Fabric/core (= 0.74.2)
    - React-Fabric/imagemanager (= 0.74.2)
    - React-Fabric/leakchecker (= 0.74.2)
    - React-Fabric/mounting (= 0.74.2)
    - React-Fabric/scheduler (= 0.74.2)
    - React-Fabric/telemetry (= 0.74.2)
    - React-Fabric/templateprocessor (= 0.74.2)
    - React-Fabric/textlayoutmanager (= 0.74.2)
    - React-Fabric/uimanager (= 0.74.2)
    - React-graphics
    - React-jsi
    - React-jsiexecutor
    - React-logger
    - React-rendererdebug
    - React-runtimescheduler
    - React-utils
    - ReactCommon/turbomodule/core
  - React-Fabric/animations (0.74.2):
    - DoubleConversion
    - fmt (= 9.1.0)
    - glog
    - hermes-engine
    - RCT-Folly/Fabric (= 2024.01.01.00)
    - RCTRequired
    - RCTTypeSafety
    - React-Core
    - React-cxxreact
    - React-debug
    - React-graphics
    - React-jsi
    - React-jsiexecutor
    - React-logger
    - React-rendererdebug
    - React-runtimescheduler
    - React-utils
    - ReactCommon/turbomodule/core
  - React-Fabric/attributedstring (0.74.2):
    - DoubleConversion
    - fmt (= 9.1.0)
    - glog
    - hermes-engine
    - RCT-Folly/Fabric (= 2024.01.01.00)
    - RCTRequired
    - RCTTypeSafety
    - React-Core
    - React-cxxreact
    - React-debug
    - React-graphics
    - React-jsi
    - React-jsiexecutor
    - React-logger
    - React-rendererdebug
    - React-runtimescheduler
    - React-utils
    - ReactCommon/turbomodule/core
  - React-Fabric/componentregistry (0.74.2):
    - DoubleConversion
    - fmt (= 9.1.0)
    - glog
    - hermes-engine
    - RCT-Folly/Fabric (= 2024.01.01.00)
    - RCTRequired
    - RCTTypeSafety
    - React-Core
    - React-cxxreact
    - React-debug
    - React-graphics
    - React-jsi
    - React-jsiexecutor
    - React-logger
    - React-rendererdebug
    - React-runtimescheduler
    - React-utils
    - ReactCommon/turbomodule/core
  - React-Fabric/componentregistrynative (0.74.2):
    - DoubleConversion
    - fmt (= 9.1.0)
    - glog
    - hermes-engine
    - RCT-Folly/Fabric (= 2024.01.01.00)
    - RCTRequired
    - RCTTypeSafety
    - React-Core
    - React-cxxreact
    - React-debug
    - React-graphics
    - React-jsi
    - React-jsiexecutor
    - React-logger
    - React-rendererdebug
    - React-runtimescheduler
    - React-utils
    - ReactCommon/turbomodule/core
  - React-Fabric/components (0.74.2):
    - DoubleConversion
    - fmt (= 9.1.0)
    - glog
    - hermes-engine
    - RCT-Folly/Fabric (= 2024.01.01.00)
    - RCTRequired
    - RCTTypeSafety
    - React-Core
    - React-cxxreact
    - React-debug
    - React-Fabric/components/inputaccessory (= 0.74.2)
    - React-Fabric/components/legacyviewmanagerinterop (= 0.74.2)
    - React-Fabric/components/modal (= 0.74.2)
    - React-Fabric/components/rncore (= 0.74.2)
    - React-Fabric/components/root (= 0.74.2)
    - React-Fabric/components/safeareaview (= 0.74.2)
    - React-Fabric/components/scrollview (= 0.74.2)
    - React-Fabric/components/text (= 0.74.2)
    - React-Fabric/components/textinput (= 0.74.2)
    - React-Fabric/components/unimplementedview (= 0.74.2)
    - React-Fabric/components/view (= 0.74.2)
    - React-graphics
    - React-jsi
    - React-jsiexecutor
    - React-logger
    - React-rendererdebug
    - React-runtimescheduler
    - React-utils
    - ReactCommon/turbomodule/core
  - React-Fabric/components/inputaccessory (0.74.2):
    - DoubleConversion
    - fmt (= 9.1.0)
    - glog
    - hermes-engine
    - RCT-Folly/Fabric (= 2024.01.01.00)
    - RCTRequired
    - RCTTypeSafety
    - React-Core
    - React-cxxreact
    - React-debug
    - React-graphics
    - React-jsi
    - React-jsiexecutor
    - React-logger
    - React-rendererdebug
    - React-runtimescheduler
    - React-utils
    - ReactCommon/turbomodule/core
  - React-Fabric/components/legacyviewmanagerinterop (0.74.2):
    - DoubleConversion
    - fmt (= 9.1.0)
    - glog
    - hermes-engine
    - RCT-Folly/Fabric (= 2024.01.01.00)
    - RCTRequired
    - RCTTypeSafety
    - React-Core
    - React-cxxreact
    - React-debug
    - React-graphics
    - React-jsi
    - React-jsiexecutor
    - React-logger
    - React-rendererdebug
    - React-runtimescheduler
    - React-utils
    - ReactCommon/turbomodule/core
  - React-Fabric/components/modal (0.74.2):
    - DoubleConversion
    - fmt (= 9.1.0)
    - glog
    - hermes-engine
    - RCT-Folly/Fabric (= 2024.01.01.00)
    - RCTRequired
    - RCTTypeSafety
    - React-Core
    - React-cxxreact
    - React-debug
    - React-graphics
    - React-jsi
    - React-jsiexecutor
    - React-logger
    - React-rendererdebug
    - React-runtimescheduler
    - React-utils
    - ReactCommon/turbomodule/core
  - React-Fabric/components/rncore (0.74.2):
    - DoubleConversion
    - fmt (= 9.1.0)
    - glog
    - hermes-engine
    - RCT-Folly/Fabric (= 2024.01.01.00)
    - RCTRequired
    - RCTTypeSafety
    - React-Core
    - React-cxxreact
    - React-debug
    - React-graphics
    - React-jsi
    - React-jsiexecutor
    - React-logger
    - React-rendererdebug
    - React-runtimescheduler
    - React-utils
    - ReactCommon/turbomodule/core
  - React-Fabric/components/root (0.74.2):
    - DoubleConversion
    - fmt (= 9.1.0)
    - glog
    - hermes-engine
    - RCT-Folly/Fabric (= 2024.01.01.00)
    - RCTRequired
    - RCTTypeSafety
    - React-Core
    - React-cxxreact
    - React-debug
    - React-graphics
    - React-jsi
    - React-jsiexecutor
    - React-logger
    - React-rendererdebug
    - React-runtimescheduler
    - React-utils
    - ReactCommon/turbomodule/core
  - React-Fabric/components/safeareaview (0.74.2):
    - DoubleConversion
    - fmt (= 9.1.0)
    - glog
    - hermes-engine
    - RCT-Folly/Fabric (= 2024.01.01.00)
    - RCTRequired
    - RCTTypeSafety
    - React-Core
    - React-cxxreact
    - React-debug
    - React-graphics
    - React-jsi
    - React-jsiexecutor
    - React-logger
    - React-rendererdebug
    - React-runtimescheduler
    - React-utils
    - ReactCommon/turbomodule/core
  - React-Fabric/components/scrollview (0.74.2):
    - DoubleConversion
    - fmt (= 9.1.0)
    - glog
    - hermes-engine
    - RCT-Folly/Fabric (= 2024.01.01.00)
    - RCTRequired
    - RCTTypeSafety
    - React-Core
    - React-cxxreact
    - React-debug
    - React-graphics
    - React-jsi
    - React-jsiexecutor
    - React-logger
    - React-rendererdebug
    - React-runtimescheduler
    - React-utils
    - ReactCommon/turbomodule/core
  - React-Fabric/components/text (0.74.2):
    - DoubleConversion
    - fmt (= 9.1.0)
    - glog
    - hermes-engine
    - RCT-Folly/Fabric (= 2024.01.01.00)
    - RCTRequired
    - RCTTypeSafety
    - React-Core
    - React-cxxreact
    - React-debug
    - React-graphics
    - React-jsi
    - React-jsiexecutor
    - React-logger
    - React-rendererdebug
    - React-runtimescheduler
    - React-utils
    - ReactCommon/turbomodule/core
  - React-Fabric/components/textinput (0.74.2):
    - DoubleConversion
    - fmt (= 9.1.0)
    - glog
    - hermes-engine
    - RCT-Folly/Fabric (= 2024.01.01.00)
    - RCTRequired
    - RCTTypeSafety
    - React-Core
    - React-cxxreact
    - React-debug
    - React-graphics
    - React-jsi
    - React-jsiexecutor
    - React-logger
    - React-rendererdebug
    - React-runtimescheduler
    - React-utils
    - ReactCommon/turbomodule/core
  - React-Fabric/components/unimplementedview (0.74.2):
    - DoubleConversion
    - fmt (= 9.1.0)
    - glog
    - hermes-engine
    - RCT-Folly/Fabric (= 2024.01.01.00)
    - RCTRequired
    - RCTTypeSafety
    - React-Core
    - React-cxxreact
    - React-debug
    - React-graphics
    - React-jsi
    - React-jsiexecutor
    - React-logger
    - React-rendererdebug
    - React-runtimescheduler
    - React-utils
    - ReactCommon/turbomodule/core
  - React-Fabric/components/view (0.74.2):
    - DoubleConversion
    - fmt (= 9.1.0)
    - glog
    - hermes-engine
    - RCT-Folly/Fabric (= 2024.01.01.00)
    - RCTRequired
    - RCTTypeSafety
    - React-Core
    - React-cxxreact
    - React-debug
    - React-graphics
    - React-jsi
    - React-jsiexecutor
    - React-logger
    - React-rendererdebug
    - React-runtimescheduler
    - React-utils
    - ReactCommon/turbomodule/core
    - Yoga
  - React-Fabric/core (0.74.2):
    - DoubleConversion
    - fmt (= 9.1.0)
    - glog
    - hermes-engine
    - RCT-Folly/Fabric (= 2024.01.01.00)
    - RCTRequired
    - RCTTypeSafety
    - React-Core
    - React-cxxreact
    - React-debug
    - React-graphics
    - React-jsi
    - React-jsiexecutor
    - React-logger
    - React-rendererdebug
    - React-runtimescheduler
    - React-utils
    - ReactCommon/turbomodule/core
  - React-Fabric/imagemanager (0.74.2):
    - DoubleConversion
    - fmt (= 9.1.0)
    - glog
    - hermes-engine
    - RCT-Folly/Fabric (= 2024.01.01.00)
    - RCTRequired
    - RCTTypeSafety
    - React-Core
    - React-cxxreact
    - React-debug
    - React-graphics
    - React-jsi
    - React-jsiexecutor
    - React-logger
    - React-rendererdebug
    - React-runtimescheduler
    - React-utils
    - ReactCommon/turbomodule/core
  - React-Fabric/leakchecker (0.74.2):
    - DoubleConversion
    - fmt (= 9.1.0)
    - glog
    - hermes-engine
    - RCT-Folly/Fabric (= 2024.01.01.00)
    - RCTRequired
    - RCTTypeSafety
    - React-Core
    - React-cxxreact
    - React-debug
    - React-graphics
    - React-jsi
    - React-jsiexecutor
    - React-logger
    - React-rendererdebug
    - React-runtimescheduler
    - React-utils
    - ReactCommon/turbomodule/core
  - React-Fabric/mounting (0.74.2):
    - DoubleConversion
    - fmt (= 9.1.0)
    - glog
    - hermes-engine
    - RCT-Folly/Fabric (= 2024.01.01.00)
    - RCTRequired
    - RCTTypeSafety
    - React-Core
    - React-cxxreact
    - React-debug
    - React-graphics
    - React-jsi
    - React-jsiexecutor
    - React-logger
    - React-rendererdebug
    - React-runtimescheduler
    - React-utils
    - ReactCommon/turbomodule/core
  - React-Fabric/scheduler (0.74.2):
    - DoubleConversion
    - fmt (= 9.1.0)
    - glog
    - hermes-engine
    - RCT-Folly/Fabric (= 2024.01.01.00)
    - RCTRequired
    - RCTTypeSafety
    - React-Core
    - React-cxxreact
    - React-debug
    - React-graphics
    - React-jsi
    - React-jsiexecutor
    - React-logger
    - React-rendererdebug
    - React-runtimescheduler
    - React-utils
    - ReactCommon/turbomodule/core
  - React-Fabric/telemetry (0.74.2):
    - DoubleConversion
    - fmt (= 9.1.0)
    - glog
    - hermes-engine
    - RCT-Folly/Fabric (= 2024.01.01.00)
    - RCTRequired
    - RCTTypeSafety
    - React-Core
    - React-cxxreact
    - React-debug
    - React-graphics
    - React-jsi
    - React-jsiexecutor
    - React-logger
    - React-rendererdebug
    - React-runtimescheduler
    - React-utils
    - ReactCommon/turbomodule/core
  - React-Fabric/templateprocessor (0.74.2):
    - DoubleConversion
    - fmt (= 9.1.0)
    - glog
    - hermes-engine
    - RCT-Folly/Fabric (= 2024.01.01.00)
    - RCTRequired
    - RCTTypeSafety
    - React-Core
    - React-cxxreact
    - React-debug
    - React-graphics
    - React-jsi
    - React-jsiexecutor
    - React-logger
    - React-rendererdebug
    - React-runtimescheduler
    - React-utils
    - ReactCommon/turbomodule/core
  - React-Fabric/textlayoutmanager (0.74.2):
    - DoubleConversion
    - fmt (= 9.1.0)
    - glog
    - hermes-engine
    - RCT-Folly/Fabric (= 2024.01.01.00)
    - RCTRequired
    - RCTTypeSafety
    - React-Core
    - React-cxxreact
    - React-debug
    - React-Fabric/uimanager
    - React-graphics
    - React-jsi
    - React-jsiexecutor
    - React-logger
    - React-rendererdebug
    - React-runtimescheduler
    - React-utils
    - ReactCommon/turbomodule/core
  - React-Fabric/uimanager (0.74.2):
    - DoubleConversion
    - fmt (= 9.1.0)
    - glog
    - hermes-engine
    - RCT-Folly/Fabric (= 2024.01.01.00)
    - RCTRequired
    - RCTTypeSafety
    - React-Core
    - React-cxxreact
    - React-debug
    - React-graphics
    - React-jsi
    - React-jsiexecutor
    - React-logger
    - React-rendererdebug
    - React-runtimescheduler
    - React-utils
    - ReactCommon/turbomodule/core
  - React-FabricImage (0.74.2):
    - DoubleConversion
    - fmt (= 9.1.0)
    - glog
    - hermes-engine
    - RCT-Folly/Fabric (= 2024.01.01.00)
    - RCTRequired (= 0.74.2)
    - RCTTypeSafety (= 0.74.2)
    - React-Fabric
    - React-graphics
    - React-ImageManager
    - React-jsi
    - React-jsiexecutor (= 0.74.2)
    - React-logger
    - React-rendererdebug
    - React-utils
    - ReactCommon
    - Yoga
  - React-featureflags (0.74.2)
  - React-graphics (0.74.2):
    - DoubleConversion
    - fmt (= 9.1.0)
    - glog
    - RCT-Folly/Fabric (= 2024.01.01.00)
    - React-Core/Default (= 0.74.2)
    - React-utils
  - React-hermes (0.74.2):
    - DoubleConversion
    - fmt (= 9.1.0)
    - glog
    - hermes-engine
    - RCT-Folly (= 2024.01.01.00)
    - React-cxxreact (= 0.74.2)
    - React-jsi
    - React-jsiexecutor (= 0.74.2)
    - React-jsinspector
    - React-perflogger (= 0.74.2)
    - React-runtimeexecutor
  - React-ImageManager (0.74.2):
    - glog
    - RCT-Folly/Fabric
    - React-Core/Default
    - React-debug
    - React-Fabric
    - React-graphics
    - React-rendererdebug
    - React-utils
  - React-jsc (0.74.2):
    - React-jsc/Fabric (= 0.74.2)
    - React-jsi (= 0.74.2)
  - React-jsc/Fabric (0.74.2):
    - React-jsi (= 0.74.2)
  - React-jserrorhandler (0.74.2):
    - RCT-Folly/Fabric (= 2024.01.01.00)
    - React-debug
    - React-jsi
    - React-Mapbuffer
  - React-jsi (0.74.2):
    - boost (= 1.83.0)
    - DoubleConversion
    - fmt (= 9.1.0)
    - glog
    - hermes-engine
    - RCT-Folly (= 2024.01.01.00)
  - React-jsiexecutor (0.74.2):
    - DoubleConversion
    - fmt (= 9.1.0)
    - glog
    - hermes-engine
    - RCT-Folly (= 2024.01.01.00)
    - React-cxxreact (= 0.74.2)
    - React-jsi (= 0.74.2)
    - React-jsinspector
    - React-perflogger (= 0.74.2)
  - React-jsinspector (0.74.2):
    - DoubleConversion
    - glog
    - hermes-engine
    - RCT-Folly (= 2024.01.01.00)
    - React-featureflags
    - React-jsi
    - React-runtimeexecutor (= 0.74.2)
  - React-jsitracing (0.74.2):
    - React-jsi
  - React-logger (0.74.2):
    - glog
  - React-Mapbuffer (0.74.2):
    - glog
    - React-debug
  - react-native-background-timer (2.4.1):
    - React-Core
  - react-native-cameraroll (7.8.1):
    - DoubleConversion
    - glog
    - hermes-engine
    - RCT-Folly (= 2024.01.01.00)
    - RCTRequired
    - RCTTypeSafety
    - React-Codegen
    - React-Core
    - React-debug
    - React-Fabric
    - React-featureflags
    - React-graphics
    - React-ImageManager
    - React-NativeModulesApple
    - React-RCTFabric
    - React-rendererdebug
    - React-utils
    - ReactCommon/turbomodule/bridging
    - ReactCommon/turbomodule/core
    - Yoga
  - react-native-cookies (6.2.1):
    - React-Core
  - react-native-document-picker (9.3.0):
    - React-Core
  - react-native-emm (1.5.0):
    - DoubleConversion
    - glog
    - hermes-engine
    - RCT-Folly (= 2024.01.01.00)
    - RCTRequired
    - RCTTypeSafety
    - React-Codegen
    - React-Core
    - React-debug
    - React-Fabric
    - React-featureflags
    - React-graphics
    - React-ImageManager
    - React-NativeModulesApple
    - React-RCTFabric
    - React-rendererdebug
    - React-utils
    - ReactCommon/turbomodule/bridging
    - ReactCommon/turbomodule/core
    - Yoga
  - react-native-image-picker (7.1.2):
    - DoubleConversion
    - glog
    - hermes-engine
    - RCT-Folly (= 2024.01.01.00)
    - RCTRequired
    - RCTTypeSafety
    - React-Codegen
    - React-Core
    - React-debug
    - React-Fabric
    - React-featureflags
    - React-graphics
    - React-ImageManager
    - React-NativeModulesApple
    - React-RCTFabric
    - React-rendererdebug
    - React-utils
    - ReactCommon/turbomodule/bridging
    - ReactCommon/turbomodule/core
    - Yoga
  - react-native-netinfo (11.3.2):
    - React-Core
  - react-native-network-client (1.6.0):
    - Alamofire (~> 5.9.1)
    - DoubleConversion
    - glog
    - hermes-engine
    - RCT-Folly (= 2024.01.01.00)
    - RCTRequired
    - RCTTypeSafety
    - React-Codegen
    - React-Core
    - React-debug
    - React-Fabric
    - React-featureflags
    - React-graphics
    - React-ImageManager
    - React-NativeModulesApple
    - React-RCTFabric
    - React-rendererdebug
    - React-utils
    - ReactCommon/turbomodule/bridging
    - ReactCommon/turbomodule/core
    - Starscream (~> 4.0.8)
    - SwiftyJSON (~> 5.0)
    - Yoga
  - react-native-notifications (5.1.0):
    - React-Core
<<<<<<< HEAD
  - react-native-paste-input (0.8.0):
    - DoubleConversion
    - glog
    - hermes-engine
    - RCT-Folly (= 2024.01.01.00)
    - RCTRequired
    - RCTTypeSafety
    - React-Codegen
=======
  - react-native-paste-input (0.7.1):
    - React-Core
    - Swime (= 3.0.6)
  - react-native-performance (5.1.2):
    - React-Core
  - react-native-safe-area-context (4.9.0):
    - React-Core
  - react-native-video (5.2.1):
>>>>>>> 8cef881d
    - React-Core
    - React-debug
    - React-Fabric
    - React-featureflags
    - React-graphics
    - React-ImageManager
    - React-NativeModulesApple
    - React-RCTFabric
    - React-rendererdebug
    - React-utils
    - ReactCommon/turbomodule/bridging
    - ReactCommon/turbomodule/core
    - Yoga
  - react-native-safe-area-context (4.10.4):
    - React-Core
  - react-native-video (6.2.0):
    - DoubleConversion
    - glog
    - hermes-engine
    - RCT-Folly (= 2024.01.01.00)
    - RCTRequired
    - RCTTypeSafety
    - React-Codegen
    - React-Core
    - React-debug
    - React-Fabric
    - React-featureflags
    - React-graphics
    - React-ImageManager
    - react-native-video/Video (= 6.2.0)
    - React-NativeModulesApple
    - React-RCTFabric
    - React-rendererdebug
    - React-utils
    - ReactCommon/turbomodule/bridging
    - ReactCommon/turbomodule/core
    - Yoga
  - react-native-video/Video (6.2.0):
    - DoubleConversion
    - glog
    - hermes-engine
    - RCT-Folly (= 2024.01.01.00)
    - RCTRequired
    - RCTTypeSafety
    - React-Codegen
    - React-Core
    - React-debug
    - React-Fabric
    - React-featureflags
    - React-graphics
    - React-ImageManager
    - React-NativeModulesApple
    - React-RCTFabric
    - React-rendererdebug
    - React-utils
    - ReactCommon/turbomodule/bridging
    - ReactCommon/turbomodule/core
    - Yoga
  - react-native-webrtc (124.0.0):
    - JitsiWebRTC (~> 124.0.0)
    - React-Core
  - React-nativeconfig (0.74.2)
  - React-NativeModulesApple (0.74.2):
    - glog
    - hermes-engine
    - React-callinvoker
    - React-Core
    - React-cxxreact
    - React-jsi
    - React-jsinspector
    - React-runtimeexecutor
    - ReactCommon/turbomodule/bridging
    - ReactCommon/turbomodule/core
  - React-perflogger (0.74.2)
  - React-RCTActionSheet (0.74.2):
    - React-Core/RCTActionSheetHeaders (= 0.74.2)
  - React-RCTAnimation (0.74.2):
    - RCT-Folly (= 2024.01.01.00)
    - RCTTypeSafety
    - React-Codegen
    - React-Core/RCTAnimationHeaders
    - React-jsi
    - React-NativeModulesApple
    - ReactCommon
  - React-RCTAppDelegate (0.74.2):
    - RCT-Folly (= 2024.01.01.00)
    - RCTRequired
    - RCTTypeSafety
    - React-Codegen
    - React-Core
    - React-CoreModules
    - React-debug
    - React-Fabric
    - React-featureflags
    - React-graphics
    - React-hermes
    - React-nativeconfig
    - React-NativeModulesApple
    - React-RCTFabric
    - React-RCTImage
    - React-RCTNetwork
    - React-rendererdebug
    - React-RuntimeApple
    - React-RuntimeCore
    - React-RuntimeHermes
    - React-runtimescheduler
    - React-utils
    - ReactCommon
  - React-RCTBlob (0.74.2):
    - DoubleConversion
    - fmt (= 9.1.0)
    - hermes-engine
    - RCT-Folly (= 2024.01.01.00)
    - React-Codegen
    - React-Core/RCTBlobHeaders
    - React-Core/RCTWebSocket
    - React-jsi
    - React-jsinspector
    - React-NativeModulesApple
    - React-RCTNetwork
    - ReactCommon
  - React-RCTFabric (0.74.2):
    - glog
    - hermes-engine
    - RCT-Folly/Fabric (= 2024.01.01.00)
    - React-Core
    - React-debug
    - React-Fabric
    - React-FabricImage
    - React-featureflags
    - React-graphics
    - React-ImageManager
    - React-jsi
    - React-jsinspector
    - React-nativeconfig
    - React-RCTImage
    - React-RCTText
    - React-rendererdebug
    - React-runtimescheduler
    - React-utils
    - Yoga
  - React-RCTImage (0.74.2):
    - RCT-Folly (= 2024.01.01.00)
    - RCTTypeSafety
    - React-Codegen
    - React-Core/RCTImageHeaders
    - React-jsi
    - React-NativeModulesApple
    - React-RCTNetwork
    - ReactCommon
  - React-RCTLinking (0.74.2):
    - React-Codegen
    - React-Core/RCTLinkingHeaders (= 0.74.2)
    - React-jsi (= 0.74.2)
    - React-NativeModulesApple
    - ReactCommon
    - ReactCommon/turbomodule/core (= 0.74.2)
  - React-RCTNetwork (0.74.2):
    - RCT-Folly (= 2024.01.01.00)
    - RCTTypeSafety
    - React-Codegen
    - React-Core/RCTNetworkHeaders
    - React-jsi
    - React-NativeModulesApple
    - ReactCommon
  - React-RCTSettings (0.74.2):
    - RCT-Folly (= 2024.01.01.00)
    - RCTTypeSafety
    - React-Codegen
    - React-Core/RCTSettingsHeaders
    - React-jsi
    - React-NativeModulesApple
    - ReactCommon
  - React-RCTText (0.74.2):
    - React-Core/RCTTextHeaders (= 0.74.2)
    - Yoga
  - React-RCTVibration (0.74.2):
    - RCT-Folly (= 2024.01.01.00)
    - React-Codegen
    - React-Core/RCTVibrationHeaders
    - React-jsi
    - React-NativeModulesApple
    - ReactCommon
  - React-rendererdebug (0.74.2):
    - DoubleConversion
    - fmt (= 9.1.0)
    - RCT-Folly (= 2024.01.01.00)
    - React-debug
  - React-rncore (0.74.2)
  - React-RuntimeApple (0.74.2):
    - hermes-engine
    - RCT-Folly/Fabric (= 2024.01.01.00)
    - React-callinvoker
    - React-Core/Default
    - React-CoreModules
    - React-cxxreact
    - React-jserrorhandler
    - React-jsi
    - React-jsiexecutor
    - React-jsinspector
    - React-Mapbuffer
    - React-NativeModulesApple
    - React-RCTFabric
    - React-RuntimeCore
    - React-runtimeexecutor
    - React-RuntimeHermes
    - React-utils
  - React-RuntimeCore (0.74.2):
    - glog
    - hermes-engine
    - RCT-Folly/Fabric (= 2024.01.01.00)
    - React-cxxreact
    - React-featureflags
    - React-jserrorhandler
    - React-jsi
    - React-jsiexecutor
    - React-jsinspector
    - React-runtimeexecutor
    - React-runtimescheduler
    - React-utils
  - React-runtimeexecutor (0.74.2):
    - React-jsi (= 0.74.2)
  - React-RuntimeHermes (0.74.2):
    - hermes-engine
    - RCT-Folly/Fabric (= 2024.01.01.00)
    - React-featureflags
    - React-hermes
    - React-jsi
    - React-jsinspector
    - React-jsitracing
    - React-nativeconfig
    - React-RuntimeCore
    - React-utils
  - React-runtimescheduler (0.74.2):
    - glog
    - hermes-engine
    - RCT-Folly (= 2024.01.01.00)
    - React-callinvoker
    - React-cxxreact
    - React-debug
    - React-featureflags
    - React-jsi
    - React-rendererdebug
    - React-runtimeexecutor
    - React-utils
  - React-utils (0.74.2):
    - glog
    - hermes-engine
    - RCT-Folly (= 2024.01.01.00)
    - React-debug
    - React-jsi (= 0.74.2)
  - ReactCommon (0.74.2):
    - ReactCommon/turbomodule (= 0.74.2)
  - ReactCommon/turbomodule (0.74.2):
    - DoubleConversion
    - fmt (= 9.1.0)
    - glog
    - hermes-engine
    - RCT-Folly (= 2024.01.01.00)
    - React-callinvoker (= 0.74.2)
    - React-cxxreact (= 0.74.2)
    - React-jsi (= 0.74.2)
    - React-logger (= 0.74.2)
    - React-perflogger (= 0.74.2)
    - ReactCommon/turbomodule/bridging (= 0.74.2)
    - ReactCommon/turbomodule/core (= 0.74.2)
  - ReactCommon/turbomodule/bridging (0.74.2):
    - DoubleConversion
    - fmt (= 9.1.0)
    - glog
    - hermes-engine
    - RCT-Folly (= 2024.01.01.00)
    - React-callinvoker (= 0.74.2)
    - React-cxxreact (= 0.74.2)
    - React-jsi (= 0.74.2)
    - React-logger (= 0.74.2)
    - React-perflogger (= 0.74.2)
  - ReactCommon/turbomodule/core (0.74.2):
    - DoubleConversion
    - fmt (= 9.1.0)
    - glog
    - hermes-engine
    - RCT-Folly (= 2024.01.01.00)
    - React-callinvoker (= 0.74.2)
    - React-cxxreact (= 0.74.2)
    - React-debug (= 0.74.2)
    - React-jsi (= 0.74.2)
    - React-logger (= 0.74.2)
    - React-perflogger (= 0.74.2)
    - React-utils (= 0.74.2)
  - ReactNativeExceptionHandler (2.10.10):
    - React-Core
  - ReactNativeIncallManager (4.2.0):
    - React-Core
  - ReactNativeNavigation (7.40.0):
    - HMSegmentedControl
    - React-Core
    - React-CoreModules
    - React-RCTImage
    - React-RCTText
    - ReactNativeNavigation/Core (= 7.40.0)
  - ReactNativeNavigation/Core (7.40.0):
    - HMSegmentedControl
    - React-Core
    - React-CoreModules
    - React-RCTImage
    - React-RCTText
  - RNCClipboard (1.14.1):
    - React-Core
  - RNDateTimePicker (8.1.0):
    - React-Core
  - RNFileViewer (2.1.5):
    - React-Core
  - RNGestureHandler (2.16.2):
    - DoubleConversion
    - glog
    - hermes-engine
    - RCT-Folly (= 2024.01.01.00)
    - RCTRequired
    - RCTTypeSafety
    - React-Codegen
    - React-Core
    - React-debug
    - React-Fabric
    - React-featureflags
    - React-graphics
    - React-ImageManager
    - React-NativeModulesApple
    - React-RCTFabric
    - React-rendererdebug
    - React-utils
    - ReactCommon/turbomodule/bridging
    - ReactCommon/turbomodule/core
    - Yoga
  - RNKeychain (8.2.0):
    - React-Core
  - RNLocalize (3.2.0):
    - React-Core
  - RNPermissions (4.1.5):
    - React-Core
  - RNReactNativeHapticFeedback (2.2.0):
    - React-Core
  - RNReanimated (3.12.0):
    - DoubleConversion
    - glog
    - hermes-engine
    - RCT-Folly (= 2024.01.01.00)
    - RCTRequired
    - RCTTypeSafety
    - React-Codegen
    - React-Core
    - React-debug
    - React-Fabric
    - React-featureflags
    - React-graphics
    - React-ImageManager
    - React-NativeModulesApple
    - React-RCTFabric
    - React-rendererdebug
    - React-utils
    - ReactCommon/turbomodule/bridging
    - ReactCommon/turbomodule/core
    - Yoga
  - RNScreens (3.31.1):
    - DoubleConversion
    - glog
    - hermes-engine
    - RCT-Folly (= 2024.01.01.00)
    - RCTRequired
    - RCTTypeSafety
    - React-Codegen
    - React-Core
    - React-debug
    - React-Fabric
    - React-featureflags
    - React-graphics
    - React-ImageManager
    - React-NativeModulesApple
    - React-RCTFabric
    - React-RCTImage
    - React-rendererdebug
    - React-utils
    - ReactCommon/turbomodule/bridging
    - ReactCommon/turbomodule/core
    - Yoga
  - RNSentry (5.23.1):
    - hermes-engine
    - React-Core
    - React-hermes
    - Sentry/HybridSDK (= 8.27.0)
  - RNShare (10.2.1):
    - React-Core
  - RNSVG (15.3.0):
    - React-Core
  - RNVectorIcons (10.1.0):
    - DoubleConversion
    - glog
    - hermes-engine
    - RCT-Folly (= 2024.01.01.00)
    - RCTRequired
    - RCTTypeSafety
    - React-Codegen
    - React-Core
    - React-debug
    - React-Fabric
    - React-featureflags
    - React-graphics
    - React-ImageManager
    - React-NativeModulesApple
    - React-RCTFabric
    - React-rendererdebug
    - React-utils
    - ReactCommon/turbomodule/bridging
    - ReactCommon/turbomodule/core
    - Yoga
  - SDWebImage (5.19.2):
    - SDWebImage/Core (= 5.19.2)
  - SDWebImage/Core (5.19.2)
  - SDWebImageAVIFCoder (0.11.0):
    - libavif/core (>= 0.11.0)
    - SDWebImage (~> 5.10)
  - SDWebImageSVGCoder (1.7.0):
    - SDWebImage/Core (~> 5.6)
  - SDWebImageWebPCoder (0.14.6):
    - libwebp (~> 1.0)
    - SDWebImage/Core (~> 5.17)
  - Sentry/HybridSDK (8.27.0)
  - simdjson (3.1.0-wmelon1)
  - SocketRocket (0.7.0)
  - Starscream (4.0.8)
  - SwiftyJSON (5.0.2)
  - WatermelonDB (0.27.1):
    - React
    - simdjson
  - Yoga (0.0.0)

DEPENDENCIES:
  - boost (from `../node_modules/react-native/third-party-podspecs/boost.podspec`)
  - DoubleConversion (from `../node_modules/react-native/third-party-podspecs/DoubleConversion.podspec`)
  - EXApplication (from `../node_modules/expo-application/ios`)
  - EXConstants (from `../node_modules/expo-constants/ios`)
  - Expo (from `../node_modules/expo`)
  - ExpoDevice (from `../node_modules/expo-device/ios`)
  - ExpoFileSystem (from `../node_modules/expo-file-system/ios`)
  - ExpoImage (from `../node_modules/expo-image/ios`)
  - ExpoLinearGradient (from `../node_modules/expo-linear-gradient/ios`)
  - ExpoModulesCore (from `../node_modules/expo-modules-core`)
  - ExpoStoreReview (from `../node_modules/expo-store-review/ios`)
  - ExpoVideoThumbnails (from `../node_modules/expo-video-thumbnails/ios`)
  - ExpoWebBrowser (from `../node_modules/expo-web-browser/ios`)
  - FBLazyVector (from `../node_modules/react-native/Libraries/FBLazyVector`)
  - fmt (from `../node_modules/react-native/third-party-podspecs/fmt.podspec`)
  - glog (from `../node_modules/react-native/third-party-podspecs/glog.podspec`)
  - hermes-engine (from `../node_modules/react-native/sdks/hermes-engine/hermes-engine.podspec`)
  - "mattermost-hardware-keyboard (from `../node_modules/@mattermost/hardware-keyboard`)"
  - "mattermost-keyboard-tracker (from `../node_modules/@mattermost/keyboard-tracker`)"
  - "mattermost-react-native-turbo-log (from `../node_modules/@mattermost/react-native-turbo-log`)"
  - "mattermost-rnutils (from `../node_modules/@mattermost/rnutils`)"
  - RCT-Folly (from `../node_modules/react-native/third-party-podspecs/RCT-Folly.podspec`)
  - RCT-Folly/Fabric (from `../node_modules/react-native/third-party-podspecs/RCT-Folly.podspec`)
  - RCTDeprecation (from `../node_modules/react-native/ReactApple/Libraries/RCTFoundation/RCTDeprecation`)
  - RCTRequired (from `../node_modules/react-native/Libraries/Required`)
  - RCTTypeSafety (from `../node_modules/react-native/Libraries/TypeSafety`)
  - React (from `../node_modules/react-native/`)
  - React-callinvoker (from `../node_modules/react-native/ReactCommon/callinvoker`)
  - React-Codegen (from `build/generated/ios`)
  - React-Core (from `../node_modules/react-native/`)
  - React-Core/RCTWebSocket (from `../node_modules/react-native/`)
  - React-CoreModules (from `../node_modules/react-native/React/CoreModules`)
  - React-cxxreact (from `../node_modules/react-native/ReactCommon/cxxreact`)
  - React-debug (from `../node_modules/react-native/ReactCommon/react/debug`)
  - React-Fabric (from `../node_modules/react-native/ReactCommon`)
  - React-FabricImage (from `../node_modules/react-native/ReactCommon`)
  - React-featureflags (from `../node_modules/react-native/ReactCommon/react/featureflags`)
  - React-graphics (from `../node_modules/react-native/ReactCommon/react/renderer/graphics`)
  - React-hermes (from `../node_modules/react-native/ReactCommon/hermes`)
  - React-ImageManager (from `../node_modules/react-native/ReactCommon/react/renderer/imagemanager/platform/ios`)
  - React-jsc (from `../node_modules/react-native/ReactCommon/jsc`)
  - React-jserrorhandler (from `../node_modules/react-native/ReactCommon/jserrorhandler`)
  - React-jsi (from `../node_modules/react-native/ReactCommon/jsi`)
  - React-jsiexecutor (from `../node_modules/react-native/ReactCommon/jsiexecutor`)
  - React-jsinspector (from `../node_modules/react-native/ReactCommon/jsinspector-modern`)
  - React-jsitracing (from `../node_modules/react-native/ReactCommon/hermes/executor/`)
  - React-logger (from `../node_modules/react-native/ReactCommon/logger`)
  - React-Mapbuffer (from `../node_modules/react-native/ReactCommon`)
  - react-native-background-timer (from `../node_modules/react-native-background-timer`)
  - "react-native-cameraroll (from `../node_modules/@react-native-camera-roll/camera-roll`)"
  - "react-native-cookies (from `../node_modules/@react-native-cookies/cookies`)"
  - react-native-document-picker (from `../node_modules/react-native-document-picker`)
  - "react-native-emm (from `../node_modules/@mattermost/react-native-emm`)"
  - react-native-image-picker (from `../node_modules/react-native-image-picker`)
  - "react-native-netinfo (from `../node_modules/@react-native-community/netinfo`)"
  - "react-native-network-client (from `../node_modules/@mattermost/react-native-network-client`)"
  - react-native-notifications (from `../node_modules/react-native-notifications`)
  - "react-native-paste-input (from `../node_modules/@mattermost/react-native-paste-input`)"
  - react-native-performance (from `../node_modules/react-native-performance`)
  - react-native-safe-area-context (from `../node_modules/react-native-safe-area-context`)
  - react-native-video (from `../node_modules/react-native-video`)
  - react-native-webrtc (from `../node_modules/react-native-webrtc`)
  - React-nativeconfig (from `../node_modules/react-native/ReactCommon`)
  - React-NativeModulesApple (from `../node_modules/react-native/ReactCommon/react/nativemodule/core/platform/ios`)
  - React-perflogger (from `../node_modules/react-native/ReactCommon/reactperflogger`)
  - React-RCTActionSheet (from `../node_modules/react-native/Libraries/ActionSheetIOS`)
  - React-RCTAnimation (from `../node_modules/react-native/Libraries/NativeAnimation`)
  - React-RCTAppDelegate (from `../node_modules/react-native/Libraries/AppDelegate`)
  - React-RCTBlob (from `../node_modules/react-native/Libraries/Blob`)
  - React-RCTFabric (from `../node_modules/react-native/React`)
  - React-RCTImage (from `../node_modules/react-native/Libraries/Image`)
  - React-RCTLinking (from `../node_modules/react-native/Libraries/LinkingIOS`)
  - React-RCTNetwork (from `../node_modules/react-native/Libraries/Network`)
  - React-RCTSettings (from `../node_modules/react-native/Libraries/Settings`)
  - React-RCTText (from `../node_modules/react-native/Libraries/Text`)
  - React-RCTVibration (from `../node_modules/react-native/Libraries/Vibration`)
  - React-rendererdebug (from `../node_modules/react-native/ReactCommon/react/renderer/debug`)
  - React-rncore (from `../node_modules/react-native/ReactCommon`)
  - React-RuntimeApple (from `../node_modules/react-native/ReactCommon/react/runtime/platform/ios`)
  - React-RuntimeCore (from `../node_modules/react-native/ReactCommon/react/runtime`)
  - React-runtimeexecutor (from `../node_modules/react-native/ReactCommon/runtimeexecutor`)
  - React-RuntimeHermes (from `../node_modules/react-native/ReactCommon/react/runtime`)
  - React-runtimescheduler (from `../node_modules/react-native/ReactCommon/react/renderer/runtimescheduler`)
  - React-utils (from `../node_modules/react-native/ReactCommon/react/utils`)
  - ReactCommon/turbomodule/core (from `../node_modules/react-native/ReactCommon`)
  - ReactNativeExceptionHandler (from `../node_modules/react-native-exception-handler`)
  - ReactNativeIncallManager (from `../node_modules/react-native-incall-manager`)
  - ReactNativeNavigation (from `../node_modules/react-native-navigation`)
  - "RNCClipboard (from `../node_modules/@react-native-clipboard/clipboard`)"
  - "RNDateTimePicker (from `../node_modules/@react-native-community/datetimepicker`)"
  - RNFileViewer (from `../node_modules/react-native-file-viewer`)
  - RNGestureHandler (from `../node_modules/react-native-gesture-handler`)
  - RNKeychain (from `../node_modules/react-native-keychain`)
  - RNLocalize (from `../node_modules/react-native-localize`)
  - RNPermissions (from `../node_modules/react-native-permissions`)
  - RNReactNativeHapticFeedback (from `../node_modules/react-native-haptic-feedback`)
  - RNReanimated (from `../node_modules/react-native-reanimated`)
  - RNScreens (from `../node_modules/react-native-screens`)
  - "RNSentry (from `../node_modules/@sentry/react-native`)"
  - RNShare (from `../node_modules/react-native-share`)
  - RNSVG (from `../node_modules/react-native-svg`)
  - RNVectorIcons (from `../node_modules/react-native-vector-icons`)
  - "simdjson (from `../node_modules/@nozbe/simdjson`)"
  - "WatermelonDB (from `../node_modules/@nozbe/watermelondb`)"
  - Yoga (from `../node_modules/react-native/ReactCommon/yoga`)

SPEC REPOS:
  trunk:
    - Alamofire
    - CocoaLumberjack
    - HMSegmentedControl
    - JitsiWebRTC
    - libavif
    - libdav1d
    - libwebp
    - SDWebImage
    - SDWebImageAVIFCoder
    - SDWebImageSVGCoder
    - SDWebImageWebPCoder
    - Sentry
    - SocketRocket
    - Starscream
    - SwiftyJSON

EXTERNAL SOURCES:
  boost:
    :podspec: "../node_modules/react-native/third-party-podspecs/boost.podspec"
  DoubleConversion:
    :podspec: "../node_modules/react-native/third-party-podspecs/DoubleConversion.podspec"
  EXApplication:
    :path: "../node_modules/expo-application/ios"
  EXConstants:
    :path: "../node_modules/expo-constants/ios"
  Expo:
    :path: "../node_modules/expo"
  ExpoDevice:
    :path: "../node_modules/expo-device/ios"
  ExpoFileSystem:
    :path: "../node_modules/expo-file-system/ios"
  ExpoImage:
    :path: "../node_modules/expo-image/ios"
  ExpoLinearGradient:
    :path: "../node_modules/expo-linear-gradient/ios"
  ExpoModulesCore:
    :path: "../node_modules/expo-modules-core"
  ExpoStoreReview:
    :path: "../node_modules/expo-store-review/ios"
  ExpoVideoThumbnails:
    :path: "../node_modules/expo-video-thumbnails/ios"
  ExpoWebBrowser:
    :path: "../node_modules/expo-web-browser/ios"
  FBLazyVector:
    :path: "../node_modules/react-native/Libraries/FBLazyVector"
  fmt:
    :podspec: "../node_modules/react-native/third-party-podspecs/fmt.podspec"
  glog:
    :podspec: "../node_modules/react-native/third-party-podspecs/glog.podspec"
  hermes-engine:
    :podspec: "../node_modules/react-native/sdks/hermes-engine/hermes-engine.podspec"
    :tag: hermes-2024-06-03-RNv0.74.2-bb1e74fe1e95c2b5a2f4f9311152da052badc2bc
  mattermost-hardware-keyboard:
    :path: "../node_modules/@mattermost/hardware-keyboard"
  mattermost-keyboard-tracker:
    :path: "../node_modules/@mattermost/keyboard-tracker"
  mattermost-react-native-turbo-log:
    :path: "../node_modules/@mattermost/react-native-turbo-log"
  mattermost-rnutils:
    :path: "../node_modules/@mattermost/rnutils"
  RCT-Folly:
    :podspec: "../node_modules/react-native/third-party-podspecs/RCT-Folly.podspec"
  RCTDeprecation:
    :path: "../node_modules/react-native/ReactApple/Libraries/RCTFoundation/RCTDeprecation"
  RCTRequired:
    :path: "../node_modules/react-native/Libraries/Required"
  RCTTypeSafety:
    :path: "../node_modules/react-native/Libraries/TypeSafety"
  React:
    :path: "../node_modules/react-native/"
  React-callinvoker:
    :path: "../node_modules/react-native/ReactCommon/callinvoker"
  React-Codegen:
    :path: build/generated/ios
  React-Core:
    :path: "../node_modules/react-native/"
  React-CoreModules:
    :path: "../node_modules/react-native/React/CoreModules"
  React-cxxreact:
    :path: "../node_modules/react-native/ReactCommon/cxxreact"
  React-debug:
    :path: "../node_modules/react-native/ReactCommon/react/debug"
  React-Fabric:
    :path: "../node_modules/react-native/ReactCommon"
  React-FabricImage:
    :path: "../node_modules/react-native/ReactCommon"
  React-featureflags:
    :path: "../node_modules/react-native/ReactCommon/react/featureflags"
  React-graphics:
    :path: "../node_modules/react-native/ReactCommon/react/renderer/graphics"
  React-hermes:
    :path: "../node_modules/react-native/ReactCommon/hermes"
  React-ImageManager:
    :path: "../node_modules/react-native/ReactCommon/react/renderer/imagemanager/platform/ios"
  React-jsc:
    :path: "../node_modules/react-native/ReactCommon/jsc"
  React-jserrorhandler:
    :path: "../node_modules/react-native/ReactCommon/jserrorhandler"
  React-jsi:
    :path: "../node_modules/react-native/ReactCommon/jsi"
  React-jsiexecutor:
    :path: "../node_modules/react-native/ReactCommon/jsiexecutor"
  React-jsinspector:
    :path: "../node_modules/react-native/ReactCommon/jsinspector-modern"
  React-jsitracing:
    :path: "../node_modules/react-native/ReactCommon/hermes/executor/"
  React-logger:
    :path: "../node_modules/react-native/ReactCommon/logger"
  React-Mapbuffer:
    :path: "../node_modules/react-native/ReactCommon"
  react-native-background-timer:
    :path: "../node_modules/react-native-background-timer"
  react-native-cameraroll:
    :path: "../node_modules/@react-native-camera-roll/camera-roll"
  react-native-cookies:
    :path: "../node_modules/@react-native-cookies/cookies"
  react-native-document-picker:
    :path: "../node_modules/react-native-document-picker"
  react-native-emm:
    :path: "../node_modules/@mattermost/react-native-emm"
  react-native-image-picker:
    :path: "../node_modules/react-native-image-picker"
  react-native-netinfo:
    :path: "../node_modules/@react-native-community/netinfo"
  react-native-network-client:
    :path: "../node_modules/@mattermost/react-native-network-client"
  react-native-notifications:
    :path: "../node_modules/react-native-notifications"
  react-native-paste-input:
    :path: "../node_modules/@mattermost/react-native-paste-input"
  react-native-performance:
    :path: "../node_modules/react-native-performance"
  react-native-safe-area-context:
    :path: "../node_modules/react-native-safe-area-context"
  react-native-video:
    :path: "../node_modules/react-native-video"
  react-native-webrtc:
    :path: "../node_modules/react-native-webrtc"
  React-nativeconfig:
    :path: "../node_modules/react-native/ReactCommon"
  React-NativeModulesApple:
    :path: "../node_modules/react-native/ReactCommon/react/nativemodule/core/platform/ios"
  React-perflogger:
    :path: "../node_modules/react-native/ReactCommon/reactperflogger"
  React-RCTActionSheet:
    :path: "../node_modules/react-native/Libraries/ActionSheetIOS"
  React-RCTAnimation:
    :path: "../node_modules/react-native/Libraries/NativeAnimation"
  React-RCTAppDelegate:
    :path: "../node_modules/react-native/Libraries/AppDelegate"
  React-RCTBlob:
    :path: "../node_modules/react-native/Libraries/Blob"
  React-RCTFabric:
    :path: "../node_modules/react-native/React"
  React-RCTImage:
    :path: "../node_modules/react-native/Libraries/Image"
  React-RCTLinking:
    :path: "../node_modules/react-native/Libraries/LinkingIOS"
  React-RCTNetwork:
    :path: "../node_modules/react-native/Libraries/Network"
  React-RCTSettings:
    :path: "../node_modules/react-native/Libraries/Settings"
  React-RCTText:
    :path: "../node_modules/react-native/Libraries/Text"
  React-RCTVibration:
    :path: "../node_modules/react-native/Libraries/Vibration"
  React-rendererdebug:
    :path: "../node_modules/react-native/ReactCommon/react/renderer/debug"
  React-rncore:
    :path: "../node_modules/react-native/ReactCommon"
  React-RuntimeApple:
    :path: "../node_modules/react-native/ReactCommon/react/runtime/platform/ios"
  React-RuntimeCore:
    :path: "../node_modules/react-native/ReactCommon/react/runtime"
  React-runtimeexecutor:
    :path: "../node_modules/react-native/ReactCommon/runtimeexecutor"
  React-RuntimeHermes:
    :path: "../node_modules/react-native/ReactCommon/react/runtime"
  React-runtimescheduler:
    :path: "../node_modules/react-native/ReactCommon/react/renderer/runtimescheduler"
  React-utils:
    :path: "../node_modules/react-native/ReactCommon/react/utils"
  ReactCommon:
    :path: "../node_modules/react-native/ReactCommon"
  ReactNativeExceptionHandler:
    :path: "../node_modules/react-native-exception-handler"
  ReactNativeIncallManager:
    :path: "../node_modules/react-native-incall-manager"
  ReactNativeNavigation:
    :path: "../node_modules/react-native-navigation"
  RNCClipboard:
    :path: "../node_modules/@react-native-clipboard/clipboard"
  RNDateTimePicker:
    :path: "../node_modules/@react-native-community/datetimepicker"
  RNFileViewer:
    :path: "../node_modules/react-native-file-viewer"
  RNGestureHandler:
    :path: "../node_modules/react-native-gesture-handler"
  RNKeychain:
    :path: "../node_modules/react-native-keychain"
  RNLocalize:
    :path: "../node_modules/react-native-localize"
  RNPermissions:
    :path: "../node_modules/react-native-permissions"
  RNReactNativeHapticFeedback:
    :path: "../node_modules/react-native-haptic-feedback"
  RNReanimated:
    :path: "../node_modules/react-native-reanimated"
  RNScreens:
    :path: "../node_modules/react-native-screens"
  RNSentry:
    :path: "../node_modules/@sentry/react-native"
  RNShare:
    :path: "../node_modules/react-native-share"
  RNSVG:
    :path: "../node_modules/react-native-svg"
  RNVectorIcons:
    :path: "../node_modules/react-native-vector-icons"
  simdjson:
    :path: "../node_modules/@nozbe/simdjson"
  WatermelonDB:
    :path: "../node_modules/@nozbe/watermelondb"
  Yoga:
    :path: "../node_modules/react-native/ReactCommon/yoga"

SPEC CHECKSUMS:
  Alamofire: f36a35757af4587d8e4f4bfa223ad10be2422b8c
  boost: d3f49c53809116a5d38da093a8aa78bf551aed09
  CocoaLumberjack: 6a459bc897d6d80bd1b8c78482ec7ad05dffc3f0
  DoubleConversion: 76ab83afb40bddeeee456813d9c04f67f78771b5
  EXApplication: c08200c34daca7af7fd76ac4b9d606077410e8ad
  EXConstants: 409690fbfd5afea964e5e9d6c4eb2c2b59222c59
  Expo: be0f48f4f1aa08d863d88480c2810b956e05e813
  ExpoDevice: fc94f0e42ecdfd897e7590f2874fc64dfa7e9b1c
  ExpoFileSystem: 80bfe850b1f9922c16905822ecbf97acd711dc51
  ExpoImage: 93915a11c23fa6c62ee84ecf60dc1ff4c7c73d3b
  ExpoLinearGradient: 8cec4a09426d8934c433e83cb36262d72c667fce
  ExpoModulesCore: d7b31b6d68b2ba815c46660d86018c789178fdb9
  ExpoStoreReview: 15f9a636b62ff00bb21cbe9a9fe22f0239da4481
  ExpoVideoThumbnails: 40c737b2507a7470b14e9452e286513beb9a7d77
  ExpoWebBrowser: 7595ccac6938eb65b076385fd23d035db9ecdc8e
  FBLazyVector: 4bc164e5b5e6cfc288d2b5ff28643ea15fa1a589
  fmt: 4c2741a687cc09f0634a2e2c72a838b99f1ff120
  glog: fdfdfe5479092de0c4bdbebedd9056951f092c4f
  hermes-engine: 49d04e119f7241031cb4718f6bdea0a536c0ddd9
  HMSegmentedControl: 34c1f54d822d8308e7b24f5d901ec674dfa31352
  JitsiWebRTC: 37fb2fb70d42cac58c06948527a5f9e1b3f50812
  libavif: 84bbb62fb232c3018d6f1bab79beea87e35de7b7
  libdav1d: 23581a4d8ec811ff171ed5e2e05cd27bad64c39f
  libwebp: 1786c9f4ff8a279e4dac1e8f385004d5fc253009
  mattermost-hardware-keyboard: b916a168bb3add779bb226b3a62d6ac5ec225a79
  mattermost-keyboard-tracker: b48752a97e731fdae5e8259a4ea0e731e1a05094
  mattermost-react-native-turbo-log: a5c3a01594cd886ed02fc87fd2855a06b0aa52d2
  mattermost-rnutils: 01504fb26beb75594f4c6e2150668b27783112f5
  RCT-Folly: 02617c592a293bd6d418e0a88ff4ee1f88329b47
  RCTDeprecation: b03c35057846b685b3ccadc9bfe43e349989cdb2
  RCTRequired: 194626909cfa8d39ca6663138c417bc6c431648c
  RCTTypeSafety: 552aff5b8e8341660594db00e53ac889682bc120
  React: a57fe42044fe6ed3e828f8867ce070a6c5872754
  React-callinvoker: 6bedefb354a8848b534752417954caa3a5cf34f9
  React-Codegen: 0952549a095f8f8cb2fb5def1733b6b232769b1c
  React-Core: 289ee3dfc1639bb9058c1e77427bb48169c26d7a
  React-CoreModules: eda5ce541a1f552158317abd90a5a0f6a4f8d6f7
  React-cxxreact: 56bd17ccc6d4248116f7f95884ddb8c528379fb6
  React-debug: 164b8e302404d92d4bec39778a5e03bcb1b6eb08
  React-Fabric: 05620c36074e3ab397dd8f9db0deb6d3c38b4efa
  React-FabricImage: 2a8a7f5729f5c44e32e6f58f7225ee1017ed0704
  React-featureflags: d97a6393993052e951e16a3b81206e22110be8d2
  React-graphics: ef07d701f4eb72ae6fca6ed0a7260a04f2a58dec
  React-hermes: 6ccc301ababfa17a9aad25a7e33faf325fd024b4
  React-ImageManager: 00404bfe122626bc6493621f2a31ce802115a9b3
  React-jsc: e70a1bb9f4336280fc7b225a01f3d43435713d4f
  React-jserrorhandler: 5e2632590a84363855b2083e6b3d501e93bc3f04
  React-jsi: 828703c235f4eea1647897ee8030efdc6e8e9f14
  React-jsiexecutor: 713d7bbef0a410cee5b3b78f73ed1fc16e177ba7
  React-jsinspector: e1fa5325a47f34645195c63e3312ddb6a2efef5d
  React-jsitracing: 0fa7f78d8fdda794667cb2e6f19c874c1cf31d7e
  React-logger: 29fa3e048f5f67fe396bc08af7606426d9bd7b5d
  React-Mapbuffer: bf56147c9775491e53122a94c423ac201417e326
  react-native-background-timer: 17ea5e06803401a379ebf1f20505b793ac44d0fe
  react-native-cameraroll: a9138c165c9975da773d26945591d313992c799b
  react-native-cookies: f54fcded06bb0cda05c11d86788020b43528a26c
  react-native-document-picker: 5b97e24a7f1a1e4a50a72c540a043f32d29a70a2
  react-native-emm: ecab44d78fb1cc7d7b7901914f48fb6309c46ff2
  react-native-image-picker: c3afe5472ef870d98a4b28415fc0b928161ee5f7
  react-native-netinfo: 076df4f9b07f6670acf4ce9a75aac8d34c2e2ccc
  react-native-network-client: a862d041763721fddb9802a24fb6bb28208781cb
  react-native-notifications: 4601a5a8db4ced6ae7cfc43b44d35fe437ac50c4
<<<<<<< HEAD
  react-native-paste-input: 011a9916ef3acf809a7da122847c61ca0f93a60e
  react-native-safe-area-context: 399a5859f6acbdf67f671c69b53113f535f3b5b0
  react-native-video: 8cd68fa00f56087184154c0e976d3756adaad144
  react-native-webrtc: ae5f9793fc58138ecb5bdf0afe7cfdb3f09888ed
  React-nativeconfig: 9f223cd321823afdecf59ed00861ab2d69ee0fc1
  React-NativeModulesApple: ff7efaff7098639db5631236cfd91d60abff04c0
  React-perflogger: 32ed45d9cee02cf6639acae34251590dccd30994
  React-RCTActionSheet: 19f967ddaea258182b56ef11437133b056ba2adf
  React-RCTAnimation: d7f4137fc44a08bba465267ea7cb1dbdb7c4ec87
  React-RCTAppDelegate: 2b3f4d8009796af209a0d496e73276b743acee08
  React-RCTBlob: c6c3e1e0251700b7bea036b893913f22e2b9cb47
  React-RCTFabric: 93a3ea55169d19294f07092013c1c9ea7a015c9b
  React-RCTImage: 40528ab74a4fef0f0e2ee797a074b26d120b6cc6
  React-RCTLinking: 385b5beb96749aae9ae1606746e883e1c9f8a6a7
  React-RCTNetwork: ffc9f05bd8fa5b3bce562199ba41235ad0af645c
  React-RCTSettings: 21914178bb65cb2c20c655ae1fb401617ae74618
  React-RCTText: 7f8dba1a311e99f4de15bbace2350e805f33f024
  React-RCTVibration: e4ccf673579d0d94a96b3a0b64492db08f8324d5
  React-rendererdebug: ac70f40de137ce7bdbc55eaee60c467a215d9923
  React-rncore: edfff7a3f7f82ca1e0ba26978c6d84c7a8970dac
  React-RuntimeApple: a0c98b75571aa5f44ddc7c6e9fd55803fa4db00f
  React-RuntimeCore: 4b8db1fe2f3f4a3a5ecb22e1a419824e3e2cd7ef
  React-runtimeexecutor: 5961acc7a77b69f964e1645a5d6069e124ce6b37
  React-RuntimeHermes: c5825bfae4815fdf4e9e639340c3a986a491884c
  React-runtimescheduler: 56b642bf605ba5afa500d35790928fc1d51565ad
  React-utils: 4476b7fcbbd95cfd002f3e778616155241d86e31
  ReactCommon: ecad995f26e0d1e24061f60f4e5d74782f003f12
=======
  react-native-paste-input: d2136a8269eb8ad57d81407ee2b8a646f738a694
  react-native-performance: ff93f8af3b2ee9519fd7879896aa9b8b8272691d
  react-native-safe-area-context: b97eb6f9e3b7f437806c2ce5983f479f8eb5de4b
  react-native-video: c26780b224543c62d5e1b2a7244a5cd1b50e8253
  react-native-webrtc: 255a1172fd31525b952b36aef7b8e9a41de325e5
  react-native-webview: 9395e82c917d81407deb9b1fe53158dd6c8880ff
  React-nativeconfig: b4d4e9901d4cabb57be63053fd2aa6086eb3c85f
  React-NativeModulesApple: cd26e56d56350e123da0c1e3e4c76cb58a05e1ee
  React-perflogger: 5f49905de275bac07ac7ea7f575a70611fa988f2
  React-RCTActionSheet: 37edf35aeb8e4f30e76c82aab61f12d1b75c04ec
  React-RCTAnimation: a69de7f3daa8462743094f4736c455e844ea63f7
  React-RCTAppDelegate: 51fb96b554a6acd0cd7818acecd5aa5ca2f3ab9f
  React-RCTBlob: d91771caebf2d015005d750cd1dc2b433ad07c99
  React-RCTFabric: c5b9451d1f2b546119b7a0353226a8a26247d4a9
  React-RCTImage: a0bfe87b6908c7b76bd7d74520f40660bd0ad881
  React-RCTLinking: 5f10be1647952cceddfa1970fdb374087582fc34
  React-RCTNetwork: a0bc3dd45a2dc7c879c80cebb6f9707b2c8bbed6
  React-RCTSettings: 28c202b68afa59afb4067510f2c69c5a530fb9e3
  React-RCTText: 4119d9e53ca5db9502b916e1b146e99798986d21
  React-RCTVibration: 55bd7c48487eb9a2562f2bd3fdc833274f5b0636
  React-rendererdebug: 5fa97ba664806cee4700e95aec42dff1b6f8ea36
  React-rncore: b0a8e1d14dabb7115c7a5b4ec8b9b74d1727d382
  React-runtimeexecutor: bb328dbe2865f3a550df0240df8e2d8c3aaa4c57
  React-runtimescheduler: 9636eee762c699ca7c85751a359101797e4c8b3b
  React-utils: d16c1d2251c088ad817996621947d0ac8167b46c
  ReactCommon: 2aa35648354bd4c4665b9a5084a7d37097b89c10
>>>>>>> 8cef881d
  ReactNativeExceptionHandler: b11ff67c78802b2f62eed0e10e75cb1ef7947c60
  ReactNativeIncallManager: bfc9c67358cd524882a7c4116dcb311ac2293d4b
  ReactNativeNavigation: e62ba14d9cd44774dca6068b6559ec872e0e61a6
  RNCClipboard: 0a720adef5ec193aa0e3de24c3977222c7e52a37
  RNDateTimePicker: 6dfc4acb94e520ccb1f1697e9d4cd64fd0817314
  RNFileViewer: ce7ca3ac370e18554d35d6355cffd7c30437c592
  RNGestureHandler: 2282cfbcf86c360d29f44ace393203afd5c6cff7
  RNKeychain: bfe3d12bf4620fe488771c414530bf16e88f3678
  RNLocalize: b77875884750cb6a58cd6865863fe2ba2729b72b
  RNPermissions: 80011019862146c08f5bad2a86c27e982f483a99
  RNReactNativeHapticFeedback: ec56a5f81c3941206fd85625fa669ffc7b4545f9
  RNReanimated: 8978449b2a511388ea71faf1e66f669134e87658
  RNScreens: b32a9ff15bea7fcdbe5dff6477bc503f792b1208
  RNSentry: 3d2dc9b3d85333ae858c39f9978e01056267ae90
  RNShare: 0fad69ae2d71de9d1f7b9a43acf876886a6cb99c
  RNSVG: a48668fd382115bc89761ce291a81c4ca5f2fd2e
  RNVectorIcons: 2a2f79274248390b80684ea3c4400bd374a15c90
  SDWebImage: dfe95b2466a9823cf9f0c6d01217c06550d7b29a
  SDWebImageAVIFCoder: 00310d246aab3232ce77f1d8f0076f8c4b021d90
  SDWebImageSVGCoder: 15a300a97ec1c8ac958f009c02220ac0402e936c
  SDWebImageWebPCoder: e38c0a70396191361d60c092933e22c20d5b1380
  Sentry: c404bb9052e7688451f8c3b7f4996a5471b4238e
  simdjson: e6bfae9ce4bcdc80452d388d593816f1ca2106f3
  SocketRocket: abac6f5de4d4d62d24e11868d7a2f427e0ef940d
  Starscream: 19b5533ddb925208db698f0ac508a100b884a1b9
  SwiftyJSON: f5b1bf1cd8dd53cd25887ac0eabcfd92301c6a5a
  WatermelonDB: 842d22ba555425aa9f3ce551239a001200c539bc
  Yoga: ae3c32c514802d30f687a04a6a35b348506d411f

PODFILE CHECKSUM: 95e3d9580e262f9a50697ef0d88f61ef54954529

COCOAPODS: 1.15.2<|MERGE_RESOLUTION|>--- conflicted
+++ resolved
@@ -1193,7 +1193,6 @@
     - Yoga
   - react-native-notifications (5.1.0):
     - React-Core
-<<<<<<< HEAD
   - react-native-paste-input (0.8.0):
     - DoubleConversion
     - glog
@@ -1202,29 +1201,21 @@
     - RCTRequired
     - RCTTypeSafety
     - React-Codegen
-=======
-  - react-native-paste-input (0.7.1):
-    - React-Core
-    - Swime (= 3.0.6)
+    - React-Core
+    - React-debug
+    - React-Fabric
+    - React-featureflags
+    - React-graphics
+    - React-ImageManager
+    - React-NativeModulesApple
+    - React-RCTFabric
+    - React-rendererdebug
+    - React-utils
+    - ReactCommon/turbomodule/bridging
+    - ReactCommon/turbomodule/core
+    - Yoga
   - react-native-performance (5.1.2):
     - React-Core
-  - react-native-safe-area-context (4.9.0):
-    - React-Core
-  - react-native-video (5.2.1):
->>>>>>> 8cef881d
-    - React-Core
-    - React-debug
-    - React-Fabric
-    - React-featureflags
-    - React-graphics
-    - React-ImageManager
-    - React-NativeModulesApple
-    - React-RCTFabric
-    - React-rendererdebug
-    - React-utils
-    - ReactCommon/turbomodule/bridging
-    - ReactCommon/turbomodule/core
-    - Yoga
   - react-native-safe-area-context (4.10.4):
     - React-Core
   - react-native-video (6.2.0):
@@ -2045,8 +2036,8 @@
   react-native-netinfo: 076df4f9b07f6670acf4ce9a75aac8d34c2e2ccc
   react-native-network-client: a862d041763721fddb9802a24fb6bb28208781cb
   react-native-notifications: 4601a5a8db4ced6ae7cfc43b44d35fe437ac50c4
-<<<<<<< HEAD
   react-native-paste-input: 011a9916ef3acf809a7da122847c61ca0f93a60e
+  react-native-performance: ff93f8af3b2ee9519fd7879896aa9b8b8272691d
   react-native-safe-area-context: 399a5859f6acbdf67f671c69b53113f535f3b5b0
   react-native-video: 8cd68fa00f56087184154c0e976d3756adaad144
   react-native-webrtc: ae5f9793fc58138ecb5bdf0afe7cfdb3f09888ed
@@ -2073,34 +2064,6 @@
   React-runtimescheduler: 56b642bf605ba5afa500d35790928fc1d51565ad
   React-utils: 4476b7fcbbd95cfd002f3e778616155241d86e31
   ReactCommon: ecad995f26e0d1e24061f60f4e5d74782f003f12
-=======
-  react-native-paste-input: d2136a8269eb8ad57d81407ee2b8a646f738a694
-  react-native-performance: ff93f8af3b2ee9519fd7879896aa9b8b8272691d
-  react-native-safe-area-context: b97eb6f9e3b7f437806c2ce5983f479f8eb5de4b
-  react-native-video: c26780b224543c62d5e1b2a7244a5cd1b50e8253
-  react-native-webrtc: 255a1172fd31525b952b36aef7b8e9a41de325e5
-  react-native-webview: 9395e82c917d81407deb9b1fe53158dd6c8880ff
-  React-nativeconfig: b4d4e9901d4cabb57be63053fd2aa6086eb3c85f
-  React-NativeModulesApple: cd26e56d56350e123da0c1e3e4c76cb58a05e1ee
-  React-perflogger: 5f49905de275bac07ac7ea7f575a70611fa988f2
-  React-RCTActionSheet: 37edf35aeb8e4f30e76c82aab61f12d1b75c04ec
-  React-RCTAnimation: a69de7f3daa8462743094f4736c455e844ea63f7
-  React-RCTAppDelegate: 51fb96b554a6acd0cd7818acecd5aa5ca2f3ab9f
-  React-RCTBlob: d91771caebf2d015005d750cd1dc2b433ad07c99
-  React-RCTFabric: c5b9451d1f2b546119b7a0353226a8a26247d4a9
-  React-RCTImage: a0bfe87b6908c7b76bd7d74520f40660bd0ad881
-  React-RCTLinking: 5f10be1647952cceddfa1970fdb374087582fc34
-  React-RCTNetwork: a0bc3dd45a2dc7c879c80cebb6f9707b2c8bbed6
-  React-RCTSettings: 28c202b68afa59afb4067510f2c69c5a530fb9e3
-  React-RCTText: 4119d9e53ca5db9502b916e1b146e99798986d21
-  React-RCTVibration: 55bd7c48487eb9a2562f2bd3fdc833274f5b0636
-  React-rendererdebug: 5fa97ba664806cee4700e95aec42dff1b6f8ea36
-  React-rncore: b0a8e1d14dabb7115c7a5b4ec8b9b74d1727d382
-  React-runtimeexecutor: bb328dbe2865f3a550df0240df8e2d8c3aaa4c57
-  React-runtimescheduler: 9636eee762c699ca7c85751a359101797e4c8b3b
-  React-utils: d16c1d2251c088ad817996621947d0ac8167b46c
-  ReactCommon: 2aa35648354bd4c4665b9a5084a7d37097b89c10
->>>>>>> 8cef881d
   ReactNativeExceptionHandler: b11ff67c78802b2f62eed0e10e75cb1ef7947c60
   ReactNativeIncallManager: bfc9c67358cd524882a7c4116dcb311ac2293d4b
   ReactNativeNavigation: e62ba14d9cd44774dca6068b6559ec872e0e61a6
