PODS:
  - Alamofire (5.10.2)
  - BlueCryptor (1.0.32)
  - BlueECC (1.2.5)
  - BlueRSA (1.0.203)
  - boost (1.84.0)
  - CocoaLumberjack (3.8.5):
    - CocoaLumberjack/Core (= 3.8.5)
  - CocoaLumberjack/Core (3.8.5)
  - DoubleConversion (1.1.6)
  - EXApplication (6.0.2):
    - ExpoModulesCore
  - EXConstants (17.1.7):
    - ExpoModulesCore
  - Expo (53.0.24):
    - DoubleConversion
    - ExpoModulesCore
    - glog
    - hermes-engine
    - RCT-Folly (= 2024.11.18.00)
    - RCTRequired
    - RCTTypeSafety
    - React-Core
    - React-debug
    - React-Fabric
    - React-featureflags
    - React-graphics
    - React-ImageManager
    - React-NativeModulesApple
    - React-RCTAppDelegate
    - React-RCTFabric
    - React-rendererdebug
    - React-utils
    - ReactAppDependencyProvider
    - ReactCodegen
    - ReactCommon/turbomodule/bridging
    - ReactCommon/turbomodule/core
    - Yoga
  - ExpoCrypto (14.0.2):
    - ExpoModulesCore
  - ExpoDevice (7.0.3):
    - ExpoModulesCore
  - ExpoFileSystem (18.1.11):
    - ExpoModulesCore
  - ExpoImage (2.4.1):
    - ExpoModulesCore
    - SDWebImage (~> 5.21.0)
    - SDWebImageSVGCoder (~> 1.7.0)
    - SDWebImageWebPCoder (~> 0.14.6)
  - ExpoLinearGradient (14.0.2):
    - ExpoModulesCore
  - ExpoModulesCore (2.5.0):
    - DoubleConversion
    - glog
    - hermes-engine
    - RCT-Folly (= 2024.11.18.00)
    - RCTRequired
    - RCTTypeSafety
    - React-Core
    - React-debug
    - React-Fabric
    - React-featureflags
    - React-graphics
    - React-ImageManager
    - React-jsinspector
    - React-NativeModulesApple
    - React-RCTFabric
    - React-rendererdebug
    - React-utils
    - ReactCodegen
    - ReactCommon/turbomodule/bridging
    - ReactCommon/turbomodule/core
    - Yoga
  - ExpoStoreReview (8.0.1):
    - ExpoModulesCore
  - ExpoVideoThumbnails (9.0.3):
    - ExpoModulesCore
  - ExpoWebBrowser (14.2.0):
    - ExpoModulesCore
  - fast_float (6.1.4)
  - FBLazyVector (0.77.3)
  - fmt (11.0.2)
  - Gekidou (0.1.0):
    - SQLite.swift (= 0.15.4)
    - SwiftJWT (= 3.6.200)
  - glog (0.3.5)
  - hermes-engine (0.77.3):
    - hermes-engine/Pre-built (= 0.77.3)
  - hermes-engine/Pre-built (0.77.3)
  - HMSegmentedControl (1.5.6)
  - JitsiWebRTC (124.0.2)
<<<<<<< HEAD
  - libwebp (1.5.0):
    - libwebp/demux (= 1.5.0)
    - libwebp/mux (= 1.5.0)
    - libwebp/sharpyuv (= 1.5.0)
    - libwebp/webp (= 1.5.0)
  - libwebp/demux (1.5.0):
    - libwebp/webp
  - libwebp/mux (1.5.0):
    - libwebp/demux
  - libwebp/sharpyuv (1.5.0)
  - libwebp/webp (1.5.0):
    - libwebp/sharpyuv
=======
  - KituraContracts (1.2.1):
    - LoggerAPI (~> 1.7)
  - LoggerAPI (1.9.200):
    - Logging (~> 1.1)
  - Logging (1.4.0)
>>>>>>> e4663f07
  - mattermost-hardware-keyboard (0.0.0):
    - DoubleConversion
    - glog
    - hermes-engine
    - RCT-Folly (= 2024.11.18.00)
    - RCTRequired
    - RCTTypeSafety
    - React-Core
    - React-debug
    - React-Fabric
    - React-featureflags
    - React-graphics
    - React-ImageManager
    - React-NativeModulesApple
    - React-RCTFabric
    - React-rendererdebug
    - React-utils
    - ReactCodegen
    - ReactCommon/turbomodule/bridging
    - ReactCommon/turbomodule/core
    - Yoga
  - mattermost-react-native-turbo-log (0.6.0):
    - DoubleConversion
    - glog
    - hermes-engine
    - RCT-Folly (= 2024.11.18.00)
    - RCTRequired
    - RCTTypeSafety
    - React-Core
    - React-debug
    - React-Fabric
    - React-featureflags
    - React-graphics
    - React-ImageManager
    - React-NativeModulesApple
    - React-RCTFabric
    - React-rendererdebug
    - React-utils
    - ReactCodegen
    - ReactCommon/turbomodule/bridging
    - ReactCommon/turbomodule/core
    - TurboLogIOSNative
    - Yoga
  - mattermost-rnutils (0.0.0):
    - DoubleConversion
    - glog
    - hermes-engine
    - RCT-Folly (= 2024.11.18.00)
    - RCTRequired
    - RCTTypeSafety
    - React-Core
    - React-debug
    - React-Fabric
    - React-featureflags
    - React-graphics
    - React-ImageManager
    - React-NativeModulesApple
    - React-RCTFabric
    - React-rendererdebug
    - React-utils
    - ReactCodegen
    - ReactCommon/turbomodule/bridging
    - ReactCommon/turbomodule/core
    - Yoga
  - OpenGraph (1.4.1)
  - RCT-Folly (2024.11.18.00):
    - boost
    - DoubleConversion
    - fast_float (= 6.1.4)
    - fmt (= 11.0.2)
    - glog
    - RCT-Folly/Default (= 2024.11.18.00)
  - RCT-Folly/Default (2024.11.18.00):
    - boost
    - DoubleConversion
    - fast_float (= 6.1.4)
    - fmt (= 11.0.2)
    - glog
  - RCT-Folly/Fabric (2024.11.18.00):
    - boost
    - DoubleConversion
    - fast_float (= 6.1.4)
    - fmt (= 11.0.2)
    - glog
  - RCTDeprecation (0.77.3)
  - RCTRequired (0.77.3)
  - RCTTypeSafety (0.77.3):
    - FBLazyVector (= 0.77.3)
    - RCTRequired (= 0.77.3)
    - React-Core (= 0.77.3)
  - React (0.77.3):
    - React-Core (= 0.77.3)
    - React-Core/DevSupport (= 0.77.3)
    - React-Core/RCTWebSocket (= 0.77.3)
    - React-RCTActionSheet (= 0.77.3)
    - React-RCTAnimation (= 0.77.3)
    - React-RCTBlob (= 0.77.3)
    - React-RCTImage (= 0.77.3)
    - React-RCTLinking (= 0.77.3)
    - React-RCTNetwork (= 0.77.3)
    - React-RCTSettings (= 0.77.3)
    - React-RCTText (= 0.77.3)
    - React-RCTVibration (= 0.77.3)
  - React-callinvoker (0.77.3)
  - React-Codegen (0.1.0)
  - React-Core (0.77.3):
    - glog
    - hermes-engine
    - RCT-Folly (= 2024.11.18.00)
    - RCTDeprecation
    - React-Core/Default (= 0.77.3)
    - React-cxxreact
    - React-featureflags
    - React-hermes
    - React-jsi
    - React-jsiexecutor
    - React-jsinspector
    - React-perflogger
    - React-runtimescheduler
    - React-utils
    - SocketRocket (= 0.7.1)
    - Yoga
  - React-Core/CoreModulesHeaders (0.77.3):
    - glog
    - hermes-engine
    - RCT-Folly (= 2024.11.18.00)
    - RCTDeprecation
    - React-Core/Default
    - React-cxxreact
    - React-featureflags
    - React-hermes
    - React-jsi
    - React-jsiexecutor
    - React-jsinspector
    - React-perflogger
    - React-runtimescheduler
    - React-utils
    - SocketRocket (= 0.7.1)
    - Yoga
  - React-Core/Default (0.77.3):
    - glog
    - hermes-engine
    - RCT-Folly (= 2024.11.18.00)
    - RCTDeprecation
    - React-cxxreact
    - React-featureflags
    - React-hermes
    - React-jsi
    - React-jsiexecutor
    - React-jsinspector
    - React-perflogger
    - React-runtimescheduler
    - React-utils
    - SocketRocket (= 0.7.1)
    - Yoga
  - React-Core/DevSupport (0.77.3):
    - glog
    - hermes-engine
    - RCT-Folly (= 2024.11.18.00)
    - RCTDeprecation
    - React-Core/Default (= 0.77.3)
    - React-Core/RCTWebSocket (= 0.77.3)
    - React-cxxreact
    - React-featureflags
    - React-hermes
    - React-jsi
    - React-jsiexecutor
    - React-jsinspector
    - React-perflogger
    - React-runtimescheduler
    - React-utils
    - SocketRocket (= 0.7.1)
    - Yoga
  - React-Core/RCTActionSheetHeaders (0.77.3):
    - glog
    - hermes-engine
    - RCT-Folly (= 2024.11.18.00)
    - RCTDeprecation
    - React-Core/Default
    - React-cxxreact
    - React-featureflags
    - React-hermes
    - React-jsi
    - React-jsiexecutor
    - React-jsinspector
    - React-perflogger
    - React-runtimescheduler
    - React-utils
    - SocketRocket (= 0.7.1)
    - Yoga
  - React-Core/RCTAnimationHeaders (0.77.3):
    - glog
    - hermes-engine
    - RCT-Folly (= 2024.11.18.00)
    - RCTDeprecation
    - React-Core/Default
    - React-cxxreact
    - React-featureflags
    - React-hermes
    - React-jsi
    - React-jsiexecutor
    - React-jsinspector
    - React-perflogger
    - React-runtimescheduler
    - React-utils
    - SocketRocket (= 0.7.1)
    - Yoga
  - React-Core/RCTBlobHeaders (0.77.3):
    - glog
    - hermes-engine
    - RCT-Folly (= 2024.11.18.00)
    - RCTDeprecation
    - React-Core/Default
    - React-cxxreact
    - React-featureflags
    - React-hermes
    - React-jsi
    - React-jsiexecutor
    - React-jsinspector
    - React-perflogger
    - React-runtimescheduler
    - React-utils
    - SocketRocket (= 0.7.1)
    - Yoga
  - React-Core/RCTImageHeaders (0.77.3):
    - glog
    - hermes-engine
    - RCT-Folly (= 2024.11.18.00)
    - RCTDeprecation
    - React-Core/Default
    - React-cxxreact
    - React-featureflags
    - React-hermes
    - React-jsi
    - React-jsiexecutor
    - React-jsinspector
    - React-perflogger
    - React-runtimescheduler
    - React-utils
    - SocketRocket (= 0.7.1)
    - Yoga
  - React-Core/RCTLinkingHeaders (0.77.3):
    - glog
    - hermes-engine
    - RCT-Folly (= 2024.11.18.00)
    - RCTDeprecation
    - React-Core/Default
    - React-cxxreact
    - React-featureflags
    - React-hermes
    - React-jsi
    - React-jsiexecutor
    - React-jsinspector
    - React-perflogger
    - React-runtimescheduler
    - React-utils
    - SocketRocket (= 0.7.1)
    - Yoga
  - React-Core/RCTNetworkHeaders (0.77.3):
    - glog
    - hermes-engine
    - RCT-Folly (= 2024.11.18.00)
    - RCTDeprecation
    - React-Core/Default
    - React-cxxreact
    - React-featureflags
    - React-hermes
    - React-jsi
    - React-jsiexecutor
    - React-jsinspector
    - React-perflogger
    - React-runtimescheduler
    - React-utils
    - SocketRocket (= 0.7.1)
    - Yoga
  - React-Core/RCTSettingsHeaders (0.77.3):
    - glog
    - hermes-engine
    - RCT-Folly (= 2024.11.18.00)
    - RCTDeprecation
    - React-Core/Default
    - React-cxxreact
    - React-featureflags
    - React-hermes
    - React-jsi
    - React-jsiexecutor
    - React-jsinspector
    - React-perflogger
    - React-runtimescheduler
    - React-utils
    - SocketRocket (= 0.7.1)
    - Yoga
  - React-Core/RCTTextHeaders (0.77.3):
    - glog
    - hermes-engine
    - RCT-Folly (= 2024.11.18.00)
    - RCTDeprecation
    - React-Core/Default
    - React-cxxreact
    - React-featureflags
    - React-hermes
    - React-jsi
    - React-jsiexecutor
    - React-jsinspector
    - React-perflogger
    - React-runtimescheduler
    - React-utils
    - SocketRocket (= 0.7.1)
    - Yoga
  - React-Core/RCTVibrationHeaders (0.77.3):
    - glog
    - hermes-engine
    - RCT-Folly (= 2024.11.18.00)
    - RCTDeprecation
    - React-Core/Default
    - React-cxxreact
    - React-featureflags
    - React-hermes
    - React-jsi
    - React-jsiexecutor
    - React-jsinspector
    - React-perflogger
    - React-runtimescheduler
    - React-utils
    - SocketRocket (= 0.7.1)
    - Yoga
  - React-Core/RCTWebSocket (0.77.3):
    - glog
    - hermes-engine
    - RCT-Folly (= 2024.11.18.00)
    - RCTDeprecation
    - React-Core/Default (= 0.77.3)
    - React-cxxreact
    - React-featureflags
    - React-hermes
    - React-jsi
    - React-jsiexecutor
    - React-jsinspector
    - React-perflogger
    - React-runtimescheduler
    - React-utils
    - SocketRocket (= 0.7.1)
    - Yoga
  - React-CoreModules (0.77.3):
    - DoubleConversion
    - fast_float (= 6.1.4)
    - fmt (= 11.0.2)
    - RCT-Folly (= 2024.11.18.00)
    - RCTTypeSafety (= 0.77.3)
    - React-Core/CoreModulesHeaders (= 0.77.3)
    - React-jsi (= 0.77.3)
    - React-jsinspector
    - React-NativeModulesApple
    - React-RCTBlob
    - React-RCTFBReactNativeSpec
    - React-RCTImage (= 0.77.3)
    - ReactCommon
    - SocketRocket (= 0.7.1)
  - React-cxxreact (0.77.3):
    - boost
    - DoubleConversion
    - fast_float (= 6.1.4)
    - fmt (= 11.0.2)
    - glog
    - hermes-engine
    - RCT-Folly (= 2024.11.18.00)
    - React-callinvoker (= 0.77.3)
    - React-debug (= 0.77.3)
    - React-jsi (= 0.77.3)
    - React-jsinspector
    - React-logger (= 0.77.3)
    - React-perflogger (= 0.77.3)
    - React-runtimeexecutor (= 0.77.3)
    - React-timing (= 0.77.3)
  - React-debug (0.77.3)
  - React-defaultsnativemodule (0.77.3):
    - hermes-engine
    - RCT-Folly
    - React-domnativemodule
    - React-featureflagsnativemodule
    - React-idlecallbacksnativemodule
    - React-jsi
    - React-jsiexecutor
    - React-microtasksnativemodule
    - React-RCTFBReactNativeSpec
  - React-domnativemodule (0.77.3):
    - hermes-engine
    - RCT-Folly
    - React-Fabric
    - React-FabricComponents
    - React-graphics
    - React-jsi
    - React-jsiexecutor
    - React-RCTFBReactNativeSpec
    - ReactCommon/turbomodule/core
    - Yoga
  - React-Fabric (0.77.3):
    - DoubleConversion
    - fast_float (= 6.1.4)
    - fmt (= 11.0.2)
    - glog
    - hermes-engine
    - RCT-Folly/Fabric (= 2024.11.18.00)
    - RCTRequired
    - RCTTypeSafety
    - React-Core
    - React-cxxreact
    - React-debug
    - React-Fabric/animations (= 0.77.3)
    - React-Fabric/attributedstring (= 0.77.3)
    - React-Fabric/componentregistry (= 0.77.3)
    - React-Fabric/componentregistrynative (= 0.77.3)
    - React-Fabric/components (= 0.77.3)
    - React-Fabric/core (= 0.77.3)
    - React-Fabric/dom (= 0.77.3)
    - React-Fabric/imagemanager (= 0.77.3)
    - React-Fabric/leakchecker (= 0.77.3)
    - React-Fabric/mounting (= 0.77.3)
    - React-Fabric/observers (= 0.77.3)
    - React-Fabric/scheduler (= 0.77.3)
    - React-Fabric/telemetry (= 0.77.3)
    - React-Fabric/templateprocessor (= 0.77.3)
    - React-Fabric/uimanager (= 0.77.3)
    - React-featureflags
    - React-graphics
    - React-jsi
    - React-jsiexecutor
    - React-logger
    - React-rendererdebug
    - React-runtimescheduler
    - React-utils
    - ReactCommon/turbomodule/core
  - React-Fabric/animations (0.77.3):
    - DoubleConversion
    - fast_float (= 6.1.4)
    - fmt (= 11.0.2)
    - glog
    - hermes-engine
    - RCT-Folly/Fabric (= 2024.11.18.00)
    - RCTRequired
    - RCTTypeSafety
    - React-Core
    - React-cxxreact
    - React-debug
    - React-featureflags
    - React-graphics
    - React-jsi
    - React-jsiexecutor
    - React-logger
    - React-rendererdebug
    - React-runtimescheduler
    - React-utils
    - ReactCommon/turbomodule/core
  - React-Fabric/attributedstring (0.77.3):
    - DoubleConversion
    - fast_float (= 6.1.4)
    - fmt (= 11.0.2)
    - glog
    - hermes-engine
    - RCT-Folly/Fabric (= 2024.11.18.00)
    - RCTRequired
    - RCTTypeSafety
    - React-Core
    - React-cxxreact
    - React-debug
    - React-featureflags
    - React-graphics
    - React-jsi
    - React-jsiexecutor
    - React-logger
    - React-rendererdebug
    - React-runtimescheduler
    - React-utils
    - ReactCommon/turbomodule/core
  - React-Fabric/componentregistry (0.77.3):
    - DoubleConversion
    - fast_float (= 6.1.4)
    - fmt (= 11.0.2)
    - glog
    - hermes-engine
    - RCT-Folly/Fabric (= 2024.11.18.00)
    - RCTRequired
    - RCTTypeSafety
    - React-Core
    - React-cxxreact
    - React-debug
    - React-featureflags
    - React-graphics
    - React-jsi
    - React-jsiexecutor
    - React-logger
    - React-rendererdebug
    - React-runtimescheduler
    - React-utils
    - ReactCommon/turbomodule/core
  - React-Fabric/componentregistrynative (0.77.3):
    - DoubleConversion
    - fast_float (= 6.1.4)
    - fmt (= 11.0.2)
    - glog
    - hermes-engine
    - RCT-Folly/Fabric (= 2024.11.18.00)
    - RCTRequired
    - RCTTypeSafety
    - React-Core
    - React-cxxreact
    - React-debug
    - React-featureflags
    - React-graphics
    - React-jsi
    - React-jsiexecutor
    - React-logger
    - React-rendererdebug
    - React-runtimescheduler
    - React-utils
    - ReactCommon/turbomodule/core
  - React-Fabric/components (0.77.3):
    - DoubleConversion
    - fast_float (= 6.1.4)
    - fmt (= 11.0.2)
    - glog
    - hermes-engine
    - RCT-Folly/Fabric (= 2024.11.18.00)
    - RCTRequired
    - RCTTypeSafety
    - React-Core
    - React-cxxreact
    - React-debug
    - React-Fabric/components/legacyviewmanagerinterop (= 0.77.3)
    - React-Fabric/components/root (= 0.77.3)
    - React-Fabric/components/view (= 0.77.3)
    - React-featureflags
    - React-graphics
    - React-jsi
    - React-jsiexecutor
    - React-logger
    - React-rendererdebug
    - React-runtimescheduler
    - React-utils
    - ReactCommon/turbomodule/core
  - React-Fabric/components/legacyviewmanagerinterop (0.77.3):
    - DoubleConversion
    - fast_float (= 6.1.4)
    - fmt (= 11.0.2)
    - glog
    - hermes-engine
    - RCT-Folly/Fabric (= 2024.11.18.00)
    - RCTRequired
    - RCTTypeSafety
    - React-Core
    - React-cxxreact
    - React-debug
    - React-featureflags
    - React-graphics
    - React-jsi
    - React-jsiexecutor
    - React-logger
    - React-rendererdebug
    - React-runtimescheduler
    - React-utils
    - ReactCommon/turbomodule/core
  - React-Fabric/components/root (0.77.3):
    - DoubleConversion
    - fast_float (= 6.1.4)
    - fmt (= 11.0.2)
    - glog
    - hermes-engine
    - RCT-Folly/Fabric (= 2024.11.18.00)
    - RCTRequired
    - RCTTypeSafety
    - React-Core
    - React-cxxreact
    - React-debug
    - React-featureflags
    - React-graphics
    - React-jsi
    - React-jsiexecutor
    - React-logger
    - React-rendererdebug
    - React-runtimescheduler
    - React-utils
    - ReactCommon/turbomodule/core
  - React-Fabric/components/view (0.77.3):
    - DoubleConversion
    - fast_float (= 6.1.4)
    - fmt (= 11.0.2)
    - glog
    - hermes-engine
    - RCT-Folly/Fabric (= 2024.11.18.00)
    - RCTRequired
    - RCTTypeSafety
    - React-Core
    - React-cxxreact
    - React-debug
    - React-featureflags
    - React-graphics
    - React-jsi
    - React-jsiexecutor
    - React-logger
    - React-rendererdebug
    - React-runtimescheduler
    - React-utils
    - ReactCommon/turbomodule/core
    - Yoga
  - React-Fabric/core (0.77.3):
    - DoubleConversion
    - fast_float (= 6.1.4)
    - fmt (= 11.0.2)
    - glog
    - hermes-engine
    - RCT-Folly/Fabric (= 2024.11.18.00)
    - RCTRequired
    - RCTTypeSafety
    - React-Core
    - React-cxxreact
    - React-debug
    - React-featureflags
    - React-graphics
    - React-jsi
    - React-jsiexecutor
    - React-logger
    - React-rendererdebug
    - React-runtimescheduler
    - React-utils
    - ReactCommon/turbomodule/core
  - React-Fabric/dom (0.77.3):
    - DoubleConversion
    - fast_float (= 6.1.4)
    - fmt (= 11.0.2)
    - glog
    - hermes-engine
    - RCT-Folly/Fabric (= 2024.11.18.00)
    - RCTRequired
    - RCTTypeSafety
    - React-Core
    - React-cxxreact
    - React-debug
    - React-featureflags
    - React-graphics
    - React-jsi
    - React-jsiexecutor
    - React-logger
    - React-rendererdebug
    - React-runtimescheduler
    - React-utils
    - ReactCommon/turbomodule/core
  - React-Fabric/imagemanager (0.77.3):
    - DoubleConversion
    - fast_float (= 6.1.4)
    - fmt (= 11.0.2)
    - glog
    - hermes-engine
    - RCT-Folly/Fabric (= 2024.11.18.00)
    - RCTRequired
    - RCTTypeSafety
    - React-Core
    - React-cxxreact
    - React-debug
    - React-featureflags
    - React-graphics
    - React-jsi
    - React-jsiexecutor
    - React-logger
    - React-rendererdebug
    - React-runtimescheduler
    - React-utils
    - ReactCommon/turbomodule/core
  - React-Fabric/leakchecker (0.77.3):
    - DoubleConversion
    - fast_float (= 6.1.4)
    - fmt (= 11.0.2)
    - glog
    - hermes-engine
    - RCT-Folly/Fabric (= 2024.11.18.00)
    - RCTRequired
    - RCTTypeSafety
    - React-Core
    - React-cxxreact
    - React-debug
    - React-featureflags
    - React-graphics
    - React-jsi
    - React-jsiexecutor
    - React-logger
    - React-rendererdebug
    - React-runtimescheduler
    - React-utils
    - ReactCommon/turbomodule/core
  - React-Fabric/mounting (0.77.3):
    - DoubleConversion
    - fast_float (= 6.1.4)
    - fmt (= 11.0.2)
    - glog
    - hermes-engine
    - RCT-Folly/Fabric (= 2024.11.18.00)
    - RCTRequired
    - RCTTypeSafety
    - React-Core
    - React-cxxreact
    - React-debug
    - React-featureflags
    - React-graphics
    - React-jsi
    - React-jsiexecutor
    - React-logger
    - React-rendererdebug
    - React-runtimescheduler
    - React-utils
    - ReactCommon/turbomodule/core
  - React-Fabric/observers (0.77.3):
    - DoubleConversion
    - fast_float (= 6.1.4)
    - fmt (= 11.0.2)
    - glog
    - hermes-engine
    - RCT-Folly/Fabric (= 2024.11.18.00)
    - RCTRequired
    - RCTTypeSafety
    - React-Core
    - React-cxxreact
    - React-debug
    - React-Fabric/observers/events (= 0.77.3)
    - React-featureflags
    - React-graphics
    - React-jsi
    - React-jsiexecutor
    - React-logger
    - React-rendererdebug
    - React-runtimescheduler
    - React-utils
    - ReactCommon/turbomodule/core
  - React-Fabric/observers/events (0.77.3):
    - DoubleConversion
    - fast_float (= 6.1.4)
    - fmt (= 11.0.2)
    - glog
    - hermes-engine
    - RCT-Folly/Fabric (= 2024.11.18.00)
    - RCTRequired
    - RCTTypeSafety
    - React-Core
    - React-cxxreact
    - React-debug
    - React-featureflags
    - React-graphics
    - React-jsi
    - React-jsiexecutor
    - React-logger
    - React-rendererdebug
    - React-runtimescheduler
    - React-utils
    - ReactCommon/turbomodule/core
  - React-Fabric/scheduler (0.77.3):
    - DoubleConversion
    - fast_float (= 6.1.4)
    - fmt (= 11.0.2)
    - glog
    - hermes-engine
    - RCT-Folly/Fabric (= 2024.11.18.00)
    - RCTRequired
    - RCTTypeSafety
    - React-Core
    - React-cxxreact
    - React-debug
    - React-Fabric/observers/events
    - React-featureflags
    - React-graphics
    - React-jsi
    - React-jsiexecutor
    - React-logger
    - React-performancetimeline
    - React-rendererdebug
    - React-runtimescheduler
    - React-utils
    - ReactCommon/turbomodule/core
  - React-Fabric/telemetry (0.77.3):
    - DoubleConversion
    - fast_float (= 6.1.4)
    - fmt (= 11.0.2)
    - glog
    - hermes-engine
    - RCT-Folly/Fabric (= 2024.11.18.00)
    - RCTRequired
    - RCTTypeSafety
    - React-Core
    - React-cxxreact
    - React-debug
    - React-featureflags
    - React-graphics
    - React-jsi
    - React-jsiexecutor
    - React-logger
    - React-rendererdebug
    - React-runtimescheduler
    - React-utils
    - ReactCommon/turbomodule/core
  - React-Fabric/templateprocessor (0.77.3):
    - DoubleConversion
    - fast_float (= 6.1.4)
    - fmt (= 11.0.2)
    - glog
    - hermes-engine
    - RCT-Folly/Fabric (= 2024.11.18.00)
    - RCTRequired
    - RCTTypeSafety
    - React-Core
    - React-cxxreact
    - React-debug
    - React-featureflags
    - React-graphics
    - React-jsi
    - React-jsiexecutor
    - React-logger
    - React-rendererdebug
    - React-runtimescheduler
    - React-utils
    - ReactCommon/turbomodule/core
  - React-Fabric/uimanager (0.77.3):
    - DoubleConversion
    - fast_float (= 6.1.4)
    - fmt (= 11.0.2)
    - glog
    - hermes-engine
    - RCT-Folly/Fabric (= 2024.11.18.00)
    - RCTRequired
    - RCTTypeSafety
    - React-Core
    - React-cxxreact
    - React-debug
    - React-Fabric/uimanager/consistency (= 0.77.3)
    - React-featureflags
    - React-graphics
    - React-jsi
    - React-jsiexecutor
    - React-logger
    - React-rendererconsistency
    - React-rendererdebug
    - React-runtimescheduler
    - React-utils
    - ReactCommon/turbomodule/core
  - React-Fabric/uimanager/consistency (0.77.3):
    - DoubleConversion
    - fast_float (= 6.1.4)
    - fmt (= 11.0.2)
    - glog
    - hermes-engine
    - RCT-Folly/Fabric (= 2024.11.18.00)
    - RCTRequired
    - RCTTypeSafety
    - React-Core
    - React-cxxreact
    - React-debug
    - React-featureflags
    - React-graphics
    - React-jsi
    - React-jsiexecutor
    - React-logger
    - React-rendererconsistency
    - React-rendererdebug
    - React-runtimescheduler
    - React-utils
    - ReactCommon/turbomodule/core
  - React-FabricComponents (0.77.3):
    - DoubleConversion
    - fast_float (= 6.1.4)
    - fmt (= 11.0.2)
    - glog
    - hermes-engine
    - RCT-Folly/Fabric (= 2024.11.18.00)
    - RCTRequired
    - RCTTypeSafety
    - React-Core
    - React-cxxreact
    - React-debug
    - React-Fabric
    - React-FabricComponents/components (= 0.77.3)
    - React-FabricComponents/textlayoutmanager (= 0.77.3)
    - React-featureflags
    - React-graphics
    - React-jsi
    - React-jsiexecutor
    - React-logger
    - React-rendererdebug
    - React-runtimescheduler
    - React-utils
    - ReactCommon/turbomodule/core
    - Yoga
  - React-FabricComponents/components (0.77.3):
    - DoubleConversion
    - fast_float (= 6.1.4)
    - fmt (= 11.0.2)
    - glog
    - hermes-engine
    - RCT-Folly/Fabric (= 2024.11.18.00)
    - RCTRequired
    - RCTTypeSafety
    - React-Core
    - React-cxxreact
    - React-debug
    - React-Fabric
    - React-FabricComponents/components/inputaccessory (= 0.77.3)
    - React-FabricComponents/components/iostextinput (= 0.77.3)
    - React-FabricComponents/components/modal (= 0.77.3)
    - React-FabricComponents/components/rncore (= 0.77.3)
    - React-FabricComponents/components/safeareaview (= 0.77.3)
    - React-FabricComponents/components/scrollview (= 0.77.3)
    - React-FabricComponents/components/text (= 0.77.3)
    - React-FabricComponents/components/textinput (= 0.77.3)
    - React-FabricComponents/components/unimplementedview (= 0.77.3)
    - React-featureflags
    - React-graphics
    - React-jsi
    - React-jsiexecutor
    - React-logger
    - React-rendererdebug
    - React-runtimescheduler
    - React-utils
    - ReactCommon/turbomodule/core
    - Yoga
  - React-FabricComponents/components/inputaccessory (0.77.3):
    - DoubleConversion
    - fast_float (= 6.1.4)
    - fmt (= 11.0.2)
    - glog
    - hermes-engine
    - RCT-Folly/Fabric (= 2024.11.18.00)
    - RCTRequired
    - RCTTypeSafety
    - React-Core
    - React-cxxreact
    - React-debug
    - React-Fabric
    - React-featureflags
    - React-graphics
    - React-jsi
    - React-jsiexecutor
    - React-logger
    - React-rendererdebug
    - React-runtimescheduler
    - React-utils
    - ReactCommon/turbomodule/core
    - Yoga
  - React-FabricComponents/components/iostextinput (0.77.3):
    - DoubleConversion
    - fast_float (= 6.1.4)
    - fmt (= 11.0.2)
    - glog
    - hermes-engine
    - RCT-Folly/Fabric (= 2024.11.18.00)
    - RCTRequired
    - RCTTypeSafety
    - React-Core
    - React-cxxreact
    - React-debug
    - React-Fabric
    - React-featureflags
    - React-graphics
    - React-jsi
    - React-jsiexecutor
    - React-logger
    - React-rendererdebug
    - React-runtimescheduler
    - React-utils
    - ReactCommon/turbomodule/core
    - Yoga
  - React-FabricComponents/components/modal (0.77.3):
    - DoubleConversion
    - fast_float (= 6.1.4)
    - fmt (= 11.0.2)
    - glog
    - hermes-engine
    - RCT-Folly/Fabric (= 2024.11.18.00)
    - RCTRequired
    - RCTTypeSafety
    - React-Core
    - React-cxxreact
    - React-debug
    - React-Fabric
    - React-featureflags
    - React-graphics
    - React-jsi
    - React-jsiexecutor
    - React-logger
    - React-rendererdebug
    - React-runtimescheduler
    - React-utils
    - ReactCommon/turbomodule/core
    - Yoga
  - React-FabricComponents/components/rncore (0.77.3):
    - DoubleConversion
    - fast_float (= 6.1.4)
    - fmt (= 11.0.2)
    - glog
    - hermes-engine
    - RCT-Folly/Fabric (= 2024.11.18.00)
    - RCTRequired
    - RCTTypeSafety
    - React-Core
    - React-cxxreact
    - React-debug
    - React-Fabric
    - React-featureflags
    - React-graphics
    - React-jsi
    - React-jsiexecutor
    - React-logger
    - React-rendererdebug
    - React-runtimescheduler
    - React-utils
    - ReactCommon/turbomodule/core
    - Yoga
  - React-FabricComponents/components/safeareaview (0.77.3):
    - DoubleConversion
    - fast_float (= 6.1.4)
    - fmt (= 11.0.2)
    - glog
    - hermes-engine
    - RCT-Folly/Fabric (= 2024.11.18.00)
    - RCTRequired
    - RCTTypeSafety
    - React-Core
    - React-cxxreact
    - React-debug
    - React-Fabric
    - React-featureflags
    - React-graphics
    - React-jsi
    - React-jsiexecutor
    - React-logger
    - React-rendererdebug
    - React-runtimescheduler
    - React-utils
    - ReactCommon/turbomodule/core
    - Yoga
  - React-FabricComponents/components/scrollview (0.77.3):
    - DoubleConversion
    - fast_float (= 6.1.4)
    - fmt (= 11.0.2)
    - glog
    - hermes-engine
    - RCT-Folly/Fabric (= 2024.11.18.00)
    - RCTRequired
    - RCTTypeSafety
    - React-Core
    - React-cxxreact
    - React-debug
    - React-Fabric
    - React-featureflags
    - React-graphics
    - React-jsi
    - React-jsiexecutor
    - React-logger
    - React-rendererdebug
    - React-runtimescheduler
    - React-utils
    - ReactCommon/turbomodule/core
    - Yoga
  - React-FabricComponents/components/text (0.77.3):
    - DoubleConversion
    - fast_float (= 6.1.4)
    - fmt (= 11.0.2)
    - glog
    - hermes-engine
    - RCT-Folly/Fabric (= 2024.11.18.00)
    - RCTRequired
    - RCTTypeSafety
    - React-Core
    - React-cxxreact
    - React-debug
    - React-Fabric
    - React-featureflags
    - React-graphics
    - React-jsi
    - React-jsiexecutor
    - React-logger
    - React-rendererdebug
    - React-runtimescheduler
    - React-utils
    - ReactCommon/turbomodule/core
    - Yoga
  - React-FabricComponents/components/textinput (0.77.3):
    - DoubleConversion
    - fast_float (= 6.1.4)
    - fmt (= 11.0.2)
    - glog
    - hermes-engine
    - RCT-Folly/Fabric (= 2024.11.18.00)
    - RCTRequired
    - RCTTypeSafety
    - React-Core
    - React-cxxreact
    - React-debug
    - React-Fabric
    - React-featureflags
    - React-graphics
    - React-jsi
    - React-jsiexecutor
    - React-logger
    - React-rendererdebug
    - React-runtimescheduler
    - React-utils
    - ReactCommon/turbomodule/core
    - Yoga
  - React-FabricComponents/components/unimplementedview (0.77.3):
    - DoubleConversion
    - fast_float (= 6.1.4)
    - fmt (= 11.0.2)
    - glog
    - hermes-engine
    - RCT-Folly/Fabric (= 2024.11.18.00)
    - RCTRequired
    - RCTTypeSafety
    - React-Core
    - React-cxxreact
    - React-debug
    - React-Fabric
    - React-featureflags
    - React-graphics
    - React-jsi
    - React-jsiexecutor
    - React-logger
    - React-rendererdebug
    - React-runtimescheduler
    - React-utils
    - ReactCommon/turbomodule/core
    - Yoga
  - React-FabricComponents/textlayoutmanager (0.77.3):
    - DoubleConversion
    - fast_float (= 6.1.4)
    - fmt (= 11.0.2)
    - glog
    - hermes-engine
    - RCT-Folly/Fabric (= 2024.11.18.00)
    - RCTRequired
    - RCTTypeSafety
    - React-Core
    - React-cxxreact
    - React-debug
    - React-Fabric
    - React-featureflags
    - React-graphics
    - React-jsi
    - React-jsiexecutor
    - React-logger
    - React-rendererdebug
    - React-runtimescheduler
    - React-utils
    - ReactCommon/turbomodule/core
    - Yoga
  - React-FabricImage (0.77.3):
    - DoubleConversion
    - fast_float (= 6.1.4)
    - fmt (= 11.0.2)
    - glog
    - hermes-engine
    - RCT-Folly/Fabric (= 2024.11.18.00)
    - RCTRequired (= 0.77.3)
    - RCTTypeSafety (= 0.77.3)
    - React-Fabric
    - React-featureflags
    - React-graphics
    - React-ImageManager
    - React-jsi
    - React-jsiexecutor (= 0.77.3)
    - React-logger
    - React-rendererdebug
    - React-utils
    - ReactCommon
    - Yoga
  - React-featureflags (0.77.3)
  - React-featureflagsnativemodule (0.77.3):
    - hermes-engine
    - RCT-Folly
    - React-featureflags
    - React-jsi
    - React-jsiexecutor
    - React-RCTFBReactNativeSpec
    - ReactCommon/turbomodule/core
  - React-graphics (0.77.3):
    - DoubleConversion
    - fast_float (= 6.1.4)
    - fmt (= 11.0.2)
    - glog
    - RCT-Folly/Fabric (= 2024.11.18.00)
    - React-jsi
    - React-jsiexecutor
    - React-utils
  - React-hermes (0.77.3):
    - DoubleConversion
    - fast_float (= 6.1.4)
    - fmt (= 11.0.2)
    - glog
    - hermes-engine
    - RCT-Folly (= 2024.11.18.00)
    - React-cxxreact (= 0.77.3)
    - React-jsi
    - React-jsiexecutor (= 0.77.3)
    - React-jsinspector
    - React-perflogger (= 0.77.3)
    - React-runtimeexecutor
  - React-idlecallbacksnativemodule (0.77.3):
    - hermes-engine
    - RCT-Folly
    - React-jsi
    - React-jsiexecutor
    - React-RCTFBReactNativeSpec
    - React-runtimescheduler
    - ReactCommon/turbomodule/core
  - React-ImageManager (0.77.3):
    - glog
    - RCT-Folly/Fabric
    - React-Core/Default
    - React-debug
    - React-Fabric
    - React-graphics
    - React-rendererdebug
    - React-utils
  - React-jsc (0.77.3):
    - React-jsc/Fabric (= 0.77.3)
    - React-jsi (= 0.77.3)
  - React-jsc/Fabric (0.77.3):
    - React-jsi (= 0.77.3)
  - React-jserrorhandler (0.77.3):
    - glog
    - hermes-engine
    - RCT-Folly/Fabric (= 2024.11.18.00)
    - React-cxxreact
    - React-debug
    - React-featureflags
    - React-jsi
    - ReactCommon/turbomodule/bridging
  - React-jsi (0.77.3):
    - boost
    - DoubleConversion
    - fast_float (= 6.1.4)
    - fmt (= 11.0.2)
    - glog
    - hermes-engine
    - RCT-Folly (= 2024.11.18.00)
  - React-jsiexecutor (0.77.3):
    - DoubleConversion
    - fast_float (= 6.1.4)
    - fmt (= 11.0.2)
    - glog
    - hermes-engine
    - RCT-Folly (= 2024.11.18.00)
    - React-cxxreact (= 0.77.3)
    - React-jsi (= 0.77.3)
    - React-jsinspector
    - React-perflogger (= 0.77.3)
  - React-jsinspector (0.77.3):
    - DoubleConversion
    - glog
    - hermes-engine
    - RCT-Folly (= 2024.11.18.00)
    - React-featureflags
    - React-jsi
    - React-perflogger (= 0.77.3)
    - React-runtimeexecutor (= 0.77.3)
  - React-jsitracing (0.77.3):
    - React-jsi
  - React-logger (0.77.3):
    - glog
  - React-Mapbuffer (0.77.3):
    - glog
    - React-debug
  - React-microtasksnativemodule (0.77.3):
    - hermes-engine
    - RCT-Folly
    - React-jsi
    - React-jsiexecutor
    - React-RCTFBReactNativeSpec
    - ReactCommon/turbomodule/core
  - react-native-background-timer (2.4.1):
    - React-Core
  - react-native-cameraroll (7.10.0):
    - DoubleConversion
    - glog
    - hermes-engine
    - RCT-Folly (= 2024.11.18.00)
    - RCTRequired
    - RCTTypeSafety
    - React-Core
    - React-debug
    - React-Fabric
    - React-featureflags
    - React-graphics
    - React-ImageManager
    - React-NativeModulesApple
    - React-RCTFabric
    - React-rendererdebug
    - React-utils
    - ReactCodegen
    - ReactCommon/turbomodule/bridging
    - ReactCommon/turbomodule/core
    - Yoga
  - react-native-cookies (6.2.1):
    - React-Core
  - react-native-document-picker (9.3.1):
    - DoubleConversion
    - glog
    - hermes-engine
    - RCT-Folly (= 2024.11.18.00)
    - RCTRequired
    - RCTTypeSafety
    - React-Core
    - React-debug
    - React-Fabric
    - React-featureflags
    - React-graphics
    - React-ImageManager
    - React-NativeModulesApple
    - React-RCTFabric
    - React-rendererdebug
    - React-utils
    - ReactCodegen
    - ReactCommon/turbomodule/bridging
    - ReactCommon/turbomodule/core
    - Yoga
  - react-native-emm (1.6.2):
    - DoubleConversion
    - glog
    - hermes-engine
    - RCT-Folly (= 2024.11.18.00)
    - RCTRequired
    - RCTTypeSafety
    - React-Core
    - React-debug
    - React-Fabric
    - React-featureflags
    - React-graphics
    - React-ImageManager
    - React-NativeModulesApple
    - React-RCTFabric
    - React-rendererdebug
    - React-utils
    - ReactCodegen
    - ReactCommon/turbomodule/bridging
    - ReactCommon/turbomodule/core
    - Yoga
  - react-native-image-picker (8.2.0):
    - DoubleConversion
    - glog
    - hermes-engine
    - RCT-Folly (= 2024.11.18.00)
    - RCTRequired
    - RCTTypeSafety
    - React-Core
    - React-debug
    - React-Fabric
    - React-featureflags
    - React-graphics
    - React-ImageManager
    - React-NativeModulesApple
    - React-RCTFabric
    - React-rendererdebug
    - React-utils
    - ReactCodegen
    - ReactCommon/turbomodule/bridging
    - ReactCommon/turbomodule/core
    - Yoga
  - react-native-netinfo (11.4.1):
    - React-Core
  - react-native-network-client (1.9.1):
    - Alamofire (~> 5.10.2)
    - DoubleConversion
    - glog
    - hermes-engine
    - RCT-Folly (= 2024.11.18.00)
    - RCTRequired
    - RCTTypeSafety
    - React-Core
    - React-debug
    - React-Fabric
    - React-featureflags
    - React-graphics
    - React-ImageManager
    - React-NativeModulesApple
    - React-RCTFabric
    - React-rendererdebug
    - React-utils
    - ReactCodegen
    - ReactCommon/turbomodule/bridging
    - ReactCommon/turbomodule/core
    - Starscream (~> 4.0.8)
    - SwiftyJSON (~> 5.0.2)
    - Yoga
  - react-native-notifications (5.1.0):
    - React-Core
  - react-native-paste-input (0.8.1):
    - DoubleConversion
    - glog
    - hermes-engine
    - RCT-Folly (= 2024.11.18.00)
    - RCTRequired
    - RCTTypeSafety
    - React-Core
    - React-debug
    - React-Fabric
    - React-featureflags
    - React-graphics
    - React-ImageManager
    - React-NativeModulesApple
    - React-RCTFabric
    - React-rendererdebug
    - React-utils
    - ReactCodegen
    - ReactCommon/turbomodule/bridging
    - ReactCommon/turbomodule/core
    - Yoga
  - react-native-performance (5.1.2):
    - DoubleConversion
    - glog
    - hermes-engine
    - RCT-Folly (= 2024.11.18.00)
    - RCTRequired
    - RCTTypeSafety
    - React-Core
    - React-debug
    - React-Fabric
    - React-featureflags
    - React-graphics
    - React-ImageManager
    - React-NativeModulesApple
    - React-RCTFabric
    - React-rendererdebug
    - React-utils
    - ReactCodegen
    - ReactCommon/turbomodule/bridging
    - ReactCommon/turbomodule/core
    - Yoga
  - react-native-safe-area-context (5.3.0):
    - DoubleConversion
    - glog
    - hermes-engine
    - RCT-Folly (= 2024.11.18.00)
    - RCTRequired
    - RCTTypeSafety
    - React-Core
    - React-debug
    - React-Fabric
    - React-featureflags
    - React-graphics
    - React-ImageManager
    - react-native-safe-area-context/common (= 5.3.0)
    - react-native-safe-area-context/fabric (= 5.3.0)
    - React-NativeModulesApple
    - React-RCTFabric
    - React-rendererdebug
    - React-utils
    - ReactCodegen
    - ReactCommon/turbomodule/bridging
    - ReactCommon/turbomodule/core
    - Yoga
  - react-native-safe-area-context/common (5.3.0):
    - DoubleConversion
    - glog
    - hermes-engine
    - RCT-Folly (= 2024.11.18.00)
    - RCTRequired
    - RCTTypeSafety
    - React-Core
    - React-debug
    - React-Fabric
    - React-featureflags
    - React-graphics
    - React-ImageManager
    - React-NativeModulesApple
    - React-RCTFabric
    - React-rendererdebug
    - React-utils
    - ReactCodegen
    - ReactCommon/turbomodule/bridging
    - ReactCommon/turbomodule/core
    - Yoga
  - react-native-safe-area-context/fabric (5.3.0):
    - DoubleConversion
    - glog
    - hermes-engine
    - RCT-Folly (= 2024.11.18.00)
    - RCTRequired
    - RCTTypeSafety
    - React-Core
    - React-debug
    - React-Fabric
    - React-featureflags
    - React-graphics
    - React-ImageManager
    - react-native-safe-area-context/common
    - React-NativeModulesApple
    - React-RCTFabric
    - React-rendererdebug
    - React-utils
    - ReactCodegen
    - ReactCommon/turbomodule/bridging
    - ReactCommon/turbomodule/core
    - Yoga
  - react-native-video (6.12.0):
    - DoubleConversion
    - glog
    - hermes-engine
    - RCT-Folly (= 2024.11.18.00)
    - RCTRequired
    - RCTTypeSafety
    - React-Core
    - React-debug
    - React-Fabric
    - React-featureflags
    - React-graphics
    - React-ImageManager
    - react-native-video/Video (= 6.12.0)
    - React-NativeModulesApple
    - React-RCTFabric
    - React-rendererdebug
    - React-utils
    - ReactCodegen
    - ReactCommon/turbomodule/bridging
    - ReactCommon/turbomodule/core
    - Yoga
  - react-native-video/Fabric (6.12.0):
    - DoubleConversion
    - glog
    - hermes-engine
    - RCT-Folly (= 2024.11.18.00)
    - RCTRequired
    - RCTTypeSafety
    - React-Core
    - React-debug
    - React-Fabric
    - React-featureflags
    - React-graphics
    - React-ImageManager
    - React-NativeModulesApple
    - React-RCTFabric
    - React-rendererdebug
    - React-utils
    - ReactCodegen
    - ReactCommon/turbomodule/bridging
    - ReactCommon/turbomodule/core
    - Yoga
  - react-native-video/Video (6.12.0):
    - DoubleConversion
    - glog
    - hermes-engine
    - RCT-Folly (= 2024.11.18.00)
    - RCTRequired
    - RCTTypeSafety
    - React-Core
    - React-debug
    - React-Fabric
    - React-featureflags
    - React-graphics
    - React-ImageManager
    - react-native-video/Fabric
    - React-NativeModulesApple
    - React-RCTFabric
    - React-rendererdebug
    - React-utils
    - ReactCodegen
    - ReactCommon/turbomodule/bridging
    - ReactCommon/turbomodule/core
    - Yoga
  - react-native-webrtc (124.0.5):
    - JitsiWebRTC (~> 124.0.0)
    - React-Core
  - React-nativeconfig (0.77.3)
  - React-NativeModulesApple (0.77.3):
    - glog
    - hermes-engine
    - React-callinvoker
    - React-Core
    - React-cxxreact
    - React-jsi
    - React-jsinspector
    - React-runtimeexecutor
    - ReactCommon/turbomodule/bridging
    - ReactCommon/turbomodule/core
  - React-perflogger (0.77.3):
    - DoubleConversion
    - RCT-Folly (= 2024.11.18.00)
  - React-performancetimeline (0.77.3):
    - RCT-Folly (= 2024.11.18.00)
    - React-cxxreact
    - React-featureflags
    - React-timing
  - React-RCTActionSheet (0.77.3):
    - React-Core/RCTActionSheetHeaders (= 0.77.3)
  - React-RCTAnimation (0.77.3):
    - RCT-Folly (= 2024.11.18.00)
    - RCTTypeSafety
    - React-Core/RCTAnimationHeaders
    - React-jsi
    - React-NativeModulesApple
    - React-RCTFBReactNativeSpec
    - ReactCommon
  - React-RCTAppDelegate (0.77.3):
    - RCT-Folly (= 2024.11.18.00)
    - RCTRequired
    - RCTTypeSafety
    - React-Core
    - React-CoreModules
    - React-debug
    - React-defaultsnativemodule
    - React-Fabric
    - React-featureflags
    - React-graphics
    - React-hermes
    - React-nativeconfig
    - React-NativeModulesApple
    - React-RCTFabric
    - React-RCTFBReactNativeSpec
    - React-RCTImage
    - React-RCTNetwork
    - React-rendererdebug
    - React-RuntimeApple
    - React-RuntimeCore
    - React-RuntimeHermes
    - React-runtimescheduler
    - React-utils
    - ReactCommon
  - React-RCTBlob (0.77.3):
    - DoubleConversion
    - fast_float (= 6.1.4)
    - fmt (= 11.0.2)
    - hermes-engine
    - RCT-Folly (= 2024.11.18.00)
    - React-Core/RCTBlobHeaders
    - React-Core/RCTWebSocket
    - React-jsi
    - React-jsinspector
    - React-NativeModulesApple
    - React-RCTFBReactNativeSpec
    - React-RCTNetwork
    - ReactCommon
  - React-RCTFabric (0.77.3):
    - glog
    - hermes-engine
    - RCT-Folly/Fabric (= 2024.11.18.00)
    - React-Core
    - React-debug
    - React-Fabric
    - React-FabricComponents
    - React-FabricImage
    - React-featureflags
    - React-graphics
    - React-ImageManager
    - React-jsi
    - React-jsinspector
    - React-nativeconfig
    - React-performancetimeline
    - React-RCTImage
    - React-RCTText
    - React-rendererconsistency
    - React-rendererdebug
    - React-runtimescheduler
    - React-utils
    - Yoga
  - React-RCTFBReactNativeSpec (0.77.3):
    - hermes-engine
    - RCT-Folly
    - RCTRequired
    - RCTTypeSafety
    - React-Core
    - React-jsi
    - React-jsiexecutor
    - React-NativeModulesApple
    - ReactCommon
  - React-RCTImage (0.77.3):
    - RCT-Folly (= 2024.11.18.00)
    - RCTTypeSafety
    - React-Core/RCTImageHeaders
    - React-jsi
    - React-NativeModulesApple
    - React-RCTFBReactNativeSpec
    - React-RCTNetwork
    - ReactCommon
  - React-RCTLinking (0.77.3):
    - React-Core/RCTLinkingHeaders (= 0.77.3)
    - React-jsi (= 0.77.3)
    - React-NativeModulesApple
    - React-RCTFBReactNativeSpec
    - ReactCommon
    - ReactCommon/turbomodule/core (= 0.77.3)
  - React-RCTNetwork (0.77.3):
    - RCT-Folly (= 2024.11.18.00)
    - RCTTypeSafety
    - React-Core/RCTNetworkHeaders
    - React-jsi
    - React-NativeModulesApple
    - React-RCTFBReactNativeSpec
    - ReactCommon
  - React-RCTSettings (0.77.3):
    - RCT-Folly (= 2024.11.18.00)
    - RCTTypeSafety
    - React-Core/RCTSettingsHeaders
    - React-jsi
    - React-NativeModulesApple
    - React-RCTFBReactNativeSpec
    - ReactCommon
  - React-RCTText (0.77.3):
    - React-Core/RCTTextHeaders (= 0.77.3)
    - Yoga
  - React-RCTVibration (0.77.3):
    - RCT-Folly (= 2024.11.18.00)
    - React-Core/RCTVibrationHeaders
    - React-jsi
    - React-NativeModulesApple
    - React-RCTFBReactNativeSpec
    - ReactCommon
  - React-rendererconsistency (0.77.3)
  - React-rendererdebug (0.77.3):
    - DoubleConversion
    - fast_float (= 6.1.4)
    - fmt (= 11.0.2)
    - RCT-Folly (= 2024.11.18.00)
    - React-debug
  - React-rncore (0.77.3)
  - React-RuntimeApple (0.77.3):
    - hermes-engine
    - RCT-Folly/Fabric (= 2024.11.18.00)
    - React-callinvoker
    - React-Core/Default
    - React-CoreModules
    - React-cxxreact
    - React-featureflags
    - React-jserrorhandler
    - React-jsi
    - React-jsiexecutor
    - React-jsinspector
    - React-Mapbuffer
    - React-NativeModulesApple
    - React-RCTFabric
    - React-RCTFBReactNativeSpec
    - React-RuntimeCore
    - React-runtimeexecutor
    - React-RuntimeHermes
    - React-runtimescheduler
    - React-utils
  - React-RuntimeCore (0.77.3):
    - glog
    - hermes-engine
    - RCT-Folly/Fabric (= 2024.11.18.00)
    - React-cxxreact
    - React-Fabric
    - React-featureflags
    - React-jserrorhandler
    - React-jsi
    - React-jsiexecutor
    - React-jsinspector
    - React-performancetimeline
    - React-runtimeexecutor
    - React-runtimescheduler
    - React-utils
  - React-runtimeexecutor (0.77.3):
    - React-jsi (= 0.77.3)
  - React-RuntimeHermes (0.77.3):
    - hermes-engine
    - RCT-Folly/Fabric (= 2024.11.18.00)
    - React-featureflags
    - React-hermes
    - React-jsi
    - React-jsinspector
    - React-jsitracing
    - React-nativeconfig
    - React-RuntimeCore
    - React-utils
  - React-runtimescheduler (0.77.3):
    - glog
    - hermes-engine
    - RCT-Folly (= 2024.11.18.00)
    - React-callinvoker
    - React-cxxreact
    - React-debug
    - React-featureflags
    - React-jsi
    - React-performancetimeline
    - React-rendererconsistency
    - React-rendererdebug
    - React-runtimeexecutor
    - React-timing
    - React-utils
  - React-timing (0.77.3)
  - React-utils (0.77.3):
    - glog
    - hermes-engine
    - RCT-Folly (= 2024.11.18.00)
    - React-debug
    - React-jsi (= 0.77.3)
  - ReactAppDependencyProvider (0.77.3):
    - ReactCodegen
  - ReactCodegen (0.77.3):
    - DoubleConversion
    - glog
    - hermes-engine
    - RCT-Folly
    - RCTRequired
    - RCTTypeSafety
    - React-Core
    - React-debug
    - React-Fabric
    - React-FabricImage
    - React-featureflags
    - React-graphics
    - React-jsi
    - React-jsiexecutor
    - React-NativeModulesApple
    - React-RCTAppDelegate
    - React-rendererdebug
    - React-utils
    - ReactCommon/turbomodule/bridging
    - ReactCommon/turbomodule/core
  - ReactCommon (0.77.3):
    - ReactCommon/turbomodule (= 0.77.3)
  - ReactCommon/turbomodule (0.77.3):
    - DoubleConversion
    - fast_float (= 6.1.4)
    - fmt (= 11.0.2)
    - glog
    - hermes-engine
    - RCT-Folly (= 2024.11.18.00)
    - React-callinvoker (= 0.77.3)
    - React-cxxreact (= 0.77.3)
    - React-jsi (= 0.77.3)
    - React-logger (= 0.77.3)
    - React-perflogger (= 0.77.3)
    - ReactCommon/turbomodule/bridging (= 0.77.3)
    - ReactCommon/turbomodule/core (= 0.77.3)
  - ReactCommon/turbomodule/bridging (0.77.3):
    - DoubleConversion
    - fast_float (= 6.1.4)
    - fmt (= 11.0.2)
    - glog
    - hermes-engine
    - RCT-Folly (= 2024.11.18.00)
    - React-callinvoker (= 0.77.3)
    - React-cxxreact (= 0.77.3)
    - React-jsi (= 0.77.3)
    - React-logger (= 0.77.3)
    - React-perflogger (= 0.77.3)
  - ReactCommon/turbomodule/core (0.77.3):
    - DoubleConversion
    - fast_float (= 6.1.4)
    - fmt (= 11.0.2)
    - glog
    - hermes-engine
    - RCT-Folly (= 2024.11.18.00)
    - React-callinvoker (= 0.77.3)
    - React-cxxreact (= 0.77.3)
    - React-debug (= 0.77.3)
    - React-featureflags (= 0.77.3)
    - React-jsi (= 0.77.3)
    - React-logger (= 0.77.3)
    - React-perflogger (= 0.77.3)
    - React-utils (= 0.77.3)
  - ReactNativeExceptionHandler (2.10.10):
    - React-Core
  - ReactNativeIncallManager (4.2.0):
    - React-Core
  - ReactNativeNavigation (7.45.0):
    - DoubleConversion
    - glog
    - hermes-engine
    - HMSegmentedControl
    - RCT-Folly
    - RCTRequired
    - RCTTypeSafety
    - React
    - React-Codegen
    - React-Core
    - React-CoreModules
    - React-cxxreact
    - React-debug
    - React-Fabric
    - React-featureflags
    - React-graphics
    - React-ImageManager
    - React-NativeModulesApple
    - React-RCTFabric
    - React-RCTImage
    - React-RCTText
    - React-rendererdebug
    - React-rncore
    - React-runtimeexecutor
    - React-utils
    - ReactCodegen
    - ReactCommon/turbomodule/bridging
    - ReactCommon/turbomodule/core
    - ReactNativeNavigation/Core (= 7.45.0)
    - Yoga
  - ReactNativeNavigation/Core (7.45.0):
    - DoubleConversion
    - glog
    - hermes-engine
    - HMSegmentedControl
    - RCT-Folly
    - RCTRequired
    - RCTTypeSafety
    - React
    - React-Codegen
    - React-Core
    - React-CoreModules
    - React-cxxreact
    - React-debug
    - React-Fabric
    - React-featureflags
    - React-graphics
    - React-ImageManager
    - React-NativeModulesApple
    - React-RCTFabric
    - React-RCTImage
    - React-RCTText
    - React-rendererdebug
    - React-rncore
    - React-runtimeexecutor
    - React-utils
    - ReactCodegen
    - ReactCommon/turbomodule/bridging
    - ReactCommon/turbomodule/core
    - Yoga
  - RNCClipboard (1.16.2):
    - DoubleConversion
    - glog
    - hermes-engine
    - RCT-Folly (= 2024.11.18.00)
    - RCTRequired
    - RCTTypeSafety
    - React-Core
    - React-debug
    - React-Fabric
    - React-featureflags
    - React-graphics
    - React-ImageManager
    - React-NativeModulesApple
    - React-RCTFabric
    - React-rendererdebug
    - React-utils
    - ReactCodegen
    - ReactCommon/turbomodule/bridging
    - ReactCommon/turbomodule/core
    - Yoga
  - RNDateTimePicker (8.3.0):
    - DoubleConversion
    - glog
    - hermes-engine
    - RCT-Folly (= 2024.11.18.00)
    - RCTRequired
    - RCTTypeSafety
    - React-Core
    - React-debug
    - React-Fabric
    - React-featureflags
    - React-graphics
    - React-ImageManager
    - React-NativeModulesApple
    - React-RCTFabric
    - React-rendererdebug
    - React-utils
    - ReactCodegen
    - ReactCommon/turbomodule/bridging
    - ReactCommon/turbomodule/core
    - Yoga
  - RNFileViewer (2.1.5):
    - React-Core
  - RNFlashList (1.8.0):
    - DoubleConversion
    - glog
    - hermes-engine
    - RCT-Folly (= 2024.11.18.00)
    - RCTRequired
    - RCTTypeSafety
    - React-Core
    - React-debug
    - React-Fabric
    - React-featureflags
    - React-graphics
    - React-ImageManager
    - React-NativeModulesApple
    - React-RCTFabric
    - React-rendererdebug
    - React-utils
    - ReactCodegen
    - ReactCommon/turbomodule/bridging
    - ReactCommon/turbomodule/core
    - Yoga
  - RNGestureHandler (2.25.0):
    - DoubleConversion
    - glog
    - hermes-engine
    - RCT-Folly (= 2024.11.18.00)
    - RCTRequired
    - RCTTypeSafety
    - React-Core
    - React-debug
    - React-Fabric
    - React-FabricComponents
    - React-featureflags
    - React-graphics
    - React-ImageManager
    - React-NativeModulesApple
    - React-RCTFabric
    - React-rendererdebug
    - React-utils
    - ReactCodegen
    - ReactCommon/turbomodule/bridging
    - ReactCommon/turbomodule/core
    - Yoga
  - RNKeychain (10.0.0):
    - DoubleConversion
    - glog
    - hermes-engine
    - RCT-Folly (= 2024.11.18.00)
    - RCTRequired
    - RCTTypeSafety
    - React-Core
    - React-debug
    - React-Fabric
    - React-featureflags
    - React-graphics
    - React-ImageManager
    - React-NativeModulesApple
    - React-RCTFabric
    - React-rendererdebug
    - React-utils
    - ReactCodegen
    - ReactCommon/turbomodule/bridging
    - ReactCommon/turbomodule/core
    - Yoga
  - RNLocalize (3.4.1):
    - DoubleConversion
    - glog
    - hermes-engine
    - RCT-Folly (= 2024.11.18.00)
    - RCTRequired
    - RCTTypeSafety
    - React-Core
    - React-debug
    - React-Fabric
    - React-featureflags
    - React-graphics
    - React-ImageManager
    - React-NativeModulesApple
    - React-RCTFabric
    - React-rendererdebug
    - React-utils
    - ReactCodegen
    - ReactCommon/turbomodule/bridging
    - ReactCommon/turbomodule/core
    - Yoga
  - RNPermissions (5.3.0):
    - DoubleConversion
    - glog
    - hermes-engine
    - RCT-Folly (= 2024.11.18.00)
    - RCTRequired
    - RCTTypeSafety
    - React-Core
    - React-debug
    - React-Fabric
    - React-featureflags
    - React-graphics
    - React-ImageManager
    - React-NativeModulesApple
    - React-RCTFabric
    - React-rendererdebug
    - React-utils
    - ReactCodegen
    - ReactCommon/turbomodule/bridging
    - ReactCommon/turbomodule/core
    - Yoga
  - RNReactNativeHapticFeedback (2.3.3):
    - DoubleConversion
    - glog
    - hermes-engine
    - RCT-Folly (= 2024.11.18.00)
    - RCTRequired
    - RCTTypeSafety
    - React-Core
    - React-debug
    - React-Fabric
    - React-featureflags
    - React-graphics
    - React-ImageManager
    - React-NativeModulesApple
    - React-RCTFabric
    - React-rendererdebug
    - React-utils
    - ReactCodegen
    - ReactCommon/turbomodule/bridging
    - ReactCommon/turbomodule/core
    - Yoga
  - RNReanimated (3.17.3):
    - DoubleConversion
    - glog
    - hermes-engine
    - RCT-Folly (= 2024.11.18.00)
    - RCTRequired
    - RCTTypeSafety
    - React-Core
    - React-debug
    - React-Fabric
    - React-featureflags
    - React-graphics
    - React-hermes
    - React-ImageManager
    - React-jsi
    - React-NativeModulesApple
    - React-RCTFabric
    - React-rendererdebug
    - React-utils
    - ReactCodegen
    - ReactCommon/turbomodule/bridging
    - ReactCommon/turbomodule/core
    - RNReanimated/reanimated (= 3.17.3)
    - RNReanimated/worklets (= 3.17.3)
    - Yoga
  - RNReanimated/reanimated (3.17.3):
    - DoubleConversion
    - glog
    - hermes-engine
    - RCT-Folly (= 2024.11.18.00)
    - RCTRequired
    - RCTTypeSafety
    - React-Core
    - React-debug
    - React-Fabric
    - React-featureflags
    - React-graphics
    - React-hermes
    - React-ImageManager
    - React-jsi
    - React-NativeModulesApple
    - React-RCTFabric
    - React-rendererdebug
    - React-utils
    - ReactCodegen
    - ReactCommon/turbomodule/bridging
    - ReactCommon/turbomodule/core
    - RNReanimated/reanimated/apple (= 3.17.3)
    - Yoga
  - RNReanimated/reanimated/apple (3.17.3):
    - DoubleConversion
    - glog
    - hermes-engine
    - RCT-Folly (= 2024.11.18.00)
    - RCTRequired
    - RCTTypeSafety
    - React-Core
    - React-debug
    - React-Fabric
    - React-featureflags
    - React-graphics
    - React-hermes
    - React-ImageManager
    - React-jsi
    - React-NativeModulesApple
    - React-RCTFabric
    - React-rendererdebug
    - React-utils
    - ReactCodegen
    - ReactCommon/turbomodule/bridging
    - ReactCommon/turbomodule/core
    - Yoga
  - RNReanimated/worklets (3.17.3):
    - DoubleConversion
    - glog
    - hermes-engine
    - RCT-Folly (= 2024.11.18.00)
    - RCTRequired
    - RCTTypeSafety
    - React-Core
    - React-debug
    - React-Fabric
    - React-featureflags
    - React-graphics
    - React-hermes
    - React-ImageManager
    - React-jsi
    - React-NativeModulesApple
    - React-RCTFabric
    - React-rendererdebug
    - React-utils
    - ReactCodegen
    - ReactCommon/turbomodule/bridging
    - ReactCommon/turbomodule/core
    - RNReanimated/worklets/apple (= 3.17.3)
    - Yoga
  - RNReanimated/worklets/apple (3.17.3):
    - DoubleConversion
    - glog
    - hermes-engine
    - RCT-Folly (= 2024.11.18.00)
    - RCTRequired
    - RCTTypeSafety
    - React-Core
    - React-debug
    - React-Fabric
    - React-featureflags
    - React-graphics
    - React-hermes
    - React-ImageManager
    - React-jsi
    - React-NativeModulesApple
    - React-RCTFabric
    - React-rendererdebug
    - React-utils
    - ReactCodegen
    - ReactCommon/turbomodule/bridging
    - ReactCommon/turbomodule/core
    - Yoga
  - RNScreens (4.10.0):
    - DoubleConversion
    - glog
    - hermes-engine
    - RCT-Folly (= 2024.11.18.00)
    - RCTRequired
    - RCTTypeSafety
    - React-Core
    - React-debug
    - React-Fabric
    - React-featureflags
    - React-graphics
    - React-ImageManager
    - React-NativeModulesApple
    - React-RCTFabric
    - React-RCTImage
    - React-rendererdebug
    - React-utils
    - ReactCodegen
    - ReactCommon/turbomodule/bridging
    - ReactCommon/turbomodule/core
    - RNScreens/common (= 4.10.0)
    - Yoga
  - RNScreens/common (4.10.0):
    - DoubleConversion
    - glog
    - hermes-engine
    - RCT-Folly (= 2024.11.18.00)
    - RCTRequired
    - RCTTypeSafety
    - React-Core
    - React-debug
    - React-Fabric
    - React-featureflags
    - React-graphics
    - React-ImageManager
    - React-NativeModulesApple
    - React-RCTFabric
    - React-RCTImage
    - React-rendererdebug
    - React-utils
    - ReactCodegen
    - ReactCommon/turbomodule/bridging
    - ReactCommon/turbomodule/core
    - Yoga
  - RNSentry (6.10.0):
    - DoubleConversion
    - glog
    - hermes-engine
    - RCT-Folly (= 2024.11.18.00)
    - RCTRequired
    - RCTTypeSafety
    - React-Core
    - React-debug
    - React-Fabric
    - React-featureflags
    - React-graphics
    - React-hermes
    - React-ImageManager
    - React-NativeModulesApple
    - React-RCTFabric
    - React-rendererdebug
    - React-utils
    - ReactCodegen
    - ReactCommon/turbomodule/bridging
    - ReactCommon/turbomodule/core
    - Sentry/HybridSDK (= 8.48.0)
    - Yoga
  - RNShare (12.0.9):
    - DoubleConversion
    - glog
    - hermes-engine
    - RCT-Folly (= 2024.11.18.00)
    - RCTRequired
    - RCTTypeSafety
    - React-Core
    - React-debug
    - React-Fabric
    - React-featureflags
    - React-graphics
    - React-ImageManager
    - React-NativeModulesApple
    - React-RCTFabric
    - React-rendererdebug
    - React-utils
    - ReactCodegen
    - ReactCommon/turbomodule/bridging
    - ReactCommon/turbomodule/core
    - Yoga
  - RNSVG (15.11.2):
    - DoubleConversion
    - glog
    - hermes-engine
    - RCT-Folly (= 2024.11.18.00)
    - RCTRequired
    - RCTTypeSafety
    - React-Core
    - React-debug
    - React-Fabric
    - React-featureflags
    - React-graphics
    - React-ImageManager
    - React-NativeModulesApple
    - React-RCTFabric
    - React-rendererdebug
    - React-utils
    - ReactCodegen
    - ReactCommon/turbomodule/bridging
    - ReactCommon/turbomodule/core
    - RNSVG/common (= 15.11.2)
    - Yoga
  - RNSVG/common (15.11.2):
    - DoubleConversion
    - glog
    - hermes-engine
    - RCT-Folly (= 2024.11.18.00)
    - RCTRequired
    - RCTTypeSafety
    - React-Core
    - React-debug
    - React-Fabric
    - React-featureflags
    - React-graphics
    - React-ImageManager
    - React-NativeModulesApple
    - React-RCTFabric
    - React-rendererdebug
    - React-utils
    - ReactCodegen
    - ReactCommon/turbomodule/bridging
    - ReactCommon/turbomodule/core
    - Yoga
  - RNVectorIcons (10.2.0):
    - DoubleConversion
    - glog
    - hermes-engine
    - RCT-Folly (= 2024.11.18.00)
    - RCTRequired
    - RCTTypeSafety
    - React-Core
    - React-debug
    - React-Fabric
    - React-featureflags
    - React-graphics
    - React-ImageManager
    - React-NativeModulesApple
    - React-RCTFabric
    - React-rendererdebug
    - React-utils
    - ReactCodegen
    - ReactCommon/turbomodule/bridging
    - ReactCommon/turbomodule/core
    - Yoga
  - SDWebImage (5.21.4):
    - SDWebImage/Core (= 5.21.4)
  - SDWebImage/Core (5.21.4)
  - SDWebImageSVGCoder (1.7.0):
    - SDWebImage/Core (~> 5.6)
  - SDWebImageWebPCoder (0.14.6):
    - libwebp (~> 1.0)
    - SDWebImage/Core (~> 5.17)
  - secure-pdf-viewer (1.0.0):
    - DoubleConversion
    - glog
    - hermes-engine
    - RCT-Folly (= 2024.11.18.00)
    - RCTRequired
    - RCTTypeSafety
    - React-Core
    - React-debug
    - React-Fabric
    - React-featureflags
    - React-graphics
    - React-ImageManager
    - React-NativeModulesApple
    - React-RCTFabric
    - React-rendererdebug
    - React-utils
    - ReactCodegen
    - ReactCommon/turbomodule/bridging
    - ReactCommon/turbomodule/core
    - Yoga
  - Sentry/HybridSDK (8.48.0)
  - simdjson (3.9.4)
  - SocketRocket (0.7.1)
  - SQLite.swift (0.15.4):
    - SQLite.swift/standard (= 0.15.4)
  - SQLite.swift/standard (0.15.4)
  - Starscream (4.0.8)
  - SwiftJWT (3.6.200):
    - BlueCryptor (~> 1.0)
    - BlueECC (~> 1.1)
    - BlueRSA (~> 1.0)
    - KituraContracts (~> 1.2)
    - LoggerAPI (~> 1.7)
  - SwiftyJSON (5.0.2)
  - TurboLogIOSNative (0.1.0):
    - CocoaLumberjack (~> 3.8.5)
  - WatermelonDB (0.28.1-0):
    - React
    - simdjson
  - Yoga (0.0.0)

DEPENDENCIES:
  - boost (from `../node_modules/react-native/third-party-podspecs/boost.podspec`)
  - CocoaLumberjack
  - DoubleConversion (from `../node_modules/react-native/third-party-podspecs/DoubleConversion.podspec`)
  - EXApplication (from `../node_modules/expo-application/ios`)
  - EXConstants (from `../node_modules/expo-constants/ios`)
  - Expo (from `../node_modules/expo`)
  - ExpoCrypto (from `../node_modules/expo-crypto/ios`)
  - ExpoDevice (from `../node_modules/expo-device/ios`)
  - ExpoFileSystem (from `../node_modules/expo-file-system/ios`)
  - ExpoImage (from `../node_modules/expo-image/ios`)
  - ExpoLinearGradient (from `../node_modules/expo-linear-gradient/ios`)
  - ExpoModulesCore (from `../node_modules/expo-modules-core`)
  - ExpoStoreReview (from `../node_modules/expo-store-review/ios`)
  - ExpoVideoThumbnails (from `../node_modules/expo-video-thumbnails/ios`)
  - ExpoWebBrowser (from `../node_modules/expo-web-browser/ios`)
  - fast_float (from `../node_modules/react-native/third-party-podspecs/fast_float.podspec`)
  - FBLazyVector (from `../node_modules/react-native/Libraries/FBLazyVector`)
  - fmt (from `../node_modules/react-native/third-party-podspecs/fmt.podspec`)
  - Gekidou (from `./Gekidou`)
  - glog (from `../node_modules/react-native/third-party-podspecs/glog.podspec`)
  - hermes-engine (from `../node_modules/react-native/sdks/hermes-engine/hermes-engine.podspec`)
  - "mattermost-hardware-keyboard (from `../node_modules/@mattermost/hardware-keyboard`)"
  - "mattermost-react-native-turbo-log (from `../node_modules/@mattermost/react-native-turbo-log`)"
  - "mattermost-rnutils (from `../node_modules/@mattermost/rnutils`)"
  - OpenGraph (= 1.4.1)
  - RCT-Folly (from `../node_modules/react-native/third-party-podspecs/RCT-Folly.podspec`)
  - RCT-Folly/Fabric (from `../node_modules/react-native/third-party-podspecs/RCT-Folly.podspec`)
  - RCTDeprecation (from `../node_modules/react-native/ReactApple/Libraries/RCTFoundation/RCTDeprecation`)
  - RCTRequired (from `../node_modules/react-native/Libraries/Required`)
  - RCTTypeSafety (from `../node_modules/react-native/Libraries/TypeSafety`)
  - React (from `../node_modules/react-native/`)
  - React-callinvoker (from `../node_modules/react-native/ReactCommon/callinvoker`)
  - React-Core (from `../node_modules/react-native/`)
  - React-Core/RCTWebSocket (from `../node_modules/react-native/`)
  - React-CoreModules (from `../node_modules/react-native/React/CoreModules`)
  - React-cxxreact (from `../node_modules/react-native/ReactCommon/cxxreact`)
  - React-debug (from `../node_modules/react-native/ReactCommon/react/debug`)
  - React-defaultsnativemodule (from `../node_modules/react-native/ReactCommon/react/nativemodule/defaults`)
  - React-domnativemodule (from `../node_modules/react-native/ReactCommon/react/nativemodule/dom`)
  - React-Fabric (from `../node_modules/react-native/ReactCommon`)
  - React-FabricComponents (from `../node_modules/react-native/ReactCommon`)
  - React-FabricImage (from `../node_modules/react-native/ReactCommon`)
  - React-featureflags (from `../node_modules/react-native/ReactCommon/react/featureflags`)
  - React-featureflagsnativemodule (from `../node_modules/react-native/ReactCommon/react/nativemodule/featureflags`)
  - React-graphics (from `../node_modules/react-native/ReactCommon/react/renderer/graphics`)
  - React-hermes (from `../node_modules/react-native/ReactCommon/hermes`)
  - React-idlecallbacksnativemodule (from `../node_modules/react-native/ReactCommon/react/nativemodule/idlecallbacks`)
  - React-ImageManager (from `../node_modules/react-native/ReactCommon/react/renderer/imagemanager/platform/ios`)
  - React-jsc (from `../node_modules/react-native/ReactCommon/jsc`)
  - React-jserrorhandler (from `../node_modules/react-native/ReactCommon/jserrorhandler`)
  - React-jsi (from `../node_modules/react-native/ReactCommon/jsi`)
  - React-jsiexecutor (from `../node_modules/react-native/ReactCommon/jsiexecutor`)
  - React-jsinspector (from `../node_modules/react-native/ReactCommon/jsinspector-modern`)
  - React-jsitracing (from `../node_modules/react-native/ReactCommon/hermes/executor/`)
  - React-logger (from `../node_modules/react-native/ReactCommon/logger`)
  - React-Mapbuffer (from `../node_modules/react-native/ReactCommon`)
  - React-microtasksnativemodule (from `../node_modules/react-native/ReactCommon/react/nativemodule/microtasks`)
  - react-native-background-timer (from `../node_modules/react-native-background-timer`)
  - "react-native-cameraroll (from `../node_modules/@react-native-camera-roll/camera-roll`)"
  - "react-native-cookies (from `../node_modules/@react-native-cookies/cookies`)"
  - react-native-document-picker (from `../node_modules/react-native-document-picker`)
  - "react-native-emm (from `../node_modules/@mattermost/react-native-emm`)"
  - react-native-image-picker (from `../node_modules/react-native-image-picker`)
  - "react-native-netinfo (from `../node_modules/@react-native-community/netinfo`)"
  - "react-native-network-client (from `../node_modules/@mattermost/react-native-network-client`)"
  - react-native-notifications (from `../node_modules/react-native-notifications`)
  - "react-native-paste-input (from `../node_modules/@mattermost/react-native-paste-input`)"
  - react-native-performance (from `../node_modules/react-native-performance`)
  - react-native-safe-area-context (from `../node_modules/react-native-safe-area-context`)
  - react-native-video (from `../node_modules/react-native-video`)
  - react-native-webrtc (from `../node_modules/react-native-webrtc`)
  - React-nativeconfig (from `../node_modules/react-native/ReactCommon`)
  - React-NativeModulesApple (from `../node_modules/react-native/ReactCommon/react/nativemodule/core/platform/ios`)
  - React-perflogger (from `../node_modules/react-native/ReactCommon/reactperflogger`)
  - React-performancetimeline (from `../node_modules/react-native/ReactCommon/react/performance/timeline`)
  - React-RCTActionSheet (from `../node_modules/react-native/Libraries/ActionSheetIOS`)
  - React-RCTAnimation (from `../node_modules/react-native/Libraries/NativeAnimation`)
  - React-RCTAppDelegate (from `../node_modules/react-native/Libraries/AppDelegate`)
  - React-RCTBlob (from `../node_modules/react-native/Libraries/Blob`)
  - React-RCTFabric (from `../node_modules/react-native/React`)
  - React-RCTFBReactNativeSpec (from `../node_modules/react-native/React`)
  - React-RCTImage (from `../node_modules/react-native/Libraries/Image`)
  - React-RCTLinking (from `../node_modules/react-native/Libraries/LinkingIOS`)
  - React-RCTNetwork (from `../node_modules/react-native/Libraries/Network`)
  - React-RCTSettings (from `../node_modules/react-native/Libraries/Settings`)
  - React-RCTText (from `../node_modules/react-native/Libraries/Text`)
  - React-RCTVibration (from `../node_modules/react-native/Libraries/Vibration`)
  - React-rendererconsistency (from `../node_modules/react-native/ReactCommon/react/renderer/consistency`)
  - React-rendererdebug (from `../node_modules/react-native/ReactCommon/react/renderer/debug`)
  - React-rncore (from `../node_modules/react-native/ReactCommon`)
  - React-RuntimeApple (from `../node_modules/react-native/ReactCommon/react/runtime/platform/ios`)
  - React-RuntimeCore (from `../node_modules/react-native/ReactCommon/react/runtime`)
  - React-runtimeexecutor (from `../node_modules/react-native/ReactCommon/runtimeexecutor`)
  - React-RuntimeHermes (from `../node_modules/react-native/ReactCommon/react/runtime`)
  - React-runtimescheduler (from `../node_modules/react-native/ReactCommon/react/renderer/runtimescheduler`)
  - React-timing (from `../node_modules/react-native/ReactCommon/react/timing`)
  - React-utils (from `../node_modules/react-native/ReactCommon/react/utils`)
  - ReactAppDependencyProvider (from `build/generated/ios`)
  - ReactCodegen (from `build/generated/ios`)
  - ReactCommon/turbomodule/core (from `../node_modules/react-native/ReactCommon`)
  - ReactNativeExceptionHandler (from `../node_modules/react-native-exception-handler`)
  - ReactNativeIncallManager (from `../node_modules/react-native-incall-manager`)
  - ReactNativeNavigation (from `../node_modules/react-native-navigation`)
  - "RNCClipboard (from `../node_modules/@react-native-clipboard/clipboard`)"
  - "RNDateTimePicker (from `../node_modules/@react-native-community/datetimepicker`)"
  - RNFileViewer (from `../node_modules/react-native-file-viewer`)
  - "RNFlashList (from `../node_modules/@shopify/flash-list`)"
  - RNGestureHandler (from `../node_modules/react-native-gesture-handler`)
  - RNKeychain (from `../node_modules/react-native-keychain`)
  - RNLocalize (from `../node_modules/react-native-localize`)
  - RNPermissions (from `../node_modules/react-native-permissions`)
  - RNReactNativeHapticFeedback (from `../node_modules/react-native-haptic-feedback`)
  - RNReanimated (from `../node_modules/react-native-reanimated`)
  - RNScreens (from `../node_modules/react-native-screens`)
  - "RNSentry (from `../node_modules/@sentry/react-native`)"
  - RNShare (from `../node_modules/react-native-share`)
  - RNSVG (from `../node_modules/react-native-svg`)
  - RNVectorIcons (from `../node_modules/react-native-vector-icons`)
  - "secure-pdf-viewer (from `../node_modules/@mattermost/secure-pdf-viewer`)"
  - Sentry/HybridSDK (= 8.48.0)
  - "simdjson (from `../node_modules/@nozbe/simdjson`)"
  - TurboLogIOSNative (from `https://github.com/larkox/react-native-turbo-log-ios-native.git`)
  - "WatermelonDB (from `../node_modules/@nozbe/watermelondb`)"
  - Yoga (from `../node_modules/react-native/ReactCommon/yoga`)

SPEC REPOS:
  trunk:
    - Alamofire
    - BlueCryptor
    - BlueECC
    - BlueRSA
    - CocoaLumberjack
    - HMSegmentedControl
    - JitsiWebRTC
<<<<<<< HEAD
    - libwebp
=======
    - KituraContracts
    - LoggerAPI
    - Logging
    - OpenGraph
    - React-Codegen
>>>>>>> e4663f07
    - SDWebImage
    - SDWebImageSVGCoder
    - SDWebImageWebPCoder
    - Sentry
    - SocketRocket
    - SQLite.swift
    - Starscream
    - SwiftJWT
    - SwiftyJSON

EXTERNAL SOURCES:
  boost:
    :podspec: "../node_modules/react-native/third-party-podspecs/boost.podspec"
  DoubleConversion:
    :podspec: "../node_modules/react-native/third-party-podspecs/DoubleConversion.podspec"
  EXApplication:
    :path: "../node_modules/expo-application/ios"
  EXConstants:
    :path: "../node_modules/expo-constants/ios"
  Expo:
    :path: "../node_modules/expo"
  ExpoCrypto:
    :path: "../node_modules/expo-crypto/ios"
  ExpoDevice:
    :path: "../node_modules/expo-device/ios"
  ExpoFileSystem:
    :path: "../node_modules/expo-file-system/ios"
  ExpoImage:
    :path: "../node_modules/expo-image/ios"
  ExpoLinearGradient:
    :path: "../node_modules/expo-linear-gradient/ios"
  ExpoModulesCore:
    :path: "../node_modules/expo-modules-core"
  ExpoStoreReview:
    :path: "../node_modules/expo-store-review/ios"
  ExpoVideoThumbnails:
    :path: "../node_modules/expo-video-thumbnails/ios"
  ExpoWebBrowser:
    :path: "../node_modules/expo-web-browser/ios"
  fast_float:
    :podspec: "../node_modules/react-native/third-party-podspecs/fast_float.podspec"
  FBLazyVector:
    :path: "../node_modules/react-native/Libraries/FBLazyVector"
  fmt:
    :podspec: "../node_modules/react-native/third-party-podspecs/fmt.podspec"
  Gekidou:
    :path: "./Gekidou"
  glog:
    :podspec: "../node_modules/react-native/third-party-podspecs/glog.podspec"
  hermes-engine:
    :podspec: "../node_modules/react-native/sdks/hermes-engine/hermes-engine.podspec"
    :tag: hermes-2024-11-25-RNv0.77.0-d4f25d534ab744866448b36ca3bf3d97c08e638c
  mattermost-hardware-keyboard:
    :path: "../node_modules/@mattermost/hardware-keyboard"
  mattermost-react-native-turbo-log:
    :path: "../node_modules/@mattermost/react-native-turbo-log"
  mattermost-rnutils:
    :path: "../node_modules/@mattermost/rnutils"
  RCT-Folly:
    :podspec: "../node_modules/react-native/third-party-podspecs/RCT-Folly.podspec"
  RCTDeprecation:
    :path: "../node_modules/react-native/ReactApple/Libraries/RCTFoundation/RCTDeprecation"
  RCTRequired:
    :path: "../node_modules/react-native/Libraries/Required"
  RCTTypeSafety:
    :path: "../node_modules/react-native/Libraries/TypeSafety"
  React:
    :path: "../node_modules/react-native/"
  React-callinvoker:
    :path: "../node_modules/react-native/ReactCommon/callinvoker"
  React-Core:
    :path: "../node_modules/react-native/"
  React-CoreModules:
    :path: "../node_modules/react-native/React/CoreModules"
  React-cxxreact:
    :path: "../node_modules/react-native/ReactCommon/cxxreact"
  React-debug:
    :path: "../node_modules/react-native/ReactCommon/react/debug"
  React-defaultsnativemodule:
    :path: "../node_modules/react-native/ReactCommon/react/nativemodule/defaults"
  React-domnativemodule:
    :path: "../node_modules/react-native/ReactCommon/react/nativemodule/dom"
  React-Fabric:
    :path: "../node_modules/react-native/ReactCommon"
  React-FabricComponents:
    :path: "../node_modules/react-native/ReactCommon"
  React-FabricImage:
    :path: "../node_modules/react-native/ReactCommon"
  React-featureflags:
    :path: "../node_modules/react-native/ReactCommon/react/featureflags"
  React-featureflagsnativemodule:
    :path: "../node_modules/react-native/ReactCommon/react/nativemodule/featureflags"
  React-graphics:
    :path: "../node_modules/react-native/ReactCommon/react/renderer/graphics"
  React-hermes:
    :path: "../node_modules/react-native/ReactCommon/hermes"
  React-idlecallbacksnativemodule:
    :path: "../node_modules/react-native/ReactCommon/react/nativemodule/idlecallbacks"
  React-ImageManager:
    :path: "../node_modules/react-native/ReactCommon/react/renderer/imagemanager/platform/ios"
  React-jsc:
    :path: "../node_modules/react-native/ReactCommon/jsc"
  React-jserrorhandler:
    :path: "../node_modules/react-native/ReactCommon/jserrorhandler"
  React-jsi:
    :path: "../node_modules/react-native/ReactCommon/jsi"
  React-jsiexecutor:
    :path: "../node_modules/react-native/ReactCommon/jsiexecutor"
  React-jsinspector:
    :path: "../node_modules/react-native/ReactCommon/jsinspector-modern"
  React-jsitracing:
    :path: "../node_modules/react-native/ReactCommon/hermes/executor/"
  React-logger:
    :path: "../node_modules/react-native/ReactCommon/logger"
  React-Mapbuffer:
    :path: "../node_modules/react-native/ReactCommon"
  React-microtasksnativemodule:
    :path: "../node_modules/react-native/ReactCommon/react/nativemodule/microtasks"
  react-native-background-timer:
    :path: "../node_modules/react-native-background-timer"
  react-native-cameraroll:
    :path: "../node_modules/@react-native-camera-roll/camera-roll"
  react-native-cookies:
    :path: "../node_modules/@react-native-cookies/cookies"
  react-native-document-picker:
    :path: "../node_modules/react-native-document-picker"
  react-native-emm:
    :path: "../node_modules/@mattermost/react-native-emm"
  react-native-image-picker:
    :path: "../node_modules/react-native-image-picker"
  react-native-netinfo:
    :path: "../node_modules/@react-native-community/netinfo"
  react-native-network-client:
    :path: "../node_modules/@mattermost/react-native-network-client"
  react-native-notifications:
    :path: "../node_modules/react-native-notifications"
  react-native-paste-input:
    :path: "../node_modules/@mattermost/react-native-paste-input"
  react-native-performance:
    :path: "../node_modules/react-native-performance"
  react-native-safe-area-context:
    :path: "../node_modules/react-native-safe-area-context"
  react-native-video:
    :path: "../node_modules/react-native-video"
  react-native-webrtc:
    :path: "../node_modules/react-native-webrtc"
  React-nativeconfig:
    :path: "../node_modules/react-native/ReactCommon"
  React-NativeModulesApple:
    :path: "../node_modules/react-native/ReactCommon/react/nativemodule/core/platform/ios"
  React-perflogger:
    :path: "../node_modules/react-native/ReactCommon/reactperflogger"
  React-performancetimeline:
    :path: "../node_modules/react-native/ReactCommon/react/performance/timeline"
  React-RCTActionSheet:
    :path: "../node_modules/react-native/Libraries/ActionSheetIOS"
  React-RCTAnimation:
    :path: "../node_modules/react-native/Libraries/NativeAnimation"
  React-RCTAppDelegate:
    :path: "../node_modules/react-native/Libraries/AppDelegate"
  React-RCTBlob:
    :path: "../node_modules/react-native/Libraries/Blob"
  React-RCTFabric:
    :path: "../node_modules/react-native/React"
  React-RCTFBReactNativeSpec:
    :path: "../node_modules/react-native/React"
  React-RCTImage:
    :path: "../node_modules/react-native/Libraries/Image"
  React-RCTLinking:
    :path: "../node_modules/react-native/Libraries/LinkingIOS"
  React-RCTNetwork:
    :path: "../node_modules/react-native/Libraries/Network"
  React-RCTSettings:
    :path: "../node_modules/react-native/Libraries/Settings"
  React-RCTText:
    :path: "../node_modules/react-native/Libraries/Text"
  React-RCTVibration:
    :path: "../node_modules/react-native/Libraries/Vibration"
  React-rendererconsistency:
    :path: "../node_modules/react-native/ReactCommon/react/renderer/consistency"
  React-rendererdebug:
    :path: "../node_modules/react-native/ReactCommon/react/renderer/debug"
  React-rncore:
    :path: "../node_modules/react-native/ReactCommon"
  React-RuntimeApple:
    :path: "../node_modules/react-native/ReactCommon/react/runtime/platform/ios"
  React-RuntimeCore:
    :path: "../node_modules/react-native/ReactCommon/react/runtime"
  React-runtimeexecutor:
    :path: "../node_modules/react-native/ReactCommon/runtimeexecutor"
  React-RuntimeHermes:
    :path: "../node_modules/react-native/ReactCommon/react/runtime"
  React-runtimescheduler:
    :path: "../node_modules/react-native/ReactCommon/react/renderer/runtimescheduler"
  React-timing:
    :path: "../node_modules/react-native/ReactCommon/react/timing"
  React-utils:
    :path: "../node_modules/react-native/ReactCommon/react/utils"
  ReactAppDependencyProvider:
    :path: build/generated/ios
  ReactCodegen:
    :path: build/generated/ios
  ReactCommon:
    :path: "../node_modules/react-native/ReactCommon"
  ReactNativeExceptionHandler:
    :path: "../node_modules/react-native-exception-handler"
  ReactNativeIncallManager:
    :path: "../node_modules/react-native-incall-manager"
  ReactNativeNavigation:
    :path: "../node_modules/react-native-navigation"
  RNCClipboard:
    :path: "../node_modules/@react-native-clipboard/clipboard"
  RNDateTimePicker:
    :path: "../node_modules/@react-native-community/datetimepicker"
  RNFileViewer:
    :path: "../node_modules/react-native-file-viewer"
  RNFlashList:
    :path: "../node_modules/@shopify/flash-list"
  RNGestureHandler:
    :path: "../node_modules/react-native-gesture-handler"
  RNKeychain:
    :path: "../node_modules/react-native-keychain"
  RNLocalize:
    :path: "../node_modules/react-native-localize"
  RNPermissions:
    :path: "../node_modules/react-native-permissions"
  RNReactNativeHapticFeedback:
    :path: "../node_modules/react-native-haptic-feedback"
  RNReanimated:
    :path: "../node_modules/react-native-reanimated"
  RNScreens:
    :path: "../node_modules/react-native-screens"
  RNSentry:
    :path: "../node_modules/@sentry/react-native"
  RNShare:
    :path: "../node_modules/react-native-share"
  RNSVG:
    :path: "../node_modules/react-native-svg"
  RNVectorIcons:
    :path: "../node_modules/react-native-vector-icons"
  secure-pdf-viewer:
    :path: "../node_modules/@mattermost/secure-pdf-viewer"
  simdjson:
    :path: "../node_modules/@nozbe/simdjson"
  TurboLogIOSNative:
    :git: https://github.com/larkox/react-native-turbo-log-ios-native.git
  WatermelonDB:
    :path: "../node_modules/@nozbe/watermelondb"
  Yoga:
    :path: "../node_modules/react-native/ReactCommon/yoga"

CHECKOUT OPTIONS:
  TurboLogIOSNative:
    :commit: 44fa9abe32a74ce6206d6237c639e6382495d210
    :git: https://github.com/larkox/react-native-turbo-log-ios-native.git

SPEC CHECKSUMS:
  Alamofire: 7193b3b92c74a07f85569e1a6c4f4237291e7496
  BlueCryptor: b0aee3d9b8f367b49b30de11cda90e1735571c24
  BlueECC: 0d18e93347d3ec6d41416de21c1ffa4d4cd3c2cc
  BlueRSA: 893ae5412de48a508a487067564dbcf9cd49df71
  boost: 7e761d76ca2ce687f7cc98e698152abd03a18f90
  CocoaLumberjack: 6a459bc897d6d80bd1b8c78482ec7ad05dffc3f0
  DoubleConversion: cb417026b2400c8f53ae97020b2be961b59470cb
  EXApplication: 4c72f6017a14a65e338c5e74fca418f35141e819
  EXConstants: 98bcf0f22b820f9b28f9fee55ff2daededadd2f8
  Expo: 9b875ea7f4dbde2ae61b11bc61f0539028896440
  ExpoCrypto: e97e864c8d7b9ce4a000bca45dddb93544a1b2b4
  ExpoDevice: d36ab4186b6799a28fd449bb9a1c77455f23fd1a
  ExpoFileSystem: 7f92f7be2f5c5ed40a7c9efc8fa30821181d9d63
  ExpoImage: d6e8ffc37557567a219ab0d0e1be28213a21f3bc
  ExpoLinearGradient: 35ebd83b16f80b3add053a2fd68cc328ed927f60
<<<<<<< HEAD
  ExpoModulesCore: a2c6e08169fdbbdbbc3047924962d9ca797f230e
=======
  ExpoModulesCore: bcee92d3a2c68c408b2d8da43e3094109340dc17
>>>>>>> e4663f07
  ExpoStoreReview: 92ad323dd14485e7aa67d5b47248fb22876ffaee
  ExpoVideoThumbnails: 7e9cd967393af9af0f7b0c62a4a00549f1860cab
  ExpoWebBrowser: dc39a88485f007e61a3dff05d6a75f22ab4a2e92
  fast_float: 06eeec4fe712a76acc9376682e4808b05ce978b6
  FBLazyVector: 23d8c5470c648a635893dc0956c6dbaead54b656
  fmt: a40bb5bd0294ea969aaaba240a927bd33d878cdd
  Gekidou: 94199ed8d31b900f2caeb9d5739c19bed9defc4a
  glog: eb93e2f488219332457c3c4eafd2738ddc7e80b8
  hermes-engine: b2187dbe13edb0db8fcb2a93a69c1987a30d98a4
  HMSegmentedControl: 34c1f54d822d8308e7b24f5d901ec674dfa31352
  JitsiWebRTC: b47805ab5668be38e7ee60e2258f49badfe8e1d0
<<<<<<< HEAD
  libwebp: 02b23773aedb6ff1fd38cec7a77b81414c6842a8
  mattermost-hardware-keyboard: 0c8667d54bbed7750ff8d871df24fce251b9c65b
  mattermost-react-native-turbo-log: 4ae260996ee4b901d622f4fcfa6fdb05d0fab0f1
  mattermost-rnutils: 74d780b576a5fc82b51582a23eb7fe72d4174168
=======
  KituraContracts: e845e60dc8627ad0a76fa55ef20a45451d8f830b
  LoggerAPI: ad9c4a6f1e32f518fdb43a1347ac14d765ab5e3d
  Logging: beeb016c9c80cf77042d62e83495816847ef108b
  mattermost-hardware-keyboard: 3e783969ee0f25d71e9b7ea0faf3e80c1c528894
  mattermost-react-native-turbo-log: 5fab5836c5b29adc5927899e07a0b5d1c824fd8f
  mattermost-rnutils: f597c0e0f459c023e06f9af1a08076b63f7e58d2
  OpenGraph: 596722bb7f112d2dabcdb284cb817f01341a7540
>>>>>>> e4663f07
  RCT-Folly: e78785aa9ba2ed998ea4151e314036f6c49e6d82
  RCTDeprecation: 6ee92578d332db1d4e03267d3ae98bcf8b780863
  RCTRequired: 5b3da0e0f91fddda935574b81748c3e3d3649ee7
  RCTTypeSafety: 870cb072be3d3f310ecec897c3d297a931f8f7e1
  React: 535fa5014fb1743f6654a980acb16dae339e1944
  React-callinvoker: dd1ecd51f8d3c76a551afdf6dab6d51c1ead5501
  React-Codegen: 4b8b4817cea7a54b83851d4c1f91f79aa73de30a
  React-Core: a3e36c059a195bd213d005db36c9e68957b78632
  React-CoreModules: 46467a2b34b053eb7262104e07bf5d835a9afe77
  React-cxxreact: 500e7b011a14eeefdcf6c0eb982fe4db055c2670
  React-debug: ac52f8bde3c1e793b3d2e976445b755b72fc193b
  React-defaultsnativemodule: 1311fcc3daab694b2b3989c64af693dfc4c90242
  React-domnativemodule: 4457932395eaf6829bac3dc14f2a4b8fa7242218
  React-Fabric: 71d95c31f804678ff545dc6797fed3adc2550056
  React-FabricComponents: 109a45ae4c589e0df4f167a162d65874443bb61e
  React-FabricImage: 5db76858ec894a0f3e7751ecc5242cd26bfe6ace
  React-featureflags: 5f6f828a6e3a93401dc74e399299c2e5aab2e8d6
  React-featureflagsnativemodule: 1a9d537f8c9651d69a1ea9d7399bff63964bbfde
  React-graphics: 66f490126e3ab83dd93d18f8ac16ae472f04b9e3
  React-hermes: 67f3ee00fdbe085e722fd89811073678ba28c10a
  React-idlecallbacksnativemodule: 580656d582975ee2765532f7ea11fd92a354afaf
  React-ImageManager: 1311d89c121b49633649fe000461603f61357d26
  React-jsc: c9700bc882ea61541d234ec0dc5cd0cf19f9bb54
  React-jserrorhandler: 93e9b00bcb09bd4f40572bd572ab1a66f7ac75fa
  React-jsi: d5332d79759159a0127348d9b20cc90527dd40e8
  React-jsiexecutor: 72c8df1af2c18736f6685cce4205c480f3783039
  React-jsinspector: 4fed594fa0738855e0102d4ac4511307ca8c7c57
  React-jsitracing: 73428a3e69d77451f5498dec7f9db5dc3935c745
  React-logger: a23563f96a622637d7cce687bdf304929104effd
  React-Mapbuffer: 90572a8bf2b34fce61c3a8839f14339259649190
  React-microtasksnativemodule: 5a6ce850fb68e542a7b312f396d88aff0d978f67
  react-native-background-timer: 4638ae3bee00320753647900b21260b10587b6f7
  react-native-cameraroll: 10054f480dfd6e0bd02fdf08fb6d82f80b362575
  react-native-cookies: d648ab7025833b977c0b19e142503034f5f29411
  react-native-document-picker: 22ced53379bd8d785a791e8699395d0d0ff65f70
  react-native-emm: 7047e3fd86ea46122865a9616684e31031690b85
  react-native-image-picker: 4c10603e9b253c7f48f296034c04a09fe9c8d427
  react-native-netinfo: cec9c4e86083cb5b6aba0e0711f563e2fbbff187
  react-native-network-client: 13fb92122ec8541a1a711b971cc28ba42a891350
  react-native-notifications: 3bafa1237ae8a47569a84801f17d80242fe9f6a5
  react-native-paste-input: 339238ac11ab267b7eb34d24a914622142e01374
  react-native-performance: 23ccb7e7382d7f1b5f698d4e86b640d1ca9a93db
  react-native-safe-area-context: 33fadf89988c8813cfac57797a3bc53708863dd1
  react-native-video: 1cd4bd25438a30158d7ed5c2de9236230ddb0369
  react-native-webrtc: 62659d18a13f6b50ad95c99a9a48cf9872a15815
  React-nativeconfig: 29f53f7caa03e1d3f49396320f4f055ae42ab8db
  React-NativeModulesApple: 1fe64d61396453d56ee3965c0adf2f3284c92a8b
  React-perflogger: 1f83401f01544142b32151ef6c66870455c64994
  React-performancetimeline: db82bcba07a46d2239f127d25ecf8221ff6b8f9f
  React-RCTActionSheet: f8f5545f473a87a8ab124046fe58905b82c55322
  React-RCTAnimation: bb5332589ee135a4b3e06f9475659ae73a36f669
  React-RCTAppDelegate: 56493d143af24c5d728880adcf7849b3deb864e4
  React-RCTBlob: 9305f10874660b7d7bd02f6567e1b97c29b5cc43
  React-RCTFabric: 03089549153687a00462734efd67e352c818ce56
  React-RCTFBReactNativeSpec: 87fc0066242c08a7b7d03297d5ea803ac0df6575
  React-RCTImage: f099c09decb34b6849518e85aa8cd6318381ed98
  React-RCTLinking: ab70f4b60e21b0abb8c2adc58ae0460cffecdd8f
  React-RCTNetwork: ba84704fa893dcc090d5028b932ed049332b9e6f
  React-RCTSettings: bad043f6652f2641fccf9654c3f789e970ca63c8
  React-RCTText: bed66ec05d4dedfc48d6db8d3cf60e714b2d010d
  React-RCTVibration: 22179961d1aadd7996355785c490c134037de1d9
  React-rendererconsistency: aa06761086d71892d1a897bf7fc4a657a760e443
  React-rendererdebug: b677b6f6f11783c0efb73c2b98367e7551a410c9
  React-rncore: e823e8de2b4cd367851e9f003627697ce323f4bb
  React-RuntimeApple: a4a970b77a7ba62ee0acdc8b53f0958b4a7e9d80
  React-RuntimeCore: 3708937cee069fe1dc51cad3000fee57437f6c43
  React-runtimeexecutor: 2dc71d251ce5630b11d384bc80d7fbb9d9d93623
  React-RuntimeHermes: dc4f09c7e0434664481a41fc2a65bd72c254044f
  React-runtimescheduler: 8e40fa815a1569b2af68ad219b3cbc1b2b47c49d
  React-timing: d4617a4230c408d8d570a4d287eca6a5f461ffc3
  React-utils: 83ac200341eda36937a2ae0efdb6ccc8a88b8355
  ReactAppDependencyProvider: 31015410a4a53b9fd0a908ad4d6e3e2b9a25086a
  ReactCodegen: 09fce818e1bff09d32d8ff2a89f992caa2c0e11b
  ReactCommon: 06cde9e035d27f37e0e5d2bb23606e10aedd866b
  ReactNativeExceptionHandler: a23922ca00122b050ae9412f960061791c232c47
  ReactNativeIncallManager: ef7b845e166f04cf8ddf433d8a23227b01cef87a
  ReactNativeNavigation: b08b1f5182801c3be56696cc88047087ff8c58ec
  RNCClipboard: 86342298a16010051a6f2fa92688fb83dfd3f4c4
  RNDateTimePicker: 0e650fd3b08dca6e3a3b901f377e9049df804fa0
  RNFileViewer: 4b5d83358214347e4ab2d4ca8d5c1c90d869e251
<<<<<<< HEAD
  RNFlashList: ff5a0b3113c4cda0eaf4b94df8572ccad3c40fd5
  RNGestureHandler: 92e89a04cd0d1c77f383a55d14c15e7f423f4c00
  RNKeychain: 8024819eb861575c8e1bdcfc6e02c2b947ed16f7
  RNLocalize: 15463c4d79c7da45230064b4adcf5e9bb984667e
  RNPermissions: 84ae3e68efdd6d4a5142c8969df11869bfb06fa8
  RNReactNativeHapticFeedback: f9cfb40676f21a52e9e172648d033f539156a5ec
  RNReanimated: 96899306ebcf78adc928eb4ff47809ca9ab050b5
  RNScreens: cfb34cc4609bb92bd4fad6583be815075705a912
  RNSentry: cc67ae52173235364dd1b70baa7d460645913d9c
  RNShare: b1660f26d8bc57cbf9acf11872a8eb2f3ecf4825
  RNSVG: 67de7abef81f367387b708ba6d2acefe7d4f5895
  RNVectorIcons: f7a99433a71f4b38891c14c64b21fc521d064392
  SDWebImage: d0184764be51240d49c761c37f53dd017e1ccaaf
  SDWebImageSVGCoder: 15a300a97ec1c8ac958f009c02220ac0402e936c
  SDWebImageWebPCoder: e38c0a70396191361d60c092933e22c20d5b1380
  secure-pdf-viewer: c6cc439b002967a7541be2c563c3719be4ef126d
=======
  RNFlashList: eb8d9251c1cf4d200cb11cf5473c0205fef6f8ba
  RNGestureHandler: 96fc2de36a25cf6bece93e030c2ed9a5e95d33dd
  RNKeychain: 35beaa17938f7d8e4990d8a38fad5f8a748fc47c
  RNLocalize: 759649ec888d632e6d3ac50fb7756c2af777e1ae
  RNPermissions: 6cb1d8fef625d28c1f20917687f093627da351c0
  RNReactNativeHapticFeedback: eb5395b503c7a8f10de5e6722ef8afd3c61bc4f5
  RNReanimated: 77b5afa6c29decf9697a9981e864ad9727ae6c61
  RNScreens: 04304337930029a5d0db297b22eb0f07adc31a2c
  RNSentry: 6b65442704168221642f7d797bbcf554092c71c9
  RNShare: dcef43a8864fcc114fd582edba7832a906fd318d
  RNSVG: ca46052a4a0216157b3155e571f82d3b2d875452
  RNVectorIcons: 1743deffb9c4b70f253704075dbac432cc802e74
  SDWebImage: 8a6b7b160b4d710e2a22b6900e25301075c34cb3
  SDWebImageSVGCoder: 15a300a97ec1c8ac958f009c02220ac0402e936c
  secure-pdf-viewer: f39ff66482a40d040d7905b88ea7838ccf570a94
>>>>>>> e4663f07
  Sentry: 1ca8405451040482877dcd344dfa3ef80b646631
  simdjson: 7bb9e33d87737cec966e7b427773c67baa4458fe
  SocketRocket: d4aabe649be1e368d1318fdf28a022d714d65748
  SQLite.swift: a107c734115fea616a4ad31371d39f1637e8de56
  Starscream: 19b5533ddb925208db698f0ac508a100b884a1b9
  SwiftJWT: 88c412708f58c169d431d344c87bc79a87c830ae
  SwiftyJSON: f5b1bf1cd8dd53cd25887ac0eabcfd92301c6a5a
  TurboLogIOSNative: 45f6d20ba17ee39f8106e718e93baf43b2d76b7b
  WatermelonDB: 4c846c8cb94eef3cba90fa034d15310163226703
  Yoga: 2b02f3f767761bb4ffd25b1bb56fd264be57bd6b

PODFILE CHECKSUM: 6c4ca8922ebba245d14c717b0a7063d2bd56acad

COCOAPODS: 1.16.1<|MERGE_RESOLUTION|>--- conflicted
+++ resolved
@@ -89,7 +89,11 @@
   - hermes-engine/Pre-built (0.77.3)
   - HMSegmentedControl (1.5.6)
   - JitsiWebRTC (124.0.2)
-<<<<<<< HEAD
+  - KituraContracts (1.2.1):
+    - LoggerAPI (~> 1.7)
+  - LoggerAPI (1.9.200):
+    - Logging (~> 1.1)
+  - Logging (1.4.0)
   - libwebp (1.5.0):
     - libwebp/demux (= 1.5.0)
     - libwebp/mux (= 1.5.0)
@@ -102,13 +106,6 @@
   - libwebp/sharpyuv (1.5.0)
   - libwebp/webp (1.5.0):
     - libwebp/sharpyuv
-=======
-  - KituraContracts (1.2.1):
-    - LoggerAPI (~> 1.7)
-  - LoggerAPI (1.9.200):
-    - Logging (~> 1.1)
-  - Logging (1.4.0)
->>>>>>> e4663f07
   - mattermost-hardware-keyboard (0.0.0):
     - DoubleConversion
     - glog
@@ -2656,15 +2653,12 @@
     - CocoaLumberjack
     - HMSegmentedControl
     - JitsiWebRTC
-<<<<<<< HEAD
-    - libwebp
-=======
     - KituraContracts
     - LoggerAPI
     - Logging
     - OpenGraph
     - React-Codegen
->>>>>>> e4663f07
+    - libwebp
     - SDWebImage
     - SDWebImageSVGCoder
     - SDWebImageWebPCoder
@@ -2937,11 +2931,7 @@
   ExpoFileSystem: 7f92f7be2f5c5ed40a7c9efc8fa30821181d9d63
   ExpoImage: d6e8ffc37557567a219ab0d0e1be28213a21f3bc
   ExpoLinearGradient: 35ebd83b16f80b3add053a2fd68cc328ed927f60
-<<<<<<< HEAD
   ExpoModulesCore: a2c6e08169fdbbdbbc3047924962d9ca797f230e
-=======
-  ExpoModulesCore: bcee92d3a2c68c408b2d8da43e3094109340dc17
->>>>>>> e4663f07
   ExpoStoreReview: 92ad323dd14485e7aa67d5b47248fb22876ffaee
   ExpoVideoThumbnails: 7e9cd967393af9af0f7b0c62a4a00549f1860cab
   ExpoWebBrowser: dc39a88485f007e61a3dff05d6a75f22ab4a2e92
@@ -2953,20 +2943,14 @@
   hermes-engine: b2187dbe13edb0db8fcb2a93a69c1987a30d98a4
   HMSegmentedControl: 34c1f54d822d8308e7b24f5d901ec674dfa31352
   JitsiWebRTC: b47805ab5668be38e7ee60e2258f49badfe8e1d0
-<<<<<<< HEAD
-  libwebp: 02b23773aedb6ff1fd38cec7a77b81414c6842a8
-  mattermost-hardware-keyboard: 0c8667d54bbed7750ff8d871df24fce251b9c65b
-  mattermost-react-native-turbo-log: 4ae260996ee4b901d622f4fcfa6fdb05d0fab0f1
-  mattermost-rnutils: 74d780b576a5fc82b51582a23eb7fe72d4174168
-=======
   KituraContracts: e845e60dc8627ad0a76fa55ef20a45451d8f830b
   LoggerAPI: ad9c4a6f1e32f518fdb43a1347ac14d765ab5e3d
   Logging: beeb016c9c80cf77042d62e83495816847ef108b
+  libwebp: 02b23773aedb6ff1fd38cec7a77b81414c6842a8
   mattermost-hardware-keyboard: 3e783969ee0f25d71e9b7ea0faf3e80c1c528894
   mattermost-react-native-turbo-log: 5fab5836c5b29adc5927899e07a0b5d1c824fd8f
   mattermost-rnutils: f597c0e0f459c023e06f9af1a08076b63f7e58d2
   OpenGraph: 596722bb7f112d2dabcdb284cb817f01341a7540
->>>>>>> e4663f07
   RCT-Folly: e78785aa9ba2ed998ea4151e314036f6c49e6d82
   RCTDeprecation: 6ee92578d332db1d4e03267d3ae98bcf8b780863
   RCTRequired: 5b3da0e0f91fddda935574b81748c3e3d3649ee7
@@ -3047,24 +3031,6 @@
   RNCClipboard: 86342298a16010051a6f2fa92688fb83dfd3f4c4
   RNDateTimePicker: 0e650fd3b08dca6e3a3b901f377e9049df804fa0
   RNFileViewer: 4b5d83358214347e4ab2d4ca8d5c1c90d869e251
-<<<<<<< HEAD
-  RNFlashList: ff5a0b3113c4cda0eaf4b94df8572ccad3c40fd5
-  RNGestureHandler: 92e89a04cd0d1c77f383a55d14c15e7f423f4c00
-  RNKeychain: 8024819eb861575c8e1bdcfc6e02c2b947ed16f7
-  RNLocalize: 15463c4d79c7da45230064b4adcf5e9bb984667e
-  RNPermissions: 84ae3e68efdd6d4a5142c8969df11869bfb06fa8
-  RNReactNativeHapticFeedback: f9cfb40676f21a52e9e172648d033f539156a5ec
-  RNReanimated: 96899306ebcf78adc928eb4ff47809ca9ab050b5
-  RNScreens: cfb34cc4609bb92bd4fad6583be815075705a912
-  RNSentry: cc67ae52173235364dd1b70baa7d460645913d9c
-  RNShare: b1660f26d8bc57cbf9acf11872a8eb2f3ecf4825
-  RNSVG: 67de7abef81f367387b708ba6d2acefe7d4f5895
-  RNVectorIcons: f7a99433a71f4b38891c14c64b21fc521d064392
-  SDWebImage: d0184764be51240d49c761c37f53dd017e1ccaaf
-  SDWebImageSVGCoder: 15a300a97ec1c8ac958f009c02220ac0402e936c
-  SDWebImageWebPCoder: e38c0a70396191361d60c092933e22c20d5b1380
-  secure-pdf-viewer: c6cc439b002967a7541be2c563c3719be4ef126d
-=======
   RNFlashList: eb8d9251c1cf4d200cb11cf5473c0205fef6f8ba
   RNGestureHandler: 96fc2de36a25cf6bece93e030c2ed9a5e95d33dd
   RNKeychain: 35beaa17938f7d8e4990d8a38fad5f8a748fc47c
@@ -3077,10 +3043,10 @@
   RNShare: dcef43a8864fcc114fd582edba7832a906fd318d
   RNSVG: ca46052a4a0216157b3155e571f82d3b2d875452
   RNVectorIcons: 1743deffb9c4b70f253704075dbac432cc802e74
-  SDWebImage: 8a6b7b160b4d710e2a22b6900e25301075c34cb3
+  SDWebImage: d0184764be51240d49c761c37f53dd017e1ccaaf
   SDWebImageSVGCoder: 15a300a97ec1c8ac958f009c02220ac0402e936c
-  secure-pdf-viewer: f39ff66482a40d040d7905b88ea7838ccf570a94
->>>>>>> e4663f07
+  SDWebImageWebPCoder: e38c0a70396191361d60c092933e22c20d5b1380
+  secure-pdf-viewer: c6cc439b002967a7541be2c563c3719be4ef126d
   Sentry: 1ca8405451040482877dcd344dfa3ef80b646631
   simdjson: 7bb9e33d87737cec966e7b427773c67baa4458fe
   SocketRocket: d4aabe649be1e368d1318fdf28a022d714d65748
