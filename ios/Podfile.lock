--- conflicted
+++ resolved
@@ -514,17 +514,10 @@
   - RNScreens (3.18.0):
     - React-Core
     - React-RCTImage
-<<<<<<< HEAD
-  - RNSentry (4.3.0):
-    - React-Core
-    - Sentry (= 7.24.1)
-  - RNShare (7.7.0):
-=======
   - RNSentry (4.6.0):
     - React-Core
     - Sentry (= 7.27.0)
   - RNShare (7.9.0):
->>>>>>> 52215b77
     - React-Core
   - RNSVG (13.3.0):
     - React-Core
@@ -537,15 +530,9 @@
   - SDWebImageWebPCoder (0.8.4):
     - libwebp (~> 1.0)
     - SDWebImage/Core (~> 5.10)
-<<<<<<< HEAD
-  - Sentry (7.24.1):
-    - Sentry/Core (= 7.24.1)
-  - Sentry/Core (7.24.1)
-=======
   - Sentry (7.27.0):
     - Sentry/Core (= 7.27.0)
   - Sentry/Core (7.27.0)
->>>>>>> 52215b77
   - simdjson (1.0.0)
   - SocketRocket (0.6.0)
   - Starscream (4.0.4)
@@ -958,26 +945,15 @@
   RNReactNativeHapticFeedback: 1e3efeca9628ff9876ee7cdd9edec1b336913f8c
   RNReanimated: 7faa787e8d4493fbc95fab2ad331fa7625828cfa
   RNRudderSdk: 14c176adb1557f3832cb385fcd14250f76a7e268
-<<<<<<< HEAD
-  RNScreens: 4a1af06327774490d97342c00aee0c2bafb497b7
-  RNSentry: 771e3a33d720752dd963a97c3a3447223e92214f
-  RNShare: ab582e93876d9df333a531390c658c31b50a767d
-  RNSVG: f3b60aeeaa81960e2e0536c3a9eef50b667ef3a9
-=======
   RNScreens: f3230dd008a7d0ce5c0a8bc78ff12cf2315bda24
   RNSentry: 73f65d6ef3e5a313d6bb225e2c92c84be2e17921
   RNShare: be91a5c149585affb02c25b351bd07ba927c7006
   RNSVG: 1869ad9534459f24caaa0416a4764548c2aeedad
->>>>>>> 52215b77
   RNVectorIcons: fcc2f6cb32f5735b586e66d14103a74ce6ad61f8
   Rudder: 59634aec6dd26a4672f74f40fc45bc17f91af3f0
   SDWebImage: 53179a2dba77246efa8a9b85f5c5b21f8f43e38f
   SDWebImageWebPCoder: f93010f3f6c031e2f8fb3081ca4ee6966c539815
-<<<<<<< HEAD
-  Sentry: 1ed2d3f2973658bf6ab7ed43857c8e321a1625dd
-=======
   Sentry: 026b36fdc09531604db9279e55f047fe652e3f4a
->>>>>>> 52215b77
   simdjson: c96317b3a50dff3468a42f586ab7ed22c6ab2fd9
   SocketRocket: fccef3f9c5cedea1353a9ef6ada904fde10d6608
   Starscream: 5178aed56b316f13fa3bc55694e583d35dd414d9
