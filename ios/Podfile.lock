--- conflicted
+++ resolved
@@ -28,13 +28,8 @@
     - libwebp/webp
   - libwebp/mux (1.2.0):
     - libwebp/demux
-<<<<<<< HEAD
-  - libwebp/webp (1.2.0)
-  - Permission-Camera (2.2.2):
-=======
   - libwebp/webp (1.1.0)
   - Permission-Camera (3.0.1):
->>>>>>> 9a4a93a1
     - RNPermissions
   - Permission-PhotoLibrary (3.0.1):
     - RNPermissions
@@ -406,18 +401,6 @@
     - React-Core
   - RNSVG (12.1.1-0):
     - React
-<<<<<<< HEAD
-  - Rudder (1.0.11)
-  - SDWebImage (5.11.0):
-    - SDWebImage/Core (= 5.11.0)
-  - SDWebImage/Core (5.11.0)
-  - SDWebImageWebPCoder (0.6.1):
-    - libwebp (~> 1.0)
-    - SDWebImage/Core (~> 5.7)
-  - Sentry (6.0.12):
-    - Sentry/Core (= 6.0.12)
-  - Sentry/Core (6.0.12)
-=======
   - RNVectorIcons (8.1.0):
     - React-Core
   - Rudder (1.0.9)
@@ -430,7 +413,6 @@
   - Sentry (6.1.4):
     - Sentry/Core (= 6.1.4)
   - Sentry/Core (6.1.4)
->>>>>>> 9a4a93a1
   - Swime (3.0.6)
   - UMAppLoader (2.1.0)
   - UMBarCodeScannerInterface (6.1.0):
@@ -737,20 +719,12 @@
   FBReactNativeSpec: a804c9d6c798f94831713302354003ee54ea18cb
   glog: 73c2498ac6884b13ede40eda8228cb1eee9d9d62
   jail-monkey: 80c9e34da2cd54023e5ad08bf7051ec75bd43d5b
-<<<<<<< HEAD
-  libwebp: e90b9c01d99205d03b6bb8f2c8c415e5a4ef66f0
-  Permission-Camera: 375576c57ea625c88137d2cc52ba6dfeb21db036
-  Permission-PhotoLibrary: bb20a7ac8aec0f7459558e5fbe2bd0a6f2744be3
-  RCTRequired: 48884c74035a0b5b76dbb7a998bd93bcfc5f2047
-  RCTTypeSafety: edf4b618033c2f1c5b7bc3d90d8e085ed95ba2ab
-=======
   libwebp: 946cb3063cea9236285f7e9a8505d806d30e07f3
   Permission-Camera: 0d2d15352e9c54c3ea8686c8c21fb1a9edf3431b
   Permission-PhotoLibrary: e5d0500209f22e2a5b281501cd3744a965747726
   RCT-Folly: ec7a233ccc97cc556cf7237f0db1ff65b986f27c
   RCTRequired: 2f8cb5b7533219bf4218a045f92768129cf7050a
   RCTTypeSafety: 512728b73549e72ad7330b92f3d42936f2a4de5b
->>>>>>> 9a4a93a1
   RCTYouTube: 7ff7d42f5ed42d185198681e967fd2c2b661375d
   React: 98eac01574128a790f0bbbafe2d1a8607291ac24
   React-callinvoker: def3f7fae16192df68d9b69fd4bbb59092ee36bc
@@ -801,17 +775,6 @@
   RNReactNativeHapticFeedback: 653a8c126a0f5e88ce15ffe280b3ff37e1fbb285
   RNReanimated: b8c8004b43446e3c2709fe64b2b41072f87428ad
   RNRudderSdk: 5d99b1a5a582ab55d6213b38018d35e98818af63
-<<<<<<< HEAD
-  RNScreens: 2ad555d4d9fa10b91bb765ca07fe9b29d59573f0
-  RNSentry: cb4ef23400fb6690f6ac8f6acef0c023a8a4f37d
-  RNShare: 106a76243ac90f43ddb9028dcb78ade406b8adff
-  RNSVG: ce9d996113475209013317e48b05c21ee988d42e
-  RNVectorIcons: bc69e6a278b14842063605de32bec61f0b251a59
-  Rudder: ef340f877a39653f19e69124dffae12fde3f881b
-  SDWebImage: 7acbb57630ac7db4a495547fb73916ff3e432f6b
-  SDWebImageWebPCoder: d0dac55073088d24b2ac1b191a71a8f8d0adac21
-  Sentry: 8ffcfe3416e0a58b90bb1ae319e8e8a13022a03e
-=======
   RNSentry: b0d55027200c96f52e26b9bfb20296d47fc5051d
   RNShare: 5cfe16bfd42cd2c4869a7692462181ac8cc15a6d
   RNSVG: 1a8855adeb20c5beb0a808281608315fc1092d15
@@ -820,7 +783,6 @@
   SDWebImage: b69257f4ab14e9b6a2ef53e910fdf914d8f757c1
   SDWebImageWebPCoder: d0dac55073088d24b2ac1b191a71a8f8d0adac21
   Sentry: 9d055e2de30a77685e86b219acf02e59b82091fc
->>>>>>> 9a4a93a1
   Swime: d7b2c277503b6cea317774aedc2dce05613f8b0b
   UMAppLoader: aae896b81e3fcaa6528992e2e19ec8db38c2cedd
   UMBarCodeScannerInterface: 96a01d81ff0c7febbfefc2d7396db9e7462d8c68
@@ -837,13 +799,8 @@
   UMTaskManagerInterface: 482155764886069beb1bc7fcf6036f12e4ad0751
   WatermelonDB: e6706a0fac2221e2be4bdc93ff0e3990231d91bd
   XCDYouTubeKit: 79baadb0560673a67c771eba45f83e353fd12c1f
-<<<<<<< HEAD
-  Yoga: 7d13633d129fd179e01b8953d38d47be90db185a
-  YoutubePlayer-in-WKWebView: cfbf46da51d7370662a695a8f351e5fa1d3e1008
-=======
   Yoga: 8c8436d4171c87504c648ae23b1d81242bdf3bbf
   YoutubePlayer-in-WKWebView: af2f5929fc78882d94bfdfeea999b661b78d9717
->>>>>>> 9a4a93a1
 
 PODFILE CHECKSUM: 34335a8d329b001fdfa695c4fb3c8928db80f375
 
