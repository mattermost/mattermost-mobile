PODS:
  - boost (1.76.0)
  - BVLinearGradient (2.5.6):
    - React
  - DoubleConversion (1.1.6)
  - FBLazyVector (0.67.2)
  - FBReactNativeSpec (0.67.2):
    - RCT-Folly (= 2021.06.28.00-v2)
    - RCTRequired (= 0.67.2)
    - RCTTypeSafety (= 0.67.2)
    - React-Core (= 0.67.2)
    - React-jsi (= 0.67.2)
    - ReactCommon/turbomodule/core (= 0.67.2)
  - fmt (6.2.1)
  - glog (0.3.5)
  - iosMath (0.9.4)
  - HMSegmentedControl (1.5.6)
  - jail-monkey (2.6.0):
    - React-Core
  - libwebp (1.2.1):
    - libwebp/demux (= 1.2.1)
    - libwebp/mux (= 1.2.1)
    - libwebp/webp (= 1.2.1)
  - libwebp/demux (1.2.1):
    - libwebp/webp
  - libwebp/mux (1.2.1):
    - libwebp/demux
  - libwebp/webp (1.2.1)
  - MMKV (1.2.10):
    - MMKVCore (~> 1.2.10)
  - MMKVCore (1.2.12)
  - Permission-Camera (3.2.0):
    - RNPermissions
  - Permission-MediaLibrary (3.2.0):
    - RNPermissions
  - Permission-Microphone (3.2.0):
    - RNPermissions
  - Permission-Notifications (3.2.0):
    - RNPermissions
  - Permission-PhotoLibrary (3.2.0):
    - RNPermissions
  - Permission-PhotoLibraryAddOnly (3.2.0):
    - RNPermissions
  - RCT-Folly (2021.06.28.00-v2):
    - boost
    - DoubleConversion
    - fmt (~> 6.2.1)
    - glog
    - RCT-Folly/Default (= 2021.06.28.00-v2)
  - RCT-Folly/Default (2021.06.28.00-v2):
    - boost
    - DoubleConversion
    - fmt (~> 6.2.1)
    - glog
  - RCTRequired (0.67.2)
  - RCTTypeSafety (0.67.2):
    - FBLazyVector (= 0.67.2)
    - RCT-Folly (= 2021.06.28.00-v2)
    - RCTRequired (= 0.67.2)
    - React-Core (= 0.67.2)
  - RCTYouTube (2.0.2):
    - React
    - YoutubePlayer-in-WKWebView (~> 0.3.1)
  - React (0.67.2):
    - React-Core (= 0.67.2)
    - React-Core/DevSupport (= 0.67.2)
    - React-Core/RCTWebSocket (= 0.67.2)
    - React-RCTActionSheet (= 0.67.2)
    - React-RCTAnimation (= 0.67.2)
    - React-RCTBlob (= 0.67.2)
    - React-RCTImage (= 0.67.2)
    - React-RCTLinking (= 0.67.2)
    - React-RCTNetwork (= 0.67.2)
    - React-RCTSettings (= 0.67.2)
    - React-RCTText (= 0.67.2)
    - React-RCTVibration (= 0.67.2)
  - React-callinvoker (0.67.2)
  - React-Core (0.67.2):
    - glog
    - RCT-Folly (= 2021.06.28.00-v2)
    - React-Core/Default (= 0.67.2)
    - React-cxxreact (= 0.67.2)
    - React-jsi (= 0.67.2)
    - React-jsiexecutor (= 0.67.2)
    - React-perflogger (= 0.67.2)
    - Yoga
  - React-Core/CoreModulesHeaders (0.67.2):
    - glog
    - RCT-Folly (= 2021.06.28.00-v2)
    - React-Core/Default
    - React-cxxreact (= 0.67.2)
    - React-jsi (= 0.67.2)
    - React-jsiexecutor (= 0.67.2)
    - React-perflogger (= 0.67.2)
    - Yoga
  - React-Core/Default (0.67.2):
    - glog
    - RCT-Folly (= 2021.06.28.00-v2)
    - React-cxxreact (= 0.67.2)
    - React-jsi (= 0.67.2)
    - React-jsiexecutor (= 0.67.2)
    - React-perflogger (= 0.67.2)
    - Yoga
  - React-Core/DevSupport (0.67.2):
    - glog
    - RCT-Folly (= 2021.06.28.00-v2)
    - React-Core/Default (= 0.67.2)
    - React-Core/RCTWebSocket (= 0.67.2)
    - React-cxxreact (= 0.67.2)
    - React-jsi (= 0.67.2)
    - React-jsiexecutor (= 0.67.2)
    - React-jsinspector (= 0.67.2)
    - React-perflogger (= 0.67.2)
    - Yoga
  - React-Core/RCTActionSheetHeaders (0.67.2):
    - glog
    - RCT-Folly (= 2021.06.28.00-v2)
    - React-Core/Default
    - React-cxxreact (= 0.67.2)
    - React-jsi (= 0.67.2)
    - React-jsiexecutor (= 0.67.2)
    - React-perflogger (= 0.67.2)
    - Yoga
  - React-Core/RCTAnimationHeaders (0.67.2):
    - glog
    - RCT-Folly (= 2021.06.28.00-v2)
    - React-Core/Default
    - React-cxxreact (= 0.67.2)
    - React-jsi (= 0.67.2)
    - React-jsiexecutor (= 0.67.2)
    - React-perflogger (= 0.67.2)
    - Yoga
  - React-Core/RCTBlobHeaders (0.67.2):
    - glog
    - RCT-Folly (= 2021.06.28.00-v2)
    - React-Core/Default
    - React-cxxreact (= 0.67.2)
    - React-jsi (= 0.67.2)
    - React-jsiexecutor (= 0.67.2)
    - React-perflogger (= 0.67.2)
    - Yoga
  - React-Core/RCTImageHeaders (0.67.2):
    - glog
    - RCT-Folly (= 2021.06.28.00-v2)
    - React-Core/Default
    - React-cxxreact (= 0.67.2)
    - React-jsi (= 0.67.2)
    - React-jsiexecutor (= 0.67.2)
    - React-perflogger (= 0.67.2)
    - Yoga
  - React-Core/RCTLinkingHeaders (0.67.2):
    - glog
    - RCT-Folly (= 2021.06.28.00-v2)
    - React-Core/Default
    - React-cxxreact (= 0.67.2)
    - React-jsi (= 0.67.2)
    - React-jsiexecutor (= 0.67.2)
    - React-perflogger (= 0.67.2)
    - Yoga
  - React-Core/RCTNetworkHeaders (0.67.2):
    - glog
    - RCT-Folly (= 2021.06.28.00-v2)
    - React-Core/Default
    - React-cxxreact (= 0.67.2)
    - React-jsi (= 0.67.2)
    - React-jsiexecutor (= 0.67.2)
    - React-perflogger (= 0.67.2)
    - Yoga
  - React-Core/RCTSettingsHeaders (0.67.2):
    - glog
    - RCT-Folly (= 2021.06.28.00-v2)
    - React-Core/Default
    - React-cxxreact (= 0.67.2)
    - React-jsi (= 0.67.2)
    - React-jsiexecutor (= 0.67.2)
    - React-perflogger (= 0.67.2)
    - Yoga
  - React-Core/RCTTextHeaders (0.67.2):
    - glog
    - RCT-Folly (= 2021.06.28.00-v2)
    - React-Core/Default
    - React-cxxreact (= 0.67.2)
    - React-jsi (= 0.67.2)
    - React-jsiexecutor (= 0.67.2)
    - React-perflogger (= 0.67.2)
    - Yoga
  - React-Core/RCTVibrationHeaders (0.67.2):
    - glog
    - RCT-Folly (= 2021.06.28.00-v2)
    - React-Core/Default
    - React-cxxreact (= 0.67.2)
    - React-jsi (= 0.67.2)
    - React-jsiexecutor (= 0.67.2)
    - React-perflogger (= 0.67.2)
    - Yoga
  - React-Core/RCTWebSocket (0.67.2):
    - glog
    - RCT-Folly (= 2021.06.28.00-v2)
    - React-Core/Default (= 0.67.2)
    - React-cxxreact (= 0.67.2)
    - React-jsi (= 0.67.2)
    - React-jsiexecutor (= 0.67.2)
    - React-perflogger (= 0.67.2)
    - Yoga
  - React-CoreModules (0.67.2):
    - FBReactNativeSpec (= 0.67.2)
    - RCT-Folly (= 2021.06.28.00-v2)
    - RCTTypeSafety (= 0.67.2)
    - React-Core/CoreModulesHeaders (= 0.67.2)
    - React-jsi (= 0.67.2)
    - React-RCTImage (= 0.67.2)
    - ReactCommon/turbomodule/core (= 0.67.2)
  - React-cxxreact (0.67.2):
    - boost (= 1.76.0)
    - DoubleConversion
    - glog
    - RCT-Folly (= 2021.06.28.00-v2)
    - React-callinvoker (= 0.67.2)
    - React-jsi (= 0.67.2)
    - React-jsinspector (= 0.67.2)
    - React-logger (= 0.67.2)
    - React-perflogger (= 0.67.2)
    - React-runtimeexecutor (= 0.67.2)
  - React-jsi (0.67.2):
    - boost (= 1.76.0)
    - DoubleConversion
    - glog
    - RCT-Folly (= 2021.06.28.00-v2)
    - React-jsi/Default (= 0.67.2)
  - React-jsi/Default (0.67.2):
    - boost (= 1.76.0)
    - DoubleConversion
    - glog
    - RCT-Folly (= 2021.06.28.00-v2)
  - React-jsiexecutor (0.67.2):
    - DoubleConversion
    - glog
    - RCT-Folly (= 2021.06.28.00-v2)
    - React-cxxreact (= 0.67.2)
    - React-jsi (= 0.67.2)
    - React-perflogger (= 0.67.2)
  - React-jsinspector (0.67.2)
  - React-logger (0.67.2):
    - glog
  - react-native-cameraroll (4.1.2):
    - React-Core
  - react-native-cookies (6.0.11):
    - React-Core
  - react-native-document-picker (8.0.0):
    - React-Core
  - react-native-hw-keyboard-event (0.0.4):
    - React
  - react-native-image-picker (4.7.3):
    - React-Core
  - react-native-local-auth (1.6.0):
    - React
  - react-native-mmkv-storage (0.6.11):
    - MMKV (= 1.2.10)
    - React-Core
  - react-native-netinfo (7.1.9):
    - React-Core
  - react-native-notifications (4.1.3):
    - React-Core
  - react-native-passcode-status (1.1.2):
    - React
  - react-native-paste-input (0.3.6):
    - React-Core
    - Swime (= 3.0.6)
  - react-native-safe-area (0.5.1):
    - React
  - react-native-safe-area-context (3.3.2):
    - React-Core
  - react-native-startup-time (2.0.0):
    - React
  - react-native-video (5.2.0):
    - React-Core
    - react-native-video/Video (= 5.2.0)
  - react-native-video/Video (5.2.0):
    - React-Core
  - react-native-webrtc (1.75.3):
    - React
  - react-native-webview (11.17.1):
    - React-Core
  - React-perflogger (0.67.2)
  - React-RCTActionSheet (0.67.2):
    - React-Core/RCTActionSheetHeaders (= 0.67.2)
  - React-RCTAnimation (0.67.2):
    - FBReactNativeSpec (= 0.67.2)
    - RCT-Folly (= 2021.06.28.00-v2)
    - RCTTypeSafety (= 0.67.2)
    - React-Core/RCTAnimationHeaders (= 0.67.2)
    - React-jsi (= 0.67.2)
    - ReactCommon/turbomodule/core (= 0.67.2)
  - React-RCTBlob (0.67.2):
    - FBReactNativeSpec (= 0.67.2)
    - RCT-Folly (= 2021.06.28.00-v2)
    - React-Core/RCTBlobHeaders (= 0.67.2)
    - React-Core/RCTWebSocket (= 0.67.2)
    - React-jsi (= 0.67.2)
    - React-RCTNetwork (= 0.67.2)
    - ReactCommon/turbomodule/core (= 0.67.2)
  - React-RCTImage (0.67.2):
    - FBReactNativeSpec (= 0.67.2)
    - RCT-Folly (= 2021.06.28.00-v2)
    - RCTTypeSafety (= 0.67.2)
    - React-Core/RCTImageHeaders (= 0.67.2)
    - React-jsi (= 0.67.2)
    - React-RCTNetwork (= 0.67.2)
    - ReactCommon/turbomodule/core (= 0.67.2)
  - React-RCTLinking (0.67.2):
    - FBReactNativeSpec (= 0.67.2)
    - React-Core/RCTLinkingHeaders (= 0.67.2)
    - React-jsi (= 0.67.2)
    - ReactCommon/turbomodule/core (= 0.67.2)
  - React-RCTNetwork (0.67.2):
    - FBReactNativeSpec (= 0.67.2)
    - RCT-Folly (= 2021.06.28.00-v2)
    - RCTTypeSafety (= 0.67.2)
    - React-Core/RCTNetworkHeaders (= 0.67.2)
    - React-jsi (= 0.67.2)
    - ReactCommon/turbomodule/core (= 0.67.2)
  - React-RCTSettings (0.67.2):
    - FBReactNativeSpec (= 0.67.2)
    - RCT-Folly (= 2021.06.28.00-v2)
    - RCTTypeSafety (= 0.67.2)
    - React-Core/RCTSettingsHeaders (= 0.67.2)
    - React-jsi (= 0.67.2)
    - ReactCommon/turbomodule/core (= 0.67.2)
  - React-RCTText (0.67.2):
    - React-Core/RCTTextHeaders (= 0.67.2)
  - React-RCTVibration (0.67.2):
    - FBReactNativeSpec (= 0.67.2)
    - RCT-Folly (= 2021.06.28.00-v2)
    - React-Core/RCTVibrationHeaders (= 0.67.2)
    - React-jsi (= 0.67.2)
    - ReactCommon/turbomodule/core (= 0.67.2)
  - React-runtimeexecutor (0.67.2):
    - React-jsi (= 0.67.2)
  - ReactCommon/turbomodule/core (0.67.2):
    - DoubleConversion
    - glog
    - RCT-Folly (= 2021.06.28.00-v2)
    - React-callinvoker (= 0.67.2)
    - React-Core (= 0.67.2)
    - React-cxxreact (= 0.67.2)
    - React-jsi (= 0.67.2)
    - React-logger (= 0.67.2)
    - React-perflogger (= 0.67.2)
  - ReactNativeExceptionHandler (2.10.10):
    - React-Core
  - ReactNativeIncallManager (3.3.0):
    - React
  - ReactNativeKeyboardTrackingView (5.7.0):
    - React
  - ReactNativeNavigation (7.25.1):
    - HMSegmentedControl
    - React-Core
    - React-RCTImage
    - React-RCTText
    - ReactNativeNavigation/Core (= 7.25.1)
  - ReactNativeNavigation/Core (7.25.1):
    - HMSegmentedControl
    - React-Core
    - React-RCTImage
    - React-RCTText
  - rn-fetch-blob (0.12.0):
    - React-Core
  - RNCAsyncStorage (1.15.17):
    - React-Core
  - RNCClipboard (1.5.1):
    - React-Core
  - RNCMaskedView (0.1.11):
    - React
  - RNDateTimePicker (5.1.0):
    - React-Core
  - RNDeviceInfo (8.4.8):
    - React-Core
  - RNFastImage (8.5.11):
    - React-Core
    - SDWebImage (~> 5.12.3)
    - SDWebImageWebPCoder (~> 0.8.4)
  - RNFileViewer (2.1.5):
    - React-Core
  - RNGestureHandler (2.2.0):
    - React-Core
  - RNKeychain (8.0.0):
    - React-Core
  - RNLocalize (2.1.9):
    - React-Core
<<<<<<< HEAD
  - RNMathView (1.0.0):
    - iosMath
  - RNPermissions (3.1.0):
=======
  - RNPermissions (3.2.0):
>>>>>>> dfbeef9f
    - React-Core
  - RNReactNativeHapticFeedback (1.13.0):
    - React-Core
  - RNReanimated (2.3.1):
    - DoubleConversion
    - FBLazyVector
    - FBReactNativeSpec
    - glog
    - RCT-Folly
    - RCTRequired
    - RCTTypeSafety
    - React
    - React-callinvoker
    - React-Core
    - React-Core/DevSupport
    - React-Core/RCTWebSocket
    - React-CoreModules
    - React-cxxreact
    - React-jsi
    - React-jsiexecutor
    - React-jsinspector
    - React-RCTActionSheet
    - React-RCTAnimation
    - React-RCTBlob
    - React-RCTImage
    - React-RCTLinking
    - React-RCTNetwork
    - React-RCTSettings
    - React-RCTText
    - ReactCommon/turbomodule/core
    - Yoga
  - RNRudderSdk (1.0.0):
    - React
    - Rudder (>= 1.2.1)
  - RNScreens (3.10.2):
    - React-Core
    - React-RCTImage
  - RNSentry (3.2.13):
    - React-Core
    - Sentry (= 7.9.0)
  - RNShare (7.3.4):
    - React-Core
  - RNSVG (12.1.1):
    - React
  - RNVectorIcons (9.0.0):
    - React-Core
  - Rudder (1.5.0)
  - SDWebImage (5.12.3):
    - SDWebImage/Core (= 5.12.3)
  - SDWebImage/Core (5.12.3)
  - SDWebImageWebPCoder (0.8.4):
    - libwebp (~> 1.0)
    - SDWebImage/Core (~> 5.10)
  - Sentry (7.9.0):
    - Sentry/Core (= 7.9.0)
  - Sentry/Core (7.9.0)
  - Swime (3.0.6)
  - XCDYouTubeKit (2.15.2)
  - Yoga (1.14.0)
  - YoutubePlayer-in-WKWebView (0.3.8)

DEPENDENCIES:
  - boost (from `../node_modules/react-native/third-party-podspecs/boost.podspec`)
  - BVLinearGradient (from `../node_modules/react-native-linear-gradient`)
  - DoubleConversion (from `../node_modules/react-native/third-party-podspecs/DoubleConversion.podspec`)
  - FBLazyVector (from `../node_modules/react-native/Libraries/FBLazyVector`)
  - FBReactNativeSpec (from `../node_modules/react-native/React/FBReactNativeSpec`)
  - glog (from `../node_modules/react-native/third-party-podspecs/glog.podspec`)
  - jail-monkey (from `../node_modules/jail-monkey`)
  - Permission-Camera (from `../node_modules/react-native-permissions/ios/Camera`)
  - Permission-MediaLibrary (from `../node_modules/react-native-permissions/ios/MediaLibrary`)
  - Permission-Microphone (from `../node_modules/react-native-permissions/ios/Microphone`)
  - Permission-Notifications (from `../node_modules/react-native-permissions/ios/Notifications`)
  - Permission-PhotoLibrary (from `../node_modules/react-native-permissions/ios/PhotoLibrary`)
  - Permission-PhotoLibraryAddOnly (from `../node_modules/react-native-permissions/ios/PhotoLibraryAddOnly`)
  - RCT-Folly (from `../node_modules/react-native/third-party-podspecs/RCT-Folly.podspec`)
  - RCTRequired (from `../node_modules/react-native/Libraries/RCTRequired`)
  - RCTTypeSafety (from `../node_modules/react-native/Libraries/TypeSafety`)
  - RCTYouTube (from `../node_modules/react-native-youtube`)
  - React (from `../node_modules/react-native/`)
  - React-callinvoker (from `../node_modules/react-native/ReactCommon/callinvoker`)
  - React-Core (from `../node_modules/react-native/`)
  - React-Core/DevSupport (from `../node_modules/react-native/`)
  - React-Core/RCTWebSocket (from `../node_modules/react-native/`)
  - React-CoreModules (from `../node_modules/react-native/React/CoreModules`)
  - React-cxxreact (from `../node_modules/react-native/ReactCommon/cxxreact`)
  - React-jsi (from `../node_modules/react-native/ReactCommon/jsi`)
  - React-jsiexecutor (from `../node_modules/react-native/ReactCommon/jsiexecutor`)
  - React-jsinspector (from `../node_modules/react-native/ReactCommon/jsinspector`)
  - React-logger (from `../node_modules/react-native/ReactCommon/logger`)
  - "react-native-cameraroll (from `../node_modules/@react-native-community/cameraroll`)"
  - "react-native-cookies (from `../node_modules/@react-native-cookies/cookies`)"
  - react-native-document-picker (from `../node_modules/react-native-document-picker`)
  - react-native-hw-keyboard-event (from `../node_modules/react-native-hw-keyboard-event`)
  - react-native-image-picker (from `../node_modules/react-native-image-picker`)
  - react-native-local-auth (from `../node_modules/react-native-local-auth`)
  - react-native-mmkv-storage (from `../node_modules/react-native-mmkv-storage`)
  - "react-native-netinfo (from `../node_modules/@react-native-community/netinfo`)"
  - react-native-notifications (from `../node_modules/react-native-notifications`)
  - react-native-passcode-status (from `../node_modules/react-native-passcode-status`)
  - "react-native-paste-input (from `../node_modules/@mattermost/react-native-paste-input`)"
  - react-native-safe-area (from `../node_modules/react-native-safe-area`)
  - react-native-safe-area-context (from `../node_modules/react-native-safe-area-context`)
  - react-native-startup-time (from `../node_modules/react-native-startup-time`)
  - react-native-video (from `../node_modules/react-native-video`)
  - react-native-webrtc (from `../node_modules/react-native-webrtc`)
  - react-native-webview (from `../node_modules/react-native-webview`)
  - React-perflogger (from `../node_modules/react-native/ReactCommon/reactperflogger`)
  - React-RCTActionSheet (from `../node_modules/react-native/Libraries/ActionSheetIOS`)
  - React-RCTAnimation (from `../node_modules/react-native/Libraries/NativeAnimation`)
  - React-RCTBlob (from `../node_modules/react-native/Libraries/Blob`)
  - React-RCTImage (from `../node_modules/react-native/Libraries/Image`)
  - React-RCTLinking (from `../node_modules/react-native/Libraries/LinkingIOS`)
  - React-RCTNetwork (from `../node_modules/react-native/Libraries/Network`)
  - React-RCTSettings (from `../node_modules/react-native/Libraries/Settings`)
  - React-RCTText (from `../node_modules/react-native/Libraries/Text`)
  - React-RCTVibration (from `../node_modules/react-native/Libraries/Vibration`)
  - React-runtimeexecutor (from `../node_modules/react-native/ReactCommon/runtimeexecutor`)
  - ReactCommon/turbomodule/core (from `../node_modules/react-native/ReactCommon`)
  - ReactNativeExceptionHandler (from `../node_modules/react-native-exception-handler`)
  - ReactNativeIncallManager (from `../node_modules/react-native-incall-manager`)
  - ReactNativeKeyboardTrackingView (from `../node_modules/react-native-keyboard-tracking-view`)
  - ReactNativeNavigation (from `../node_modules/react-native-navigation`)
  - rn-fetch-blob (from `../node_modules/rn-fetch-blob`)
  - "RNCAsyncStorage (from `../node_modules/@react-native-async-storage/async-storage`)"
  - "RNCClipboard (from `../node_modules/@react-native-community/clipboard`)"
  - "RNCMaskedView (from `../node_modules/@react-native-community/masked-view`)"
  - "RNDateTimePicker (from `../node_modules/@react-native-community/datetimepicker`)"
  - RNDeviceInfo (from `../node_modules/react-native-device-info`)
  - RNFastImage (from `../node_modules/react-native-fast-image`)
  - RNFileViewer (from `../node_modules/react-native-file-viewer`)
  - RNGestureHandler (from `../node_modules/react-native-gesture-handler`)
  - RNKeychain (from `../node_modules/react-native-keychain`)
  - RNLocalize (from `../node_modules/react-native-localize`)
  - RNMathView (from `../node_modules/react-native-math-view/ios`)
  - RNPermissions (from `../node_modules/react-native-permissions`)
  - RNReactNativeHapticFeedback (from `../node_modules/react-native-haptic-feedback`)
  - RNReanimated (from `../node_modules/react-native-reanimated`)
  - "RNRudderSdk (from `../node_modules/@rudderstack/rudder-sdk-react-native/ios`)"
  - RNScreens (from `../node_modules/react-native-screens`)
  - "RNSentry (from `../node_modules/@sentry/react-native`)"
  - RNShare (from `../node_modules/react-native-share`)
  - RNSVG (from `../node_modules/react-native-svg`)
  - RNVectorIcons (from `../node_modules/react-native-vector-icons`)
  - Swime (= 3.0.6)
  - XCDYouTubeKit (from `https://github.com/KODIKAS-NL/XCDYouTubeKit.git`, commit `7c5ea8fe159d096a8f2cdc88c29bb6e4ac79dcde`, branch `master`)
  - Yoga (from `../node_modules/react-native/ReactCommon/yoga`)

SPEC REPOS:
  trunk:
    - iosMath
    - fmt
    - HMSegmentedControl
    - libwebp
    - MMKV
    - MMKVCore
    - Rudder
    - SDWebImage
    - SDWebImageWebPCoder
    - Sentry
    - Swime
    - YoutubePlayer-in-WKWebView

EXTERNAL SOURCES:
  boost:
    :podspec: "../node_modules/react-native/third-party-podspecs/boost.podspec"
  BVLinearGradient:
    :path: "../node_modules/react-native-linear-gradient"
  DoubleConversion:
    :podspec: "../node_modules/react-native/third-party-podspecs/DoubleConversion.podspec"
  FBLazyVector:
    :path: "../node_modules/react-native/Libraries/FBLazyVector"
  FBReactNativeSpec:
    :path: "../node_modules/react-native/React/FBReactNativeSpec"
  glog:
    :podspec: "../node_modules/react-native/third-party-podspecs/glog.podspec"
  jail-monkey:
    :path: "../node_modules/jail-monkey"
  Permission-Camera:
    :path: "../node_modules/react-native-permissions/ios/Camera"
  Permission-MediaLibrary:
    :path: "../node_modules/react-native-permissions/ios/MediaLibrary"
  Permission-Microphone:
    :path: "../node_modules/react-native-permissions/ios/Microphone"
  Permission-Notifications:
    :path: "../node_modules/react-native-permissions/ios/Notifications"
  Permission-PhotoLibrary:
    :path: "../node_modules/react-native-permissions/ios/PhotoLibrary"
  Permission-PhotoLibraryAddOnly:
    :path: "../node_modules/react-native-permissions/ios/PhotoLibraryAddOnly"
  RCT-Folly:
    :podspec: "../node_modules/react-native/third-party-podspecs/RCT-Folly.podspec"
  RCTRequired:
    :path: "../node_modules/react-native/Libraries/RCTRequired"
  RCTTypeSafety:
    :path: "../node_modules/react-native/Libraries/TypeSafety"
  RCTYouTube:
    :path: "../node_modules/react-native-youtube"
  React:
    :path: "../node_modules/react-native/"
  React-callinvoker:
    :path: "../node_modules/react-native/ReactCommon/callinvoker"
  React-Core:
    :path: "../node_modules/react-native/"
  React-CoreModules:
    :path: "../node_modules/react-native/React/CoreModules"
  React-cxxreact:
    :path: "../node_modules/react-native/ReactCommon/cxxreact"
  React-jsi:
    :path: "../node_modules/react-native/ReactCommon/jsi"
  React-jsiexecutor:
    :path: "../node_modules/react-native/ReactCommon/jsiexecutor"
  React-jsinspector:
    :path: "../node_modules/react-native/ReactCommon/jsinspector"
  React-logger:
    :path: "../node_modules/react-native/ReactCommon/logger"
  react-native-cameraroll:
    :path: "../node_modules/@react-native-community/cameraroll"
  react-native-cookies:
    :path: "../node_modules/@react-native-cookies/cookies"
  react-native-document-picker:
    :path: "../node_modules/react-native-document-picker"
  react-native-hw-keyboard-event:
    :path: "../node_modules/react-native-hw-keyboard-event"
  react-native-image-picker:
    :path: "../node_modules/react-native-image-picker"
  react-native-local-auth:
    :path: "../node_modules/react-native-local-auth"
  react-native-mmkv-storage:
    :path: "../node_modules/react-native-mmkv-storage"
  react-native-netinfo:
    :path: "../node_modules/@react-native-community/netinfo"
  react-native-notifications:
    :path: "../node_modules/react-native-notifications"
  react-native-passcode-status:
    :path: "../node_modules/react-native-passcode-status"
  react-native-paste-input:
    :path: "../node_modules/@mattermost/react-native-paste-input"
  react-native-safe-area:
    :path: "../node_modules/react-native-safe-area"
  react-native-safe-area-context:
    :path: "../node_modules/react-native-safe-area-context"
  react-native-startup-time:
    :path: "../node_modules/react-native-startup-time"
  react-native-video:
    :path: "../node_modules/react-native-video"
  react-native-webrtc:
    :path: "../node_modules/react-native-webrtc"
  react-native-webview:
    :path: "../node_modules/react-native-webview"
  React-perflogger:
    :path: "../node_modules/react-native/ReactCommon/reactperflogger"
  React-RCTActionSheet:
    :path: "../node_modules/react-native/Libraries/ActionSheetIOS"
  React-RCTAnimation:
    :path: "../node_modules/react-native/Libraries/NativeAnimation"
  React-RCTBlob:
    :path: "../node_modules/react-native/Libraries/Blob"
  React-RCTImage:
    :path: "../node_modules/react-native/Libraries/Image"
  React-RCTLinking:
    :path: "../node_modules/react-native/Libraries/LinkingIOS"
  React-RCTNetwork:
    :path: "../node_modules/react-native/Libraries/Network"
  React-RCTSettings:
    :path: "../node_modules/react-native/Libraries/Settings"
  React-RCTText:
    :path: "../node_modules/react-native/Libraries/Text"
  React-RCTVibration:
    :path: "../node_modules/react-native/Libraries/Vibration"
  React-runtimeexecutor:
    :path: "../node_modules/react-native/ReactCommon/runtimeexecutor"
  ReactCommon:
    :path: "../node_modules/react-native/ReactCommon"
  ReactNativeExceptionHandler:
    :path: "../node_modules/react-native-exception-handler"
  ReactNativeIncallManager:
    :path: "../node_modules/react-native-incall-manager"
  ReactNativeKeyboardTrackingView:
    :path: "../node_modules/react-native-keyboard-tracking-view"
  ReactNativeNavigation:
    :path: "../node_modules/react-native-navigation"
  rn-fetch-blob:
    :path: "../node_modules/rn-fetch-blob"
  RNCAsyncStorage:
    :path: "../node_modules/@react-native-async-storage/async-storage"
  RNCClipboard:
    :path: "../node_modules/@react-native-community/clipboard"
  RNCMaskedView:
    :path: "../node_modules/@react-native-community/masked-view"
  RNDateTimePicker:
    :path: "../node_modules/@react-native-community/datetimepicker"
  RNDeviceInfo:
    :path: "../node_modules/react-native-device-info"
  RNFastImage:
    :path: "../node_modules/react-native-fast-image"
  RNFileViewer:
    :path: "../node_modules/react-native-file-viewer"
  RNGestureHandler:
    :path: "../node_modules/react-native-gesture-handler"
  RNKeychain:
    :path: "../node_modules/react-native-keychain"
  RNLocalize:
    :path: "../node_modules/react-native-localize"
  RNMathView:
    :path: "../node_modules/react-native-math-view/ios"
  RNPermissions:
    :path: "../node_modules/react-native-permissions"
  RNReactNativeHapticFeedback:
    :path: "../node_modules/react-native-haptic-feedback"
  RNReanimated:
    :path: "../node_modules/react-native-reanimated"
  RNRudderSdk:
    :path: "../node_modules/@rudderstack/rudder-sdk-react-native/ios"
  RNScreens:
    :path: "../node_modules/react-native-screens"
  RNSentry:
    :path: "../node_modules/@sentry/react-native"
  RNShare:
    :path: "../node_modules/react-native-share"
  RNSVG:
    :path: "../node_modules/react-native-svg"
  RNVectorIcons:
    :path: "../node_modules/react-native-vector-icons"
  XCDYouTubeKit:
    :branch: master
    :commit: 7c5ea8fe159d096a8f2cdc88c29bb6e4ac79dcde
    :git: https://github.com/KODIKAS-NL/XCDYouTubeKit.git
  Yoga:
    :path: "../node_modules/react-native/ReactCommon/yoga"

CHECKOUT OPTIONS:
  XCDYouTubeKit:
    :commit: a5cbd0b864c399dcf425a91e2409a49712924295
    :git: https://github.com/KODIKAS-NL/XCDYouTubeKit.git

SPEC CHECKSUMS:
  boost: a7c83b31436843459a1961bfd74b96033dc77234
  BVLinearGradient: e3aad03778a456d77928f594a649e96995f1c872
  DoubleConversion: 831926d9b8bf8166fd87886c4abab286c2422662
  FBLazyVector: 244195e30d63d7f564c55da4410b9a24e8fbceaa
  FBReactNativeSpec: c94002c1d93da3658f4d5119c6994d19961e3d52
  fmt: ff9d55029c625d3757ed641535fd4a75fedc7ce9
<<<<<<< HEAD
  glog: 5337263514dd6f09803962437687240c5dc39aa4
  iosMath: f7a6cbadf9d836d2149c2a84c435b1effc244cba
=======
  glog: 85ecdd10ee8d8ec362ef519a6a45ff9aa27b2e85
>>>>>>> dfbeef9f
  HMSegmentedControl: 34c1f54d822d8308e7b24f5d901ec674dfa31352
  jail-monkey: 07b83767601a373db876e939b8dbf3f5eb15f073
  libwebp: 98a37e597e40bfdb4c911fc98f2c53d0b12d05fc
  MMKV: 76033b9ace2006623308910a3afcc0e25eba3140
  MMKVCore: df0565f6b58463604731a68ba6cd89bc0b2d1d55
  Permission-Camera: 53efcbb755b0e8bdf253dbb27cc7559ccfce8480
  Permission-MediaLibrary: d35adbe2a069f2e16121fd79cf15959e86a3f74a
  Permission-Microphone: db557c64f7e9ad41bff6b3f6d93df3b67311855b
  Permission-Notifications: bb420c3d28328df24de1b476b41ed8249ccf2537
  Permission-PhotoLibrary: 7bec836dcdd04a0bfb200c314f1aae06d4476357
  Permission-PhotoLibraryAddOnly: 06fb0cdb1d35683b235ad8c464ef0ecc88859ea3
  RCT-Folly: 803a9cfd78114b2ec0f140cfa6fa2a6bafb2d685
  RCTRequired: cd47794163052d2b8318c891a7a14fcfaccc75ab
  RCTTypeSafety: 393bb40b3e357b224cde53d3fec26813c52428b1
  RCTYouTube: a8bb45705622a6fc9decf64be04128d3658ed411
  React: dec6476bc27155b250eeadfc11ea779265f53ebf
  React-callinvoker: e5047929e80aea942e6fdd96482504ef0189ca63
  React-Core: e382655566b2b9a6e3b4f641d777b7bfdbe52358
  React-CoreModules: cf262e82fa101c0aee022b6f90d1a5b612038b64
  React-cxxreact: 69d53de3b30c7c161ba087ca1ecdffed9ccb1039
  React-jsi: ce9a2d804adf75809ce2fe2374ba3fbbf5d59b03
  React-jsiexecutor: 52beb652bbc61201bd70cbe4f0b8edb607e8da4f
  React-jsinspector: 595f76eba2176ebd8817a1fffd47b84fbdab9383
  React-logger: 23de8ea0f44fa00ee77e96060273225607fd4d78
  react-native-cameraroll: 2957f2bce63ae896a848fbe0d5352c1bd4d20866
  react-native-cookies: cd92f3824ed1e32a20802e8185101e14bb5b76da
  react-native-document-picker: 429972f7ece4463aa5bcdd789622b3a674a3c5d1
  react-native-hw-keyboard-event: b517cefb8d5c659a38049c582de85ff43337dc53
  react-native-image-picker: 4e6008ad8c2321622affa2c85432a5ebd02d480c
  react-native-local-auth: 49d336dcf0cb0268a930100013a6525844093844
  react-native-mmkv-storage: 2b57ca101fae52428f6cef6552793f83c0cdbc46
  react-native-netinfo: 87e5bfaf21ea5c6c110941290aa481dd8e849f98
  react-native-notifications: 805108822ceff3440644d5701944f0cda35f5b4b
  react-native-passcode-status: e78f76b3c8db613e6ced6bd40b54aa4f53374173
  react-native-paste-input: 80c06e2c5c65afd696f9bd43cfd371141d8b3a1b
  react-native-safe-area: e8230b0017d76c00de6b01e2412dcf86b127c6a3
  react-native-safe-area-context: 584dc04881deb49474363f3be89e4ca0e854c057
  react-native-startup-time: 1a068b744ce5097a85ebe0fbff691b05961c324d
  react-native-video: a4c2635d0802f983594b7057e1bce8f442f0ad28
  react-native-webrtc: 86d841823e66d68cc1f86712db1c2956056bf0c2
  react-native-webview: 162b6453d074e0b1c7025242bb7a939b6f72b9e7
  React-perflogger: 3c9bb7372493e49036f07a82c44c8cf65cbe88db
  React-RCTActionSheet: 052606483045a408693aa7e864410b4a052f541a
  React-RCTAnimation: 08d4cac13222bb1348c687a0158dfd3b577cdb63
  React-RCTBlob: 928ad1df65219c3d9e2ac80983b943a75b5c3629
  React-RCTImage: 524d7313b142a39ee0e20fa312b67277917fe076
  React-RCTLinking: 44036ea6f13a2e46238be07a67566247fee35244
  React-RCTNetwork: 9b6faacf1e0789253e319ca53b1f8d92c2ac5455
  React-RCTSettings: ecd8094f831130a49581d5112a8607220e5d12a5
  React-RCTText: 14ba976fb48ed283cfdb1a754a5d4276471e0152
  React-RCTVibration: 99c7f67fba7a5ade46e98e870c6ff2444484f995
  React-runtimeexecutor: 2450b43df7ffe8e805a0b3dcb2abd4282f1f1836
  ReactCommon: d98c6c96b567f9b3a15f9fd4cc302c1eda8e3cf2
  ReactNativeExceptionHandler: b11ff67c78802b2f62eed0e10e75cb1ef7947c60
  ReactNativeIncallManager: a840ef75640518065742a893e6c6ff98ee820039
  ReactNativeKeyboardTrackingView: 02137fac3b2ebd330d74fa54ead48b14750a2306
  ReactNativeNavigation: 6e747bdf88f138088a105285274170b3fc0404ed
  rn-fetch-blob: 17961aec08caae68bb8fc0e5b40f93b3acfa6932
  RNCAsyncStorage: 6bd5a7ba3dde1c3facba418aa273f449bdc5437a
  RNCClipboard: 41d8d918092ae8e676f18adada19104fa3e68495
  RNCMaskedView: 0e1bc4bfa8365eba5fbbb71e07fbdc0555249489
  RNDateTimePicker: 1dd15d7ed1ab7d999056bc77879a42920d139c12
  RNDeviceInfo: 0400a6d0c94186d1120c3cbd97b23abc022187a9
  RNFastImage: cced864a4a2eac27c5c10ac16bd5e8b9d2be4504
  RNFileViewer: ce7ca3ac370e18554d35d6355cffd7c30437c592
  RNGestureHandler: bf572f552ea324acd5b5464b8d30755b2d8c1de6
  RNKeychain: 4f63aada75ebafd26f4bc2c670199461eab85d94
<<<<<<< HEAD
  RNLocalize: 74b82db20cc3895ccc25af992c644879bcec2815
  RNMathView: 4c8a3c081fa671ab3136c51fa0bdca7ffb708bd5
  RNPermissions: 4b54095940aea8c03fa3e6c92d4ac3647b31ed4e
=======
  RNLocalize: 291e5e21b53cd30b5205c10ed95d31b0dc9b8d63
  RNPermissions: f7ebe52db07c00901127966ca080b4ec6a6ceb0a
>>>>>>> dfbeef9f
  RNReactNativeHapticFeedback: b83bfb4b537bdd78eb4f6ffe63c6884f7b049ead
  RNReanimated: 1326679461fa5d2399d54c18ca1432ba3e816b9e
  RNRudderSdk: 1a629f815632d62459ea1add0fd4e853598d34a5
  RNScreens: d6da2b9e29cf523832c2542f47bf1287318b1868
  RNSentry: 0aa1567f66c20390f3834637fc4f73380dcd0774
  RNShare: 571c863ce31152bee8396f7b17723d63bcfcbc63
  RNSVG: 551acb6562324b1d52a4e0758f7ca0ec234e278f
  RNVectorIcons: 4143ba35feebab8fdbe6bc43d1e776b393d47ac8
  Rudder: 95d023a3a4ec1e8d6bd15963e84f78707b13d9c3
  SDWebImage: 53179a2dba77246efa8a9b85f5c5b21f8f43e38f
  SDWebImageWebPCoder: f93010f3f6c031e2f8fb3081ca4ee6966c539815
  Sentry: 2f7e91f247cfb05b05bd01e0b5d0692557a7687b
  Swime: d7b2c277503b6cea317774aedc2dce05613f8b0b
  XCDYouTubeKit: b120aced3d8638ffb570c5450cddb5a1dac448c7
  Yoga: 9b6696970c3289e8dea34b3eda93f23e61fb8121
  YoutubePlayer-in-WKWebView: 4fca3b4f6f09940077bfbae7bddb771f2b43aacd

PODFILE CHECKSUM: 8214414d5676358401d8ad51dff19e7fd8c71b5c

COCOAPODS: 1.11.2<|MERGE_RESOLUTION|>--- conflicted
+++ resolved
@@ -13,7 +13,6 @@
     - ReactCommon/turbomodule/core (= 0.67.2)
   - fmt (6.2.1)
   - glog (0.3.5)
-  - iosMath (0.9.4)
   - HMSegmentedControl (1.5.6)
   - jail-monkey (2.6.0):
     - React-Core
@@ -387,13 +386,9 @@
     - React-Core
   - RNLocalize (2.1.9):
     - React-Core
-<<<<<<< HEAD
   - RNMathView (1.0.0):
     - iosMath
-  - RNPermissions (3.1.0):
-=======
   - RNPermissions (3.2.0):
->>>>>>> dfbeef9f
     - React-Core
   - RNReactNativeHapticFeedback (1.13.0):
     - React-Core
@@ -737,12 +732,8 @@
   FBLazyVector: 244195e30d63d7f564c55da4410b9a24e8fbceaa
   FBReactNativeSpec: c94002c1d93da3658f4d5119c6994d19961e3d52
   fmt: ff9d55029c625d3757ed641535fd4a75fedc7ce9
-<<<<<<< HEAD
-  glog: 5337263514dd6f09803962437687240c5dc39aa4
+  glog: 85ecdd10ee8d8ec362ef519a6a45ff9aa27b2e85
   iosMath: f7a6cbadf9d836d2149c2a84c435b1effc244cba
-=======
-  glog: 85ecdd10ee8d8ec362ef519a6a45ff9aa27b2e85
->>>>>>> dfbeef9f
   HMSegmentedControl: 34c1f54d822d8308e7b24f5d901ec674dfa31352
   jail-monkey: 07b83767601a373db876e939b8dbf3f5eb15f073
   libwebp: 98a37e597e40bfdb4c911fc98f2c53d0b12d05fc
@@ -810,14 +801,9 @@
   RNFileViewer: ce7ca3ac370e18554d35d6355cffd7c30437c592
   RNGestureHandler: bf572f552ea324acd5b5464b8d30755b2d8c1de6
   RNKeychain: 4f63aada75ebafd26f4bc2c670199461eab85d94
-<<<<<<< HEAD
-  RNLocalize: 74b82db20cc3895ccc25af992c644879bcec2815
+  RNLocalize: 291e5e21b53cd30b5205c10ed95d31b0dc9b8d63
   RNMathView: 4c8a3c081fa671ab3136c51fa0bdca7ffb708bd5
-  RNPermissions: 4b54095940aea8c03fa3e6c92d4ac3647b31ed4e
-=======
-  RNLocalize: 291e5e21b53cd30b5205c10ed95d31b0dc9b8d63
   RNPermissions: f7ebe52db07c00901127966ca080b4ec6a6ceb0a
->>>>>>> dfbeef9f
   RNReactNativeHapticFeedback: b83bfb4b537bdd78eb4f6ffe63c6884f7b049ead
   RNReanimated: 1326679461fa5d2399d54c18ca1432ba3e816b9e
   RNRudderSdk: 1a629f815632d62459ea1add0fd4e853598d34a5
