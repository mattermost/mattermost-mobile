PODS:
  - Alamofire (5.9.1)
  - boost (1.83.0)
  - CocoaLumberjack (3.8.5):
    - CocoaLumberjack/Core (= 3.8.5)
  - CocoaLumberjack/Core (3.8.5)
  - DoubleConversion (1.1.6)
  - EXApplication (5.9.1):
    - ExpoModulesCore
  - EXConstants (16.0.2):
    - ExpoModulesCore
  - Expo (51.0.24):
    - ExpoModulesCore
  - ExpoCrypto (13.0.2):
    - ExpoModulesCore
  - ExpoDevice (6.0.2):
    - ExpoModulesCore
  - ExpoFileSystem (17.0.1):
    - ExpoModulesCore
  - ExpoImage (1.12.13):
    - ExpoModulesCore
    - SDWebImage (~> 5.19.1)
    - SDWebImageSVGCoder (~> 1.7.0)
    - SDWebImageWebPCoder (~> 0.14.6)
  - ExpoLinearGradient (13.0.2):
    - ExpoModulesCore
  - ExpoModulesCore (1.12.20):
    - DoubleConversion
    - glog
    - hermes-engine
    - RCT-Folly (= 2024.01.01.00)
    - RCTRequired
    - RCTTypeSafety
    - React-Codegen
    - React-Core
    - React-debug
    - React-Fabric
    - React-featureflags
    - React-graphics
    - React-ImageManager
    - React-jsinspector
    - React-NativeModulesApple
    - React-RCTAppDelegate
    - React-RCTFabric
    - React-rendererdebug
    - React-utils
    - ReactCommon/turbomodule/bridging
    - ReactCommon/turbomodule/core
    - Yoga
  - ExpoStoreReview (7.0.2):
    - ExpoModulesCore
  - ExpoVideoThumbnails (8.0.0):
    - ExpoModulesCore
  - ExpoWebBrowser (13.0.3):
    - ExpoModulesCore
  - FBLazyVector (0.74.5)
  - fmt (9.1.0)
  - glog (0.3.5)
  - hermes-engine (0.74.5):
    - hermes-engine/Pre-built (= 0.74.5)
  - hermes-engine/Pre-built (0.74.5)
  - HMSegmentedControl (1.5.6)
  - JitsiWebRTC (124.0.1)
  - libwebp (1.3.2):
    - libwebp/demux (= 1.3.2)
    - libwebp/mux (= 1.3.2)
    - libwebp/sharpyuv (= 1.3.2)
    - libwebp/webp (= 1.3.2)
  - libwebp/demux (1.3.2):
    - libwebp/webp
  - libwebp/mux (1.3.2):
    - libwebp/demux
  - libwebp/sharpyuv (1.3.2)
  - libwebp/webp (1.3.2):
    - libwebp/sharpyuv
  - mattermost-hardware-keyboard (0.0.0):
    - DoubleConversion
    - glog
    - hermes-engine
    - RCT-Folly (= 2024.01.01.00)
    - RCTRequired
    - RCTTypeSafety
    - React-Codegen
    - React-Core
    - React-debug
    - React-Fabric
    - React-featureflags
    - React-graphics
    - React-ImageManager
    - React-NativeModulesApple
    - React-RCTFabric
    - React-rendererdebug
    - React-utils
    - ReactCommon/turbomodule/bridging
    - ReactCommon/turbomodule/core
    - Yoga
  - mattermost-keyboard-tracker (0.0.0):
    - DoubleConversion
    - glog
    - hermes-engine
    - RCT-Folly (= 2024.01.01.00)
    - RCTRequired
    - RCTTypeSafety
    - React-Codegen
    - React-Core
    - React-debug
    - React-Fabric
    - React-featureflags
    - React-graphics
    - React-ImageManager
    - React-NativeModulesApple
    - React-RCTFabric
    - React-rendererdebug
    - React-utils
    - ReactCommon/turbomodule/bridging
    - ReactCommon/turbomodule/core
    - Yoga
  - mattermost-react-native-turbo-log (0.4.0):
    - CocoaLumberjack (~> 3.8.5)
    - DoubleConversion
    - glog
    - hermes-engine
    - RCT-Folly (= 2024.01.01.00)
    - RCTRequired
    - RCTTypeSafety
    - React-Codegen
    - React-Core
    - React-debug
    - React-Fabric
    - React-featureflags
    - React-graphics
    - React-ImageManager
    - React-NativeModulesApple
    - React-RCTFabric
    - React-rendererdebug
    - React-utils
    - ReactCommon/turbomodule/bridging
    - ReactCommon/turbomodule/core
    - Yoga
  - mattermost-rnutils (0.0.0):
    - DoubleConversion
    - glog
    - hermes-engine
    - RCT-Folly (= 2024.01.01.00)
    - RCTRequired
    - RCTTypeSafety
    - React-Codegen
    - React-Core
    - React-debug
    - React-Fabric
    - React-featureflags
    - React-graphics
    - React-ImageManager
    - React-NativeModulesApple
    - React-RCTFabric
    - React-rendererdebug
    - React-utils
    - ReactCommon/turbomodule/bridging
    - ReactCommon/turbomodule/core
    - Yoga
  - RCT-Folly (2024.01.01.00):
    - boost
    - DoubleConversion
    - fmt (= 9.1.0)
    - glog
    - RCT-Folly/Default (= 2024.01.01.00)
  - RCT-Folly/Default (2024.01.01.00):
    - boost
    - DoubleConversion
    - fmt (= 9.1.0)
    - glog
  - RCT-Folly/Fabric (2024.01.01.00):
    - boost
    - DoubleConversion
    - fmt (= 9.1.0)
    - glog
  - RCTDeprecation (0.74.5)
  - RCTRequired (0.74.5)
  - RCTTypeSafety (0.74.5):
    - FBLazyVector (= 0.74.5)
    - RCTRequired (= 0.74.5)
    - React-Core (= 0.74.5)
  - React (0.74.5):
    - React-Core (= 0.74.5)
    - React-Core/DevSupport (= 0.74.5)
    - React-Core/RCTWebSocket (= 0.74.5)
    - React-RCTActionSheet (= 0.74.5)
    - React-RCTAnimation (= 0.74.5)
    - React-RCTBlob (= 0.74.5)
    - React-RCTImage (= 0.74.5)
    - React-RCTLinking (= 0.74.5)
    - React-RCTNetwork (= 0.74.5)
    - React-RCTSettings (= 0.74.5)
    - React-RCTText (= 0.74.5)
    - React-RCTVibration (= 0.74.5)
  - React-callinvoker (0.74.5)
  - React-Codegen (0.74.5):
    - DoubleConversion
    - glog
    - hermes-engine
    - RCT-Folly
    - RCTRequired
    - RCTTypeSafety
    - React-Core
    - React-debug
    - React-Fabric
    - React-FabricImage
    - React-featureflags
    - React-graphics
    - React-jsi
    - React-jsiexecutor
    - React-NativeModulesApple
    - React-rendererdebug
    - React-utils
    - ReactCommon/turbomodule/bridging
    - ReactCommon/turbomodule/core
  - React-Core (0.74.5):
    - glog
    - hermes-engine
    - RCT-Folly (= 2024.01.01.00)
    - RCTDeprecation
    - React-Core/Default (= 0.74.5)
    - React-cxxreact
    - React-featureflags
    - React-hermes
    - React-jsi
    - React-jsiexecutor
    - React-jsinspector
    - React-perflogger
    - React-runtimescheduler
    - React-utils
    - SocketRocket (= 0.7.0)
    - Yoga
  - React-Core/CoreModulesHeaders (0.74.5):
    - glog
    - hermes-engine
    - RCT-Folly (= 2024.01.01.00)
    - RCTDeprecation
    - React-Core/Default
    - React-cxxreact
    - React-featureflags
    - React-hermes
    - React-jsi
    - React-jsiexecutor
    - React-jsinspector
    - React-perflogger
    - React-runtimescheduler
    - React-utils
    - SocketRocket (= 0.7.0)
    - Yoga
  - React-Core/Default (0.74.5):
    - glog
    - hermes-engine
    - RCT-Folly (= 2024.01.01.00)
    - RCTDeprecation
    - React-cxxreact
    - React-featureflags
    - React-hermes
    - React-jsi
    - React-jsiexecutor
    - React-jsinspector
    - React-perflogger
    - React-runtimescheduler
    - React-utils
    - SocketRocket (= 0.7.0)
    - Yoga
  - React-Core/DevSupport (0.74.5):
    - glog
    - hermes-engine
    - RCT-Folly (= 2024.01.01.00)
    - RCTDeprecation
    - React-Core/Default (= 0.74.5)
    - React-Core/RCTWebSocket (= 0.74.5)
    - React-cxxreact
    - React-featureflags
    - React-hermes
    - React-jsi
    - React-jsiexecutor
    - React-jsinspector
    - React-perflogger
    - React-runtimescheduler
    - React-utils
    - SocketRocket (= 0.7.0)
    - Yoga
  - React-Core/RCTActionSheetHeaders (0.74.5):
    - glog
    - hermes-engine
    - RCT-Folly (= 2024.01.01.00)
    - RCTDeprecation
    - React-Core/Default
    - React-cxxreact
    - React-featureflags
    - React-hermes
    - React-jsi
    - React-jsiexecutor
    - React-jsinspector
    - React-perflogger
    - React-runtimescheduler
    - React-utils
    - SocketRocket (= 0.7.0)
    - Yoga
  - React-Core/RCTAnimationHeaders (0.74.5):
    - glog
    - hermes-engine
    - RCT-Folly (= 2024.01.01.00)
    - RCTDeprecation
    - React-Core/Default
    - React-cxxreact
    - React-featureflags
    - React-hermes
    - React-jsi
    - React-jsiexecutor
    - React-jsinspector
    - React-perflogger
    - React-runtimescheduler
    - React-utils
    - SocketRocket (= 0.7.0)
    - Yoga
  - React-Core/RCTBlobHeaders (0.74.5):
    - glog
    - hermes-engine
    - RCT-Folly (= 2024.01.01.00)
    - RCTDeprecation
    - React-Core/Default
    - React-cxxreact
    - React-featureflags
    - React-hermes
    - React-jsi
    - React-jsiexecutor
    - React-jsinspector
    - React-perflogger
    - React-runtimescheduler
    - React-utils
    - SocketRocket (= 0.7.0)
    - Yoga
  - React-Core/RCTImageHeaders (0.74.5):
    - glog
    - hermes-engine
    - RCT-Folly (= 2024.01.01.00)
    - RCTDeprecation
    - React-Core/Default
    - React-cxxreact
    - React-featureflags
    - React-hermes
    - React-jsi
    - React-jsiexecutor
    - React-jsinspector
    - React-perflogger
    - React-runtimescheduler
    - React-utils
    - SocketRocket (= 0.7.0)
    - Yoga
  - React-Core/RCTLinkingHeaders (0.74.5):
    - glog
    - hermes-engine
    - RCT-Folly (= 2024.01.01.00)
    - RCTDeprecation
    - React-Core/Default
    - React-cxxreact
    - React-featureflags
    - React-hermes
    - React-jsi
    - React-jsiexecutor
    - React-jsinspector
    - React-perflogger
    - React-runtimescheduler
    - React-utils
    - SocketRocket (= 0.7.0)
    - Yoga
  - React-Core/RCTNetworkHeaders (0.74.5):
    - glog
    - hermes-engine
    - RCT-Folly (= 2024.01.01.00)
    - RCTDeprecation
    - React-Core/Default
    - React-cxxreact
    - React-featureflags
    - React-hermes
    - React-jsi
    - React-jsiexecutor
    - React-jsinspector
    - React-perflogger
    - React-runtimescheduler
    - React-utils
    - SocketRocket (= 0.7.0)
    - Yoga
  - React-Core/RCTSettingsHeaders (0.74.5):
    - glog
    - hermes-engine
    - RCT-Folly (= 2024.01.01.00)
    - RCTDeprecation
    - React-Core/Default
    - React-cxxreact
    - React-featureflags
    - React-hermes
    - React-jsi
    - React-jsiexecutor
    - React-jsinspector
    - React-perflogger
    - React-runtimescheduler
    - React-utils
    - SocketRocket (= 0.7.0)
    - Yoga
  - React-Core/RCTTextHeaders (0.74.5):
    - glog
    - hermes-engine
    - RCT-Folly (= 2024.01.01.00)
    - RCTDeprecation
    - React-Core/Default
    - React-cxxreact
    - React-featureflags
    - React-hermes
    - React-jsi
    - React-jsiexecutor
    - React-jsinspector
    - React-perflogger
    - React-runtimescheduler
    - React-utils
    - SocketRocket (= 0.7.0)
    - Yoga
  - React-Core/RCTVibrationHeaders (0.74.5):
    - glog
    - hermes-engine
    - RCT-Folly (= 2024.01.01.00)
    - RCTDeprecation
    - React-Core/Default
    - React-cxxreact
    - React-featureflags
    - React-hermes
    - React-jsi
    - React-jsiexecutor
    - React-jsinspector
    - React-perflogger
    - React-runtimescheduler
    - React-utils
    - SocketRocket (= 0.7.0)
    - Yoga
  - React-Core/RCTWebSocket (0.74.5):
    - glog
    - hermes-engine
    - RCT-Folly (= 2024.01.01.00)
    - RCTDeprecation
    - React-Core/Default (= 0.74.5)
    - React-cxxreact
    - React-featureflags
    - React-hermes
    - React-jsi
    - React-jsiexecutor
    - React-jsinspector
    - React-perflogger
    - React-runtimescheduler
    - React-utils
    - SocketRocket (= 0.7.0)
    - Yoga
  - React-CoreModules (0.74.5):
    - DoubleConversion
    - fmt (= 9.1.0)
    - RCT-Folly (= 2024.01.01.00)
    - RCTTypeSafety (= 0.74.5)
    - React-Codegen
    - React-Core/CoreModulesHeaders (= 0.74.5)
    - React-jsi (= 0.74.5)
    - React-jsinspector
    - React-NativeModulesApple
    - React-RCTBlob
    - React-RCTImage (= 0.74.5)
    - ReactCommon
    - SocketRocket (= 0.7.0)
  - React-cxxreact (0.74.5):
    - boost (= 1.83.0)
    - DoubleConversion
    - fmt (= 9.1.0)
    - glog
    - hermes-engine
    - RCT-Folly (= 2024.01.01.00)
    - React-callinvoker (= 0.74.5)
    - React-debug (= 0.74.5)
    - React-jsi (= 0.74.5)
    - React-jsinspector
    - React-logger (= 0.74.5)
    - React-perflogger (= 0.74.5)
    - React-runtimeexecutor (= 0.74.5)
  - React-debug (0.74.5)
  - React-Fabric (0.74.5):
    - DoubleConversion
    - fmt (= 9.1.0)
    - glog
    - hermes-engine
    - RCT-Folly/Fabric (= 2024.01.01.00)
    - RCTRequired
    - RCTTypeSafety
    - React-Core
    - React-cxxreact
    - React-debug
    - React-Fabric/animations (= 0.74.5)
    - React-Fabric/attributedstring (= 0.74.5)
    - React-Fabric/componentregistry (= 0.74.5)
    - React-Fabric/componentregistrynative (= 0.74.5)
    - React-Fabric/components (= 0.74.5)
    - React-Fabric/core (= 0.74.5)
    - React-Fabric/imagemanager (= 0.74.5)
    - React-Fabric/leakchecker (= 0.74.5)
    - React-Fabric/mounting (= 0.74.5)
    - React-Fabric/scheduler (= 0.74.5)
    - React-Fabric/telemetry (= 0.74.5)
    - React-Fabric/templateprocessor (= 0.74.5)
    - React-Fabric/textlayoutmanager (= 0.74.5)
    - React-Fabric/uimanager (= 0.74.5)
    - React-graphics
    - React-jsi
    - React-jsiexecutor
    - React-logger
    - React-rendererdebug
    - React-runtimescheduler
    - React-utils
    - ReactCommon/turbomodule/core
  - React-Fabric/animations (0.74.5):
    - DoubleConversion
    - fmt (= 9.1.0)
    - glog
    - hermes-engine
    - RCT-Folly/Fabric (= 2024.01.01.00)
    - RCTRequired
    - RCTTypeSafety
    - React-Core
    - React-cxxreact
    - React-debug
    - React-graphics
    - React-jsi
    - React-jsiexecutor
    - React-logger
    - React-rendererdebug
    - React-runtimescheduler
    - React-utils
    - ReactCommon/turbomodule/core
  - React-Fabric/attributedstring (0.74.5):
    - DoubleConversion
    - fmt (= 9.1.0)
    - glog
    - hermes-engine
    - RCT-Folly/Fabric (= 2024.01.01.00)
    - RCTRequired
    - RCTTypeSafety
    - React-Core
    - React-cxxreact
    - React-debug
    - React-graphics
    - React-jsi
    - React-jsiexecutor
    - React-logger
    - React-rendererdebug
    - React-runtimescheduler
    - React-utils
    - ReactCommon/turbomodule/core
  - React-Fabric/componentregistry (0.74.5):
    - DoubleConversion
    - fmt (= 9.1.0)
    - glog
    - hermes-engine
    - RCT-Folly/Fabric (= 2024.01.01.00)
    - RCTRequired
    - RCTTypeSafety
    - React-Core
    - React-cxxreact
    - React-debug
    - React-graphics
    - React-jsi
    - React-jsiexecutor
    - React-logger
    - React-rendererdebug
    - React-runtimescheduler
    - React-utils
    - ReactCommon/turbomodule/core
  - React-Fabric/componentregistrynative (0.74.5):
    - DoubleConversion
    - fmt (= 9.1.0)
    - glog
    - hermes-engine
    - RCT-Folly/Fabric (= 2024.01.01.00)
    - RCTRequired
    - RCTTypeSafety
    - React-Core
    - React-cxxreact
    - React-debug
    - React-graphics
    - React-jsi
    - React-jsiexecutor
    - React-logger
    - React-rendererdebug
    - React-runtimescheduler
    - React-utils
    - ReactCommon/turbomodule/core
  - React-Fabric/components (0.74.5):
    - DoubleConversion
    - fmt (= 9.1.0)
    - glog
    - hermes-engine
    - RCT-Folly/Fabric (= 2024.01.01.00)
    - RCTRequired
    - RCTTypeSafety
    - React-Core
    - React-cxxreact
    - React-debug
    - React-Fabric/components/inputaccessory (= 0.74.5)
    - React-Fabric/components/legacyviewmanagerinterop (= 0.74.5)
    - React-Fabric/components/modal (= 0.74.5)
    - React-Fabric/components/rncore (= 0.74.5)
    - React-Fabric/components/root (= 0.74.5)
    - React-Fabric/components/safeareaview (= 0.74.5)
    - React-Fabric/components/scrollview (= 0.74.5)
    - React-Fabric/components/text (= 0.74.5)
    - React-Fabric/components/textinput (= 0.74.5)
    - React-Fabric/components/unimplementedview (= 0.74.5)
    - React-Fabric/components/view (= 0.74.5)
    - React-graphics
    - React-jsi
    - React-jsiexecutor
    - React-logger
    - React-rendererdebug
    - React-runtimescheduler
    - React-utils
    - ReactCommon/turbomodule/core
  - React-Fabric/components/inputaccessory (0.74.5):
    - DoubleConversion
    - fmt (= 9.1.0)
    - glog
    - hermes-engine
    - RCT-Folly/Fabric (= 2024.01.01.00)
    - RCTRequired
    - RCTTypeSafety
    - React-Core
    - React-cxxreact
    - React-debug
    - React-graphics
    - React-jsi
    - React-jsiexecutor
    - React-logger
    - React-rendererdebug
    - React-runtimescheduler
    - React-utils
    - ReactCommon/turbomodule/core
  - React-Fabric/components/legacyviewmanagerinterop (0.74.5):
    - DoubleConversion
    - fmt (= 9.1.0)
    - glog
    - hermes-engine
    - RCT-Folly/Fabric (= 2024.01.01.00)
    - RCTRequired
    - RCTTypeSafety
    - React-Core
    - React-cxxreact
    - React-debug
    - React-graphics
    - React-jsi
    - React-jsiexecutor
    - React-logger
    - React-rendererdebug
    - React-runtimescheduler
    - React-utils
    - ReactCommon/turbomodule/core
  - React-Fabric/components/modal (0.74.5):
    - DoubleConversion
    - fmt (= 9.1.0)
    - glog
    - hermes-engine
    - RCT-Folly/Fabric (= 2024.01.01.00)
    - RCTRequired
    - RCTTypeSafety
    - React-Core
    - React-cxxreact
    - React-debug
    - React-graphics
    - React-jsi
    - React-jsiexecutor
    - React-logger
    - React-rendererdebug
    - React-runtimescheduler
    - React-utils
    - ReactCommon/turbomodule/core
  - React-Fabric/components/rncore (0.74.5):
    - DoubleConversion
    - fmt (= 9.1.0)
    - glog
    - hermes-engine
    - RCT-Folly/Fabric (= 2024.01.01.00)
    - RCTRequired
    - RCTTypeSafety
    - React-Core
    - React-cxxreact
    - React-debug
    - React-graphics
    - React-jsi
    - React-jsiexecutor
    - React-logger
    - React-rendererdebug
    - React-runtimescheduler
    - React-utils
    - ReactCommon/turbomodule/core
  - React-Fabric/components/root (0.74.5):
    - DoubleConversion
    - fmt (= 9.1.0)
    - glog
    - hermes-engine
    - RCT-Folly/Fabric (= 2024.01.01.00)
    - RCTRequired
    - RCTTypeSafety
    - React-Core
    - React-cxxreact
    - React-debug
    - React-graphics
    - React-jsi
    - React-jsiexecutor
    - React-logger
    - React-rendererdebug
    - React-runtimescheduler
    - React-utils
    - ReactCommon/turbomodule/core
  - React-Fabric/components/safeareaview (0.74.5):
    - DoubleConversion
    - fmt (= 9.1.0)
    - glog
    - hermes-engine
    - RCT-Folly/Fabric (= 2024.01.01.00)
    - RCTRequired
    - RCTTypeSafety
    - React-Core
    - React-cxxreact
    - React-debug
    - React-graphics
    - React-jsi
    - React-jsiexecutor
    - React-logger
    - React-rendererdebug
    - React-runtimescheduler
    - React-utils
    - ReactCommon/turbomodule/core
  - React-Fabric/components/scrollview (0.74.5):
    - DoubleConversion
    - fmt (= 9.1.0)
    - glog
    - hermes-engine
    - RCT-Folly/Fabric (= 2024.01.01.00)
    - RCTRequired
    - RCTTypeSafety
    - React-Core
    - React-cxxreact
    - React-debug
    - React-graphics
    - React-jsi
    - React-jsiexecutor
    - React-logger
    - React-rendererdebug
    - React-runtimescheduler
    - React-utils
    - ReactCommon/turbomodule/core
  - React-Fabric/components/text (0.74.5):
    - DoubleConversion
    - fmt (= 9.1.0)
    - glog
    - hermes-engine
    - RCT-Folly/Fabric (= 2024.01.01.00)
    - RCTRequired
    - RCTTypeSafety
    - React-Core
    - React-cxxreact
    - React-debug
    - React-graphics
    - React-jsi
    - React-jsiexecutor
    - React-logger
    - React-rendererdebug
    - React-runtimescheduler
    - React-utils
    - ReactCommon/turbomodule/core
  - React-Fabric/components/textinput (0.74.5):
    - DoubleConversion
    - fmt (= 9.1.0)
    - glog
    - hermes-engine
    - RCT-Folly/Fabric (= 2024.01.01.00)
    - RCTRequired
    - RCTTypeSafety
    - React-Core
    - React-cxxreact
    - React-debug
    - React-graphics
    - React-jsi
    - React-jsiexecutor
    - React-logger
    - React-rendererdebug
    - React-runtimescheduler
    - React-utils
    - ReactCommon/turbomodule/core
  - React-Fabric/components/unimplementedview (0.74.5):
    - DoubleConversion
    - fmt (= 9.1.0)
    - glog
    - hermes-engine
    - RCT-Folly/Fabric (= 2024.01.01.00)
    - RCTRequired
    - RCTTypeSafety
    - React-Core
    - React-cxxreact
    - React-debug
    - React-graphics
    - React-jsi
    - React-jsiexecutor
    - React-logger
    - React-rendererdebug
    - React-runtimescheduler
    - React-utils
    - ReactCommon/turbomodule/core
  - React-Fabric/components/view (0.74.5):
    - DoubleConversion
    - fmt (= 9.1.0)
    - glog
    - hermes-engine
    - RCT-Folly/Fabric (= 2024.01.01.00)
    - RCTRequired
    - RCTTypeSafety
    - React-Core
    - React-cxxreact
    - React-debug
    - React-graphics
    - React-jsi
    - React-jsiexecutor
    - React-logger
    - React-rendererdebug
    - React-runtimescheduler
    - React-utils
    - ReactCommon/turbomodule/core
    - Yoga
  - React-Fabric/core (0.74.5):
    - DoubleConversion
    - fmt (= 9.1.0)
    - glog
    - hermes-engine
    - RCT-Folly/Fabric (= 2024.01.01.00)
    - RCTRequired
    - RCTTypeSafety
    - React-Core
    - React-cxxreact
    - React-debug
    - React-graphics
    - React-jsi
    - React-jsiexecutor
    - React-logger
    - React-rendererdebug
    - React-runtimescheduler
    - React-utils
    - ReactCommon/turbomodule/core
  - React-Fabric/imagemanager (0.74.5):
    - DoubleConversion
    - fmt (= 9.1.0)
    - glog
    - hermes-engine
    - RCT-Folly/Fabric (= 2024.01.01.00)
    - RCTRequired
    - RCTTypeSafety
    - React-Core
    - React-cxxreact
    - React-debug
    - React-graphics
    - React-jsi
    - React-jsiexecutor
    - React-logger
    - React-rendererdebug
    - React-runtimescheduler
    - React-utils
    - ReactCommon/turbomodule/core
  - React-Fabric/leakchecker (0.74.5):
    - DoubleConversion
    - fmt (= 9.1.0)
    - glog
    - hermes-engine
    - RCT-Folly/Fabric (= 2024.01.01.00)
    - RCTRequired
    - RCTTypeSafety
    - React-Core
    - React-cxxreact
    - React-debug
    - React-graphics
    - React-jsi
    - React-jsiexecutor
    - React-logger
    - React-rendererdebug
    - React-runtimescheduler
    - React-utils
    - ReactCommon/turbomodule/core
  - React-Fabric/mounting (0.74.5):
    - DoubleConversion
    - fmt (= 9.1.0)
    - glog
    - hermes-engine
    - RCT-Folly/Fabric (= 2024.01.01.00)
    - RCTRequired
    - RCTTypeSafety
    - React-Core
    - React-cxxreact
    - React-debug
    - React-graphics
    - React-jsi
    - React-jsiexecutor
    - React-logger
    - React-rendererdebug
    - React-runtimescheduler
    - React-utils
    - ReactCommon/turbomodule/core
  - React-Fabric/scheduler (0.74.5):
    - DoubleConversion
    - fmt (= 9.1.0)
    - glog
    - hermes-engine
    - RCT-Folly/Fabric (= 2024.01.01.00)
    - RCTRequired
    - RCTTypeSafety
    - React-Core
    - React-cxxreact
    - React-debug
    - React-graphics
    - React-jsi
    - React-jsiexecutor
    - React-logger
    - React-rendererdebug
    - React-runtimescheduler
    - React-utils
    - ReactCommon/turbomodule/core
  - React-Fabric/telemetry (0.74.5):
    - DoubleConversion
    - fmt (= 9.1.0)
    - glog
    - hermes-engine
    - RCT-Folly/Fabric (= 2024.01.01.00)
    - RCTRequired
    - RCTTypeSafety
    - React-Core
    - React-cxxreact
    - React-debug
    - React-graphics
    - React-jsi
    - React-jsiexecutor
    - React-logger
    - React-rendererdebug
    - React-runtimescheduler
    - React-utils
    - ReactCommon/turbomodule/core
  - React-Fabric/templateprocessor (0.74.5):
    - DoubleConversion
    - fmt (= 9.1.0)
    - glog
    - hermes-engine
    - RCT-Folly/Fabric (= 2024.01.01.00)
    - RCTRequired
    - RCTTypeSafety
    - React-Core
    - React-cxxreact
    - React-debug
    - React-graphics
    - React-jsi
    - React-jsiexecutor
    - React-logger
    - React-rendererdebug
    - React-runtimescheduler
    - React-utils
    - ReactCommon/turbomodule/core
  - React-Fabric/textlayoutmanager (0.74.5):
    - DoubleConversion
    - fmt (= 9.1.0)
    - glog
    - hermes-engine
    - RCT-Folly/Fabric (= 2024.01.01.00)
    - RCTRequired
    - RCTTypeSafety
    - React-Core
    - React-cxxreact
    - React-debug
    - React-Fabric/uimanager
    - React-graphics
    - React-jsi
    - React-jsiexecutor
    - React-logger
    - React-rendererdebug
    - React-runtimescheduler
    - React-utils
    - ReactCommon/turbomodule/core
  - React-Fabric/uimanager (0.74.5):
    - DoubleConversion
    - fmt (= 9.1.0)
    - glog
    - hermes-engine
    - RCT-Folly/Fabric (= 2024.01.01.00)
    - RCTRequired
    - RCTTypeSafety
    - React-Core
    - React-cxxreact
    - React-debug
    - React-graphics
    - React-jsi
    - React-jsiexecutor
    - React-logger
    - React-rendererdebug
    - React-runtimescheduler
    - React-utils
    - ReactCommon/turbomodule/core
  - React-FabricImage (0.74.5):
    - DoubleConversion
    - fmt (= 9.1.0)
    - glog
    - hermes-engine
    - RCT-Folly/Fabric (= 2024.01.01.00)
    - RCTRequired (= 0.74.5)
    - RCTTypeSafety (= 0.74.5)
    - React-Fabric
    - React-graphics
    - React-ImageManager
    - React-jsi
    - React-jsiexecutor (= 0.74.5)
    - React-logger
    - React-rendererdebug
    - React-utils
    - ReactCommon
    - Yoga
  - React-featureflags (0.74.5)
  - React-graphics (0.74.5):
    - DoubleConversion
    - fmt (= 9.1.0)
    - glog
    - RCT-Folly/Fabric (= 2024.01.01.00)
    - React-Core/Default (= 0.74.5)
    - React-utils
  - React-hermes (0.74.5):
    - DoubleConversion
    - fmt (= 9.1.0)
    - glog
    - hermes-engine
    - RCT-Folly (= 2024.01.01.00)
    - React-cxxreact (= 0.74.5)
    - React-jsi
    - React-jsiexecutor (= 0.74.5)
    - React-jsinspector
    - React-perflogger (= 0.74.5)
    - React-runtimeexecutor
  - React-ImageManager (0.74.5):
    - glog
    - RCT-Folly/Fabric
    - React-Core/Default
    - React-debug
    - React-Fabric
    - React-graphics
    - React-rendererdebug
    - React-utils
  - React-jsc (0.74.5):
    - React-jsc/Fabric (= 0.74.5)
    - React-jsi (= 0.74.5)
  - React-jsc/Fabric (0.74.5):
    - React-jsi (= 0.74.5)
  - React-jserrorhandler (0.74.5):
    - RCT-Folly/Fabric (= 2024.01.01.00)
    - React-debug
    - React-jsi
    - React-Mapbuffer
  - React-jsi (0.74.5):
    - boost (= 1.83.0)
    - DoubleConversion
    - fmt (= 9.1.0)
    - glog
    - hermes-engine
    - RCT-Folly (= 2024.01.01.00)
  - React-jsiexecutor (0.74.5):
    - DoubleConversion
    - fmt (= 9.1.0)
    - glog
    - hermes-engine
    - RCT-Folly (= 2024.01.01.00)
    - React-cxxreact (= 0.74.5)
    - React-jsi (= 0.74.5)
    - React-jsinspector
    - React-perflogger (= 0.74.5)
  - React-jsinspector (0.74.5):
    - DoubleConversion
    - glog
    - hermes-engine
    - RCT-Folly (= 2024.01.01.00)
    - React-featureflags
    - React-jsi
    - React-runtimeexecutor (= 0.74.5)
  - React-jsitracing (0.74.5):
    - React-jsi
  - React-logger (0.74.5):
    - glog
  - React-Mapbuffer (0.74.5):
    - glog
    - React-debug
  - react-native-background-timer (2.4.1):
    - React-Core
  - react-native-cameraroll (7.8.3):
    - DoubleConversion
    - glog
    - hermes-engine
    - RCT-Folly (= 2024.01.01.00)
    - RCTRequired
    - RCTTypeSafety
    - React-Codegen
    - React-Core
    - React-debug
    - React-Fabric
    - React-featureflags
    - React-graphics
    - React-ImageManager
    - React-NativeModulesApple
    - React-RCTFabric
    - React-rendererdebug
    - React-utils
    - ReactCommon/turbomodule/bridging
    - ReactCommon/turbomodule/core
    - Yoga
  - react-native-cookies (6.2.1):
    - React-Core
  - react-native-document-picker (9.3.0):
    - React-Core
  - react-native-emm (1.5.0):
    - DoubleConversion
    - glog
    - hermes-engine
    - RCT-Folly (= 2024.01.01.00)
    - RCTRequired
    - RCTTypeSafety
    - React-Codegen
    - React-Core
    - React-debug
    - React-Fabric
    - React-featureflags
    - React-graphics
    - React-ImageManager
    - React-NativeModulesApple
    - React-RCTFabric
    - React-rendererdebug
    - React-utils
    - ReactCommon/turbomodule/bridging
    - ReactCommon/turbomodule/core
    - Yoga
  - react-native-image-picker (7.1.2):
    - DoubleConversion
    - glog
    - hermes-engine
    - RCT-Folly (= 2024.01.01.00)
    - RCTRequired
    - RCTTypeSafety
    - React-Codegen
    - React-Core
    - React-debug
    - React-Fabric
    - React-featureflags
    - React-graphics
    - React-ImageManager
    - React-NativeModulesApple
    - React-RCTFabric
    - React-rendererdebug
    - React-utils
    - ReactCommon/turbomodule/bridging
    - ReactCommon/turbomodule/core
    - Yoga
  - react-native-netinfo (11.3.2):
    - React-Core
  - react-native-network-client (1.7.2):
    - Alamofire (~> 5.9.1)
    - DoubleConversion
    - glog
    - hermes-engine
    - RCT-Folly (= 2024.01.01.00)
    - RCTRequired
    - RCTTypeSafety
    - React-Codegen
    - React-Core
    - React-debug
    - React-Fabric
    - React-featureflags
    - React-graphics
    - React-ImageManager
    - React-NativeModulesApple
    - React-RCTFabric
    - React-rendererdebug
    - React-utils
    - ReactCommon/turbomodule/bridging
    - ReactCommon/turbomodule/core
    - Starscream (~> 4.0.8)
    - SwiftyJSON (~> 5.0)
    - Yoga
  - react-native-notifications (5.1.0):
    - React-Core
  - react-native-paste-input (0.8.0):
    - DoubleConversion
    - glog
    - hermes-engine
    - RCT-Folly (= 2024.01.01.00)
    - RCTRequired
    - RCTTypeSafety
    - React-Codegen
    - React-Core
    - React-debug
    - React-Fabric
    - React-featureflags
    - React-graphics
    - React-ImageManager
    - React-NativeModulesApple
    - React-RCTFabric
    - React-rendererdebug
    - React-utils
    - ReactCommon/turbomodule/bridging
    - ReactCommon/turbomodule/core
    - Yoga
  - react-native-performance (5.1.2):
    - React-Core
  - react-native-safe-area-context (4.10.8):
    - React-Core
  - react-native-video (6.4.3):
    - DoubleConversion
    - glog
    - hermes-engine
    - RCT-Folly (= 2024.01.01.00)
    - RCTRequired
    - RCTTypeSafety
    - React-Codegen
    - React-Core
    - React-debug
    - React-Fabric
    - React-featureflags
    - React-graphics
    - React-ImageManager
    - react-native-video/Video (= 6.4.3)
    - React-NativeModulesApple
    - React-RCTFabric
    - React-rendererdebug
    - React-utils
    - ReactCommon/turbomodule/bridging
    - ReactCommon/turbomodule/core
    - Yoga
  - react-native-video/Video (6.4.3):
    - DoubleConversion
    - glog
    - hermes-engine
    - RCT-Folly (= 2024.01.01.00)
    - RCTRequired
    - RCTTypeSafety
    - React-Codegen
    - React-Core
    - React-debug
    - React-Fabric
    - React-featureflags
    - React-graphics
    - React-ImageManager
    - React-NativeModulesApple
    - React-RCTFabric
    - React-rendererdebug
    - React-utils
    - ReactCommon/turbomodule/bridging
    - ReactCommon/turbomodule/core
    - Yoga
  - react-native-webrtc (124.0.3):
    - JitsiWebRTC (~> 124.0.0)
    - React-Core
  - React-nativeconfig (0.74.5)
  - React-NativeModulesApple (0.74.5):
    - glog
    - hermes-engine
    - React-callinvoker
    - React-Core
    - React-cxxreact
    - React-jsi
    - React-jsinspector
    - React-runtimeexecutor
    - ReactCommon/turbomodule/bridging
    - ReactCommon/turbomodule/core
  - React-perflogger (0.74.5)
  - React-RCTActionSheet (0.74.5):
    - React-Core/RCTActionSheetHeaders (= 0.74.5)
  - React-RCTAnimation (0.74.5):
    - RCT-Folly (= 2024.01.01.00)
    - RCTTypeSafety
    - React-Codegen
    - React-Core/RCTAnimationHeaders
    - React-jsi
    - React-NativeModulesApple
    - ReactCommon
  - React-RCTAppDelegate (0.74.5):
    - RCT-Folly (= 2024.01.01.00)
    - RCTRequired
    - RCTTypeSafety
    - React-Codegen
    - React-Core
    - React-CoreModules
    - React-debug
    - React-Fabric
    - React-featureflags
    - React-graphics
    - React-hermes
    - React-nativeconfig
    - React-NativeModulesApple
    - React-RCTFabric
    - React-RCTImage
    - React-RCTNetwork
    - React-rendererdebug
    - React-RuntimeApple
    - React-RuntimeCore
    - React-RuntimeHermes
    - React-runtimescheduler
    - React-utils
    - ReactCommon
  - React-RCTBlob (0.74.5):
    - DoubleConversion
    - fmt (= 9.1.0)
    - hermes-engine
    - RCT-Folly (= 2024.01.01.00)
    - React-Codegen
    - React-Core/RCTBlobHeaders
    - React-Core/RCTWebSocket
    - React-jsi
    - React-jsinspector
    - React-NativeModulesApple
    - React-RCTNetwork
    - ReactCommon
  - React-RCTFabric (0.74.5):
    - glog
    - hermes-engine
    - RCT-Folly/Fabric (= 2024.01.01.00)
    - React-Core
    - React-debug
    - React-Fabric
    - React-FabricImage
    - React-featureflags
    - React-graphics
    - React-ImageManager
    - React-jsi
    - React-jsinspector
    - React-nativeconfig
    - React-RCTImage
    - React-RCTText
    - React-rendererdebug
    - React-runtimescheduler
    - React-utils
    - Yoga
  - React-RCTImage (0.74.5):
    - RCT-Folly (= 2024.01.01.00)
    - RCTTypeSafety
    - React-Codegen
    - React-Core/RCTImageHeaders
    - React-jsi
    - React-NativeModulesApple
    - React-RCTNetwork
    - ReactCommon
  - React-RCTLinking (0.74.5):
    - React-Codegen
    - React-Core/RCTLinkingHeaders (= 0.74.5)
    - React-jsi (= 0.74.5)
    - React-NativeModulesApple
    - ReactCommon
    - ReactCommon/turbomodule/core (= 0.74.5)
  - React-RCTNetwork (0.74.5):
    - RCT-Folly (= 2024.01.01.00)
    - RCTTypeSafety
    - React-Codegen
    - React-Core/RCTNetworkHeaders
    - React-jsi
    - React-NativeModulesApple
    - ReactCommon
  - React-RCTSettings (0.74.5):
    - RCT-Folly (= 2024.01.01.00)
    - RCTTypeSafety
    - React-Codegen
    - React-Core/RCTSettingsHeaders
    - React-jsi
    - React-NativeModulesApple
    - ReactCommon
  - React-RCTText (0.74.5):
    - React-Core/RCTTextHeaders (= 0.74.5)
    - Yoga
  - React-RCTVibration (0.74.5):
    - RCT-Folly (= 2024.01.01.00)
    - React-Codegen
    - React-Core/RCTVibrationHeaders
    - React-jsi
    - React-NativeModulesApple
    - ReactCommon
  - React-rendererdebug (0.74.5):
    - DoubleConversion
    - fmt (= 9.1.0)
    - RCT-Folly (= 2024.01.01.00)
    - React-debug
  - React-rncore (0.74.5)
  - React-RuntimeApple (0.74.5):
    - hermes-engine
    - RCT-Folly/Fabric (= 2024.01.01.00)
    - React-callinvoker
    - React-Core/Default
    - React-CoreModules
    - React-cxxreact
    - React-jserrorhandler
    - React-jsi
    - React-jsiexecutor
    - React-jsinspector
    - React-Mapbuffer
    - React-NativeModulesApple
    - React-RCTFabric
    - React-RuntimeCore
    - React-runtimeexecutor
    - React-RuntimeHermes
    - React-utils
  - React-RuntimeCore (0.74.5):
    - glog
    - hermes-engine
    - RCT-Folly/Fabric (= 2024.01.01.00)
    - React-cxxreact
    - React-featureflags
    - React-jserrorhandler
    - React-jsi
    - React-jsiexecutor
    - React-jsinspector
    - React-runtimeexecutor
    - React-runtimescheduler
    - React-utils
  - React-runtimeexecutor (0.74.5):
    - React-jsi (= 0.74.5)
  - React-RuntimeHermes (0.74.5):
    - hermes-engine
    - RCT-Folly/Fabric (= 2024.01.01.00)
    - React-featureflags
    - React-hermes
    - React-jsi
    - React-jsinspector
    - React-jsitracing
    - React-nativeconfig
    - React-RuntimeCore
    - React-utils
  - React-runtimescheduler (0.74.5):
    - glog
    - hermes-engine
    - RCT-Folly (= 2024.01.01.00)
    - React-callinvoker
    - React-cxxreact
    - React-debug
    - React-featureflags
    - React-jsi
    - React-rendererdebug
    - React-runtimeexecutor
    - React-utils
  - React-utils (0.74.5):
    - glog
    - hermes-engine
    - RCT-Folly (= 2024.01.01.00)
    - React-debug
    - React-jsi (= 0.74.5)
  - ReactCommon (0.74.5):
    - ReactCommon/turbomodule (= 0.74.5)
  - ReactCommon/turbomodule (0.74.5):
    - DoubleConversion
    - fmt (= 9.1.0)
    - glog
    - hermes-engine
    - RCT-Folly (= 2024.01.01.00)
    - React-callinvoker (= 0.74.5)
    - React-cxxreact (= 0.74.5)
    - React-jsi (= 0.74.5)
    - React-logger (= 0.74.5)
    - React-perflogger (= 0.74.5)
    - ReactCommon/turbomodule/bridging (= 0.74.5)
    - ReactCommon/turbomodule/core (= 0.74.5)
  - ReactCommon/turbomodule/bridging (0.74.5):
    - DoubleConversion
    - fmt (= 9.1.0)
    - glog
    - hermes-engine
    - RCT-Folly (= 2024.01.01.00)
    - React-callinvoker (= 0.74.5)
    - React-cxxreact (= 0.74.5)
    - React-jsi (= 0.74.5)
    - React-logger (= 0.74.5)
    - React-perflogger (= 0.74.5)
  - ReactCommon/turbomodule/core (0.74.5):
    - DoubleConversion
    - fmt (= 9.1.0)
    - glog
    - hermes-engine
    - RCT-Folly (= 2024.01.01.00)
    - React-callinvoker (= 0.74.5)
    - React-cxxreact (= 0.74.5)
    - React-debug (= 0.74.5)
    - React-jsi (= 0.74.5)
    - React-logger (= 0.74.5)
    - React-perflogger (= 0.74.5)
    - React-utils (= 0.74.5)
  - ReactNativeExceptionHandler (2.10.10):
    - React-Core
  - ReactNativeIncallManager (4.2.0):
    - React-Core
  - ReactNativeNavigation (7.40.1):
    - HMSegmentedControl
    - React-Core
    - React-CoreModules
    - React-RCTImage
    - React-RCTText
    - ReactNativeNavigation/Core (= 7.40.1)
  - ReactNativeNavigation/Core (7.40.1):
    - HMSegmentedControl
    - React-Core
    - React-CoreModules
    - React-RCTImage
    - React-RCTText
  - RNCClipboard (1.14.1):
    - React-Core
  - RNDateTimePicker (8.2.0):
    - React-Core
  - RNFileViewer (2.1.5):
    - React-Core
  - RNGestureHandler (2.18.1):
    - DoubleConversion
    - glog
    - hermes-engine
    - RCT-Folly (= 2024.01.01.00)
    - RCTRequired
    - RCTTypeSafety
    - React-Codegen
    - React-Core
    - React-debug
    - React-Fabric
    - React-featureflags
    - React-graphics
    - React-ImageManager
    - React-NativeModulesApple
    - React-RCTFabric
    - React-rendererdebug
    - React-utils
    - ReactCommon/turbomodule/bridging
    - ReactCommon/turbomodule/core
    - Yoga
  - RNKeychain (8.2.0):
    - React-Core
  - RNLocalize (3.2.1):
    - React-Core
  - RNPermissions (4.1.5):
    - React-Core
  - RNReactNativeHapticFeedback (2.2.0):
    - React-Core
  - RNReanimated (3.14.0):
    - DoubleConversion
    - glog
    - hermes-engine
    - RCT-Folly (= 2024.01.01.00)
    - RCTRequired
    - RCTTypeSafety
    - React-Codegen
    - React-Core
    - React-debug
    - React-Fabric
    - React-featureflags
    - React-graphics
    - React-ImageManager
    - React-NativeModulesApple
    - React-RCTFabric
    - React-rendererdebug
    - React-utils
    - ReactCommon/turbomodule/bridging
    - ReactCommon/turbomodule/core
    - Yoga
  - RNScreens (3.34.0):
    - DoubleConversion
    - glog
    - hermes-engine
    - RCT-Folly (= 2024.01.01.00)
    - RCTRequired
    - RCTTypeSafety
    - React-Codegen
    - React-Core
    - React-debug
    - React-Fabric
    - React-featureflags
    - React-graphics
    - React-ImageManager
    - React-NativeModulesApple
    - React-RCTFabric
    - React-RCTImage
    - React-rendererdebug
    - React-utils
    - ReactCommon/turbomodule/bridging
    - ReactCommon/turbomodule/core
    - Yoga
<<<<<<< HEAD
  - RNSentry (5.33.1):
=======
  - RNSentry (5.33.2):
>>>>>>> 94a7231a
    - DoubleConversion
    - glog
    - hermes-engine
    - RCT-Folly (= 2024.01.01.00)
    - RCTRequired
    - RCTTypeSafety
    - React-Codegen
    - React-Core
    - React-debug
    - React-Fabric
    - React-featureflags
    - React-graphics
    - React-hermes
    - React-ImageManager
    - React-NativeModulesApple
    - React-RCTFabric
    - React-rendererdebug
    - React-utils
    - ReactCommon/turbomodule/bridging
    - ReactCommon/turbomodule/core
    - Sentry/HybridSDK (= 8.36.0)
    - Yoga
  - RNShare (10.2.1):
    - React-Core
  - RNSVG (15.4.0):
    - React-Core
  - RNVectorIcons (10.1.0):
    - DoubleConversion
    - glog
    - hermes-engine
    - RCT-Folly (= 2024.01.01.00)
    - RCTRequired
    - RCTTypeSafety
    - React-Codegen
    - React-Core
    - React-debug
    - React-Fabric
    - React-featureflags
    - React-graphics
    - React-ImageManager
    - React-NativeModulesApple
    - React-RCTFabric
    - React-rendererdebug
    - React-utils
    - ReactCommon/turbomodule/bridging
    - ReactCommon/turbomodule/core
    - Yoga
  - SDWebImage (5.19.7):
    - SDWebImage/Core (= 5.19.7)
  - SDWebImage/Core (5.19.7)
  - SDWebImageSVGCoder (1.7.0):
    - SDWebImage/Core (~> 5.6)
  - SDWebImageWebPCoder (0.14.6):
    - libwebp (~> 1.0)
    - SDWebImage/Core (~> 5.17)
  - Sentry/HybridSDK (8.36.0)
  - simdjson (3.1.0-wmelon1)
  - SocketRocket (0.7.0)
  - Starscream (4.0.8)
  - SwiftyJSON (5.0.2)
  - WatermelonDB (0.27.1):
    - React
    - simdjson
  - Yoga (0.0.0)

DEPENDENCIES:
  - boost (from `../node_modules/react-native/third-party-podspecs/boost.podspec`)
  - DoubleConversion (from `../node_modules/react-native/third-party-podspecs/DoubleConversion.podspec`)
  - EXApplication (from `../node_modules/expo-application/ios`)
  - EXConstants (from `../node_modules/expo-constants/ios`)
  - Expo (from `../node_modules/expo`)
  - ExpoCrypto (from `../node_modules/expo-crypto/ios`)
  - ExpoDevice (from `../node_modules/expo-device/ios`)
  - ExpoFileSystem (from `../node_modules/expo-file-system/ios`)
  - ExpoImage (from `../node_modules/expo-image/ios`)
  - ExpoLinearGradient (from `../node_modules/expo-linear-gradient/ios`)
  - ExpoModulesCore (from `../node_modules/expo-modules-core`)
  - ExpoStoreReview (from `../node_modules/expo-store-review/ios`)
  - ExpoVideoThumbnails (from `../node_modules/expo-video-thumbnails/ios`)
  - ExpoWebBrowser (from `../node_modules/expo-web-browser/ios`)
  - FBLazyVector (from `../node_modules/react-native/Libraries/FBLazyVector`)
  - fmt (from `../node_modules/react-native/third-party-podspecs/fmt.podspec`)
  - glog (from `../node_modules/react-native/third-party-podspecs/glog.podspec`)
  - hermes-engine (from `../node_modules/react-native/sdks/hermes-engine/hermes-engine.podspec`)
  - "mattermost-hardware-keyboard (from `../node_modules/@mattermost/hardware-keyboard`)"
  - "mattermost-keyboard-tracker (from `../node_modules/@mattermost/keyboard-tracker`)"
  - "mattermost-react-native-turbo-log (from `../node_modules/@mattermost/react-native-turbo-log`)"
  - "mattermost-rnutils (from `../node_modules/@mattermost/rnutils`)"
  - RCT-Folly (from `../node_modules/react-native/third-party-podspecs/RCT-Folly.podspec`)
  - RCT-Folly/Fabric (from `../node_modules/react-native/third-party-podspecs/RCT-Folly.podspec`)
  - RCTDeprecation (from `../node_modules/react-native/ReactApple/Libraries/RCTFoundation/RCTDeprecation`)
  - RCTRequired (from `../node_modules/react-native/Libraries/Required`)
  - RCTTypeSafety (from `../node_modules/react-native/Libraries/TypeSafety`)
  - React (from `../node_modules/react-native/`)
  - React-callinvoker (from `../node_modules/react-native/ReactCommon/callinvoker`)
  - React-Codegen (from `build/generated/ios`)
  - React-Core (from `../node_modules/react-native/`)
  - React-Core/RCTWebSocket (from `../node_modules/react-native/`)
  - React-CoreModules (from `../node_modules/react-native/React/CoreModules`)
  - React-cxxreact (from `../node_modules/react-native/ReactCommon/cxxreact`)
  - React-debug (from `../node_modules/react-native/ReactCommon/react/debug`)
  - React-Fabric (from `../node_modules/react-native/ReactCommon`)
  - React-FabricImage (from `../node_modules/react-native/ReactCommon`)
  - React-featureflags (from `../node_modules/react-native/ReactCommon/react/featureflags`)
  - React-graphics (from `../node_modules/react-native/ReactCommon/react/renderer/graphics`)
  - React-hermes (from `../node_modules/react-native/ReactCommon/hermes`)
  - React-ImageManager (from `../node_modules/react-native/ReactCommon/react/renderer/imagemanager/platform/ios`)
  - React-jsc (from `../node_modules/react-native/ReactCommon/jsc`)
  - React-jserrorhandler (from `../node_modules/react-native/ReactCommon/jserrorhandler`)
  - React-jsi (from `../node_modules/react-native/ReactCommon/jsi`)
  - React-jsiexecutor (from `../node_modules/react-native/ReactCommon/jsiexecutor`)
  - React-jsinspector (from `../node_modules/react-native/ReactCommon/jsinspector-modern`)
  - React-jsitracing (from `../node_modules/react-native/ReactCommon/hermes/executor/`)
  - React-logger (from `../node_modules/react-native/ReactCommon/logger`)
  - React-Mapbuffer (from `../node_modules/react-native/ReactCommon`)
  - react-native-background-timer (from `../node_modules/react-native-background-timer`)
  - "react-native-cameraroll (from `../node_modules/@react-native-camera-roll/camera-roll`)"
  - "react-native-cookies (from `../node_modules/@react-native-cookies/cookies`)"
  - react-native-document-picker (from `../node_modules/react-native-document-picker`)
  - "react-native-emm (from `../node_modules/@mattermost/react-native-emm`)"
  - react-native-image-picker (from `../node_modules/react-native-image-picker`)
  - "react-native-netinfo (from `../node_modules/@react-native-community/netinfo`)"
  - "react-native-network-client (from `../node_modules/@mattermost/react-native-network-client`)"
  - react-native-notifications (from `../node_modules/react-native-notifications`)
  - "react-native-paste-input (from `../node_modules/@mattermost/react-native-paste-input`)"
  - react-native-performance (from `../node_modules/react-native-performance`)
  - react-native-safe-area-context (from `../node_modules/react-native-safe-area-context`)
  - react-native-video (from `../node_modules/react-native-video`)
  - react-native-webrtc (from `../node_modules/react-native-webrtc`)
  - React-nativeconfig (from `../node_modules/react-native/ReactCommon`)
  - React-NativeModulesApple (from `../node_modules/react-native/ReactCommon/react/nativemodule/core/platform/ios`)
  - React-perflogger (from `../node_modules/react-native/ReactCommon/reactperflogger`)
  - React-RCTActionSheet (from `../node_modules/react-native/Libraries/ActionSheetIOS`)
  - React-RCTAnimation (from `../node_modules/react-native/Libraries/NativeAnimation`)
  - React-RCTAppDelegate (from `../node_modules/react-native/Libraries/AppDelegate`)
  - React-RCTBlob (from `../node_modules/react-native/Libraries/Blob`)
  - React-RCTFabric (from `../node_modules/react-native/React`)
  - React-RCTImage (from `../node_modules/react-native/Libraries/Image`)
  - React-RCTLinking (from `../node_modules/react-native/Libraries/LinkingIOS`)
  - React-RCTNetwork (from `../node_modules/react-native/Libraries/Network`)
  - React-RCTSettings (from `../node_modules/react-native/Libraries/Settings`)
  - React-RCTText (from `../node_modules/react-native/Libraries/Text`)
  - React-RCTVibration (from `../node_modules/react-native/Libraries/Vibration`)
  - React-rendererdebug (from `../node_modules/react-native/ReactCommon/react/renderer/debug`)
  - React-rncore (from `../node_modules/react-native/ReactCommon`)
  - React-RuntimeApple (from `../node_modules/react-native/ReactCommon/react/runtime/platform/ios`)
  - React-RuntimeCore (from `../node_modules/react-native/ReactCommon/react/runtime`)
  - React-runtimeexecutor (from `../node_modules/react-native/ReactCommon/runtimeexecutor`)
  - React-RuntimeHermes (from `../node_modules/react-native/ReactCommon/react/runtime`)
  - React-runtimescheduler (from `../node_modules/react-native/ReactCommon/react/renderer/runtimescheduler`)
  - React-utils (from `../node_modules/react-native/ReactCommon/react/utils`)
  - ReactCommon/turbomodule/core (from `../node_modules/react-native/ReactCommon`)
  - ReactNativeExceptionHandler (from `../node_modules/react-native-exception-handler`)
  - ReactNativeIncallManager (from `../node_modules/react-native-incall-manager`)
  - ReactNativeNavigation (from `../node_modules/react-native-navigation`)
  - "RNCClipboard (from `../node_modules/@react-native-clipboard/clipboard`)"
  - "RNDateTimePicker (from `../node_modules/@react-native-community/datetimepicker`)"
  - RNFileViewer (from `../node_modules/react-native-file-viewer`)
  - RNGestureHandler (from `../node_modules/react-native-gesture-handler`)
  - RNKeychain (from `../node_modules/react-native-keychain`)
  - RNLocalize (from `../node_modules/react-native-localize`)
  - RNPermissions (from `../node_modules/react-native-permissions`)
  - RNReactNativeHapticFeedback (from `../node_modules/react-native-haptic-feedback`)
  - RNReanimated (from `../node_modules/react-native-reanimated`)
  - RNScreens (from `../node_modules/react-native-screens`)
  - "RNSentry (from `../node_modules/@sentry/react-native`)"
  - RNShare (from `../node_modules/react-native-share`)
  - RNSVG (from `../node_modules/react-native-svg`)
  - RNVectorIcons (from `../node_modules/react-native-vector-icons`)
  - "simdjson (from `../node_modules/@nozbe/simdjson`)"
  - "WatermelonDB (from `../node_modules/@nozbe/watermelondb`)"
  - Yoga (from `../node_modules/react-native/ReactCommon/yoga`)

SPEC REPOS:
  trunk:
    - Alamofire
    - CocoaLumberjack
    - HMSegmentedControl
    - JitsiWebRTC
    - libwebp
    - SDWebImage
    - SDWebImageSVGCoder
    - SDWebImageWebPCoder
    - Sentry
    - SocketRocket
    - Starscream
    - SwiftyJSON

EXTERNAL SOURCES:
  boost:
    :podspec: "../node_modules/react-native/third-party-podspecs/boost.podspec"
  DoubleConversion:
    :podspec: "../node_modules/react-native/third-party-podspecs/DoubleConversion.podspec"
  EXApplication:
    :path: "../node_modules/expo-application/ios"
  EXConstants:
    :path: "../node_modules/expo-constants/ios"
  Expo:
    :path: "../node_modules/expo"
  ExpoCrypto:
    :path: "../node_modules/expo-crypto/ios"
  ExpoDevice:
    :path: "../node_modules/expo-device/ios"
  ExpoFileSystem:
    :path: "../node_modules/expo-file-system/ios"
  ExpoImage:
    :path: "../node_modules/expo-image/ios"
  ExpoLinearGradient:
    :path: "../node_modules/expo-linear-gradient/ios"
  ExpoModulesCore:
    :path: "../node_modules/expo-modules-core"
  ExpoStoreReview:
    :path: "../node_modules/expo-store-review/ios"
  ExpoVideoThumbnails:
    :path: "../node_modules/expo-video-thumbnails/ios"
  ExpoWebBrowser:
    :path: "../node_modules/expo-web-browser/ios"
  FBLazyVector:
    :path: "../node_modules/react-native/Libraries/FBLazyVector"
  fmt:
    :podspec: "../node_modules/react-native/third-party-podspecs/fmt.podspec"
  glog:
    :podspec: "../node_modules/react-native/third-party-podspecs/glog.podspec"
  hermes-engine:
    :podspec: "../node_modules/react-native/sdks/hermes-engine/hermes-engine.podspec"
    :tag: hermes-2024-06-28-RNv0.74.3-7bda0c267e76d11b68a585f84cfdd65000babf85
  mattermost-hardware-keyboard:
    :path: "../node_modules/@mattermost/hardware-keyboard"
  mattermost-keyboard-tracker:
    :path: "../node_modules/@mattermost/keyboard-tracker"
  mattermost-react-native-turbo-log:
    :path: "../node_modules/@mattermost/react-native-turbo-log"
  mattermost-rnutils:
    :path: "../node_modules/@mattermost/rnutils"
  RCT-Folly:
    :podspec: "../node_modules/react-native/third-party-podspecs/RCT-Folly.podspec"
  RCTDeprecation:
    :path: "../node_modules/react-native/ReactApple/Libraries/RCTFoundation/RCTDeprecation"
  RCTRequired:
    :path: "../node_modules/react-native/Libraries/Required"
  RCTTypeSafety:
    :path: "../node_modules/react-native/Libraries/TypeSafety"
  React:
    :path: "../node_modules/react-native/"
  React-callinvoker:
    :path: "../node_modules/react-native/ReactCommon/callinvoker"
  React-Codegen:
    :path: build/generated/ios
  React-Core:
    :path: "../node_modules/react-native/"
  React-CoreModules:
    :path: "../node_modules/react-native/React/CoreModules"
  React-cxxreact:
    :path: "../node_modules/react-native/ReactCommon/cxxreact"
  React-debug:
    :path: "../node_modules/react-native/ReactCommon/react/debug"
  React-Fabric:
    :path: "../node_modules/react-native/ReactCommon"
  React-FabricImage:
    :path: "../node_modules/react-native/ReactCommon"
  React-featureflags:
    :path: "../node_modules/react-native/ReactCommon/react/featureflags"
  React-graphics:
    :path: "../node_modules/react-native/ReactCommon/react/renderer/graphics"
  React-hermes:
    :path: "../node_modules/react-native/ReactCommon/hermes"
  React-ImageManager:
    :path: "../node_modules/react-native/ReactCommon/react/renderer/imagemanager/platform/ios"
  React-jsc:
    :path: "../node_modules/react-native/ReactCommon/jsc"
  React-jserrorhandler:
    :path: "../node_modules/react-native/ReactCommon/jserrorhandler"
  React-jsi:
    :path: "../node_modules/react-native/ReactCommon/jsi"
  React-jsiexecutor:
    :path: "../node_modules/react-native/ReactCommon/jsiexecutor"
  React-jsinspector:
    :path: "../node_modules/react-native/ReactCommon/jsinspector-modern"
  React-jsitracing:
    :path: "../node_modules/react-native/ReactCommon/hermes/executor/"
  React-logger:
    :path: "../node_modules/react-native/ReactCommon/logger"
  React-Mapbuffer:
    :path: "../node_modules/react-native/ReactCommon"
  react-native-background-timer:
    :path: "../node_modules/react-native-background-timer"
  react-native-cameraroll:
    :path: "../node_modules/@react-native-camera-roll/camera-roll"
  react-native-cookies:
    :path: "../node_modules/@react-native-cookies/cookies"
  react-native-document-picker:
    :path: "../node_modules/react-native-document-picker"
  react-native-emm:
    :path: "../node_modules/@mattermost/react-native-emm"
  react-native-image-picker:
    :path: "../node_modules/react-native-image-picker"
  react-native-netinfo:
    :path: "../node_modules/@react-native-community/netinfo"
  react-native-network-client:
    :path: "../node_modules/@mattermost/react-native-network-client"
  react-native-notifications:
    :path: "../node_modules/react-native-notifications"
  react-native-paste-input:
    :path: "../node_modules/@mattermost/react-native-paste-input"
  react-native-performance:
    :path: "../node_modules/react-native-performance"
  react-native-safe-area-context:
    :path: "../node_modules/react-native-safe-area-context"
  react-native-video:
    :path: "../node_modules/react-native-video"
  react-native-webrtc:
    :path: "../node_modules/react-native-webrtc"
  React-nativeconfig:
    :path: "../node_modules/react-native/ReactCommon"
  React-NativeModulesApple:
    :path: "../node_modules/react-native/ReactCommon/react/nativemodule/core/platform/ios"
  React-perflogger:
    :path: "../node_modules/react-native/ReactCommon/reactperflogger"
  React-RCTActionSheet:
    :path: "../node_modules/react-native/Libraries/ActionSheetIOS"
  React-RCTAnimation:
    :path: "../node_modules/react-native/Libraries/NativeAnimation"
  React-RCTAppDelegate:
    :path: "../node_modules/react-native/Libraries/AppDelegate"
  React-RCTBlob:
    :path: "../node_modules/react-native/Libraries/Blob"
  React-RCTFabric:
    :path: "../node_modules/react-native/React"
  React-RCTImage:
    :path: "../node_modules/react-native/Libraries/Image"
  React-RCTLinking:
    :path: "../node_modules/react-native/Libraries/LinkingIOS"
  React-RCTNetwork:
    :path: "../node_modules/react-native/Libraries/Network"
  React-RCTSettings:
    :path: "../node_modules/react-native/Libraries/Settings"
  React-RCTText:
    :path: "../node_modules/react-native/Libraries/Text"
  React-RCTVibration:
    :path: "../node_modules/react-native/Libraries/Vibration"
  React-rendererdebug:
    :path: "../node_modules/react-native/ReactCommon/react/renderer/debug"
  React-rncore:
    :path: "../node_modules/react-native/ReactCommon"
  React-RuntimeApple:
    :path: "../node_modules/react-native/ReactCommon/react/runtime/platform/ios"
  React-RuntimeCore:
    :path: "../node_modules/react-native/ReactCommon/react/runtime"
  React-runtimeexecutor:
    :path: "../node_modules/react-native/ReactCommon/runtimeexecutor"
  React-RuntimeHermes:
    :path: "../node_modules/react-native/ReactCommon/react/runtime"
  React-runtimescheduler:
    :path: "../node_modules/react-native/ReactCommon/react/renderer/runtimescheduler"
  React-utils:
    :path: "../node_modules/react-native/ReactCommon/react/utils"
  ReactCommon:
    :path: "../node_modules/react-native/ReactCommon"
  ReactNativeExceptionHandler:
    :path: "../node_modules/react-native-exception-handler"
  ReactNativeIncallManager:
    :path: "../node_modules/react-native-incall-manager"
  ReactNativeNavigation:
    :path: "../node_modules/react-native-navigation"
  RNCClipboard:
    :path: "../node_modules/@react-native-clipboard/clipboard"
  RNDateTimePicker:
    :path: "../node_modules/@react-native-community/datetimepicker"
  RNFileViewer:
    :path: "../node_modules/react-native-file-viewer"
  RNGestureHandler:
    :path: "../node_modules/react-native-gesture-handler"
  RNKeychain:
    :path: "../node_modules/react-native-keychain"
  RNLocalize:
    :path: "../node_modules/react-native-localize"
  RNPermissions:
    :path: "../node_modules/react-native-permissions"
  RNReactNativeHapticFeedback:
    :path: "../node_modules/react-native-haptic-feedback"
  RNReanimated:
    :path: "../node_modules/react-native-reanimated"
  RNScreens:
    :path: "../node_modules/react-native-screens"
  RNSentry:
    :path: "../node_modules/@sentry/react-native"
  RNShare:
    :path: "../node_modules/react-native-share"
  RNSVG:
    :path: "../node_modules/react-native-svg"
  RNVectorIcons:
    :path: "../node_modules/react-native-vector-icons"
  simdjson:
    :path: "../node_modules/@nozbe/simdjson"
  WatermelonDB:
    :path: "../node_modules/@nozbe/watermelondb"
  Yoga:
    :path: "../node_modules/react-native/ReactCommon/yoga"

SPEC CHECKSUMS:
  Alamofire: f36a35757af4587d8e4f4bfa223ad10be2422b8c
  boost: d3f49c53809116a5d38da093a8aa78bf551aed09
  CocoaLumberjack: 6a459bc897d6d80bd1b8c78482ec7ad05dffc3f0
  DoubleConversion: 76ab83afb40bddeeee456813d9c04f67f78771b5
  EXApplication: c08200c34daca7af7fd76ac4b9d606077410e8ad
  EXConstants: 409690fbfd5afea964e5e9d6c4eb2c2b59222c59
  Expo: 798848eae1daf13363d69790986146b08d0cf92f
  ExpoCrypto: 156078f266bf28f80ecf5e2a9c3a0d6ffce07a1c
  ExpoDevice: fc94f0e42ecdfd897e7590f2874fc64dfa7e9b1c
  ExpoFileSystem: 80bfe850b1f9922c16905822ecbf97acd711dc51
  ExpoImage: 5d64eab48726241df25489503999e0312d602c8e
  ExpoLinearGradient: 8cec4a09426d8934c433e83cb36262d72c667fce
  ExpoModulesCore: 5440e96a8ee014f4fd88e77264985fd0a65f5f8c
  ExpoStoreReview: 15f9a636b62ff00bb21cbe9a9fe22f0239da4481
  ExpoVideoThumbnails: 40c737b2507a7470b14e9452e286513beb9a7d77
  ExpoWebBrowser: 7595ccac6938eb65b076385fd23d035db9ecdc8e
  FBLazyVector: ac12dc084d1c8ec4cc4d7b3cf1b0ebda6dab85af
  fmt: 4c2741a687cc09f0634a2e2c72a838b99f1ff120
  glog: fdfdfe5479092de0c4bdbebedd9056951f092c4f
  hermes-engine: 8c1577f3fdb849cbe7729c2e7b5abc4b845e88f8
  HMSegmentedControl: 34c1f54d822d8308e7b24f5d901ec674dfa31352
  JitsiWebRTC: d0ae5fd6a81e771bfd82c2ee6c6bb542ebd65ee8
  libwebp: 1786c9f4ff8a279e4dac1e8f385004d5fc253009
  mattermost-hardware-keyboard: b916a168bb3add779bb226b3a62d6ac5ec225a79
  mattermost-keyboard-tracker: b48752a97e731fdae5e8259a4ea0e731e1a05094
  mattermost-react-native-turbo-log: c446c7e8a39c131d6bafa6ae6f830c735030ed5e
  mattermost-rnutils: 01504fb26beb75594f4c6e2150668b27783112f5
  RCT-Folly: 02617c592a293bd6d418e0a88ff4ee1f88329b47
  RCTDeprecation: 3afceddffa65aee666dafd6f0116f1d975db1584
  RCTRequired: ec1239bc9d8bf63e10fb92bd8b26171a9258e0c1
  RCTTypeSafety: f5ecbc86c5c5fa163c05acb7a1c5012e15b5f994
  React: fc9fa7258eff606f44d58c5b233a82dc9cf09018
  React-callinvoker: e3fab14d69607fb7e8e3a57e5a415aed863d3599
  React-Codegen: 6fa87b7c6b8efcd0cef4bfeaec8c8bc8a6abe75a
  React-Core: 3a5fd9e781cecf87803e5b091496a606a3df774a
  React-CoreModules: cbf4707dafab8f9f826ac0c63a07d0bf5d01e256
  React-cxxreact: 7b188556271e3c7fdf22a04819f6a6225045b9dd
  React-debug: d30893c49ae1bce4037ea5cd8bb2511d2a38d057
  React-Fabric: 826729dd2304fda9b89ff0a579f60ba2a470bc26
  React-FabricImage: 2ad1fb8ffa5778eda9ed204a7b3cdd70bc333ce7
  React-featureflags: 4ae83e72d9a92452793601ac9ac7d2280e486089
  React-graphics: 61a026e1c1e7e20d20ac9fec6f6de631732b233d
  React-hermes: a7054fbcbda3957e3c5eaad06ef9bf79998d535a
  React-ImageManager: 2bbd6eb2e696bc680f76f84563e4b87d241614e1
  React-jsc: 3ec68d4dd44b21345144a18c84204495e6232db5
  React-jserrorhandler: 56fa04d49bfbe54ddfece7916673a73ebfea286b
  React-jsi: f3ce1dd2e950b6ad12b65ea3ef89168f1b94c584
  React-jsiexecutor: b4df3a27973d82f9abf3c4bd0f88e042cda25f16
  React-jsinspector: 97ea746c023687de7313ee289817d6991d596c7d
  React-jsitracing: 3b6060bbf5317663667e1dd93560c7943ab86ccc
  React-logger: 257858bd55f3a4e1bc0cf07ddc8fb9faba6f8c7c
  React-Mapbuffer: 6c1cacdbf40b531f549eba249e531a7d0bfd8e7f
  react-native-background-timer: 17ea5e06803401a379ebf1f20505b793ac44d0fe
  react-native-cameraroll: 4f313ab09aeaf42ac5f72dec840641da7656f104
  react-native-cookies: f54fcded06bb0cda05c11d86788020b43528a26c
  react-native-document-picker: 5b97e24a7f1a1e4a50a72c540a043f32d29a70a2
  react-native-emm: ecab44d78fb1cc7d7b7901914f48fb6309c46ff2
  react-native-image-picker: c3afe5472ef870d98a4b28415fc0b928161ee5f7
  react-native-netinfo: 076df4f9b07f6670acf4ce9a75aac8d34c2e2ccc
  react-native-network-client: 5173c47230b5f497cdef469cba8e6e1b3df687eb
  react-native-notifications: 4601a5a8db4ced6ae7cfc43b44d35fe437ac50c4
  react-native-paste-input: 011a9916ef3acf809a7da122847c61ca0f93a60e
  react-native-performance: ff93f8af3b2ee9519fd7879896aa9b8b8272691d
  react-native-safe-area-context: b7daa1a8df36095a032dff095a1ea8963cb48371
  react-native-video: b3ba8f424c8c3f54dd9289d47bbe60fbc09bc986
  react-native-webrtc: 41f6602490c618e3ec0e2108e46b84e2c731c127
  React-nativeconfig: ba9a2e54e2f0882cf7882698825052793ed4c851
  React-NativeModulesApple: 8d11ff8955181540585c944cf48e9e7236952697
  React-perflogger: ed4e0c65781521e0424f2e5e40b40cc7879d737e
  React-RCTActionSheet: 49d53ff03bb5688ca4606c55859053a0cd129ea5
  React-RCTAnimation: 07b4923885c52c397c4ec103924bf6e53b42c73e
  React-RCTAppDelegate: 316e295076734baf9bdf1bfac7d92ab647aed930
  React-RCTBlob: 85c57b0d5e667ff8a472163ba3af0628171a64bb
  React-RCTFabric: 97c1465ded4dc92841f5376a39e43e1b2c455f40
  React-RCTImage: b965c85bec820e2a9c154b1fb00a2ecdd59a9c92
  React-RCTLinking: 75f04a5f27c26c4e73a39c50df470820d219df79
  React-RCTNetwork: c1a9143f4d5778efc92da40d83969d03912ccc24
  React-RCTSettings: c6800f91c0ecd48868cd5db754b0b0a7f5ffe039
  React-RCTText: b923e24f9b7250bc4f7ab154c4168ad9f8d8fc9d
  React-RCTVibration: 08c4f0c917c435b3619386c25a94ee5d64c250f0
  React-rendererdebug: 3cda04217d9df67b94397ee0ead8ef3d8b7e427b
  React-rncore: 4013508a2f3fcf46c961919bbbd4bfdda198977e
  React-RuntimeApple: 447844a2bdb0a03ffd24e5b4a4b96cfc50325b88
  React-RuntimeCore: 9b5bffdaccee9b707b1c2694c9044e13ff0bb087
  React-runtimeexecutor: 0e688aefc14c6bc8601f4968d8d01c3fb6446844
  React-RuntimeHermes: 4d6ef6bb0f2b0b40d59143317f6b99c82764c959
  React-runtimescheduler: cfbe85c3510c541ec6dc815c7729b41304b67961
  React-utils: f242eb7e7889419d979ca0e1c02ccc0ea6e43b29
  ReactCommon: f7da14a8827b72704169a48c929bcde802698361
  ReactNativeExceptionHandler: b11ff67c78802b2f62eed0e10e75cb1ef7947c60
  ReactNativeIncallManager: bfc9c67358cd524882a7c4116dcb311ac2293d4b
  ReactNativeNavigation: 84cfcceb62947491beda20b96c5999c15ff5b959
  RNCClipboard: 0a720adef5ec193aa0e3de24c3977222c7e52a37
  RNDateTimePicker: 40ffda97d071a98a10fdca4fa97e3977102ccd14
  RNFileViewer: ce7ca3ac370e18554d35d6355cffd7c30437c592
  RNGestureHandler: efed690b8493a00b99654043daeb1335276ac4a2
  RNKeychain: bfe3d12bf4620fe488771c414530bf16e88f3678
  RNLocalize: 4f22418187ecd5ca693231093ff1d912d1b3c9bc
  RNPermissions: 80011019862146c08f5bad2a86c27e982f483a99
  RNReactNativeHapticFeedback: ec56a5f81c3941206fd85625fa669ffc7b4545f9
  RNReanimated: f4ff116e33e0afc3d127f70efe928847c7c66355
  RNScreens: aa943ad421c3ced3ef5a47ede02b0cbfc43a012e
<<<<<<< HEAD
  RNSentry: c74f756c88aa2a90070f555609d2a31ab2a7f461
=======
  RNSentry: 06eb0bb6483b61486c8ee892d4ee78ee3c9110dd
>>>>>>> 94a7231a
  RNShare: 0fad69ae2d71de9d1f7b9a43acf876886a6cb99c
  RNSVG: cb24fb322de8c1ebf59904e7aca0447bb8dbed5a
  RNVectorIcons: 2a2f79274248390b80684ea3c4400bd374a15c90
  SDWebImage: 8a6b7b160b4d710e2a22b6900e25301075c34cb3
  SDWebImageSVGCoder: 15a300a97ec1c8ac958f009c02220ac0402e936c
  SDWebImageWebPCoder: e38c0a70396191361d60c092933e22c20d5b1380
  Sentry: f8374b5415bc38dfb5645941b3ae31230fbeae57
  simdjson: e6bfae9ce4bcdc80452d388d593816f1ca2106f3
  SocketRocket: abac6f5de4d4d62d24e11868d7a2f427e0ef940d
  Starscream: 19b5533ddb925208db698f0ac508a100b884a1b9
  SwiftyJSON: f5b1bf1cd8dd53cd25887ac0eabcfd92301c6a5a
  WatermelonDB: 842d22ba555425aa9f3ce551239a001200c539bc
  Yoga: 950bbfd7e6f04790fdb51149ed51df41f329fcc8

PODFILE CHECKSUM: 95e3d9580e262f9a50697ef0d88f61ef54954529

COCOAPODS: 1.15.2<|MERGE_RESOLUTION|>--- conflicted
+++ resolved
@@ -1583,11 +1583,7 @@
     - ReactCommon/turbomodule/bridging
     - ReactCommon/turbomodule/core
     - Yoga
-<<<<<<< HEAD
-  - RNSentry (5.33.1):
-=======
   - RNSentry (5.33.2):
->>>>>>> 94a7231a
     - DoubleConversion
     - glog
     - hermes-engine
@@ -2090,11 +2086,7 @@
   RNReactNativeHapticFeedback: ec56a5f81c3941206fd85625fa669ffc7b4545f9
   RNReanimated: f4ff116e33e0afc3d127f70efe928847c7c66355
   RNScreens: aa943ad421c3ced3ef5a47ede02b0cbfc43a012e
-<<<<<<< HEAD
-  RNSentry: c74f756c88aa2a90070f555609d2a31ab2a7f461
-=======
   RNSentry: 06eb0bb6483b61486c8ee892d4ee78ee3c9110dd
->>>>>>> 94a7231a
   RNShare: 0fad69ae2d71de9d1f7b9a43acf876886a6cb99c
   RNSVG: cb24fb322de8c1ebf59904e7aca0447bb8dbed5a
   RNVectorIcons: 2a2f79274248390b80684ea3c4400bd374a15c90
