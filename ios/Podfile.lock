--- conflicted
+++ resolved
@@ -3,6 +3,7 @@
   - boost (1.76.0)
   - BVLinearGradient (2.5.6):
     - React
+  - CocoaAsyncSocket (7.6.5)
   - DoubleConversion (1.1.6)
   - EXFileSystem (13.1.4):
     - ExpoModulesCore
@@ -21,7 +22,6 @@
     - React-Core (= 0.67.4)
     - React-jsi (= 0.67.4)
     - ReactCommon/turbomodule/core (= 0.67.4)
-<<<<<<< HEAD
   - Flipper (0.125.0):
     - Flipper-Folly (~> 2.6)
     - Flipper-RSocket (~> 1.4)
@@ -83,8 +83,6 @@
   - FlipperKit/SKIOSNetworkPlugin (0.125.0):
     - FlipperKit/Core
     - FlipperKit/FlipperKitNetworkPlugin
-=======
->>>>>>> 2621d921
   - fmt (6.2.1)
   - glog (0.3.5)
   - hermes-engine (0.9.0)
@@ -105,6 +103,7 @@
   - lottie-react-native (5.0.1):
     - lottie-ios (~> 3.2.3)
     - React-Core
+  - OpenSSL-Universal (1.1.180)
   - Permission-Camera (3.3.1):
     - RNPermissions
   - Permission-PhotoLibrary (3.3.1):
@@ -524,6 +523,7 @@
     - Sentry/Core (= 7.11.0)
   - Sentry/Core (7.11.0)
   - simdjson (1.0.0)
+  - SocketRocket (0.6.0)
   - Starscream (4.0.4)
   - SwiftyJSON (5.0.1)
   - Swime (3.0.6)
@@ -532,6 +532,8 @@
     - React-jsi
   - XCDYouTubeKit (2.8.2)
   - Yoga (1.14.0)
+  - YogaKit (1.18.1):
+    - Yoga (~> 1.14)
   - YoutubePlayer-in-WKWebView (0.3.8)
 
 DEPENDENCIES:
@@ -544,7 +546,6 @@
   - EXVideoThumbnails (from `../node_modules/expo-video-thumbnails/ios`)
   - FBLazyVector (from `../node_modules/react-native/Libraries/FBLazyVector`)
   - FBReactNativeSpec (from `../node_modules/react-native/React/FBReactNativeSpec`)
-<<<<<<< HEAD
   - Flipper (= 0.125.0)
   - Flipper-Boost-iOSX (= 1.76.0.1.11)
   - Flipper-DoubleConversion (= 3.1.7)
@@ -566,14 +567,13 @@
   - FlipperKit/FlipperKitReactPlugin (= 0.125.0)
   - FlipperKit/FlipperKitUserDefaultsPlugin (= 0.125.0)
   - FlipperKit/SKIOSNetworkPlugin (= 0.125.0)
-=======
->>>>>>> 2621d921
   - glog (from `../node_modules/react-native/third-party-podspecs/glog.podspec`)
   - hermes-engine (~> 0.9.0)
   - jail-monkey (from `../node_modules/jail-monkey`)
   - libevent (~> 2.1.12)
   - lottie-ios (from `../node_modules/lottie-ios`)
   - lottie-react-native (from `../node_modules/lottie-react-native`)
+  - OpenSSL-Universal (= 1.1.180)
   - Permission-Camera (from `../node_modules/react-native-permissions/ios/Camera`)
   - Permission-PhotoLibrary (from `../node_modules/react-native-permissions/ios/PhotoLibrary`)
   - RCT-Folly (from `../node_modules/react-native/third-party-podspecs/RCT-Folly.podspec`)
@@ -649,18 +649,31 @@
 SPEC REPOS:
   trunk:
     - Alamofire
+    - CocoaAsyncSocket
+    - Flipper
+    - Flipper-Boost-iOSX
+    - Flipper-DoubleConversion
+    - Flipper-Fmt
+    - Flipper-Folly
+    - Flipper-Glog
+    - Flipper-PeerTalk
+    - Flipper-RSocket
+    - FlipperKit
     - fmt
     - hermes-engine
     - HMSegmentedControl
     - libevent
     - libwebp
+    - OpenSSL-Universal
     - Rudder
     - SDWebImage
     - SDWebImageWebPCoder
     - Sentry
+    - SocketRocket
     - SwiftyJSON
     - Swime
     - XCDYouTubeKit
+    - YogaKit
     - YoutubePlayer-in-WKWebView
 
 EXTERNAL SOURCES:
@@ -835,6 +848,7 @@
   Alamofire: 1c4fb5369c3fe93d2857c780d8bbe09f06f97e7c
   boost: a7c83b31436843459a1961bfd74b96033dc77234
   BVLinearGradient: e3aad03778a456d77928f594a649e96995f1c872
+  CocoaAsyncSocket: 065fd1e645c7abab64f7a6a2007a48038fdc6a99
   DoubleConversion: 831926d9b8bf8166fd87886c4abab286c2422662
   EXFileSystem: 08a3033ac372b6346becf07839e1ccef26fb1058
   Expo: 534e51e607aba8229293297da5585f4b26f50fa1
@@ -842,7 +856,6 @@
   EXVideoThumbnails: 847d648d6f4bc0c1afad05caa56a487dc543445e
   FBLazyVector: f7b0632c6437e312acf6349288d9aa4cb6d59030
   FBReactNativeSpec: 0f4e1f4cfeace095694436e7c7fcc5bf4b03a0ff
-<<<<<<< HEAD
   Flipper: 26fc4b7382499f1281eb8cb921e5c3ad6de91fe0
   Flipper-Boost-iOSX: fd1e2b8cbef7e662a122412d7ac5f5bea715403c
   Flipper-DoubleConversion: 57ffbe81ef95306cc9e69c4aa3aeeeeb58a6a28c
@@ -852,8 +865,6 @@
   Flipper-PeerTalk: 116d8f857dc6ef55c7a5a75ea3ceaafe878aadc9
   Flipper-RSocket: d9d9ade67cbecf6ac10730304bf5607266dd2541
   FlipperKit: cbdee19bdd4e7f05472a66ce290f1b729ba3cb86
-=======
->>>>>>> 2621d921
   fmt: ff9d55029c625d3757ed641535fd4a75fedc7ce9
   glog: 85ecdd10ee8d8ec362ef519a6a45ff9aa27b2e85
   hermes-engine: bf7577d12ac6ccf53ab8b5af3c6ccf0dd8458c5c
@@ -863,6 +874,7 @@
   libwebp: 98a37e597e40bfdb4c911fc98f2c53d0b12d05fc
   lottie-ios: c058aeafa76daa4cf64d773554bccc8385d0150e
   lottie-react-native: a029a86e1689c86a07169c520ae770e84348cd20
+  OpenSSL-Universal: 1aa4f6a6ee7256b83db99ec1ccdaa80d10f9af9b
   Permission-Camera: bae27a8503530770c35aadfecbb97ec71823382a
   Permission-PhotoLibrary: ddb5a158725b29cb12e9e477e8a5f5151c66cc3c
   RCT-Folly: 803a9cfd78114b2ec0f140cfa6fa2a6bafb2d685
@@ -931,18 +943,16 @@
   SDWebImageWebPCoder: f93010f3f6c031e2f8fb3081ca4ee6966c539815
   Sentry: 0c5cd63d714187b4a39c331c1f0eb04ba7868341
   simdjson: c96317b3a50dff3468a42f586ab7ed22c6ab2fd9
+  SocketRocket: fccef3f9c5cedea1353a9ef6ada904fde10d6608
   Starscream: 5178aed56b316f13fa3bc55694e583d35dd414d9
   SwiftyJSON: 2f33a42c6fbc52764d96f13368585094bfd8aa5e
   Swime: d7b2c277503b6cea317774aedc2dce05613f8b0b
   WatermelonDB: baec390a1039dcebeee959218900c978af3407c9
   XCDYouTubeKit: 79baadb0560673a67c771eba45f83e353fd12c1f
   Yoga: d6b6a80659aa3e91aaba01d0012e7edcbedcbecd
+  YogaKit: f782866e155069a2cca2517aafea43200b01fd5a
   YoutubePlayer-in-WKWebView: 4fca3b4f6f09940077bfbae7bddb771f2b43aacd
 
-<<<<<<< HEAD
 PODFILE CHECKSUM: 2dac36b627d7cf56690e1cc4c25949ab795f2966
-=======
-PODFILE CHECKSUM: 28dad9c1aaf5069c024fec8f507956e6c6110bd0
->>>>>>> 2621d921
 
 COCOAPODS: 1.11.3