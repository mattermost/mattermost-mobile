--- conflicted
+++ resolved
@@ -210,13 +210,9 @@
     - React
   - react-native-document-picker (3.2.4):
     - React
-<<<<<<< HEAD
   - react-native-hw-keyboard-event (0.0.4):
     - React
-  - react-native-image-picker (0.28.1):
-=======
   - react-native-image-picker (2.0.0):
->>>>>>> e8903ccb
     - React
   - react-native-local-auth (1.5.0):
     - React
@@ -532,12 +528,8 @@
   react-native-cameraroll: ad20f5a93c25cb83a76455df57a2c62fbb63aaed
   react-native-cookies: 854d59c4135c70b92a02ca4930e68e4e2eb58150
   react-native-document-picker: c36bf5f067a581657ecaf7124dcd921a8be19061
-<<<<<<< HEAD
   react-native-hw-keyboard-event: b517cefb8d5c659a38049c582de85ff43337dc53
-  react-native-image-picker: fd93361c666f397bdf72f9c6c23f13d2685b9173
-=======
   react-native-image-picker: ba7fe85b3373ff33d4827210d989dfcbbd68f7f9
->>>>>>> e8903ccb
   react-native-local-auth: 5081a70211643de74bb207e007401a0c81b37a20
   react-native-netinfo: 892a5130be97ff8bb69c523739c424a2ffc296d1
   react-native-notifications: d5cb54ef8bf3004dcb56c887650dea08ecbddee7
