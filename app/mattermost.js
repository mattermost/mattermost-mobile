--- conflicted
+++ resolved
@@ -38,12 +38,8 @@
 
 import Config from 'assets/config';
 
-<<<<<<< HEAD
+const {StatusBarManager} = NativeModules;
 export const store = configureStore(initialState);
-=======
-const {StatusBarManager} = NativeModules;
-const store = configureStore(initialState);
->>>>>>> bd2c6237
 registerScreens(store, Provider);
 
 export default class Mattermost {
