// Copyright (c) 2015-present Mattermost, Inc. All Rights Reserved.
// See LICENSE.txt for license information.

import {Linking, NativeModules, Platform} from 'react-native';
import {Navigation} from 'react-native-navigation';

import {loadMe as loadMeRedux} from 'mattermost-redux/actions/users';

import {resetToChannel, resetToSelectServer} from 'app/actions/navigation';
import {setDeepLinkURL} from 'app/actions/views/root';
import {loadMe} from 'app/realm/actions/user';
import {getAppCredentials, getCurrentServerUrl} from 'app/init/credentials';
import emmProvider from 'app/init/emm_provider';
import 'app/init/fetch';
import globalEventHandler from 'app/init/global_event_handler';
import pushNotificationsHandler from 'app/init/push_notifications_handler';
import {registerScreens} from 'app/screens';
import {configureRealmStore, configureAppStore} from 'app/store';
import ephemeralStore from 'app/store/ephemeral_store';
import telemetry from 'app/telemetry';

const {MattermostShare} = NativeModules;
const sharedExtensionStarted = Platform.OS === 'android' && MattermostShare.isOpened;
const reduxStore = configureAppStore();
let realmStore;

const init = async () => {
    ephemeralStore.currentServerUrl = await getCurrentServerUrl();
    if (ephemeralStore.currentServerUrl) {
        realmStore = configureRealmStore(ephemeralStore.currentServerUrl);
        ephemeralStore.setRealmStoreByServer(ephemeralStore.currentServerUrl, realmStore);
    } else {
        realmStore = configureRealmStore();
    }

    if (ephemeralStore.appStarted) {
        launchApp();
        return;
    }

    pushNotificationsHandler.configure(reduxStore);
    globalEventHandler.configure({
        reduxStore,
        launchApp,
    });

    registerScreens(reduxStore);

    if (sharedExtensionStarted) {
        ephemeralStore.appStarted = true;
    }

    if (!ephemeralStore.appStarted) {
        launchAppAndAuthenticateIfNeeded();
    }
};

const launchApp = async () => {
    telemetry.start([
        'start:select_server_screen',
        'start:channel_screen',
    ]);

    const credentials = await getAppCredentials();
    if (credentials) {
        reduxStore.dispatch(loadMeRedux());

        if (realmStore) {
            realmStore.dispatch(loadMe());
        }

        realmStore.dispatch(resetToChannel({skipMetrics: true}));
    } else {
        realmStore.dispatch(resetToSelectServer(emmProvider.allowOtherServers));
    }

    telemetry.startSinceLaunch(['start:splash_screen']);
    ephemeralStore.appStarted = true;
};

const launchAppAndAuthenticateIfNeeded = async () => {
    await emmProvider.handleManagedConfig(reduxStore);
    await launchApp();

    if (emmProvider.enabled) {
        if (emmProvider.jailbreakProtection) {
            emmProvider.checkIfDeviceIsTrusted();
        }

        if (emmProvider.inAppPinCode) {
            await emmProvider.handleAuthentication(reduxStore);
        }
    }

    Linking.getInitialURL().then((url) => {
        reduxStore.dispatch(setDeepLinkURL(url));
    });
};

Navigation.events().registerAppLaunchedListener(() => {
    init();

    // Keep track of the latest componentId to appear
    Navigation.events().registerComponentDidAppearListener(({componentId}) => {
<<<<<<< HEAD
        ephemeralStore.addComponentIdToStack(componentId);
    });
    Navigation.events().registerComponentDidDisappearListener(({componentId}) => {
        ephemeralStore.removeComponentIdFromStack(componentId);
=======
        EphemeralStore.addNavigationComponentId(componentId);
>>>>>>> 06f35112
    });
});<|MERGE_RESOLUTION|>--- conflicted
+++ resolved
@@ -102,13 +102,6 @@
 
     // Keep track of the latest componentId to appear
     Navigation.events().registerComponentDidAppearListener(({componentId}) => {
-<<<<<<< HEAD
-        ephemeralStore.addComponentIdToStack(componentId);
-    });
-    Navigation.events().registerComponentDidDisappearListener(({componentId}) => {
-        ephemeralStore.removeComponentIdFromStack(componentId);
-=======
-        EphemeralStore.addNavigationComponentId(componentId);
->>>>>>> 06f35112
+        ephemeralStore.addNavigationComponentId(componentId);
     });
 });