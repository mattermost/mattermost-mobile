// Copyright (c) 2015-present Mattermost, Inc. All Rights Reserved.
// See LICENSE.txt for license information.

import {Linking, NativeModules, Platform} from 'react-native';
import {Navigation} from 'react-native-navigation';

import {loadMe as loadMeRedux} from 'mattermost-redux/actions/users';

import {resetToChannel, resetToSelectServer} from 'app/actions/navigation';
import {setDeepLinkURL} from 'app/actions/views/root';
<<<<<<< HEAD
import {loadMe} from 'app/realm/actions/user';
=======
>>>>>>> 5ce68529
import {getAppCredentials} from 'app/init/credentials';
import emmProvider from 'app/init/emm_provider';
import 'app/init/device';
import 'app/init/fetch';
import globalEventHandler from 'app/init/global_event_handler';
import pushNotificationsHandler from 'app/init/push_notifications_handler';
import {registerScreens} from 'app/screens';
<<<<<<< HEAD
import {configureRealmStore, configureAppStore} from 'app/store';
import ephemeralStore from 'app/store/ephemeral_store';
=======
import store from 'app/store';
import EphemeralStore from 'app/store/ephemeral_store';
>>>>>>> 5ce68529
import telemetry from 'app/telemetry';

const {MattermostShare} = NativeModules;
const sharedExtensionStarted = Platform.OS === 'android' && MattermostShare.isOpened;
<<<<<<< HEAD
const reduxStore = configureAppStore();
let realmStore;
=======
>>>>>>> 5ce68529

const init = async () => {
    const credentials = await getAppCredentials();
    if (ephemeralStore.currentServerUrl) {
        realmStore = configureRealmStore(ephemeralStore.currentServerUrl);
        ephemeralStore.setRealmStoreByServer(ephemeralStore.currentServerUrl, realmStore);
    } else {
        realmStore = configureRealmStore();
    }

    if (ephemeralStore.appStarted) {
        launchApp(credentials);
        return;
    }

    pushNotificationsHandler.configure(reduxStore);
    globalEventHandler.configure({
        reduxStore,
        launchApp,
    });

    registerScreens(reduxStore);

    if (sharedExtensionStarted) {
        ephemeralStore.appStarted = true;
    }

    if (!ephemeralStore.appStarted) {
        launchAppAndAuthenticateIfNeeded(credentials);
    }
};

const launchApp = async (credentials) => {
    telemetry.start([
        'start:select_server_screen',
        'start:channel_screen',
    ]);

    if (credentials) {
<<<<<<< HEAD
        reduxStore.dispatch(loadMeRedux());

        if (realmStore) {
            realmStore.dispatch(loadMe());
        }

        realmStore.dispatch(resetToChannel({skipMetrics: true}));
    } else {
        realmStore.dispatch(resetToSelectServer(emmProvider.allowOtherServers));
=======
        store.dispatch(loadMe());
        resetToChannel({skipMetrics: true});
    } else {
        resetToSelectServer(emmProvider.allowOtherServers);
>>>>>>> 5ce68529
    }

    telemetry.startSinceLaunch(['start:splash_screen']);
    ephemeralStore.appStarted = true;
};

const launchAppAndAuthenticateIfNeeded = async (credentials) => {
    await emmProvider.handleManagedConfig(reduxStore);
    await launchApp(credentials);

    if (emmProvider.enabled) {
        if (emmProvider.jailbreakProtection) {
            emmProvider.checkIfDeviceIsTrusted();
        }

        if (emmProvider.inAppPinCode) {
            await emmProvider.handleAuthentication(reduxStore);
        }
    }

    Linking.getInitialURL().then((url) => {
        reduxStore.dispatch(setDeepLinkURL(url));
    });
};

Navigation.events().registerAppLaunchedListener(() => {
    init();

    // Keep track of the latest componentId to appear
    Navigation.events().registerComponentDidAppearListener(({componentId}) => {
        ephemeralStore.addNavigationComponentId(componentId);
    });

    Navigation.events().registerComponentDidDisappearListener(({componentId}) => {
        ephemeralStore.removeNavigationComponentId(componentId);
    });
});<|MERGE_RESOLUTION|>--- conflicted
+++ resolved
@@ -8,10 +8,7 @@
 
 import {resetToChannel, resetToSelectServer} from 'app/actions/navigation';
 import {setDeepLinkURL} from 'app/actions/views/root';
-<<<<<<< HEAD
 import {loadMe} from 'app/realm/actions/user';
-=======
->>>>>>> 5ce68529
 import {getAppCredentials} from 'app/init/credentials';
 import emmProvider from 'app/init/emm_provider';
 import 'app/init/device';
@@ -19,33 +16,25 @@
 import globalEventHandler from 'app/init/global_event_handler';
 import pushNotificationsHandler from 'app/init/push_notifications_handler';
 import {registerScreens} from 'app/screens';
-<<<<<<< HEAD
 import {configureRealmStore, configureAppStore} from 'app/store';
-import ephemeralStore from 'app/store/ephemeral_store';
-=======
-import store from 'app/store';
 import EphemeralStore from 'app/store/ephemeral_store';
->>>>>>> 5ce68529
 import telemetry from 'app/telemetry';
 
 const {MattermostShare} = NativeModules;
 const sharedExtensionStarted = Platform.OS === 'android' && MattermostShare.isOpened;
-<<<<<<< HEAD
 const reduxStore = configureAppStore();
 let realmStore;
-=======
->>>>>>> 5ce68529
 
 const init = async () => {
     const credentials = await getAppCredentials();
-    if (ephemeralStore.currentServerUrl) {
-        realmStore = configureRealmStore(ephemeralStore.currentServerUrl);
-        ephemeralStore.setRealmStoreByServer(ephemeralStore.currentServerUrl, realmStore);
+    if (EphemeralStore.currentServerUrl) {
+        realmStore = configureRealmStore(EphemeralStore.currentServerUrl);
+        EphemeralStore.setRealmStoreByServer(EphemeralStore.currentServerUrl, realmStore);
     } else {
         realmStore = configureRealmStore();
     }
 
-    if (ephemeralStore.appStarted) {
+    if (EphemeralStore.appStarted) {
         launchApp(credentials);
         return;
     }
@@ -59,10 +48,10 @@
     registerScreens(reduxStore);
 
     if (sharedExtensionStarted) {
-        ephemeralStore.appStarted = true;
+        EphemeralStore.appStarted = true;
     }
 
-    if (!ephemeralStore.appStarted) {
+    if (!EphemeralStore.appStarted) {
         launchAppAndAuthenticateIfNeeded(credentials);
     }
 };
@@ -74,26 +63,19 @@
     ]);
 
     if (credentials) {
-<<<<<<< HEAD
         reduxStore.dispatch(loadMeRedux());
 
         if (realmStore) {
             realmStore.dispatch(loadMe());
         }
 
-        realmStore.dispatch(resetToChannel({skipMetrics: true}));
-    } else {
-        realmStore.dispatch(resetToSelectServer(emmProvider.allowOtherServers));
-=======
-        store.dispatch(loadMe());
         resetToChannel({skipMetrics: true});
     } else {
         resetToSelectServer(emmProvider.allowOtherServers);
->>>>>>> 5ce68529
     }
 
     telemetry.startSinceLaunch(['start:splash_screen']);
-    ephemeralStore.appStarted = true;
+    EphemeralStore.appStarted = true;
 };
 
 const launchAppAndAuthenticateIfNeeded = async (credentials) => {
@@ -120,10 +102,10 @@
 
     // Keep track of the latest componentId to appear
     Navigation.events().registerComponentDidAppearListener(({componentId}) => {
-        ephemeralStore.addNavigationComponentId(componentId);
+        EphemeralStore.addNavigationComponentId(componentId);
     });
 
     Navigation.events().registerComponentDidDisappearListener(({componentId}) => {
-        ephemeralStore.removeNavigationComponentId(componentId);
+        EphemeralStore.removeNavigationComponentId(componentId);
     });
 });