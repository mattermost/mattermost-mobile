// Copyright (c) 2015-present Mattermost, Inc. All Rights Reserved.
// See LICENSE.txt for license information.

import {Linking} from 'react-native';
import {Navigation} from 'react-native-navigation';
import {Provider} from 'react-redux';

import EventEmitter from '@mm-redux/utils/event_emitter';

import {resetToChannel, resetToSelectServer} from '@actions/navigation';
import {setDeepLinkURL} from '@actions/views/root';
import {loadMe, logout} from '@actions/views/user';
import telemetry from 'app/telemetry';
<<<<<<< HEAD
import {NavigationTypes} from '@constants';
import {getAppCredentials} from '@init/credentials';
import emmProvider from '@init/emm_provider';
import '@init/device';
import '@init/fetch';
import globalEventHandler from '@init/global_event_handler';
import {registerScreens} from '@screens';
import configureStore from '@store';
import EphemeralStore from '@store/ephemeral_store';
import getStorage from '@store/mmkv_adapter';
import Store from '@store/store';
import {waitForHydration} from '@store/utils';
import pushNotificationsUtils from '@utils/push_notifications';
=======
import {validatePreviousVersion} from 'app/utils/general';
import pushNotificationsUtils from 'app/utils/push_notifications';
>>>>>>> aaa571db

const init = async () => {
    const credentials = await getAppCredentials();
    const dt = Date.now();
    const MMKVStorage = await getStorage();

    const {store} = configureStore(MMKVStorage);
    if (EphemeralStore.appStarted) {
        launchApp(credentials);
        return;
    }

    pushNotificationsUtils.configure();
    globalEventHandler.configure({
        launchApp,
    });

    registerScreens(store, Provider);

    if (!EphemeralStore.appStarted) {
        launchAppAndAuthenticateIfNeeded(credentials);
    }
};

const launchApp = (credentials) => {
    telemetry.start([
        'start:select_server_screen',
        'start:channel_screen',
    ]);

    if (credentials) {
<<<<<<< HEAD
        waitForHydration(Store.redux, async () => {
            Store.redux.dispatch(loadMe());
            resetToChannel({skipMetrics: true});
=======
        waitForHydration(store, async () => {
            if (validatePreviousVersion(store, EphemeralStore.prevAppVersion)) {
                store.dispatch(loadMe());
                resetToChannel({skipMetrics: true});
            }
>>>>>>> aaa571db
        });
    } else {
        resetToSelectServer(emmProvider.allowOtherServers);
    }

    telemetry.startSinceLaunch(['start:splash_screen']);
    EphemeralStore.appStarted = true;

    Linking.getInitialURL().then((url) => {
        if (url) {
            Store.redux.dispatch(setDeepLinkURL(url));
        }
    });
};

const launchAppAndAuthenticateIfNeeded = async (credentials) => {
    await emmProvider.handleManagedConfig();
    await launchApp(credentials);

    if (emmProvider.enabled) {
        if (emmProvider.jailbreakProtection) {
            emmProvider.checkIfDeviceIsTrusted();
        }

        if (emmProvider.inAppPinCode) {
            await emmProvider.handleAuthentication();
        }
    }
};

Navigation.events().registerAppLaunchedListener(() => {
    init();

    // Keep track of the latest componentId to appear
    Navigation.events().registerComponentDidAppearListener(({componentId}) => {
        EphemeralStore.addNavigationComponentId(componentId);

        switch (componentId) {
        case 'MainSidebar':
            EventEmitter.emit(NavigationTypes.MAIN_SIDEBAR_DID_OPEN, this.handleSidebarDidOpen);
            EventEmitter.emit(Navigation.BLUR_POST_TEXTBOX);
            break;
        case 'SettingsSidebar':
            EventEmitter.emit(NavigationTypes.BLUR_POST_TEXTBOX);
            break;
        }
    });

    Navigation.events().registerComponentDidDisappearListener(({componentId}) => {
        EphemeralStore.removeNavigationComponentId(componentId);

        if (componentId === 'MainSidebar') {
            EventEmitter.emit(NavigationTypes.MAIN_SIDEBAR_DID_CLOSE);
        }
    });
});<|MERGE_RESOLUTION|>--- conflicted
+++ resolved
@@ -11,7 +11,6 @@
 import {setDeepLinkURL} from '@actions/views/root';
 import {loadMe, logout} from '@actions/views/user';
 import telemetry from 'app/telemetry';
-<<<<<<< HEAD
 import {NavigationTypes} from '@constants';
 import {getAppCredentials} from '@init/credentials';
 import emmProvider from '@init/emm_provider';
@@ -24,11 +23,8 @@
 import getStorage from '@store/mmkv_adapter';
 import Store from '@store/store';
 import {waitForHydration} from '@store/utils';
+import {validatePreviousVersion} from '@utils/general';
 import pushNotificationsUtils from '@utils/push_notifications';
-=======
-import {validatePreviousVersion} from 'app/utils/general';
-import pushNotificationsUtils from 'app/utils/push_notifications';
->>>>>>> aaa571db
 
 const init = async () => {
     const credentials = await getAppCredentials();
@@ -60,17 +56,11 @@
     ]);
 
     if (credentials) {
-<<<<<<< HEAD
         waitForHydration(Store.redux, async () => {
-            Store.redux.dispatch(loadMe());
-            resetToChannel({skipMetrics: true});
-=======
-        waitForHydration(store, async () => {
-            if (validatePreviousVersion(store, EphemeralStore.prevAppVersion)) {
-                store.dispatch(loadMe());
+            if (validatePreviousVersion(Store.redux, EphemeralStore.prevAppVersion)) {
+                Store.redux.dispatch(loadMe());
                 resetToChannel({skipMetrics: true});
             }
->>>>>>> aaa571db
         });
     } else {
         resetToSelectServer(emmProvider.allowOtherServers);
