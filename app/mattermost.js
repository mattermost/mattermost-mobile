// Copyright (c) 2015-present Mattermost, Inc. All Rights Reserved.
// See LICENSE.txt for license information.

import {Linking} from 'react-native';
import {Navigation} from 'react-native-navigation';
import {Provider} from 'react-redux';

import EventEmitter from '@mm-redux/utils/event_emitter';

import {resetToChannel, resetToSelectServer} from '@actions/navigation';
import {setDeepLinkURL} from '@actions/views/root';
import {loadMe, logout} from '@actions/views/user';
import telemetry from 'app/telemetry';
import {NavigationTypes} from '@constants';
import {getAppCredentials} from '@init/credentials';
import emmProvider from '@init/emm_provider';
import '@init/device';
import '@init/fetch';
import globalEventHandler from '@init/global_event_handler';
import {registerScreens} from '@screens';
import configureStore from '@store';
import EphemeralStore from '@store/ephemeral_store';
import getStorage from '@store/mmkv_adapter';
import Store from '@store/store';
import {waitForHydration} from '@store/utils';
import {validatePreviousVersion} from '@utils/general';
import pushNotificationsUtils from '@utils/push_notifications';
import {captureJSException} from '@utils/sentry';

const init = async () => {
    const credentials = await getAppCredentials();
    const MMKVStorage = await getStorage();

    const {store} = configureStore(MMKVStorage);
    if (EphemeralStore.appStarted) {
        launchApp(credentials);
        return;
    }

    pushNotificationsUtils.configure();
    globalEventHandler.configure({
        launchApp,
    });

    registerScreens(store, Provider);

    if (!EphemeralStore.appStarted) {
        launchAppAndAuthenticateIfNeeded(credentials);
    }
};

const launchApp = (credentials) => {
    telemetry.start([
        'start:select_server_screen',
        'start:channel_screen',
    ]);

<<<<<<< HEAD
    Navigation.setDefaultOptions({
        animations: {
            push: {
                waitForRender: true,
            },
            setRoot: {
                waitForRender: true,
            },
            showModal: {
                waitForRender: true,
            },
        },
    });

=======
    const store = Store.redux;
>>>>>>> c4cdfa61
    if (credentials) {
        waitForHydration(store, async () => {
            const {previousVersion} = store.getState().app;
            const valid = validatePreviousVersion(previousVersion);
            if (valid) {
                store.dispatch(loadMe());
                resetToChannel({skipMetrics: true});
            } else {
                const error = new Error(`Previous app version "${previousVersion}" is invalid.`);
                captureJSException(error, false, store);
                store.dispatch(logout());
            }
        });
    } else {
        resetToSelectServer(emmProvider.allowOtherServers);
    }

    telemetry.startSinceLaunch(['start:splash_screen']);
    EphemeralStore.appStarted = true;

    Linking.getInitialURL().then((url) => {
        if (url) {
            store.dispatch(setDeepLinkURL(url));
        }
    });
};

const launchAppAndAuthenticateIfNeeded = async (credentials) => {
    await emmProvider.handleManagedConfig();
    await launchApp(credentials);

    if (emmProvider.enabled) {
        if (emmProvider.jailbreakProtection) {
            emmProvider.checkIfDeviceIsTrusted();
        }

        if (emmProvider.inAppPinCode) {
            await emmProvider.handleAuthentication();
        }
    }
};

Navigation.events().registerAppLaunchedListener(() => {
    init();

    // Keep track of the latest componentId to appear
    Navigation.events().registerComponentDidAppearListener(({componentId}) => {
        EphemeralStore.addNavigationComponentId(componentId);

        switch (componentId) {
        case 'MainSidebar':
            EventEmitter.emit(NavigationTypes.MAIN_SIDEBAR_DID_OPEN, this.handleSidebarDidOpen);
            EventEmitter.emit(Navigation.BLUR_POST_TEXTBOX);
            break;
        case 'SettingsSidebar':
            EventEmitter.emit(NavigationTypes.BLUR_POST_TEXTBOX);
            break;
        }
    });

    Navigation.events().registerComponentDidDisappearListener(({componentId}) => {
        EphemeralStore.removeNavigationComponentId(componentId);

        if (componentId === 'MainSidebar') {
            EventEmitter.emit(NavigationTypes.MAIN_SIDEBAR_DID_CLOSE);
        }
    });
});<|MERGE_RESOLUTION|>--- conflicted
+++ resolved
@@ -55,7 +55,6 @@
         'start:channel_screen',
     ]);
 
-<<<<<<< HEAD
     Navigation.setDefaultOptions({
         animations: {
             push: {
@@ -70,9 +69,7 @@
         },
     });
 
-=======
     const store = Store.redux;
->>>>>>> c4cdfa61
     if (credentials) {
         waitForHydration(store, async () => {
             const {previousVersion} = store.getState().app;
