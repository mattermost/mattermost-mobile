// Copyright (c) 2015-present Mattermost, Inc. All Rights Reserved.
// See LICENSE.txt for license information.

import {Alert, AppState, Dimensions, Linking, NativeModules, Platform} from 'react-native';
import AsyncStorage from '@react-native-community/async-storage';
import CookieManager from '@react-native-community/cookies';
import DeviceInfo from 'react-native-device-info';
import {getLocales} from 'react-native-localize';
import RNFetchBlob from 'rn-fetch-blob';
import semver from 'semver/preload';

import {setAppState, setServerVersion} from '@mm-redux/actions/general';
import {autoUpdateTimezone} from '@mm-redux/actions/timezone';
import {close as closeWebSocket} from '@actions/websocket';
import {Client4} from '@mm-redux/client';
import {General} from '@mm-redux/constants';
import {getConfig} from '@mm-redux/selectors/entities/general';
import {getCurrentChannelId} from '@mm-redux/selectors/entities/channels';
import {getCurrentUser, getUser} from '@mm-redux/selectors/entities/users';
import {isTimezoneEnabled} from '@mm-redux/selectors/entities/timezone';
import EventEmitter from '@mm-redux/utils/event_emitter';

import {setDeviceDimensions, setDeviceOrientation, setDeviceAsTablet, setStatusBarHeight} from '@actions/device';
import {selectDefaultChannel} from '@actions/views/channel';
import {showOverlay} from '@actions/navigation';
import {loadConfigAndLicense, setDeepLinkURL, startDataCleanup} from '@actions/views/root';
import {loadMe, logout} from '@actions/views/user';
import LocalConfig from '@assets/config';
import {NavigationTypes, ViewTypes} from '@constants';
import {getTranslations, resetMomentLocale} from '@i18n';
import {getCurrentLocale} from '@selectors/i18n';
import initialState from '@store/initial_state';
import Store from '@store/store';
import {t} from '@utils/i18n';
import {deleteFileCache} from '@utils/file';
import {getDeviceTimezone} from '@utils/timezone';

import mattermostBucket from 'app/mattermost_bucket';
import mattermostManaged from 'app/mattermost_managed';
<<<<<<< HEAD
import PushNotifications from 'app/push_notifications';
import LocalConfig from 'assets/config';
=======
>>>>>>> 5727064f

import {getAppCredentials, removeAppCredentials} from './credentials';
import emmProvider from './emm_provider';

const {StatusBarManager} = NativeModules;
const PROMPT_IN_APP_PIN_CODE_AFTER = 5 * 1000;

let analytics;

class GlobalEventHandler {
    constructor() {
        this.pushNotificationListener = false;

        EventEmitter.on(NavigationTypes.NAVIGATION_RESET, this.onLogout);
        EventEmitter.on(NavigationTypes.RESTART_APP, this.onRestartApp);
        EventEmitter.on(General.SERVER_VERSION_CHANGED, this.onServerVersionChanged);
        EventEmitter.on(General.CONFIG_CHANGED, this.onServerConfigChanged);
        EventEmitter.on(General.SWITCH_TO_DEFAULT_CHANNEL, this.onSwitchToDefaultChannel);
        Dimensions.addEventListener('change', this.onOrientationChange);
        AppState.addEventListener('change', this.onAppStateChange);
        Linking.addEventListener('url', this.onDeepLink);
    }

    appActive = async () => {
        this.turnOnInAppNotificationHandling();
        this.setUserTimezone();

        // if the app is being controlled by an EMM provider
        if (emmProvider.enabled && emmProvider.inAppPinCode) {
            const authExpired = (Date.now() - emmProvider.inBackgroundSince) >= PROMPT_IN_APP_PIN_CODE_AFTER;

            // Once the app becomes active we check if the device needs to have a passcode set
            const prompt = emmProvider.inBackgroundSince && authExpired; // if more than 5 minutes have passed prompt for passcode
            await emmProvider.handleAuthentication(prompt);
        }

        emmProvider.inBackgroundSince = null; /* eslint-disable-line require-atomic-updates */
    };

    appInactive = () => {
        this.turnOffInAppNotificationHandling();

        const {dispatch} = Store.redux;

        // When the app is sent to the background we set the time when that happens
        // and perform a data clean up to improve on performance
        emmProvider.inBackgroundSince = Date.now();

        dispatch(startDataCleanup());
    };

    configure = (opts) => {
        this.launchApp = opts.launchApp;

        // onAppStateChange may be called by the AppState listener before we
        // configure the global event handler so we manually call it here
        this.onAppStateChange('active');

        const window = Dimensions.get('window');
        this.onOrientationChange({window});

        this.StatusBarSizeIOS = require('react-native-status-bar-size');
        if (Platform.OS === 'ios') {
            this.StatusBarSizeIOS.addEventListener('willChange', this.onStatusBarHeightChange);

            StatusBarManager.getHeight(
                (data) => {
                    this.onStatusBarHeightChange(data.height);
                },
            );
        }

        this.JavascriptAndNativeErrorHandler = require('app/utils/error_handling').default;
        this.JavascriptAndNativeErrorHandler.initializeErrorHandling(Store.redux);

        mattermostManaged.addEventListener('managedConfigDidChange', this.onManagedConfigurationChange);
    };

    configureAnalytics = async () => {
        const state = Store.redux.getState();
        const config = getConfig(state);
        const initAnalytics = require('./analytics').init;

        if (config && config.DiagnosticsEnabled === 'true' && config.DiagnosticId && LocalConfig.RudderApiKey) {
            analytics = await initAnalytics(config);
        }

        return analytics;
    };

    onAppStateChange = (appState) => {
        const isActive = appState === 'active';
        const isBackground = appState === 'background';

        if (Store.redux) {
            Store.redux.dispatch(setAppState(isActive));

            if (isActive && (!emmProvider.enabled || emmProvider.previousAppState === 'background')) {
                this.appActive();
            } else if (isBackground) {
                this.appInactive();
            }
        }

        emmProvider.previousAppState = appState;
    };

    onDeepLink = (event) => {
        const {url} = event;
        if (url) {
            Store.redux.dispatch(setDeepLinkURL(url));
        }
    };

    onManagedConfigurationChange = () => {
        emmProvider.handleManagedConfig(true);
    };

    onServerConfigChanged = (config) => {
        this.configureAnalytics(config);
    };

    onLogout = async () => {
        Store.redux.dispatch(closeWebSocket(false));
        Store.redux.dispatch(setServerVersion(''));
        await this.resetState();

        if (analytics) {
            await analytics.reset();
        }

        removeAppCredentials();
        deleteFileCache();
        resetMomentLocale();

        // TODO: Handle when multi-server support is added
        CookieManager.clearAll(Platform.OS === 'ios');
        PushNotifications.clearNotifications();
        const cacheDir = RNFetchBlob.fs.dirs.CacheDir;
        const mainPath = cacheDir.split('/').slice(0, -1).join('/');

        mattermostBucket.removePreference('cert');
        mattermostBucket.removePreference('emm');
        if (Platform.OS === 'ios') {
            mattermostBucket.removeFile('entities');
        } else {
            const cookies = await RNFetchBlob.fs.exists(`${mainPath}/app_webview/Cookies`);
            const cookiesJ = await RNFetchBlob.fs.exists(`${mainPath}/app_webview/Cookies-journal`);
            if (cookies) {
                RNFetchBlob.fs.unlink(`${mainPath}/app_webview/Cookies`);
            }

            if (cookiesJ) {
                RNFetchBlob.fs.unlink(`${mainPath}/app_webview/Cookies-journal`);
            }
        }

        if (this.launchApp) {
            this.launchApp();
        }
    };

    onOrientationChange = (dimensions) => {
        if (Store.redux) {
            const {dispatch, getState} = Store.redux;
            const deviceState = getState().device;

            if (DeviceInfo.isTablet()) {
                dispatch(setDeviceAsTablet());
            }

            const {height, width} = dimensions.window;
            const orientation = height > width ? 'PORTRAIT' : 'LANDSCAPE';
            const savedOrientation = deviceState?.orientation;
            const savedDimension = deviceState?.dimension;

            if (orientation !== savedOrientation) {
                dispatch(setDeviceOrientation(orientation));
            }

            if (height !== savedDimension?.deviceHeight ||
                width !== savedDimension?.deviceWidth) {
                dispatch(setDeviceDimensions(height, width));
            }
        }
    };

    onRestartApp = async () => {
        const {dispatch, getState} = Store.redux;
        const state = getState();
        const {currentUserId} = state.entities.users;
        const user = getUser(state, currentUserId);

        await dispatch(loadConfigAndLicense());
        await dispatch(loadMe(user));

        const window = Dimensions.get('window');
        this.onOrientationChange({window});

        if (Platform.OS === 'ios') {
            StatusBarManager.getHeight(
                (data) => {
                    this.onStatusBarHeightChange(data.height);
                },
            );
        }
    };

<<<<<<< HEAD
    onServerVersionChanged = async (serverVersion) => {
        if (Store?.redux?.dispatch) {
            const {dispatch, getState} = Store.redux;
            const state = getState();
            const match = serverVersion && serverVersion.match(/^[0-9]*.[0-9]*.[0-9]*(-[a-zA-Z0-9.-]*)?/g);
            const version = match && match[0];
            const locale = getCurrentLocale(state);
            const translations = getTranslations(locale);

            if (serverVersion) {
                if (semver.valid(version) && semver.lt(version, LocalConfig.MinServerVersion)) {
                    Alert.alert(
                        translations[t('mobile.server_upgrade.title')],
                        translations[t('mobile.server_upgrade.description')],
                        [{
                            text: translations[t('mobile.server_upgrade.button')],
                            onPress: this.serverUpgradeNeeded,
                        }],
                        {cancelable: false},
                    );
                } else if (state.entities.users && state.entities.users.currentUserId) {
                    dispatch(setServerVersion(serverVersion));
                    const data = await dispatch(loadConfigAndLicense());
                    this.configureAnalytics(data.config);
                }
=======
    onServerVersionChanged = (serverVersion) => {
        const {dispatch, getState} = Store.redux;
        const state = getState();
        const match = serverVersion && serverVersion.match(/^[0-9]*.[0-9]*.[0-9]*(-[a-zA-Z0-9.-]*)?/g);
        const version = match && match[0];
        const locale = getCurrentLocale(state);
        const translations = getTranslations(locale);

        if (serverVersion) {
            if (semver.valid(version) && semver.lt(version, LocalConfig.MinServerVersion)) {
                Alert.alert(
                    translations[t('mobile.server_upgrade.title')],
                    translations[t('mobile.server_upgrade.description')],
                    [{
                        text: translations[t('mobile.server_upgrade.button')],
                        onPress: this.serverUpgradeNeeded,
                    }],
                    {cancelable: false},
                );
            } else if (state.entities.users && state.entities.users.currentUserId) {
                dispatch(setServerVersion(serverVersion));
                dispatch(loadConfigAndLicense());
>>>>>>> 5727064f
            }
        }
    };

    onStatusBarHeightChange = (nextStatusBarHeight) => {
        Store.redux.dispatch(setStatusBarHeight(nextStatusBarHeight));
    };

    onSwitchToDefaultChannel = (teamId) => {
        Store.redux.dispatch(selectDefaultChannel(teamId));
    };

    resetState = async () => {
        try {
            await AsyncStorage.clear();
            const state = Store.redux.getState();
            const newState = {
                ...initialState,
                app: {
                    build: DeviceInfo.getBuildNumber(),
                    version: DeviceInfo.getVersion(),
                    previousVersion: DeviceInfo.getVersion(),
                },
                entities: {
                    ...initialState.entities,
                    general: {
                        ...initialState.entities.general,
                        deviceToken: state.entities.general.deviceToken,
                    },
                },
                views: {
                    i18n: {
                        locale: getLocales()[0].languageCode,
                    },
                    root: {
                        hydrationComplete: true,
                    },
                    selectServer: {
                        serverUrl: state.views.selectServer.serverUrl,
                    },
                },
                _persist: {
                    rehydrated: true,
                },
            };

            return Store.redux.dispatch({
                type: General.OFFLINE_STORE_PURGE,
                state: newState,
            });
        } catch (e) {
            // clear error
            return e;
        }
    }

    serverUpgradeNeeded = async () => {
        const {dispatch} = Store.redux;

        dispatch(setServerVersion(''));
        Client4.serverVersion = '';

        const credentials = await getAppCredentials();

        if (credentials) {
            dispatch(logout());
        }
    };

    turnOnInAppNotificationHandling = () => {
        if (!this.pushNotificationListener) {
            this.pushNotificationListener = true;
            EventEmitter.on(ViewTypes.NOTIFICATION_IN_APP, this.handleInAppNotification);
        }
    }

    turnOffInAppNotificationHandling = () => {
        this.pushNotificationListener = false;
        EventEmitter.off(ViewTypes.NOTIFICATION_IN_APP, this.handleInAppNotification);
    }

    handleInAppNotification = (notification) => {
        const {data} = notification;
        const {getState} = Store.redux;
        const state = getState();
        const currentChannelId = getCurrentChannelId(state);

        if (data && data.channel_id !== currentChannelId) {
            const screen = 'Notification';
            const passProps = {
                notification,
            };

            EventEmitter.emit(NavigationTypes.NAVIGATION_SHOW_OVERLAY);
            showOverlay(screen, passProps);
        }
    };

    setUserTimezone = async () => {
        const {dispatch, getState} = Store.redux;
        const state = getState();
        const currentUser = getCurrentUser(state);

        const enableTimezone = isTimezoneEnabled(state);
        if (enableTimezone && currentUser.id) {
            const timezone = getDeviceTimezone();
            const {
                automaticTimezone,
                manualTimezone,
                useAutomaticTimezone,
            } = currentUser.timezone;
            let updateTimeZone = false;

            if (useAutomaticTimezone) {
                updateTimeZone = timezone !== automaticTimezone;
            } else {
                updateTimeZone = timezone !== manualTimezone;
            }

            if (updateTimeZone) {
                dispatch(autoUpdateTimezone(timezone));
            }
        }
    };
}

export default new GlobalEventHandler();<|MERGE_RESOLUTION|>--- conflicted
+++ resolved
@@ -37,11 +37,7 @@
 
 import mattermostBucket from 'app/mattermost_bucket';
 import mattermostManaged from 'app/mattermost_managed';
-<<<<<<< HEAD
 import PushNotifications from 'app/push_notifications';
-import LocalConfig from 'assets/config';
-=======
->>>>>>> 5727064f
 
 import {getAppCredentials, removeAppCredentials} from './credentials';
 import emmProvider from './emm_provider';
@@ -250,7 +246,6 @@
         }
     };
 
-<<<<<<< HEAD
     onServerVersionChanged = async (serverVersion) => {
         if (Store?.redux?.dispatch) {
             const {dispatch, getState} = Store.redux;
@@ -273,33 +268,8 @@
                     );
                 } else if (state.entities.users && state.entities.users.currentUserId) {
                     dispatch(setServerVersion(serverVersion));
-                    const data = await dispatch(loadConfigAndLicense());
-                    this.configureAnalytics(data.config);
+                    dispatch(loadConfigAndLicense());
                 }
-=======
-    onServerVersionChanged = (serverVersion) => {
-        const {dispatch, getState} = Store.redux;
-        const state = getState();
-        const match = serverVersion && serverVersion.match(/^[0-9]*.[0-9]*.[0-9]*(-[a-zA-Z0-9.-]*)?/g);
-        const version = match && match[0];
-        const locale = getCurrentLocale(state);
-        const translations = getTranslations(locale);
-
-        if (serverVersion) {
-            if (semver.valid(version) && semver.lt(version, LocalConfig.MinServerVersion)) {
-                Alert.alert(
-                    translations[t('mobile.server_upgrade.title')],
-                    translations[t('mobile.server_upgrade.description')],
-                    [{
-                        text: translations[t('mobile.server_upgrade.button')],
-                        onPress: this.serverUpgradeNeeded,
-                    }],
-                    {cancelable: false},
-                );
-            } else if (state.entities.users && state.entities.users.currentUserId) {
-                dispatch(setServerVersion(serverVersion));
-                dispatch(loadConfigAndLicense());
->>>>>>> 5727064f
             }
         }
     };
