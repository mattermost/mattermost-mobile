--- conflicted
+++ resolved
@@ -65,11 +65,6 @@
     }
 
     KeyChain.resetGenericPassword();
-<<<<<<< HEAD
-=======
-    EphemeralStore.currentServerUrl = null;
-    AsyncStorage.removeItem(CURRENT_SERVER);
->>>>>>> 0856d4b5
 };
 
 async function getCredentialsFromGenericKeyChain() {
