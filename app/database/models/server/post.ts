--- conflicted
+++ resolved
@@ -16,11 +16,7 @@
 import type ThreadModel from '@typings/database/models/servers/thread';
 import type UserModel from '@typings/database/models/servers/user';
 
-<<<<<<< HEAD
-const {CHANNEL, DRAFT, FILE, POST, POSTS_IN_THREAD, REACTION, THREAD, THREAD_PARTICIPANT, USER} = MM_TABLES.SERVER;
-=======
 const {CHANNEL, DRAFT, FILE, POST, POSTS_IN_THREAD, REACTION, THREAD, USER} = MM_TABLES.SERVER;
->>>>>>> 49506c1b
 
 /**
  * The Post model is the building block of communication in the Mattermost app.
@@ -48,11 +44,7 @@
         [REACTION]: {type: 'has_many', foreignKey: 'post_id'},
 
         /** A POST can have an associated thread. (relationship is 1:1) */
-<<<<<<< HEAD
-        [THREAD]: {type: 'belongs_to', key: 'id'},
-=======
         [THREAD]: {type: 'has_many', foreignKey: 'id'},
->>>>>>> 49506c1b
 
         /** A USER can have multiple POST.  A user can author several posts. (relationship is 1:N)*/
         [USER]: {type: 'belongs_to', key: 'user_id'},
@@ -127,23 +119,13 @@
     /** channel: The channel which is presenting this Post */
     @immutableRelation(CHANNEL, 'channel_id') channel!: Relation<ChannelModel>;
 
-<<<<<<< HEAD
-    /** thread : Query returning the thread data for the post */
-=======
     /** thread : The thread data for the post */
->>>>>>> 49506c1b
     @immutableRelation(THREAD, 'id') thread!: Relation<ThreadModel>;
 
     async destroyPermanently() {
         await this.reactions.destroyAllPermanently();
         await this.files.destroyAllPermanently();
         await this.draft.destroyAllPermanently();
-        await this.collections.get(THREAD).query(
-            Q.where('id', this.id),
-        ).destroyAllPermanently();
-        await this.collections.get(THREAD_PARTICIPANT).query(
-            Q.where('thread_id', this.id),
-        ).destroyAllPermanently();
         await this.collections.get(POSTS_IN_THREAD).query(
             Q.where('root_id', this.id),
         ).destroyAllPermanently();
