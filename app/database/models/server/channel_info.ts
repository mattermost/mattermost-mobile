// Copyright (c) 2015-present Mattermost, Inc. All Rights Reserved.
// See LICENSE.txt for license information.

import {Relation} from '@nozbe/watermelondb';
import {field, immutableRelation} from '@nozbe/watermelondb/decorators';
import Model, {Associations} from '@nozbe/watermelondb/Model';

import {MM_TABLES} from '@constants/database';

import type ChannelModel from '@typings/database/models/servers/channel';
import type ChannelInfoInterface from '@typings/database/models/servers/channel_info';

const {CHANNEL, CHANNEL_INFO} = MM_TABLES.SERVER;

/**
 * ChannelInfo is an extension of the information contained in the Channel table.
 * In a Separation of Concerns approach, ChannelInfo will provide additional information about a channel but on a more
 * specific level.
 */
export default class ChannelInfoModel extends Model implements ChannelInfoInterface {
    /** table (name) : ChannelInfo */
    static table = CHANNEL_INFO;

    static associations: Associations = {
<<<<<<< HEAD

        /** A CHANNEL is associated with one CHANNEL_INFO **/
=======
>>>>>>> 73d23ea5
        [CHANNEL]: {type: 'belongs_to', key: 'id'},
    };

    /** guest_count : The number of guest in this channel */
    @field('guest_count') guestCount!: number;

    /** header : The headers at the top of each channel */
    @field('header') header!: string;

    /** member_count: The number of members in this channel */
    @field('member_count') memberCount!: number;

    /** pinned_post_count : The number of post pinned in this channel */
    @field('pinned_post_count') pinnedPostCount!: number;

    /** purpose: The intention behind this channel */
    @field('purpose') purpose!: string;

    /** channel : The lazy query property to the record from CHANNEL table */
    @immutableRelation(CHANNEL, 'id') channel!: Relation<ChannelModel>;
}<|MERGE_RESOLUTION|>--- conflicted
+++ resolved
@@ -22,11 +22,6 @@
     static table = CHANNEL_INFO;
 
     static associations: Associations = {
-<<<<<<< HEAD
-
-        /** A CHANNEL is associated with one CHANNEL_INFO **/
-=======
->>>>>>> 73d23ea5
         [CHANNEL]: {type: 'belongs_to', key: 'id'},
     };
 
