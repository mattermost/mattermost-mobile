--- conflicted
+++ resolved
@@ -19,15 +19,8 @@
     static table = GLOBAL;
 
     /** name : The label/key to use to retrieve the special 'value' */
-<<<<<<< HEAD
-    @field('name') name: string;
-
-    /** value : The value part of the key-value combination */
-    @json('value', (rawJson) => rawJson) value: string;
-=======
     @field('name') name!: string;
 
     /** value : The value part of the key-value combination */
     @json('value', (rawJson) => rawJson) value!: string;
->>>>>>> 619503ee
 }