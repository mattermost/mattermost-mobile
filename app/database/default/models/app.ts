// Copyright (c) 2015-present Mattermost, Inc. All Rights Reserved.
// See LICENSE.txt for license information.

import {Model} from '@nozbe/watermelondb';
import {field} from '@nozbe/watermelondb/decorators';

import {MM_TABLES} from '@constants/database';

const {APP} = MM_TABLES.DEFAULT;

/**
 * The App model will hold information - such as the version number, build number and creation date -
 * for the Mattermost mobile app.
 */
export default class App extends Model {
    /** table (entity name) : app */
    static table = APP;

    /** build_number : Build number for the app */
<<<<<<< HEAD
    @field('build_number') buildNumber: string;

    /** created_at : Date of creation for this version */
    @field('created_at') createdAt: number;

    /** version_number : Version number for the app */
    @field('version_number') versionNumber: string;
=======
    @field('build_number') buildNumber!: string;

    /** created_at : Date of creation for this version */
    @field('created_at') createdAt!: number;

    /** version_number : Version number for the app */
    @field('version_number') versionNumber!: string;
>>>>>>> 619503ee
}<|MERGE_RESOLUTION|>--- conflicted
+++ resolved
@@ -17,15 +17,6 @@
     static table = APP;
 
     /** build_number : Build number for the app */
-<<<<<<< HEAD
-    @field('build_number') buildNumber: string;
-
-    /** created_at : Date of creation for this version */
-    @field('created_at') createdAt: number;
-
-    /** version_number : Version number for the app */
-    @field('version_number') versionNumber: string;
-=======
     @field('build_number') buildNumber!: string;
 
     /** created_at : Date of creation for this version */
@@ -33,5 +24,4 @@
 
     /** version_number : Version number for the app */
     @field('version_number') versionNumber!: string;
->>>>>>> 619503ee
 }