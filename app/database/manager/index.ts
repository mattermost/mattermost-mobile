// Copyright (c) 2015-present Mattermost, Inc. All Rights Reserved.
// See LICENSE.txt for license information.

import {Database, Q} from '@nozbe/watermelondb';
import SQLiteAdapter from '@nozbe/watermelondb/adapters/sqlite';
import logger from '@nozbe/watermelondb/utils/common/logger';
import {DeviceEventEmitter, Platform} from 'react-native';
import DeviceInfo from 'react-native-device-info';
import FileSystem from 'react-native-fs';

<<<<<<< HEAD
import {storeConfig} from '@actions/local/systems';
=======
>>>>>>> 0917baa7
import {DatabaseType, MIGRATION_EVENTS, MM_TABLES, SYSTEM_IDENTIFIERS} from '@constants/database';
import AppDatabaseMigrations from '@database/migration/app';
import ServerDatabaseMigrations from '@database/migration/server';
import {InfoModel, GlobalModel, ServersModel} from '@database/models/app';
import {CategoryModel, CategoryChannelModel, ChannelModel, ChannelInfoModel, ChannelMembershipModel, CustomEmojiModel, DraftModel, FileModel,
    GroupModel, GroupChannelModel, GroupTeamModel, GroupMembershipModel, MyChannelModel, MyChannelSettingsModel, MyTeamModel,
    PostModel, PostsInChannelModel, PostsInThreadModel, PreferenceModel, ReactionModel, RoleModel,
    SystemModel, TeamModel, TeamChannelHistoryModel, TeamMembershipModel, TeamSearchHistoryModel,
    ThreadModel, ThreadParticipantModel, ThreadInTeamModel, UserModel, ConfigModel,
} from '@database/models/server';
import AppDataOperator from '@database/operator/app_data_operator';
import ServerDataOperator from '@database/operator/server_data_operator';
import {schema as appSchema} from '@database/schema/app';
import {serverSchema} from '@database/schema/server';
import {queryActiveServer, queryServer, queryServerByIdentifier} from '@queries/app/servers';
import {querySystemValue} from '@queries/servers/system';
import {deleteLegacyFileCache} from '@utils/file';
import {emptyFunction} from '@utils/general';
import {logDebug, logError} from '@utils/log';
import {deleteIOSDatabase, getIOSAppGroupDetails, renameIOSDatabase} from '@utils/mattermost_managed';
import {hashCode_DEPRECATED, urlSafeBase64Encode} from '@utils/security';
import {removeProtocol} from '@utils/url';

import type {AppDatabase, CreateServerDatabaseArgs, RegisterServerDatabaseArgs, Models, ServerDatabase, ServerDatabases} from '@typings/database/database';

const {SERVERS} = MM_TABLES.APP;
const APP_DATABASE = 'app';

class DatabaseManager {
    public appDatabase?: AppDatabase;
    public serverDatabases: ServerDatabases = {};
    private readonly appModels: Models;
    private readonly databaseDirectory: string | null;
    private readonly serverModels: Models;

    constructor() {
        this.appModels = [InfoModel, GlobalModel, ServersModel];
        this.serverModels = [
            CategoryModel, CategoryChannelModel, ChannelModel, ChannelInfoModel, ChannelMembershipModel, ConfigModel, CustomEmojiModel, DraftModel, FileModel,
            GroupModel, GroupChannelModel, GroupTeamModel, GroupMembershipModel, MyChannelModel, MyChannelSettingsModel, MyTeamModel,
            PostModel, PostsInChannelModel, PostsInThreadModel, PreferenceModel, ReactionModel, RoleModel,
            SystemModel, TeamModel, TeamChannelHistoryModel, TeamMembershipModel, TeamSearchHistoryModel,
            ThreadModel, ThreadParticipantModel, ThreadInTeamModel, UserModel,
        ];

        this.databaseDirectory = Platform.OS === 'ios' ? getIOSAppGroupDetails().appGroupDatabase : `${FileSystem.DocumentDirectoryPath}/databases/`;
    }

    /**
    * init : Retrieves all the servers registered in the default database
    * @param {string[]} serverUrls
    * @returns {Promise<void>}
    */
    public init = async (serverUrls: string[]): Promise<void> => {
        await this.createAppDatabase();
        for await (const serverUrl of serverUrls) {
            await this.initServerDatabase(serverUrl);
        }
        this.appDatabase?.operator.handleInfo({
            info: [{
                build_number: DeviceInfo.getBuildNumber(),
                created_at: Date.now(),
                version_number: DeviceInfo.getVersion(),
            }],
            prepareRecordsOnly: false,
        });
    };

    /**
    * createAppDatabase: Creates the App database. However,
    * if a database could not be created, it will return undefined.
    * @returns {Promise<AppDatabase|undefined>}
    */
    private createAppDatabase = async (): Promise<AppDatabase|undefined> => {
        try {
            const databaseName = APP_DATABASE;

            if (Platform.OS === 'android') {
                await FileSystem.mkdir(this.databaseDirectory!);
            }
            const databaseFilePath = this.getDatabaseFilePath(databaseName);
            const modelClasses = this.appModels;
            const schema = appSchema;

            const adapter = new SQLiteAdapter({
                dbName: databaseFilePath,
                migrationEvents: this.buildMigrationCallbacks(databaseName),
                migrations: AppDatabaseMigrations,
                jsi: true,
                schema,
            });

            const database = new Database({adapter, modelClasses});
            const operator = new AppDataOperator(database);

            this.appDatabase = {
                database,
                operator,
            };

            return this.appDatabase;
        } catch (e) {
            logError('Unable to create the App Database!!', e);
        }

        return undefined;
    };

    /**
    * createServerDatabase: Creates a server database and registers the the server in the app database. However,
    * if a database connection could not be created, it will return undefined.
    * @param {CreateServerDatabaseArgs} createServerDatabaseArgs
    *
    * @returns {Promise<ServerDatabase|undefined>}
    */
    public createServerDatabase = async ({config}: CreateServerDatabaseArgs): Promise<ServerDatabase|undefined> => {
        const {dbName, displayName, identifier, serverUrl} = config;

        if (serverUrl) {
            try {
                const databaseName = urlSafeBase64Encode(serverUrl);
                const oldDatabaseName = hashCode_DEPRECATED(serverUrl);

                // Remove any legacy database we may already have.
                await this.renameDatabase(oldDatabaseName, databaseName);
                deleteLegacyFileCache(serverUrl);

                const databaseFilePath = this.getDatabaseFilePath(databaseName);
                const migrations = ServerDatabaseMigrations;
                const modelClasses = this.serverModels;
                const schema = serverSchema;

                const adapter = new SQLiteAdapter({
                    dbName: databaseFilePath,
                    migrationEvents: this.buildMigrationCallbacks(databaseName),
                    migrations,
                    jsi: true,
                    schema,
                });

                // Registers the new server connection into the DEFAULT database
                await this.addServerToAppDatabase({
                    databaseFilePath,
                    displayName: displayName || dbName,
                    identifier,
                    serverUrl,
                });

                const database = new Database({adapter, modelClasses});
                const operator = new ServerDataOperator(database);
                const serverDatabase = {database, operator};

                this.serverDatabases[serverUrl] = serverDatabase;

                return serverDatabase;
            } catch (e) {
                logError('Error initializing database', e);
            }
        }

        return undefined;
    };

    /**
    * initServerDatabase : initializes the server database.
    * @param {string} serverUrl
    * @returns {Promise<void>}
    */
    private initServerDatabase = async (serverUrl: string): Promise<void> => {
        const serverDatabase = await this.createServerDatabase({
            config: {
                dbName: serverUrl,
                dbType: DatabaseType.SERVER,
                serverUrl,
            },
        });

        // Migration for config
        if (serverDatabase) {
            const {database, operator} = serverDatabase;
            const oldConfigList = await querySystemValue(database, SYSTEM_IDENTIFIERS.CONFIG).fetch();
            if (oldConfigList.length) {
                const oldConfigModel = oldConfigList[0];
<<<<<<< HEAD
                const oldConfig = oldConfigModel.value;
                operator.batchRecords([oldConfigModel.prepareDestroyPermanently()]);
                storeConfig(serverUrl, oldConfig);
=======
                const oldConfig = oldConfigModel.value as ClientConfig;

                const configs = [];
                let k: keyof ClientConfig;
                for (k in oldConfig) {
                    // Check to silence eslint (guard-for-in)
                    if (Object.prototype.hasOwnProperty.call(oldConfig, k)) {
                        configs.push({
                            id: k,
                            value: oldConfig[k],
                        });
                    }
                }
                const models = await operator.handleConfigs({configs, configsToDelete: [], prepareRecordsOnly: true});

                operator.batchRecords([...models, oldConfigModel.prepareDestroyPermanently()]);
>>>>>>> 0917baa7
            }
        }
    };

    /**
    * addServerToAppDatabase: Adds a record in the 'app' database - into the 'servers' table - for this new server connection
    * @param {string} databaseFilePath
    * @param {string} displayName
    * @param {string} serverUrl
    * @param {string} identifier
    * @returns {Promise<void>}
    */
    private addServerToAppDatabase = async ({databaseFilePath, displayName, serverUrl, identifier = ''}: RegisterServerDatabaseArgs): Promise<void> => {
        try {
            const appDatabase = this.appDatabase?.database;
            if (appDatabase) {
                const serverModel = await queryServer(appDatabase, serverUrl);

                if (!serverModel) {
                    await appDatabase.write(async () => {
                        const serversCollection = appDatabase.collections.get(SERVERS);
                        await serversCollection.create((server: ServersModel) => {
                            server.dbPath = databaseFilePath;
                            server.displayName = displayName;
                            server.url = serverUrl;
                            server.identifier = identifier;
                            server.lastActiveAt = 0;
                        });
                    });
                } else if (serverModel.dbPath !== databaseFilePath) {
                    await appDatabase.write(async () => {
                        await serverModel.update((s) => {
                            s.dbPath = databaseFilePath;
                        });
                    });
                } else if (identifier) {
                    await this.updateServerIdentifier(serverUrl, identifier, displayName);
                }
            }
        } catch (e) {
            logError('Error adding server to App database', e);
        }
    };

    public updateServerIdentifier = async (serverUrl: string, identifier: string, displayName?: string) => {
        const appDatabase = this.appDatabase?.database;
        if (appDatabase) {
            const server = await queryServer(appDatabase, serverUrl);
            await appDatabase.write(async () => {
                await server.update((record) => {
                    record.identifier = identifier;
                    if (displayName) {
                        record.displayName = displayName;
                    }
                });
            });
        }
    };

    public updateServerDisplayName = async (serverUrl: string, displayName: string) => {
        const appDatabase = this.appDatabase?.database;
        if (appDatabase) {
            const server = await queryServer(appDatabase, serverUrl);
            await appDatabase.write(async () => {
                await server.update((record) => {
                    record.displayName = displayName;
                });
            });
        }
    };

    /**
    * isServerPresent : Confirms if the current serverUrl does not already exist in the database
    * @param {String} serverUrl
    * @returns {Promise<boolean>}
    */
    private isServerPresent = async (serverUrl: string): Promise<boolean> => {
        if (this.appDatabase?.database) {
            const server = await queryServer(this.appDatabase.database, serverUrl);
            return Boolean(server);
        }

        return false;
    };

    /**
    * getActiveServerUrl: Get the server url for active server database.
    * @returns {Promise<string|null|undefined>}
    */
    public getActiveServerUrl = async (): Promise<string|null|undefined> => {
        const database = this.appDatabase?.database;
        if (database) {
            const server = await queryActiveServer(database);
            return server?.url;
        }

        return null;
    };

    /**
    * getActiveServerDisplayName: Get the server display name for active server database.
    * @returns {Promise<string|null|undefined>}
    */
    public getActiveServerDisplayName = async (): Promise<string|null|undefined> => {
        const database = this.appDatabase?.database;
        if (database) {
            const server = await queryActiveServer(database);
            return server?.displayName;
        }

        return null;
    };

    public getServerUrlFromIdentifier = async (identifier: string): Promise<string|undefined> => {
        const database = this.appDatabase?.database;
        if (database) {
            const server = await queryServerByIdentifier(database, identifier);
            return server?.url;
        }

        return undefined;
    };

    /**
    * getActiveServerDatabase: Get the record for active server database.
    * @returns {Promise<Database|undefined>}
    */
    public getActiveServerDatabase = async (): Promise<Database|undefined> => {
        const database = this.appDatabase?.database;
        if (database) {
            const server = await queryActiveServer(database);
            if (server?.url) {
                return this.serverDatabases[server.url]?.database;
            }
        }

        return undefined;
    };

    /**
     * getAppDatabaseAndOperator: Helper function that returns App the database and operator.
     * use within a try/catch block
     * @returns AppDatabase
     * @throws Error
     */
    public getAppDatabaseAndOperator = () => {
        const app = this.appDatabase;
        if (!app) {
            throw new Error('App database not found');
        }

        return app;
    };

    /**
     * getServerDatabaseAndOperator: Helper function that returns the database and operator
     * for a specific server.
     * use within a try/catch block
     * @param serverUrl the url of the server
     * @returns ServerDatabase
     * @throws Error
     */
    public getServerDatabaseAndOperator = (serverUrl: string) => {
        const server = this.serverDatabases[serverUrl];
        if (!server) {
            throw new Error(`${serverUrl} database not found`);
        }

        return server;
    };

    /**
    * setActiveServerDatabase: Set the new active server database.
    * This method should be called when switching to another server.
    * @param {string} serverUrl
    * @returns {Promise<void>}
    */
    public setActiveServerDatabase = async (serverUrl: string): Promise<void> => {
        if (this.appDatabase?.database) {
            const database = this.appDatabase?.database;
            await database.write(async () => {
                const servers = await database.collections.get(SERVERS).query(Q.where('url', serverUrl)).fetch();
                if (servers.length) {
                    servers[0].update((server: ServersModel) => {
                        server.lastActiveAt = Date.now();
                    });
                }
            });
        }
    };

    /**
    * deleteServerDatabase: Removes the *.db file from the App-Group directory for iOS or the files directory on Android.
    * Also, it sets the last_active_at to '0' entry in the 'servers' table from the APP database
    * @param  {string} serverUrl
    * @returns {Promise<boolean>}
    */
    public deleteServerDatabase = async (serverUrl: string): Promise<void> => {
        if (this.appDatabase?.database) {
            const database = this.appDatabase?.database;
            const server = await queryServer(database, serverUrl);
            if (server) {
                database.write(async () => {
                    await server.update((record) => {
                        record.lastActiveAt = 0;
                        record.identifier = '';
                    });
                });

                delete this.serverDatabases[serverUrl];
                this.deleteServerDatabaseFiles(serverUrl);
            }
        }
    };

    /**
    * destroyServerDatabase: Removes the *.db file from the App-Group directory for iOS or the files directory on Android.
    * Also, removes the entry in the 'servers' table from the APP database
    * @param  {string} serverUrl
    * @returns {Promise<boolean>}
    */
    public destroyServerDatabase = async (serverUrl: string): Promise<void> => {
        if (this.appDatabase?.database) {
            const database = this.appDatabase?.database;
            const server = await queryServer(database, serverUrl);
            if (server) {
                database.write(async () => {
                    await server.destroyPermanently();
                });

                delete this.serverDatabases[serverUrl];
                this.deleteServerDatabaseFiles(serverUrl);
            }
        }
    };

    /**
    * deleteServerDatabaseFiles: Removes the *.db file from the App-Group directory for iOS or the files directory on Android.
    * @param  {string} serverUrl
    * @returns {Promise<void>}
    */
    private deleteServerDatabaseFiles = async (serverUrl: string): Promise<void> => {
        const databaseName = urlSafeBase64Encode(serverUrl);
        this.deleteServerDatabaseFilesByName(databaseName);
    };

    /**
    * deleteServerDatabaseFilesByName: Removes the *.db file from the App-Group directory for iOS or the files directory for Android, given the database name
    * @param {string} databaseName
    * @returns {Promise<void>}
    */
    private deleteServerDatabaseFilesByName = async (databaseName: string): Promise<void> => {
        if (Platform.OS === 'ios') {
            // On iOS, we'll delete the *.db file under the shared app-group/databases folder
            deleteIOSDatabase({databaseName});
            return;
        }

        // On Android, we'll delete the *.db, the *.db-shm and *.db-wal files
        const androidFilesDir = this.databaseDirectory;
        const databaseFile = `${androidFilesDir}${databaseName}.db`;
        const databaseShm = `${androidFilesDir}${databaseName}.db-shm`;
        const databaseWal = `${androidFilesDir}${databaseName}.db-wal`;

        FileSystem.unlink(databaseFile).catch(emptyFunction);
        FileSystem.unlink(databaseShm).catch(emptyFunction);
        FileSystem.unlink(databaseWal).catch(emptyFunction);
    };

    /**
    * deleteServerDatabaseFilesByName: Removes the *.db file from the App-Group directory for iOS or the files directory for Android, given the database name
    * @param {string} databaseName
    * @returns {Promise<void>}
    */
    private renameDatabase = async (databaseName: string, newDBName: string): Promise<void> => {
        if (Platform.OS === 'ios') {
            // On iOS, we'll move the *.db file under the shared app-group/databases folder
            renameIOSDatabase(databaseName, newDBName);
            return;
        }

        // On Android, we'll move the *.db, the *.db-shm and *.db-wal files
        const androidFilesDir = this.databaseDirectory;
        const databaseFile = `${androidFilesDir}${databaseName}.db`;
        const databaseShm = `${androidFilesDir}${databaseName}.db-shm`;
        const databaseWal = `${androidFilesDir}${databaseName}.db-wal`;

        const newDatabaseFile = `${androidFilesDir}${newDBName}.db`;
        const newDatabaseShm = `${androidFilesDir}${newDBName}.db-shm`;
        const newDatabaseWal = `${androidFilesDir}${newDBName}.db-wal`;

        if (await FileSystem.exists(newDatabaseFile)) {
            // Already renamed, do not try
            return;
        }

        if (!await FileSystem.exists(databaseFile)) {
            // Nothing to rename, do not try
            return;
        }

        try {
            await FileSystem.moveFile(databaseFile, newDatabaseFile);
            await FileSystem.moveFile(databaseShm, newDatabaseShm);
            await FileSystem.moveFile(databaseWal, newDatabaseWal);
        } catch (error) {
            // Do nothing
        }
    };

    /**
    * factoryReset: Removes the databases directory and all its contents on the respective platform
    * @param {boolean} shouldRemoveDirectory
    * @returns {Promise<boolean>}
    */
    factoryReset = async (shouldRemoveDirectory: boolean): Promise<boolean> => {
        try {
            //On iOS, we'll delete the databases folder under the shared AppGroup folder
            if (Platform.OS === 'ios') {
                deleteIOSDatabase({shouldRemoveDirectory});
                return true;
            }

            // On Android, we'll remove the databases folder under the Document Directory
            const androidFilesDir = `${this.databaseDirectory}databases/`;
            await FileSystem.unlink(androidFilesDir);
            return true;
        } catch (e) {
            return false;
        }
    };

    /**
    * buildMigrationCallbacks: Creates a set of callbacks that can be used to monitor the migration process.
    * For example, we can display a processing spinner while we have a migration going on. Moreover, we can also
    * hook into those callbacks to assess how many of our servers successfully completed their migration.
    * @param {string} dbName
    * @returns {MigrationEvents}
    */
    private buildMigrationCallbacks = (dbName: string) => {
        const migrationEvents = {
            onSuccess: () => {
                logDebug('DB Migration success', dbName);
                return DeviceEventEmitter.emit(MIGRATION_EVENTS.MIGRATION_SUCCESS, {
                    dbName,
                });
            },
            onStart: () => {
                logDebug('DB Migration start', dbName);
                return DeviceEventEmitter.emit(MIGRATION_EVENTS.MIGRATION_STARTED, {
                    dbName,
                });
            },
            onError: (error: Error) => {
                logDebug('DB Migration error', dbName);
                return DeviceEventEmitter.emit(MIGRATION_EVENTS.MIGRATION_ERROR, {
                    dbName,
                    error,
                });
            },
        };

        return migrationEvents;
    };

    /**
    * getDatabaseFilePath: Using the database name, this method will return the database file path for each platform.
    * On iOS, it will point towards the AppGroup shared directory while on Android, it will point towards the Files Directory.
    * Please note that in each case, the *.db files will be created/grouped under a 'databases' sub-folder.
    * iOS Simulator : appGroup => /Users/{username}/Library/Developer/CoreSimulator/Devices/DA6F1C73/data/Containers/Shared/AppGroup/ACA65327/databases"}
    * Android Device: file:///data/user/0/com.mattermost.rnbeta/files/databases
    *
    * @param {string} dbName
    * @returns {string}
    */
    private getDatabaseFilePath = (dbName: string): string => {
        return Platform.OS === 'ios' ? `${this.databaseDirectory}/${dbName}.db` : `${this.databaseDirectory}${dbName}.db`;
    };

    /**
     * searchUrl returns the serverUrl that matches the passed string among the servers currently loaded.
     * Returns undefined if none found.
     *
     * @param {string} toFind
     * @returns {string|undefined}
     */
    public searchUrl = (toFind: string): string | undefined => {
        const toFindWithoutProtocol = removeProtocol(toFind);
        return Object.keys(this.serverDatabases).find((k) => removeProtocol(k) === toFindWithoutProtocol);
    };
}

if (!__DEV__) {
    // eslint-disable-next-line @typescript-eslint/ban-ts-comment
    // @ts-ignore
    logger.silence();
}

export default new DatabaseManager();<|MERGE_RESOLUTION|>--- conflicted
+++ resolved
@@ -8,10 +8,6 @@
 import DeviceInfo from 'react-native-device-info';
 import FileSystem from 'react-native-fs';
 
-<<<<<<< HEAD
-import {storeConfig} from '@actions/local/systems';
-=======
->>>>>>> 0917baa7
 import {DatabaseType, MIGRATION_EVENTS, MM_TABLES, SYSTEM_IDENTIFIERS} from '@constants/database';
 import AppDatabaseMigrations from '@database/migration/app';
 import ServerDatabaseMigrations from '@database/migration/server';
@@ -195,11 +191,6 @@
             const oldConfigList = await querySystemValue(database, SYSTEM_IDENTIFIERS.CONFIG).fetch();
             if (oldConfigList.length) {
                 const oldConfigModel = oldConfigList[0];
-<<<<<<< HEAD
-                const oldConfig = oldConfigModel.value;
-                operator.batchRecords([oldConfigModel.prepareDestroyPermanently()]);
-                storeConfig(serverUrl, oldConfig);
-=======
                 const oldConfig = oldConfigModel.value as ClientConfig;
 
                 const configs = [];
@@ -216,7 +207,6 @@
                 const models = await operator.handleConfigs({configs, configsToDelete: [], prepareRecordsOnly: true});
 
                 operator.batchRecords([...models, oldConfigModel.prepareDestroyPermanently()]);
->>>>>>> 0917baa7
             }
         }
     };
