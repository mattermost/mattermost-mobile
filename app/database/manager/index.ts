--- conflicted
+++ resolved
@@ -15,13 +15,8 @@
 import {CategoryModel, CategoryChannelModel, ChannelModel, ChannelInfoModel, ChannelMembershipModel, CustomEmojiModel, DraftModel, FileModel,
     MyChannelModel, MyChannelSettingsModel, MyTeamModel,
     PostModel, PostsInChannelModel, PostsInThreadModel, PreferenceModel, ReactionModel, RoleModel,
-<<<<<<< HEAD
-    SlashCommandModel, SystemModel, TeamModel, TeamChannelHistoryModel, TeamMembershipModel, TeamSearchHistoryModel,
+    SystemModel, TeamModel, TeamChannelHistoryModel, TeamMembershipModel, TeamSearchHistoryModel,
     ThreadModel, ThreadParticipantModel, ThreadInTeamModel, UserModel,
-=======
-    SystemModel, TeamModel, TeamChannelHistoryModel, TeamMembershipModel, TeamSearchHistoryModel,
-    TermsOfServiceModel, ThreadModel, ThreadParticipantModel, ThreadInTeamModel, UserModel,
->>>>>>> 764e08e2
 } from '@database/models/server';
 import AppDataOperator from '@database/operator/app_data_operator';
 import ServerDataOperator from '@database/operator/server_data_operator';
@@ -50,13 +45,8 @@
             CategoryModel, CategoryChannelModel, ChannelModel, ChannelInfoModel, ChannelMembershipModel, CustomEmojiModel, DraftModel, FileModel,
             MyChannelModel, MyChannelSettingsModel, MyTeamModel,
             PostModel, PostsInChannelModel, PostsInThreadModel, PreferenceModel, ReactionModel, RoleModel,
-<<<<<<< HEAD
-            SlashCommandModel, SystemModel, TeamModel, TeamChannelHistoryModel, TeamMembershipModel, TeamSearchHistoryModel,
+            SystemModel, TeamModel, TeamChannelHistoryModel, TeamMembershipModel, TeamSearchHistoryModel,
             ThreadModel, ThreadParticipantModel, ThreadInTeamModel, UserModel,
-=======
-            SystemModel, TeamModel, TeamChannelHistoryModel, TeamMembershipModel, TeamSearchHistoryModel,
-            TermsOfServiceModel, ThreadModel, ThreadParticipantModel, ThreadInTeamModel, UserModel,
->>>>>>> 764e08e2
         ];
 
         this.databaseDirectory = Platform.OS === 'ios' ? getIOSAppGroupDetails().appGroupDatabase : `${FileSystem.documentDirectory}databases/`;
