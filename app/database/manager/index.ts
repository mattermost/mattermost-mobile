// Copyright (c) 2015-present Mattermost, Inc. All Rights Reserved.
// See LICENSE.txt for license information.

import {Database, Q} from '@nozbe/watermelondb';
import SQLiteAdapter from '@nozbe/watermelondb/adapters/sqlite';
import logger from '@nozbe/watermelondb/utils/common/logger';
import {DeviceEventEmitter, Platform} from 'react-native';
import {FileSystem} from 'react-native-unimodules';

import {MIGRATION_EVENTS, MM_TABLES} from '@constants/database';
import DefaultMigration from '@database/migration/default';
import {App, Global, Servers} from '@database/models/default';
import {defaultSchema} from '@database/schema/default';
import ServerMigration from '@database/migration/server';
import {
    Channel,
    ChannelInfo,
    ChannelMembership,
    CustomEmoji,
    Draft,
    File,
    Group,
    GroupMembership,
    GroupsInChannel,
    GroupsInTeam,
    MyChannel,
    MyChannelSettings,
    MyTeam,
    Post,
    PostMetadata,
    PostsInChannel,
    PostsInThread,
    Preference,
    Reaction,
    Role,
    SlashCommand,
    System,
    Team,
    TeamChannelHistory,
    TeamMembership,
    TeamSearchHistory,
    TermsOfService,
    User,
} from '@database/models/server';
import {serverSchema} from '@database/schema/server';
import {
    DatabaseConnectionArgs,
    DatabaseInstance,
    DatabaseInstances,
    DefaultNewServerArgs,
    GetDatabaseConnectionArgs,
    MigrationEvents,
    Models,
    MostRecentConnection,
    RetrievedDatabase,
} from '@typings/database/database';
import {DatabaseType} from '@typings/database/enums';
import IServers from '@typings/database/servers';
import IGlobal from '@typings/database/global';
import {deleteIOSDatabase, getIOSAppGroupDetails} from '@utils/mattermost_managed';
import urlParse from 'url-parse';

const {SERVERS, GLOBAL} = MM_TABLES.DEFAULT;
const DEFAULT_DATABASE = 'default';
const RECENTLY_VIEWED_SERVERS = 'RECENTLY_VIEWED_SERVERS';

class DatabaseManager {
  private defaultDatabase: DatabaseInstance;
  private readonly defaultModels: Models;
  private readonly iOSAppGroupDatabase: string | null;
  private readonly androidFilesDirectory: string | null;
  private readonly serverModels: Models;

  constructor() {
      this.defaultModels = [App, Global, Servers];
      this.serverModels = [
          Channel,
          ChannelInfo,
          ChannelMembership,
          CustomEmoji,
          Draft,
          File,
          Group,
          GroupMembership,
          GroupsInChannel,
          GroupsInTeam,
          MyChannel,
          MyChannelSettings,
          MyTeam,
          Post,
          PostMetadata,
          PostsInChannel,
          PostsInThread,
          Preference,
          Reaction,
          Role,
          SlashCommand,
          System,
          Team,
          TeamChannelHistory,
          TeamMembership,
          TeamSearchHistory,
          TermsOfService,
          User,
      ];

      this.iOSAppGroupDatabase = Platform.OS === 'ios' ? getIOSAppGroupDetails().appGroupDatabase : null;
      this.androidFilesDirectory = Platform.OS === 'android' ? FileSystem.documentDirectory : null;
  }

  /**
     * getDatabaseConnection: Given a server url (serverUrl) and a flag (setAsActiveDatabase), this method will attempt
     * to retrieve an existing database connection previously created for that url.
     * If not found, it will create a new connection and register it in the DEFAULT_DATABASE. In this case, it will also
     * use the provided connectionName as display_name for this server
     * @param {GetDatabaseConnectionArgs} getDatabaseConnection
     * @param {string} getDatabaseConnection.connectionName
     * @param {string} getDatabaseConnection.serverUrl
     * @param {boolean} getDatabaseConnection.setAsActiveDatabase
     * @returns {Promise<DatabaseInstance>}
     */
  getDatabaseConnection = async ({serverUrl, setAsActiveDatabase, connectionName}: GetDatabaseConnectionArgs) => {
      // We potentially already have this server registered; so we'll try to retrieve it if it is present under DEFAULT_DATABASE/GLOBAL entity
      const existingServers = await this.retrieveDatabaseInstances([serverUrl]) as RetrievedDatabase[];

      // Since we only passed one serverUrl, we'll expect only one value in the array
      const serverDatabase = existingServers?.[0];

      let connection: DatabaseInstance;

      if (serverDatabase) {
          // This serverUrl has previously been registered on the app
          connection = serverDatabase.dbInstance;
      } else {
          // Or, it might be that the user has this server on the web-app but not mobile-app; so we'll need to create a new entry for this new serverUrl
          const databaseName = connectionName ?? urlParse(serverUrl).hostname;
          connection = await this.createDatabaseConnection({
              shouldAddToDefaultDatabase: true,
              configs: {
                  actionsEnabled: true,
                  dbName: databaseName,
                  dbType: DatabaseType.SERVER,
                  serverUrl,
              },
          });
      }

      if (setAsActiveDatabase) {
          await this.setMostRecentServerConnection(serverUrl);
      }

      return connection;
  };

  /**
   * createDatabaseConnection: Creates database connection and registers the new connection into the default database.  However,
   * if a database connection could not be created, it will return undefined.
   * @param {MMDatabaseConnection} databaseConnection
   * @param {boolean} shouldAddToDefaultDatabase
   *
   * @returns {Promise<DatabaseInstance>}
   */
  createDatabaseConnection = async ({configs, shouldAddToDefaultDatabase = true}: DatabaseConnectionArgs): Promise<DatabaseInstance> => {
      const {actionsEnabled = true, dbName = DEFAULT_DATABASE, dbType = DatabaseType.DEFAULT, serverUrl = undefined} = configs;

      try {
          const databaseName = dbType === DatabaseType.DEFAULT ? DEFAULT_DATABASE : dbName;

          const databaseFilePath = this.getDatabaseDirectory(databaseName);
          const migrations = dbType === DatabaseType.DEFAULT ? DefaultMigration : ServerMigration;
          const modelClasses = dbType === DatabaseType.DEFAULT ? this.defaultModels : this.serverModels;
          const schema = dbType === DatabaseType.DEFAULT ? defaultSchema : serverSchema;

          const adapter = new SQLiteAdapter({
              dbName: databaseFilePath,
              migrationEvents: this.buildMigrationCallbacks(databaseName),
              migrations,
              schema,
          });

          // Registers the new server connection into the DEFAULT database
          if (serverUrl && shouldAddToDefaultDatabase) {
              await this.addServerToDefaultDatabase({
                  databaseFilePath,
                  displayName: dbName,
                  serverUrl,
              });
          }

          return new Database({adapter, actionsEnabled, modelClasses});
      } catch (e) {
          // TODO : report to sentry? Show something on the UI ?
      }

      return undefined;
  };

  /**
   * setMostRecentServerConnection: Set the new active server database.  The serverUrl is used to ensure that we do not duplicate entries in the default database.
   * This method should be called when switching to another server.
   * @param {string} serverUrl
   * @returns {Promise<void>}
   */
  setMostRecentServerConnection = async (serverUrl: string) => {
      const defaultDatabase = await this.getDefaultDatabase();
      if (defaultDatabase) {
          // retrieve recentlyViewedServers from Global entity
          const recentlyViewedServers = await defaultDatabase.collections.get(GLOBAL).query(Q.where('name', RECENTLY_VIEWED_SERVERS)).fetch() as IGlobal[];

          if (recentlyViewedServers.length) {
              // We have previously written something for this flag
              const flagRecord = recentlyViewedServers[0];
              const recentList = Array.from(flagRecord.value);
              recentList.unshift(serverUrl);

              // so as to avoid duplicate in this array
              const sanitizedList = Array.from(new Set(recentList));

              await defaultDatabase.action(async () => {
                  await flagRecord.update((record) => {
                      record.value = sanitizedList;
                  });
              });
          } else {
              // The flag hasn't been set; so we create the record
              await defaultDatabase.action(async () => {
                  await defaultDatabase.collections.get(GLOBAL).create((record: IGlobal) => {
                      record.name = RECENTLY_VIEWED_SERVERS;
                      record.value = [serverUrl];
                  });
              });
          }
      }
  };

  /**
   * getMostRecentServerUrl: Use this getter method to retrieve the active server URL.
   * @returns {string}
   */
   getMostRecentServerUrl = async (): Promise<string|undefined> => {
    const defaultDatabase = await this.getDefaultDatabase();

    if (defaultDatabase) {
        const serverRecords = await defaultDatabase.collections.get(GLOBAL).query(Q.where('name', RECENTLY_VIEWED_SERVERS)).fetch() as IGlobal[];

        if (serverRecords.length) {
            const recentServers = serverRecords[0].value as string[];
            return recentServers[0];
        }
        return undefined;
    }
    return undefined;
};

  /**
   * getMostRecentServerConnection: The DatabaseManager should be the only one setting the active database.  Hence, we have made the activeDatabase property private.
   * Use this getter method to retrieve the active database if it has been set in your code.
   * @returns {Promise<MostRecentConnection | undefined>}
   */
<<<<<<< HEAD
  getMostRecentServerDatabase = async (): Promise<DatabaseInstance> => {
      const serverUrl = await this.getMostRecentServerUrl();

      if (serverUrl) {
          const serverDatabase = await this.getDatabaseConnection({serverUrl: serverUrl, setAsActiveDatabase: false});
          return serverDatabase;
=======
  getMostRecentServerConnection = async (): Promise<MostRecentConnection | undefined> => {
      const defaultDatabase = await this.getDefaultDatabase();

      if (defaultDatabase) {
          const serverRecords = await defaultDatabase.collections.get(GLOBAL).query(Q.where('name', RECENTLY_VIEWED_SERVERS)).fetch() as IGlobal[];

          if (serverRecords.length) {
              const activeServer = serverRecords[0].value as string[];
              const activeServerUrl = activeServer[0];
              const activeServerDatabase = await this.getDatabaseConnection({serverUrl: activeServerUrl, setAsActiveDatabase: false});
              return {
                  connection: activeServerDatabase,
                  serverUrl: activeServerUrl,
              };
          }
          return undefined;
>>>>>>> 160dae0d
      }
      return undefined;
  };

  /**
   * getDefaultDatabase : Returns the default database.
   * @returns {Database} default database
   */
  getDefaultDatabase = async (): Promise<DatabaseInstance> => {
      if (!this.defaultDatabase) {
          await this.setDefaultDatabase();
      }
      return this.defaultDatabase;
  };

  /**
   * retrieveDatabaseInstances: Using an array of server URLs, this method creates a database connection for each URL
   * and return them to the caller.
   *
   * @param {string[]} serverUrls
   * @returns {Promise<RetrievedDatabase[] | null>}
   */
  retrieveDatabaseInstances = async (serverUrls: string[]): Promise<DatabaseInstances[] | null> => {
      // Retrieve all server records from the default db
      const allServers = await this.getAllServers(serverUrls);

      // Creates server database instances
      if (allServers.length) {
          const databasePromises = await allServers.map(async (server: IServers) => {
              const {displayName, url} = server;

              // Since we are retrieving existing URL ( and so database connections ) from the 'DEFAULT' database, shouldAddToDefaultDatabase is set to false
              const dbInstance = await this.createDatabaseConnection({
                  configs: {
                      actionsEnabled: true,
                      dbName: displayName,
                      dbType: DatabaseType.SERVER,
                      serverUrl: url,
                  },
                  shouldAddToDefaultDatabase: false,
              });

              return {dbInstance, displayName, url};
          });
          const databaseInstances = await Promise.all(databasePromises);
          return databaseInstances;
      }
      return null;
  };

  /**
   * deleteDatabase: Removes the *.db file from the App-Group directory for iOS or the files directory on Android.
   * Also, it removes its entry in the 'servers' table from the DEFAULT database
   * @param  {string} serverUrl
   * @returns {Promise<boolean>}
   */
  deleteDatabase = async (serverUrl: string): Promise<boolean> => {
      try {
          const defaultDatabase = await this.getDefaultDatabase();
          let server: IServers;
          let result = true;

          if (defaultDatabase) {
              // NOTE: We are deleting this 'database' entry in the SERVERS entity on the DEFAULT database; for that we retrieve its record first.
              const serversRecords = (await defaultDatabase.collections.get(SERVERS).query(Q.where('url', serverUrl)).fetch()) as IServers[];
              server = serversRecords?.[0] ?? undefined;

              const globalRecords = await defaultDatabase.collections.get(GLOBAL).query(Q.where('name', RECENTLY_VIEWED_SERVERS)).fetch() as IGlobal[];
              const global = globalRecords?.[0] ?? undefined;

              if (server) {
                  const databaseName = server.displayName;

                  // Perform a delete operation for this server record on the 'servers' table in default database
                  await defaultDatabase.action(async () => {
                      await server.destroyPermanently();
                  });

                  if (Platform.OS === 'ios') {
                      // On iOS, we'll delete the *.db file under the shared app-group/databases folder
                      deleteIOSDatabase({databaseName});
                      return true;
                  }

                  // On Android, we'll delete both the *.db file and the *.db-journal file
                  const androidFilesDir = `${this.androidFilesDirectory}databases/`;
                  const databaseFile = `${androidFilesDir}${databaseName}.db`;
                  const databaseJournal = `${androidFilesDir}${databaseName}.db-journal`;

                  await FileSystem.deleteAsync(databaseFile);
                  await FileSystem.deleteAsync(databaseJournal);

                  result = result && true;
              }

              if (global) {
                  // filter out the deleted serverURL
                  const urls = global.value as string[];
                  const filtered = urls.filter((url) => url !== serverUrl);
                  await defaultDatabase.action(async () => {
                      await global.update((record) => {
                          record.value = filtered;
                      });
                  });
                  result = result && true;
              }
              return result;
          }
          return false;
      } catch (e) {
          return false;
      }
  };

  /**
   * factoryReset: Removes the databases directory and all its contents on the respective platform
   * @param {boolean} shouldRemoveDirectory
   * @returns {Promise<boolean>}
   */
  factoryReset = async (shouldRemoveDirectory: boolean): Promise<boolean> => {
      try {
          //On iOS, we'll delete the databases folder under the shared AppGroup folder
          if (Platform.OS === 'ios') {
              deleteIOSDatabase({shouldRemoveDirectory});
              return true;
          }

          // On Android, we'll remove the databases folder under the Document Directory
          const androidFilesDir = `${FileSystem.documentDirectory}databases/`;
          await FileSystem.deleteAsync(androidFilesDir);
          return true;
      } catch (e) {
          return false;
      }
  };

    /**
     * isServerPresent : Confirms if the current serverUrl does not already exist in the database
     * @param {String} serverUrl
     * @returns {Promise<boolean>}
     */
    private isServerPresent = async (serverUrl: string) => {
        const allServers = await this.getAllServers([serverUrl]);
        return allServers?.length > 0;
    };

  /**
   * getAllServers : Retrieves all the servers registered in the default database
   * @returns {Promise<Servers[]>}
   */
  private getAllServers = async (serverUrls: string[]) => {
      // Retrieve all server records from the default db
      const defaultDatabase = await this.getDefaultDatabase();

      if (defaultDatabase) {
          const allServers = (await defaultDatabase.collections.get(SERVERS).query(Q.where('url', Q.oneOf(serverUrls))).fetch() as IServers[]);
          return allServers;
      }

      return [];
  };

  /**
   * setDefaultDatabase : Sets the default database.
   * @returns {Promise<DatabaseInstance>}
   */
  private setDefaultDatabase = async (): Promise<DatabaseInstance> => {
      this.defaultDatabase = await this.createDatabaseConnection({
          configs: {dbName: DEFAULT_DATABASE},
          shouldAddToDefaultDatabase: false,
      });

      return this.defaultDatabase;
  };

  /**
   * addServerToDefaultDatabase: Adds a record into the 'default' database - into the 'servers' table - for this new server connection
   * @param {string} databaseFilePath
   * @param {string} displayName
   * @param {string} serverUrl
   * @returns {Promise<void>}
   */
  private addServerToDefaultDatabase = async ({databaseFilePath, displayName, serverUrl}: DefaultNewServerArgs) => {
      try {
          const defaultDatabase = await this.getDefaultDatabase();
          const isServerPresent = await this.isServerPresent(serverUrl);

          if (defaultDatabase && !isServerPresent) {
              await defaultDatabase.action(async () => {
                  const serversCollection = defaultDatabase.collections.get(SERVERS);
                  await serversCollection.create((server: IServers) => {
                      server.dbPath = databaseFilePath;
                      server.displayName = displayName;
                      server.mentionCount = 0;
                      server.unreadCount = 0;
                      server.url = serverUrl;
                  });
              });
          }
      } catch (e) {
          // TODO : report to sentry? Show something on the UI ?
      }
  };

  /**
   * buildMigrationCallbacks: Creates a set of callbacks that can be used to monitor the migration process.
   * For example, we can display a processing spinner while we have a migration going on. Moreover, we can also
   * hook into those callbacks to assess how many of our servers successfully completed their migration.
   * @param {string} dbName
   * @returns {MigrationEvents}
   */
  private buildMigrationCallbacks = (dbName: string) => {
      const migrationEvents: MigrationEvents = {
          onSuccess: () => {
              return DeviceEventEmitter.emit(MIGRATION_EVENTS.MIGRATION_SUCCESS, {
                  dbName,
              });
          },
          onStarted: () => {
              return DeviceEventEmitter.emit(MIGRATION_EVENTS.MIGRATION_STARTED, {
                  dbName,
              });
          },
          onFailure: (error) => {
              return DeviceEventEmitter.emit(MIGRATION_EVENTS.MIGRATION_ERROR, {
                  dbName,
                  error,
              });
          },
      };

      return migrationEvents;
  };

  /**
   * getDatabaseDirectory: Using the database name, this method will return the database directory for each platform.
   * On iOS, it will point towards the AppGroup shared directory while on Android, it will point towards the Files Directory.
   * Please note that in each case, the *.db files will be created/grouped under a 'databases' sub-folder.
   * iOS Simulator : appGroup => /Users/{username}/Library/Developer/CoreSimulator/Devices/DA6F1C73/data/Containers/Shared/AppGroup/ACA65327/databases"}
   * Android Device: file:///data/user/0/com.mattermost.rnbeta/files/databases
   *
   * @param {string} dbName
   * @returns {string}
   */
  private getDatabaseDirectory = (dbName: string): string => {
      return Platform.OS === 'ios' ? `${this.iOSAppGroupDatabase}/${dbName}.db` : `${FileSystem.documentDirectory}${dbName}.db`;
  };
}

if (!__DEV__) {
    // eslint-disable-next-line @typescript-eslint/ban-ts-comment
    // @ts-ignore
    logger.silence();
}

export default DatabaseManager;<|MERGE_RESOLUTION|>--- conflicted
+++ resolved
@@ -51,7 +51,6 @@
     GetDatabaseConnectionArgs,
     MigrationEvents,
     Models,
-    MostRecentConnection,
     RetrievedDatabase,
 } from '@typings/database/database';
 import {DatabaseType} from '@typings/database/enums';
@@ -257,31 +256,12 @@
    * Use this getter method to retrieve the active database if it has been set in your code.
    * @returns {Promise<MostRecentConnection | undefined>}
    */
-<<<<<<< HEAD
   getMostRecentServerDatabase = async (): Promise<DatabaseInstance> => {
       const serverUrl = await this.getMostRecentServerUrl();
 
       if (serverUrl) {
           const serverDatabase = await this.getDatabaseConnection({serverUrl: serverUrl, setAsActiveDatabase: false});
           return serverDatabase;
-=======
-  getMostRecentServerConnection = async (): Promise<MostRecentConnection | undefined> => {
-      const defaultDatabase = await this.getDefaultDatabase();
-
-      if (defaultDatabase) {
-          const serverRecords = await defaultDatabase.collections.get(GLOBAL).query(Q.where('name', RECENTLY_VIEWED_SERVERS)).fetch() as IGlobal[];
-
-          if (serverRecords.length) {
-              const activeServer = serverRecords[0].value as string[];
-              const activeServerUrl = activeServer[0];
-              const activeServerDatabase = await this.getDatabaseConnection({serverUrl: activeServerUrl, setAsActiveDatabase: false});
-              return {
-                  connection: activeServerDatabase,
-                  serverUrl: activeServerUrl,
-              };
-          }
-          return undefined;
->>>>>>> 160dae0d
       }
       return undefined;
   };
