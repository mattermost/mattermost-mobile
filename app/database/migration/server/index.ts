// Copyright (c) 2015-present Mattermost, Inc. All Rights Reserved.
// See LICENSE.txt for license information.

// NOTE : To implement migration, please follow this document
// https://nozbe.github.io/WatermelonDB/Advanced/Migrations.html

import {addColumns, createTable, schemaMigrations, unsafeExecuteSql} from '@nozbe/watermelondb/Schema/migrations';

import {MM_TABLES} from '@constants/database';

const {CHANNEL_BOOKMARK, CHANNEL_INFO, DRAFT, POST, SCHEDULED_POST} = MM_TABLES.SERVER;

export default schemaMigrations({migrations: [
    {
        toVersion: 7,
        steps: [
            createTable({
                name: SCHEDULED_POST,
                columns: [
                    {name: 'channel_id', type: 'string', isIndexed: true},
                    {name: 'message', type: 'string'},
                    {name: 'files', type: 'string'},
                    {name: 'root_id', type: 'string', isIndexed: true},
                    {name: 'metadata', type: 'string', isOptional: true},
<<<<<<< HEAD
=======
                    {name: 'create_at', type: 'number'},
>>>>>>> a2614b8d
                    {name: 'update_at', type: 'number'},
                    {name: 'scheduled_at', type: 'number'},
                    {name: 'processed_at', type: 'number'},
                    {name: 'error_code', type: 'string'},
                ],
            }),
        ],
    },
    {
        toVersion: 6,
        steps: [
            unsafeExecuteSql('CREATE INDEX IF NOT EXISTS Post_type ON Post (type);'),
        ],
    },
    {
        toVersion: 5,
        steps: [
            addColumns({
                table: DRAFT,
                columns: [
                    {name: 'update_at', type: 'number'},
                ],
            }),
        ],
    },
    {
        toVersion: 4,
        steps: [
            createTable({
                name: CHANNEL_BOOKMARK,
                columns: [
                    {name: 'create_at', type: 'number'},
                    {name: 'update_at', type: 'number'},
                    {name: 'delete_at', type: 'number'},
                    {name: 'channel_id', type: 'string', isIndexed: true},
                    {name: 'owner_id', type: 'string'},
                    {name: 'file_id', type: 'string', isOptional: true},
                    {name: 'display_name', type: 'string'},
                    {name: 'sort_order', type: 'number'},
                    {name: 'link_url', type: 'string', isOptional: true},
                    {name: 'image_url', type: 'string', isOptional: true},
                    {name: 'emoji', type: 'string', isOptional: true},
                    {name: 'type', type: 'string'},
                    {name: 'original_id', type: 'string', isOptional: true},
                    {name: 'parent_id', type: 'string', isOptional: true},
                ],
            }),
        ],
    },
    {
        toVersion: 3,
        steps: [
            addColumns({
                table: POST,
                columns: [
                    {name: 'message_source', type: 'string'},
                ],
            }),
        ],
    },
    {
        toVersion: 2,
        steps: [
            addColumns({
                table: CHANNEL_INFO,
                columns: [
                    {name: 'files_count', type: 'number'},
                ],
            }),
            addColumns({
                table: DRAFT,
                columns: [
                    {name: 'metadata', type: 'string', isOptional: true},
                ],
            }),
        ],
    },
]});<|MERGE_RESOLUTION|>--- conflicted
+++ resolved
@@ -22,10 +22,7 @@
                     {name: 'files', type: 'string'},
                     {name: 'root_id', type: 'string', isIndexed: true},
                     {name: 'metadata', type: 'string', isOptional: true},
-<<<<<<< HEAD
-=======
                     {name: 'create_at', type: 'number'},
->>>>>>> a2614b8d
                     {name: 'update_at', type: 'number'},
                     {name: 'scheduled_at', type: 'number'},
                     {name: 'processed_at', type: 'number'},
