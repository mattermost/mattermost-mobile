// Copyright (c) 2015-present Mattermost, Inc. All Rights Reserved.
// See LICENSE.txt for license information.

// NOTE : To implement migration, please follow this document
// https://nozbe.github.io/WatermelonDB/Advanced/Migrations.html

import {schemaMigrations, addColumns, createTable} from '@nozbe/watermelondb/Schema/migrations';

import {tableSchemaSpec as configSpec} from '@app/database/schema/server/table_schemas/config';
import {MM_TABLES} from '@constants/database';
import {tableSchemaSpec as configSpec} from '@database/schema/server/table_schemas/config';

const {SERVER: {
    GROUP,
    MY_CHANNEL,
    TEAM,
    THREAD,
}} = MM_TABLES;

export default schemaMigrations({migrations: [
    {
<<<<<<< HEAD
        toVersion: 4,
=======
        toVersion: 5,
>>>>>>> 0917baa7
        steps: [
            createTable(configSpec),
        ],
    },
    {
<<<<<<< HEAD
=======
        toVersion: 4,
        steps: [
            addColumns({
                table: TEAM,
                columns: [
                    {name: 'invite_id', type: 'string'},
                ],
            }),
        ],
    },
    {
>>>>>>> 0917baa7
        toVersion: 3,
        steps: [
            addColumns({
                table: GROUP,
                columns: [
                    {name: 'member_count', type: 'number'},
                ],
            }),
        ],
    },
    {
        toVersion: 2,
        steps: [
            addColumns({
                table: MY_CHANNEL,
                columns: [
                    {name: 'last_fetched_at', type: 'number', isIndexed: true},
                ],
            }),
            addColumns({
                table: THREAD,
                columns: [
                    {name: 'last_fetched_at', type: 'number', isIndexed: true},
                ],
            }),
        ],
    },
]});<|MERGE_RESOLUTION|>--- conflicted
+++ resolved
@@ -6,7 +6,6 @@
 
 import {schemaMigrations, addColumns, createTable} from '@nozbe/watermelondb/Schema/migrations';
 
-import {tableSchemaSpec as configSpec} from '@app/database/schema/server/table_schemas/config';
 import {MM_TABLES} from '@constants/database';
 import {tableSchemaSpec as configSpec} from '@database/schema/server/table_schemas/config';
 
@@ -19,18 +18,12 @@
 
 export default schemaMigrations({migrations: [
     {
-<<<<<<< HEAD
-        toVersion: 4,
-=======
         toVersion: 5,
->>>>>>> 0917baa7
         steps: [
             createTable(configSpec),
         ],
     },
     {
-<<<<<<< HEAD
-=======
         toVersion: 4,
         steps: [
             addColumns({
@@ -42,7 +35,6 @@
         ],
     },
     {
->>>>>>> 0917baa7
         toVersion: 3,
         steps: [
             addColumns({
