// Copyright (c) 2015-present Mattermost, Inc. All Rights Reserved.
// See LICENSE.txt for license information.

// NOTE : To implement migration, please follow this document
// https://nozbe.github.io/WatermelonDB/Advanced/Migrations.html

import {addColumns, createTable, schemaMigrations, unsafeExecuteSql} from '@nozbe/watermelondb/Schema/migrations';

import {MM_TABLES} from '@constants/database';
import {PLAYBOOK_TABLES} from '@playbooks/constants/database';

const {
    CHANNEL,
    CHANNEL_BOOKMARK,
    CHANNEL_INFO,
    CUSTOM_PROFILE_ATTRIBUTE,
    CUSTOM_PROFILE_FIELD,
    DRAFT,
    FILE,
    POST,
    SCHEDULED_POST,
} = MM_TABLES.SERVER;

const {PLAYBOOK_RUN, PLAYBOOK_CHECKLIST, PLAYBOOK_CHECKLIST_ITEM} = PLAYBOOK_TABLES;

export default schemaMigrations({migrations: [
    {
        toVersion: 11,
        steps: [
<<<<<<< HEAD
            createTable({
                name: PLAYBOOK_RUN,
                columns: [
                    {name: 'playbook_id', type: 'string'},
                    {name: 'name', type: 'string'},
                    {name: 'description', type: 'string'},
                    {name: 'is_active', type: 'boolean', isIndexed: true},
                    {name: 'owner_user_id', type: 'string'},
                    {name: 'team_id', type: 'string'},
                    {name: 'channel_id', type: 'string', isIndexed: true},
                    {name: 'post_id', type: 'string', isOptional: true},
                    {name: 'create_at', type: 'number'},
                    {name: 'end_at', type: 'number'},
                    {name: 'active_stage', type: 'number'},
                    {name: 'active_stage_title', type: 'string'},
                    {name: 'participant_ids', type: 'string'}, // JSON string
                    {name: 'summary', type: 'string'},
                    {name: 'current_status', type: 'string', isIndexed: true},
                    {name: 'last_status_update_at', type: 'number'},
                    {name: 'retrospective_enabled', type: 'boolean'},
                    {name: 'retrospective', type: 'string'},
                    {name: 'retrospective_published_at', type: 'number'},
                ],
            }),
            createTable({
                name: PLAYBOOK_CHECKLIST,
                columns: [
                    {name: 'run_id', type: 'string', isIndexed: true},
                    {name: 'title', type: 'string'},
                    {name: 'order', type: 'number'},
                ],
            }),
            createTable({
                name: PLAYBOOK_CHECKLIST_ITEM,
                columns: [
                    {name: 'checklist_id', type: 'string', isIndexed: true},
                    {name: 'title', type: 'string'},
                    {name: 'state', type: 'string', isIndexed: true},
                    {name: 'state_modified', type: 'number'},
                    {name: 'assignee_id', type: 'string', isOptional: true},
                    {name: 'assignee_modified', type: 'number'},
                    {name: 'command', type: 'string', isOptional: true},
                    {name: 'command_last_run', type: 'number'},
                    {name: 'description', type: 'string'},
                    {name: 'due_date', type: 'number'},
                    {name: 'completed_at', type: 'number'},
                    {name: 'task_actions', type: 'string', isOptional: true}, // JSON string
                    {name: 'order', type: 'number'},
=======
            addColumns({
                table: CHANNEL,
                columns: [
                    {name: 'abac_policy_enforced', type: 'boolean', isOptional: true},
>>>>>>> e3bb675e
                ],
            }),
        ],
    },
    {
        toVersion: 10,
        steps: [
            addColumns({
                table: FILE,
                columns: [
                    {name: 'is_blocked', type: 'boolean'},
                ],
            }),
        ],
    },
    {
        toVersion: 9,
        steps: [
            createTable({
                name: SCHEDULED_POST,
                columns: [
                    {name: 'channel_id', type: 'string', isIndexed: true},
                    {name: 'message', type: 'string'},
                    {name: 'files', type: 'string'},
                    {name: 'root_id', type: 'string', isIndexed: true},
                    {name: 'metadata', type: 'string', isOptional: true},
                    {name: 'create_at', type: 'number'},
                    {name: 'update_at', type: 'number'},
                    {name: 'scheduled_at', type: 'number'},
                    {name: 'processed_at', type: 'number'},
                    {name: 'error_code', type: 'string'},
                ],
            }),
        ],
    },
    {
        toVersion: 8,
        steps: [
            createTable({
                name: CUSTOM_PROFILE_ATTRIBUTE,
                columns: [
                    {name: 'field_id', type: 'string', isIndexed: true},
                    {name: 'user_id', type: 'string', isIndexed: true},
                    {name: 'value', type: 'string'},
                ],
            }),
            createTable({
                name: CUSTOM_PROFILE_FIELD,
                columns: [
                    {name: 'group_id', type: 'string', isIndexed: true},
                    {name: 'name', type: 'string'},
                    {name: 'type', type: 'string'},
                    {name: 'target_id', type: 'string'},
                    {name: 'target_type', type: 'string'},
                    {name: 'create_at', type: 'number'},
                    {name: 'update_at', type: 'number'},
                    {name: 'delete_at', type: 'number', isOptional: true},
                    {name: 'attrs', type: 'string', isOptional: true},
                ],
            }),
        ],
    },
    {
        toVersion: 7,
        steps: [
            addColumns({
                table: CHANNEL,
                columns: [
                    {name: 'banner_info', type: 'string', isOptional: true},
                ],
            }),
        ],
    },
    {
        toVersion: 6,
        steps: [
            unsafeExecuteSql('CREATE INDEX IF NOT EXISTS Post_type ON Post (type);'),
        ],
    },
    {
        toVersion: 5,
        steps: [
            addColumns({
                table: DRAFT,
                columns: [
                    {name: 'update_at', type: 'number'},
                ],
            }),
        ],
    },
    {
        toVersion: 4,
        steps: [
            createTable({
                name: CHANNEL_BOOKMARK,
                columns: [
                    {name: 'create_at', type: 'number'},
                    {name: 'update_at', type: 'number'},
                    {name: 'delete_at', type: 'number'},
                    {name: 'channel_id', type: 'string', isIndexed: true},
                    {name: 'owner_id', type: 'string'},
                    {name: 'file_id', type: 'string', isOptional: true},
                    {name: 'display_name', type: 'string'},
                    {name: 'sort_order', type: 'number'},
                    {name: 'link_url', type: 'string', isOptional: true},
                    {name: 'image_url', type: 'string', isOptional: true},
                    {name: 'emoji', type: 'string', isOptional: true},
                    {name: 'type', type: 'string'},
                    {name: 'original_id', type: 'string', isOptional: true},
                    {name: 'parent_id', type: 'string', isOptional: true},
                ],
            }),
        ],
    },
    {
        toVersion: 3,
        steps: [
            addColumns({
                table: POST,
                columns: [
                    {name: 'message_source', type: 'string'},
                ],
            }),
        ],
    },
    {
        toVersion: 2,
        steps: [
            addColumns({
                table: CHANNEL_INFO,
                columns: [
                    {name: 'files_count', type: 'number'},
                ],
            }),
            addColumns({
                table: DRAFT,
                columns: [
                    {name: 'metadata', type: 'string', isOptional: true},
                ],
            }),
        ],
    },
]});<|MERGE_RESOLUTION|>--- conflicted
+++ resolved
@@ -25,9 +25,8 @@
 
 export default schemaMigrations({migrations: [
     {
-        toVersion: 11,
-        steps: [
-<<<<<<< HEAD
+        toVersion: 12,
+        steps: [
             createTable({
                 name: PLAYBOOK_RUN,
                 columns: [
@@ -76,12 +75,17 @@
                     {name: 'completed_at', type: 'number'},
                     {name: 'task_actions', type: 'string', isOptional: true}, // JSON string
                     {name: 'order', type: 'number'},
-=======
+                ],
+            }),
+        ],
+    },
+    {
+        toVersion: 11,
+        steps: [
             addColumns({
                 table: CHANNEL,
                 columns: [
                     {name: 'abac_policy_enforced', type: 'boolean', isOptional: true},
->>>>>>> e3bb675e
                 ],
             }),
         ],
