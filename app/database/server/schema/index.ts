// Copyright (c) 2015-present Mattermost, Inc. All Rights Reserved.
// See LICENSE.txt for license information.

import {AppSchema, appSchema} from '@nozbe/watermelondb';

import {
<<<<<<< HEAD
    ChannelMemberShipSchema,
    CustomEmojiSchema,
    PreferenceSchema,
    ReactionSchema,
    RoleSchema,
    SystemSchema,
    TermsofServiceSchema,
    UserSchema,
=======
    CustomEmojiSchema,
    MyTeamSchema,
    RoleSchema,
    SlashCommandSchema,
    SystemSchema,
    TeamChannelHistorySchema,
    TeamMembershipSchema,
    TeamSchema,
    TeamSearchHistorySchema,
    TermsOfServiceSchema,
>>>>>>> 89d4cf23
} from './table_schemas';

export const serverSchema: AppSchema = appSchema({
    version: 1,
    tables: [
        ChannelMemberShipSchema,
        CustomEmojiSchema,
<<<<<<< HEAD
        PreferenceSchema,
        ReactionSchema,
=======
        MyTeamSchema,
>>>>>>> 89d4cf23
        RoleSchema,
        SlashCommandSchema,
        SystemSchema,
<<<<<<< HEAD
        TermsofServiceSchema,
        UserSchema,
=======
        TeamChannelHistorySchema,
        TeamMembershipSchema,
        TeamSchema,
        TeamSearchHistorySchema,
        TermsOfServiceSchema,
>>>>>>> 89d4cf23
    ],
});<|MERGE_RESOLUTION|>--- conflicted
+++ resolved
@@ -4,18 +4,11 @@
 import {AppSchema, appSchema} from '@nozbe/watermelondb';
 
 import {
-<<<<<<< HEAD
     ChannelMemberShipSchema,
     CustomEmojiSchema,
+    MyTeamSchema,
     PreferenceSchema,
     ReactionSchema,
-    RoleSchema,
-    SystemSchema,
-    TermsofServiceSchema,
-    UserSchema,
-=======
-    CustomEmojiSchema,
-    MyTeamSchema,
     RoleSchema,
     SlashCommandSchema,
     SystemSchema,
@@ -24,7 +17,7 @@
     TeamSchema,
     TeamSearchHistorySchema,
     TermsOfServiceSchema,
->>>>>>> 89d4cf23
+    UserSchema,
 } from './table_schemas';
 
 export const serverSchema: AppSchema = appSchema({
@@ -32,24 +25,17 @@
     tables: [
         ChannelMemberShipSchema,
         CustomEmojiSchema,
-<<<<<<< HEAD
+        MyTeamSchema,
         PreferenceSchema,
         ReactionSchema,
-=======
-        MyTeamSchema,
->>>>>>> 89d4cf23
         RoleSchema,
         SlashCommandSchema,
         SystemSchema,
-<<<<<<< HEAD
-        TermsofServiceSchema,
-        UserSchema,
-=======
         TeamChannelHistorySchema,
         TeamMembershipSchema,
         TeamSchema,
         TeamSearchHistorySchema,
         TermsOfServiceSchema,
->>>>>>> 89d4cf23
+        UserSchema,
     ],
 });