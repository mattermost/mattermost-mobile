--- conflicted
+++ resolved
@@ -4,20 +4,14 @@
 import {AppSchema, appSchema} from '@nozbe/watermelondb';
 
 import {
-<<<<<<< HEAD
+    ChannelMembershipSchema,
     CustomEmojiSchema,
     DraftSchema,
     FileSchema,
+    MyTeamSchema,
     PostInThreadSchema,
     PostMetadataSchema,
     PostSchema,
-    RoleSchema,
-    SystemSchema,
-    TermsOfServiceSchema,
-=======
-    ChannelMembershipSchema,
-    CustomEmojiSchema,
-    MyTeamSchema,
     PreferenceSchema,
     ReactionSchema,
     RoleSchema,
@@ -29,7 +23,6 @@
     TeamSearchHistorySchema,
     TermsOfServiceSchema,
     UserSchema,
->>>>>>> e471efa4
 } from './table_schemas';
 
 export const serverSchema: AppSchema = appSchema({
@@ -37,17 +30,14 @@
     tables: [
         ChannelMembershipSchema,
         CustomEmojiSchema,
-<<<<<<< HEAD
         DraftSchema,
         FileSchema,
+        MyTeamSchema,
         PostInThreadSchema,
         PostMetadataSchema,
         PostSchema,
-=======
-        MyTeamSchema,
         PreferenceSchema,
         ReactionSchema,
->>>>>>> e471efa4
         RoleSchema,
         SlashCommandSchema,
         SystemSchema,
