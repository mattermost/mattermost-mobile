--- conflicted
+++ resolved
@@ -4,18 +4,12 @@
 import {AppSchema, appSchema} from '@nozbe/watermelondb';
 
 import {
-<<<<<<< HEAD
+    ChannelMembershipSchema,
     CustomEmojiSchema,
     GroupMembershipSchema,
     GroupSchema,
     GroupsInChannelSchema,
     GroupsInTeamSchema,
-    RoleSchema,
-    SystemSchema,
-    TermsOfServiceSchema,
-=======
-    ChannelMembershipSchema,
-    CustomEmojiSchema,
     MyTeamSchema,
     PreferenceSchema,
     ReactionSchema,
@@ -28,7 +22,6 @@
     TeamSearchHistorySchema,
     TermsOfServiceSchema,
     UserSchema,
->>>>>>> e471efa4
 } from './table_schemas';
 
 export const serverSchema: AppSchema = appSchema({
@@ -36,16 +29,13 @@
     tables: [
         ChannelMembershipSchema,
         CustomEmojiSchema,
-<<<<<<< HEAD
         GroupMembershipSchema,
         GroupSchema,
         GroupsInChannelSchema,
         GroupsInTeamSchema,
-=======
         MyTeamSchema,
         PreferenceSchema,
         ReactionSchema,
->>>>>>> e471efa4
         RoleSchema,
         SlashCommandSchema,
         SystemSchema,
