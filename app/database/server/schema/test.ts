// Copyright (c) 2015-present Mattermost, Inc. All Rights Reserved.
// See LICENSE.txt for license information.

import {MM_TABLES} from '@constants/database';

import {serverSchema} from './index';

<<<<<<< HEAD
const {USER, REACTION, PREFERENCE, CHANNEL_MEMBERSHIP, CUSTOM_EMOJI, ROLE, SYSTEM, TERMS_OF_SERVICE} = MM_TABLES.SERVER;
=======
const {
    CUSTOM_EMOJI,
    MY_TEAM,
    ROLE,
    SLASH_COMMAND,
    SYSTEM,
    TERMS_OF_SERVICE,
    TEAM,
    TEAM_CHANNEL_HISTORY,
    TEAM_MEMBERSHIP,
    TEAM_SEARCH_HISTORY,
} = MM_TABLES.SERVER;
>>>>>>> 89d4cf23

describe('*** Test schema for SERVER database ***', () => {
    it('=> The SERVER SCHEMA should strictly match', () => {
        expect(serverSchema).toEqual({
            version: 1,
            tables: {
                [CHANNEL_MEMBERSHIP]: {
                    name: CHANNEL_MEMBERSHIP,
                    columns: {
                        channel_id: {name: 'channel_id', type: 'string', isIndexed: true},
                        user_id: {name: 'user_id', type: 'string', isIndexed: true},
                    },
                    columnArray: [
                        {name: 'channel_id', type: 'string', isIndexed: true},
                        {name: 'user_id', type: 'string', isIndexed: true},
                    ],
                },
                [CUSTOM_EMOJI]: {
                    name: CUSTOM_EMOJI,
                    columns: {
                        name: {name: 'name', type: 'string'},
                    },
                    columnArray: [
                        {name: 'name', type: 'string'},
                    ],
                },
<<<<<<< HEAD
                [PREFERENCE]: {
                    name: PREFERENCE,
                    columns: {
                        category: {name: 'category', type: 'string'},
                        name: {name: 'name', type: 'string'},
                        user_id: {name: 'user_id', type: 'string', isIndexed: true},
                        value: {name: 'value', type: 'string'},
                    },
                    columnArray: [
                        {name: 'category', type: 'string'},
                        {name: 'name', type: 'string'},
                        {name: 'user_id', type: 'string', isIndexed: true},
                        {name: 'value', type: 'string'},
                    ],
                },
                [REACTION]: {
                    name: REACTION,
                    columns: {
                        create_at: {name: 'create_at', type: 'number'},
                        emoji_name: {name: 'emoji_name', type: 'string'},
                        post_id: {name: 'post_id', type: 'string', isIndexed: true},
                        user_id: {name: 'user_id', type: 'string', isIndexed: true},
                    },
                    columnArray: [
                        {name: 'create_at', type: 'number'},
                        {name: 'emoji_name', type: 'string'},
                        {name: 'post_id', type: 'string', isIndexed: true},
                        {name: 'user_id', type: 'string', isIndexed: true},
=======
                [MY_TEAM]: {
                    name: MY_TEAM,
                    columns: {
                        is_unread: {name: 'is_unread', type: 'boolean'},
                        mentions_count: {name: 'mentions_count', type: 'number'},
                        roles: {name: 'roles', type: 'string'},
                        team_id: {name: 'team_id', type: 'string', isIndexed: true},
                    },
                    columnArray: [
                        {name: 'is_unread', type: 'boolean'},
                        {name: 'mentions_count', type: 'number'},
                        {name: 'roles', type: 'string'},
                        {name: 'team_id', type: 'string', isIndexed: true},
>>>>>>> 89d4cf23
                    ],
                },
                [ROLE]: {
                    name: ROLE,
                    columns: {
                        name: {name: 'name', type: 'string'},
                        permissions: {name: 'permissions', type: 'string'},
                    },
                    columnArray: [
                        {name: 'name', type: 'string'},
                        {name: 'permissions', type: 'string'},
                    ],
                },
                [SLASH_COMMAND]: {
                    name: SLASH_COMMAND,
                    columns: {
                        is_auto_complete: {name: 'is_auto_complete', type: 'boolean'},
                        description: {name: 'description', type: 'string'},
                        display_name: {name: 'display_name', type: 'string'},
                        hint: {name: 'hint', type: 'string'},
                        method: {name: 'method', type: 'string'},
                        team_id: {name: 'team_id', type: 'string', isIndexed: true},
                        token: {name: 'token', type: 'string'},
                        trigger: {name: 'trigger', type: 'string'},
                    },
                    columnArray: [
                        {name: 'is_auto_complete', type: 'boolean'},
                        {name: 'description', type: 'string'},
                        {name: 'display_name', type: 'string'},
                        {name: 'hint', type: 'string'},
                        {name: 'method', type: 'string'},
                        {name: 'team_id', type: 'string', isIndexed: true},
                        {name: 'token', type: 'string'},
                        {name: 'trigger', type: 'string'},
                    ],
                },
                [SYSTEM]: {
                    name: SYSTEM,
                    columns: {
                        name: {name: 'name', type: 'string'},
                        value: {name: 'value', type: 'string'},
                    },
                    columnArray: [
                        {name: 'name', type: 'string'},
                        {name: 'value', type: 'string'},
                    ],
                },
                [TEAM]: {
                    name: TEAM,
                    columns: {
                        is_allow_open_invite: {name: 'is_allow_open_invite', type: 'boolean'},
                        allowed_domains: {name: 'allowed_domains', type: 'string'},
                        description: {name: 'description', type: 'string'},
                        display_name: {name: 'display_name', type: 'string'},
                        is_group_constrained: {name: 'is_group_constrained', type: 'boolean'},
                        last_team_icon_updated_at: {name: 'last_team_icon_updated_at', type: 'number'},
                        name: {name: 'name', type: 'string'},
                        type: {name: 'type', type: 'string'},
                    },
                    columnArray: [
                        {name: 'is_allow_open_invite', type: 'boolean'},
                        {name: 'allowed_domains', type: 'string'},
                        {name: 'description', type: 'string'},
                        {name: 'display_name', type: 'string'},
                        {name: 'is_group_constrained', type: 'boolean'},
                        {name: 'last_team_icon_updated_at', type: 'number'},
                        {name: 'name', type: 'string'},
                        {name: 'type', type: 'string'},
                    ],
                },
                [TEAM_CHANNEL_HISTORY]: {
                    name: TEAM_CHANNEL_HISTORY,
                    columns: {
                        channel_ids: {name: 'channel_ids', type: 'string'},
                        team_id: {name: 'team_id', type: 'string', isIndexed: true},
                    },
                    columnArray: [
                        {name: 'channel_ids', type: 'string'},
                        {name: 'team_id', type: 'string', isIndexed: true},
                    ],
                },
                [TEAM_MEMBERSHIP]: {
                    name: TEAM_MEMBERSHIP,
                    columns: {
                        team_id: {name: 'team_id', type: 'string', isIndexed: true},
                        user_id: {name: 'user_id', type: 'string', isIndexed: true},
                    },
                    columnArray: [
                        {name: 'team_id', type: 'string', isIndexed: true},
                        {name: 'user_id', type: 'string', isIndexed: true},
                    ],
                },
                [TEAM_SEARCH_HISTORY]: {
                    name: TEAM_SEARCH_HISTORY,
                    columns: {
                        created_at: {name: 'created_at', type: 'number'},
                        display_term: {name: 'display_term', type: 'string'},
                        team_id: {name: 'team_id', type: 'string', isIndexed: true},
                        term: {name: 'term', type: 'string'},

                    },
                    columnArray: [
                        {name: 'created_at', type: 'number'},
                        {name: 'display_term', type: 'string'},
                        {name: 'team_id', type: 'string', isIndexed: true},
                        {name: 'term', type: 'string'},
                    ],
                },
                [TERMS_OF_SERVICE]: {
                    name: TERMS_OF_SERVICE,
                    columns: {
                        accepted_at: {name: 'accepted_at', type: 'number'},
                    },
                    columnArray: [
                        {name: 'accepted_at', type: 'number'},
                    ],
                },
                [USER]: {
                    name: USER,
                    columns: {
                        auth_service: {name: 'auth_service', type: 'string'},
                        delete_at: {name: 'delete_at', type: 'number'},
                        email: {name: 'email', type: 'string'},
                        first_name: {name: 'first_name', type: 'string'},
                        is_bot: {name: 'is_bot', type: 'boolean'},
                        is_guest: {name: 'is_guest', type: 'boolean'},
                        last_name: {name: 'last_name', type: 'string'},
                        last_picture_update: {name: 'last_picture_update', type: 'number'},
                        locale: {name: 'locale', type: 'string'},
                        nick_name: {name: 'nick_name', type: 'string'},
                        notify_props: {name: 'notify_props', type: 'string'},
                        position: {name: 'position', type: 'string'},
                        props: {name: 'props', type: 'string'},
                        roles: {name: 'roles', type: 'string'},
                        status: {name: 'status', type: 'string'},
                        time_zone: {name: 'time_zone', type: 'string'},
                        user_id: {name: 'user_id', type: 'string'},
                        user_name: {name: 'user_name', type: 'string'},
                    },
                    columnArray: [
                        {name: 'auth_service', type: 'string'},
                        {name: 'delete_at', type: 'number'},
                        {name: 'email', type: 'string'},
                        {name: 'first_name', type: 'string'},
                        {name: 'is_bot', type: 'boolean'},
                        {name: 'is_guest', type: 'boolean'},
                        {name: 'last_name', type: 'string'},
                        {name: 'last_picture_update', type: 'number'},
                        {name: 'locale', type: 'string'},
                        {name: 'nick_name', type: 'string'},
                        {name: 'notify_props', type: 'string'},
                        {name: 'position', type: 'string'},
                        {name: 'props', type: 'string'},
                        {name: 'roles', type: 'string'},
                        {name: 'status', type: 'string'},
                        {name: 'time_zone', type: 'string'},
                        {name: 'user_id', type: 'string'},
                        {name: 'user_name', type: 'string'},
                    ],
                },
            },
        });
    });
});<|MERGE_RESOLUTION|>--- conflicted
+++ resolved
@@ -5,22 +5,22 @@
 
 import {serverSchema} from './index';
 
-<<<<<<< HEAD
-const {USER, REACTION, PREFERENCE, CHANNEL_MEMBERSHIP, CUSTOM_EMOJI, ROLE, SYSTEM, TERMS_OF_SERVICE} = MM_TABLES.SERVER;
-=======
 const {
+    CHANNEL_MEMBERSHIP,
     CUSTOM_EMOJI,
     MY_TEAM,
+    PREFERENCE,
+    REACTION,
     ROLE,
     SLASH_COMMAND,
     SYSTEM,
-    TERMS_OF_SERVICE,
     TEAM,
     TEAM_CHANNEL_HISTORY,
     TEAM_MEMBERSHIP,
     TEAM_SEARCH_HISTORY,
+    TERMS_OF_SERVICE,
+    USER,
 } = MM_TABLES.SERVER;
->>>>>>> 89d4cf23
 
 describe('*** Test schema for SERVER database ***', () => {
     it('=> The SERVER SCHEMA should strictly match', () => {
@@ -47,7 +47,6 @@
                         {name: 'name', type: 'string'},
                     ],
                 },
-<<<<<<< HEAD
                 [PREFERENCE]: {
                     name: PREFERENCE,
                     columns: {
@@ -76,7 +75,8 @@
                         {name: 'emoji_name', type: 'string'},
                         {name: 'post_id', type: 'string', isIndexed: true},
                         {name: 'user_id', type: 'string', isIndexed: true},
-=======
+                    ],
+                },
                 [MY_TEAM]: {
                     name: MY_TEAM,
                     columns: {
@@ -90,7 +90,6 @@
                         {name: 'mentions_count', type: 'number'},
                         {name: 'roles', type: 'string'},
                         {name: 'team_id', type: 'string', isIndexed: true},
->>>>>>> 89d4cf23
                     ],
                 },
                 [ROLE]: {
