// Copyright (c) 2015-present Mattermost, Inc. All Rights Reserved.
// See LICENSE.txt for license information.

import {MM_TABLES} from '@constants/database';

import {serverSchema} from './index';

const {
<<<<<<< HEAD
    CUSTOM_EMOJI,
    DRAFT,
    FILE,
    POST,
    POSTS_IN_THREAD,
    POST_METADATA,
    ROLE,
    SYSTEM,
    TERMS_OF_SERVICE,
=======
    CHANNEL_MEMBERSHIP,
    CUSTOM_EMOJI,
    MY_TEAM,
    PREFERENCE,
    REACTION,
    ROLE,
    SLASH_COMMAND,
    SYSTEM,
    TEAM,
    TEAM_CHANNEL_HISTORY,
    TEAM_MEMBERSHIP,
    TEAM_SEARCH_HISTORY,
    TERMS_OF_SERVICE,
    USER,
>>>>>>> e471efa4
} = MM_TABLES.SERVER;

describe('*** Test schema for SERVER database ***', () => {
    it('=> The SERVER SCHEMA should strictly match', () => {
        expect(serverSchema).toEqual({
            version: 1,
            tables: {
                [CHANNEL_MEMBERSHIP]: {
                    name: CHANNEL_MEMBERSHIP,
                    columns: {
                        channel_id: {name: 'channel_id', type: 'string', isIndexed: true},
                        user_id: {name: 'user_id', type: 'string', isIndexed: true},
                    },
                    columnArray: [
                        {name: 'channel_id', type: 'string', isIndexed: true},
                        {name: 'user_id', type: 'string', isIndexed: true},
                    ],
                },
                [CUSTOM_EMOJI]: {
                    name: CUSTOM_EMOJI,
                    columns: {
                        name: {name: 'name', type: 'string'},
                    },
                    columnArray: [
                        {name: 'name', type: 'string'},
                    ],
                },
<<<<<<< HEAD
                [DRAFT]: {
                    name: DRAFT,
                    columns: {
                        channel_id: {name: 'channel_id', type: 'string', isIndexed: true},
                        files: {name: 'files', type: 'string'},
                        message: {name: 'message', type: 'string'},
                        root_id: {name: 'root_id', type: 'string', isIndexed: true},
                    },
                    columnArray: [
                        {name: 'channel_id', type: 'string', isIndexed: true},
                        {name: 'files', type: 'string'},
                        {name: 'message', type: 'string'},
                        {name: 'root_id', type: 'string', isIndexed: true},
                    ],
                },
                [FILE]: {
                    name: FILE,
                    columns: {
                        extension: {name: 'extension', type: 'string'},
                        height: {name: 'height', type: 'number'},
                        image_thumbnail: {name: 'image_thumbnail', type: 'string'},
                        local_path: {name: 'local_path', type: 'string'},
                        mime_type: {name: 'mime_type', type: 'string'},
                        name: {name: 'name', type: 'string'},
                        post_id: {name: 'post_id', type: 'string', isIndexed: true},
                        size: {name: 'size', type: 'number'},
                        width: {name: 'width', type: 'number'},
                    },
                    columnArray: [
                        {name: 'extension', type: 'string'},
                        {name: 'height', type: 'number'},
                        {name: 'image_thumbnail', type: 'string'},
                        {name: 'local_path', type: 'string'},
                        {name: 'mime_type', type: 'string'},
                        {name: 'name', type: 'string'},
                        {name: 'post_id', type: 'string', isIndexed: true},
                        {name: 'size', type: 'number'},
                        {name: 'width', type: 'number'},
                    ],
                },
                [POSTS_IN_THREAD]: {
                    name: POSTS_IN_THREAD,
                    columns: {
                        earliest: {name: 'earliest', type: 'number'},
                        latest: {name: 'latest', type: 'number'},
                        post_id: {name: 'post_id', type: 'string', isIndexed: true},
                    },
                    columnArray: [
                        {name: 'earliest', type: 'number'},
                        {name: 'latest', type: 'number'},
                        {name: 'post_id', type: 'string', isIndexed: true},
                    ],
                },
                [POST_METADATA]: {
                    name: POST_METADATA,
                    columns: {
                        data: {name: 'data', type: 'string'},
                        post_id: {name: 'post_id', type: 'string', isIndexed: true},
                        type: {name: 'type', type: 'string'},
                    },
                    columnArray: [
                        {name: 'data', type: 'string'},
                        {name: 'post_id', type: 'string', isIndexed: true},
                        {name: 'type', type: 'string'},
                    ],
                },
                [POST]: {
                    name: POST,
                    columns: {
                        channel_id: {name: 'channel_id', type: 'string', isIndexed: true},
                        create_at: {name: 'create_at', type: 'number'},
                        delete_at: {name: 'delete_at', type: 'number'},
                        edit_at: {name: 'edit_at', type: 'number'},
                        is_pinned: {name: 'is_pinned', type: 'boolean'},
                        message: {name: 'message', type: 'string'},
                        original_id: {name: 'original_id', type: 'string'},
                        pending_post_id: {name: 'pending_post_id', type: 'string'},
                        previous_post_id: {name: 'previous_post_id', type: 'string'},
                        props: {name: 'props', type: 'string'},
                        root_id: {name: 'root_id', type: 'string'},
                        type: {name: 'type', type: 'string'},
                        user_id: {name: 'user_id', type: 'string', isIndexed: true},
                    },
                    columnArray: [
                        {name: 'channel_id', type: 'string', isIndexed: true},
                        {name: 'create_at', type: 'number'},
                        {name: 'delete_at', type: 'number'},
                        {name: 'edit_at', type: 'number'},
                        {name: 'is_pinned', type: 'boolean'},
                        {name: 'message', type: 'string'},
                        {name: 'original_id', type: 'string'},
                        {name: 'pending_post_id', type: 'string'},
                        {name: 'previous_post_id', type: 'string'},
                        {name: 'props', type: 'string'},
                        {name: 'root_id', type: 'string'},
                        {name: 'type', type: 'string'},
                        {name: 'user_id', type: 'string', isIndexed: true},
=======
                [PREFERENCE]: {
                    name: PREFERENCE,
                    columns: {
                        category: {name: 'category', type: 'string', isIndexed: true},
                        name: {name: 'name', type: 'string'},
                        user_id: {name: 'user_id', type: 'string', isIndexed: true},
                        value: {name: 'value', type: 'string'},
                    },
                    columnArray: [
                        {name: 'category', type: 'string', isIndexed: true},
                        {name: 'name', type: 'string'},
                        {name: 'user_id', type: 'string', isIndexed: true},
                        {name: 'value', type: 'string'},
                    ],
                },
                [REACTION]: {
                    name: REACTION,
                    columns: {
                        create_at: {name: 'create_at', type: 'number'},
                        emoji_name: {name: 'emoji_name', type: 'string'},
                        post_id: {name: 'post_id', type: 'string', isIndexed: true},
                        user_id: {name: 'user_id', type: 'string', isIndexed: true},
                    },
                    columnArray: [
                        {name: 'create_at', type: 'number'},
                        {name: 'emoji_name', type: 'string'},
                        {name: 'post_id', type: 'string', isIndexed: true},
                        {name: 'user_id', type: 'string', isIndexed: true},
                    ],
                },
                [MY_TEAM]: {
                    name: MY_TEAM,
                    columns: {
                        is_unread: {name: 'is_unread', type: 'boolean'},
                        mentions_count: {name: 'mentions_count', type: 'number'},
                        roles: {name: 'roles', type: 'string'},
                        team_id: {name: 'team_id', type: 'string', isIndexed: true},
                    },
                    columnArray: [
                        {name: 'is_unread', type: 'boolean'},
                        {name: 'mentions_count', type: 'number'},
                        {name: 'roles', type: 'string'},
                        {name: 'team_id', type: 'string', isIndexed: true},
>>>>>>> e471efa4
                    ],
                },
                [ROLE]: {
                    name: ROLE,
                    columns: {
                        name: {name: 'name', type: 'string'},
                        permissions: {name: 'permissions', type: 'string'},
                    },
                    columnArray: [
                        {name: 'name', type: 'string'},
                        {name: 'permissions', type: 'string'},
                    ],
                },
                [SLASH_COMMAND]: {
                    name: SLASH_COMMAND,
                    columns: {
                        is_auto_complete: {name: 'is_auto_complete', type: 'boolean'},
                        description: {name: 'description', type: 'string'},
                        display_name: {name: 'display_name', type: 'string'},
                        hint: {name: 'hint', type: 'string'},
                        method: {name: 'method', type: 'string'},
                        team_id: {name: 'team_id', type: 'string', isIndexed: true},
                        token: {name: 'token', type: 'string'},
                        trigger: {name: 'trigger', type: 'string'},
                    },
                    columnArray: [
                        {name: 'is_auto_complete', type: 'boolean'},
                        {name: 'description', type: 'string'},
                        {name: 'display_name', type: 'string'},
                        {name: 'hint', type: 'string'},
                        {name: 'method', type: 'string'},
                        {name: 'team_id', type: 'string', isIndexed: true},
                        {name: 'token', type: 'string'},
                        {name: 'trigger', type: 'string'},
                    ],
                },
                [SYSTEM]: {
                    name: SYSTEM,
                    columns: {
                        name: {name: 'name', type: 'string'},
                        value: {name: 'value', type: 'string'},
                    },
                    columnArray: [
                        {name: 'name', type: 'string'},
                        {name: 'value', type: 'string'},
                    ],
                },
                [TEAM]: {
                    name: TEAM,
                    columns: {
                        is_allow_open_invite: {name: 'is_allow_open_invite', type: 'boolean'},
                        allowed_domains: {name: 'allowed_domains', type: 'string'},
                        description: {name: 'description', type: 'string'},
                        display_name: {name: 'display_name', type: 'string'},
                        is_group_constrained: {name: 'is_group_constrained', type: 'boolean'},
                        last_team_icon_updated_at: {name: 'last_team_icon_updated_at', type: 'number'},
                        name: {name: 'name', type: 'string'},
                        type: {name: 'type', type: 'string'},
                    },
                    columnArray: [
                        {name: 'is_allow_open_invite', type: 'boolean'},
                        {name: 'allowed_domains', type: 'string'},
                        {name: 'description', type: 'string'},
                        {name: 'display_name', type: 'string'},
                        {name: 'is_group_constrained', type: 'boolean'},
                        {name: 'last_team_icon_updated_at', type: 'number'},
                        {name: 'name', type: 'string'},
                        {name: 'type', type: 'string'},
                    ],
                },
                [TEAM_CHANNEL_HISTORY]: {
                    name: TEAM_CHANNEL_HISTORY,
                    columns: {
                        channel_ids: {name: 'channel_ids', type: 'string'},
                        team_id: {name: 'team_id', type: 'string', isIndexed: true},
                    },
                    columnArray: [
                        {name: 'channel_ids', type: 'string'},
                        {name: 'team_id', type: 'string', isIndexed: true},
                    ],
                },
                [TEAM_MEMBERSHIP]: {
                    name: TEAM_MEMBERSHIP,
                    columns: {
                        team_id: {name: 'team_id', type: 'string', isIndexed: true},
                        user_id: {name: 'user_id', type: 'string', isIndexed: true},
                    },
                    columnArray: [
                        {name: 'team_id', type: 'string', isIndexed: true},
                        {name: 'user_id', type: 'string', isIndexed: true},
                    ],
                },
                [TEAM_SEARCH_HISTORY]: {
                    name: TEAM_SEARCH_HISTORY,
                    columns: {
                        created_at: {name: 'created_at', type: 'number'},
                        display_term: {name: 'display_term', type: 'string'},
                        team_id: {name: 'team_id', type: 'string', isIndexed: true},
                        term: {name: 'term', type: 'string'},

                    },
                    columnArray: [
                        {name: 'created_at', type: 'number'},
                        {name: 'display_term', type: 'string'},
                        {name: 'team_id', type: 'string', isIndexed: true},
                        {name: 'term', type: 'string'},
                    ],
                },
                [TERMS_OF_SERVICE]: {
                    name: TERMS_OF_SERVICE,
                    columns: {
                        accepted_at: {name: 'accepted_at', type: 'number'},
                    },
                    columnArray: [
                        {name: 'accepted_at', type: 'number'},
                    ],
                },
                [USER]: {
                    name: USER,
                    columns: {
                        auth_service: {name: 'auth_service', type: 'string'},
                        delete_at: {name: 'delete_at', type: 'number'},
                        email: {name: 'email', type: 'string'},
                        first_name: {name: 'first_name', type: 'string'},
                        is_bot: {name: 'is_bot', type: 'boolean'},
                        is_guest: {name: 'is_guest', type: 'boolean'},
                        last_name: {name: 'last_name', type: 'string'},
                        last_picture_update: {name: 'last_picture_update', type: 'number'},
                        locale: {name: 'locale', type: 'string'},
                        nickname: {name: 'nickname', type: 'string'},
                        notify_props: {name: 'notify_props', type: 'string'},
                        position: {name: 'position', type: 'string'},
                        props: {name: 'props', type: 'string'},
                        roles: {name: 'roles', type: 'string'},
                        status: {name: 'status', type: 'string'},
                        timezone: {name: 'timezone', type: 'string'},
                        user_id: {name: 'user_id', type: 'string'},
                        username: {name: 'username', type: 'string'},
                    },
                    columnArray: [
                        {name: 'auth_service', type: 'string'},
                        {name: 'delete_at', type: 'number'},
                        {name: 'email', type: 'string'},
                        {name: 'first_name', type: 'string'},
                        {name: 'is_bot', type: 'boolean'},
                        {name: 'is_guest', type: 'boolean'},
                        {name: 'last_name', type: 'string'},
                        {name: 'last_picture_update', type: 'number'},
                        {name: 'locale', type: 'string'},
                        {name: 'nickname', type: 'string'},
                        {name: 'notify_props', type: 'string'},
                        {name: 'position', type: 'string'},
                        {name: 'props', type: 'string'},
                        {name: 'roles', type: 'string'},
                        {name: 'status', type: 'string'},
                        {name: 'timezone', type: 'string'},
                        {name: 'user_id', type: 'string'},
                        {name: 'username', type: 'string'},
                    ],
                },
            },
        });
    });
});<|MERGE_RESOLUTION|>--- conflicted
+++ resolved
@@ -6,20 +6,14 @@
 import {serverSchema} from './index';
 
 const {
-<<<<<<< HEAD
+    CHANNEL_MEMBERSHIP,
     CUSTOM_EMOJI,
     DRAFT,
     FILE,
+    MY_TEAM,
     POST,
     POSTS_IN_THREAD,
     POST_METADATA,
-    ROLE,
-    SYSTEM,
-    TERMS_OF_SERVICE,
-=======
-    CHANNEL_MEMBERSHIP,
-    CUSTOM_EMOJI,
-    MY_TEAM,
     PREFERENCE,
     REACTION,
     ROLE,
@@ -31,7 +25,6 @@
     TEAM_SEARCH_HISTORY,
     TERMS_OF_SERVICE,
     USER,
->>>>>>> e471efa4
 } = MM_TABLES.SERVER;
 
 describe('*** Test schema for SERVER database ***', () => {
@@ -59,7 +52,6 @@
                         {name: 'name', type: 'string'},
                     ],
                 },
-<<<<<<< HEAD
                 [DRAFT]: {
                     name: DRAFT,
                     columns: {
@@ -157,7 +149,8 @@
                         {name: 'root_id', type: 'string'},
                         {name: 'type', type: 'string'},
                         {name: 'user_id', type: 'string', isIndexed: true},
-=======
+                    ],
+                },
                 [PREFERENCE]: {
                     name: PREFERENCE,
                     columns: {
@@ -201,7 +194,6 @@
                         {name: 'mentions_count', type: 'number'},
                         {name: 'roles', type: 'string'},
                         {name: 'team_id', type: 'string', isIndexed: true},
->>>>>>> e471efa4
                     ],
                 },
                 [ROLE]: {
