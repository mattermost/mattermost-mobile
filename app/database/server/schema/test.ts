// Copyright (c) 2015-present Mattermost, Inc. All Rights Reserved.
// See LICENSE.txt for license information.

import {MM_TABLES} from '@constants/database';

import {serverSchema} from './index';

<<<<<<< HEAD
const {CHANNEL, CHANNEL_INFO, CUSTOM_EMOJI, MY_CHANNEL, MY_CHANNEL_SETTINGS, POSTS_IN_CHANNEL, ROLE, SYSTEM, TERMS_OF_SERVICE} = MM_TABLES.SERVER;
=======
const {
    CHANNEL_MEMBERSHIP,
    CUSTOM_EMOJI,
    GROUP,
    GROUPS_IN_CHANNEL,
    GROUPS_IN_TEAM,
    GROUP_MEMBERSHIP,
    MY_TEAM,
    PREFERENCE,
    REACTION,
    ROLE,
    SLASH_COMMAND,
    SYSTEM,
    TEAM,
    TEAM_CHANNEL_HISTORY,
    TEAM_MEMBERSHIP,
    TEAM_SEARCH_HISTORY,
    TERMS_OF_SERVICE,
    USER,
} = MM_TABLES.SERVER;
>>>>>>> 237a6e79

describe('*** Test schema for SERVER database ***', () => {
    it('=> The SERVER SCHEMA should strictly match', () => {
        expect(serverSchema).toEqual({
            version: 1,
            tables: {
<<<<<<< HEAD
                [CHANNEL_INFO]: {
                    name: CHANNEL_INFO,
                    columns: {
                        channel_id: {name: 'channel_id', type: 'string', isIndexed: true},
                        guest_count: {name: 'guest_count', type: 'number'},
                        header: {name: 'header', type: 'string'},
                        member_count: {name: 'member_count', type: 'number'},
                        pin_post_count: {name: 'pin_post_count', type: 'number'},
                        purpose: {name: 'purpose', type: 'string'},
                    },
                    columnArray: [
                        {name: 'channel_id', type: 'string', isIndexed: true},
                        {name: 'guest_count', type: 'number'},
                        {name: 'header', type: 'string'},
                        {name: 'member_count', type: 'number'},
                        {name: 'pin_post_count', type: 'number'},
                        {name: 'purpose', type: 'string'},
                    ],
                },
                [CHANNEL]: {
                    name: CHANNEL,
                    columns: {
                        create_at: {name: 'create_at', type: 'number'},
                        creator_id: {name: 'creator_id', type: 'string', isIndexed: true},
                        delete_at: {name: 'delete_at', type: 'number'},
                        display_name: {name: 'display_name', type: 'string'},
                        is_group_constrained: {name: 'is_group_constrained', type: 'boolean'},
                        name: {name: 'name', type: 'string'},
                        team_id: {name: 'team_id', type: 'string', isIndexed: true},
                        type: {name: 'type', type: 'string'},
                    },
                    columnArray: [
                        {name: 'create_at', type: 'number'},
                        {name: 'creator_id', type: 'string', isIndexed: true},
                        {name: 'delete_at', type: 'number'},
                        {name: 'display_name', type: 'string'},
                        {name: 'is_group_constrained', type: 'boolean'},
                        {name: 'name', type: 'string'},
                        {name: 'team_id', type: 'string', isIndexed: true},
                        {name: 'type', type: 'string'},
=======
                [CHANNEL_MEMBERSHIP]: {
                    name: CHANNEL_MEMBERSHIP,
                    columns: {
                        channel_id: {name: 'channel_id', type: 'string', isIndexed: true},
                        user_id: {name: 'user_id', type: 'string', isIndexed: true},
                    },
                    columnArray: [
                        {name: 'channel_id', type: 'string', isIndexed: true},
                        {name: 'user_id', type: 'string', isIndexed: true},
>>>>>>> 237a6e79
                    ],
                },
                [CUSTOM_EMOJI]: {
                    name: CUSTOM_EMOJI,
                    columns: {
                        name: {name: 'name', type: 'string'},
                    },
                    columnArray: [
                        {name: 'name', type: 'string'},
                    ],
                },
<<<<<<< HEAD
                [MY_CHANNEL]: {
                    name: MY_CHANNEL,
                    columns: {
                        channel_id: {name: 'channel_id', type: 'string', isIndexed: true},
                        last_post_at: {name: 'last_post_at', type: 'number'},
                        last_viewed_at: {name: 'last_viewed_at', type: 'number'},
                        mentions_count: {name: 'mentions_count', type: 'number'},
                        message_count: {name: 'message_count', type: 'number'},
                        roles: {name: 'roles', type: 'string'},
                    },
                    columnArray: [
                        {name: 'channel_id', type: 'string', isIndexed: true},
                        {name: 'last_post_at', type: 'number'},
                        {name: 'last_viewed_at', type: 'number'},
                        {name: 'mentions_count', type: 'number'},
                        {name: 'message_count', type: 'number'},
                        {name: 'roles', type: 'string'},
                    ],
                },
                [MY_CHANNEL_SETTINGS]: {
                    name: MY_CHANNEL_SETTINGS,
                    columns: {
                        channel_id: {name: 'channel_id', type: 'string', isIndexed: true},
                        notify_props: {name: 'notify_props', type: 'string'},
                    },
                    columnArray: [
                        {name: 'channel_id', type: 'string', isIndexed: true},
                        {name: 'notify_props', type: 'string'},
                    ],
                },
                [POSTS_IN_CHANNEL]: {
                    name: POSTS_IN_CHANNEL,
                    columns: {
                        channel_id: {name: 'channel_id', type: 'string', isIndexed: true},
                        earliest: {name: 'earliest', type: 'number'},
                        latest: {name: 'latest', type: 'number'},
                    },
                    columnArray: [
                        {name: 'channel_id', type: 'string', isIndexed: true},
                        {name: 'earliest', type: 'number'},
                        {name: 'latest', type: 'number'},
=======
                [GROUP]: {
                    name: GROUP,
                    columns: {
                        display_name: {name: 'display_name', type: 'string'},
                        name: {name: 'name', type: 'string'},
                    },
                    columnArray: [
                        {name: 'display_name', type: 'string'},
                        {name: 'name', type: 'string'},
                    ],
                },
                [GROUPS_IN_CHANNEL]: {
                    name: GROUPS_IN_CHANNEL,
                    columns: {
                        channel_id: {name: 'channel_id', type: 'string', isIndexed: true},
                        group_id: {name: 'group_id', type: 'string', isIndexed: true},
                        member_count: {name: 'member_count', type: 'number'},
                        timezone_count: {name: 'timezone_count', type: 'number'},
                    },
                    columnArray: [
                        {name: 'channel_id', type: 'string', isIndexed: true},
                        {name: 'group_id', type: 'string', isIndexed: true},
                        {name: 'member_count', type: 'number'},
                        {name: 'timezone_count', type: 'number'},
                    ],
                },
                [GROUPS_IN_TEAM]: {
                    name: GROUPS_IN_TEAM,
                    columns: {
                        group_id: {name: 'group_id', type: 'string', isIndexed: true},
                        member_count: {name: 'member_count', type: 'number'},
                        team_id: {name: 'team_id', type: 'string', isIndexed: true},
                        timezone_count: {name: 'timezone_count', type: 'number'},
                    },
                    columnArray: [
                        {name: 'group_id', type: 'string', isIndexed: true},
                        {name: 'member_count', type: 'number'},
                        {name: 'team_id', type: 'string', isIndexed: true},
                        {name: 'timezone_count', type: 'number'},
                    ],
                },
                [GROUP_MEMBERSHIP]: {
                    name: GROUP_MEMBERSHIP,
                    columns: {
                        group_id: {name: 'group_id', type: 'string', isIndexed: true},
                        user_id: {name: 'user_id', type: 'string', isIndexed: true},
                    },
                    columnArray: [
                        {name: 'group_id', type: 'string', isIndexed: true},
                        {name: 'user_id', type: 'string', isIndexed: true},
                    ],
                },
                [PREFERENCE]: {
                    name: PREFERENCE,
                    columns: {
                        category: {name: 'category', type: 'string', isIndexed: true},
                        name: {name: 'name', type: 'string'},
                        user_id: {name: 'user_id', type: 'string', isIndexed: true},
                        value: {name: 'value', type: 'string'},
                    },
                    columnArray: [
                        {name: 'category', type: 'string', isIndexed: true},
                        {name: 'name', type: 'string'},
                        {name: 'user_id', type: 'string', isIndexed: true},
                        {name: 'value', type: 'string'},
                    ],
                },
                [REACTION]: {
                    name: REACTION,
                    columns: {
                        create_at: {name: 'create_at', type: 'number'},
                        emoji_name: {name: 'emoji_name', type: 'string'},
                        post_id: {name: 'post_id', type: 'string', isIndexed: true},
                        user_id: {name: 'user_id', type: 'string', isIndexed: true},
                    },
                    columnArray: [
                        {name: 'create_at', type: 'number'},
                        {name: 'emoji_name', type: 'string'},
                        {name: 'post_id', type: 'string', isIndexed: true},
                        {name: 'user_id', type: 'string', isIndexed: true},
                    ],
                },
                [MY_TEAM]: {
                    name: MY_TEAM,
                    columns: {
                        is_unread: {name: 'is_unread', type: 'boolean'},
                        mentions_count: {name: 'mentions_count', type: 'number'},
                        roles: {name: 'roles', type: 'string'},
                        team_id: {name: 'team_id', type: 'string', isIndexed: true},
                    },
                    columnArray: [
                        {name: 'is_unread', type: 'boolean'},
                        {name: 'mentions_count', type: 'number'},
                        {name: 'roles', type: 'string'},
                        {name: 'team_id', type: 'string', isIndexed: true},
>>>>>>> 237a6e79
                    ],
                },
                [ROLE]: {
                    name: ROLE,
                    columns: {
                        name: {name: 'name', type: 'string'},
                        permissions: {name: 'permissions', type: 'string'},
                    },
                    columnArray: [
                        {name: 'name', type: 'string'},
                        {name: 'permissions', type: 'string'},
                    ],
                },
                [SLASH_COMMAND]: {
                    name: SLASH_COMMAND,
                    columns: {
                        is_auto_complete: {name: 'is_auto_complete', type: 'boolean'},
                        description: {name: 'description', type: 'string'},
                        display_name: {name: 'display_name', type: 'string'},
                        hint: {name: 'hint', type: 'string'},
                        method: {name: 'method', type: 'string'},
                        team_id: {name: 'team_id', type: 'string', isIndexed: true},
                        token: {name: 'token', type: 'string'},
                        trigger: {name: 'trigger', type: 'string'},
                    },
                    columnArray: [
                        {name: 'is_auto_complete', type: 'boolean'},
                        {name: 'description', type: 'string'},
                        {name: 'display_name', type: 'string'},
                        {name: 'hint', type: 'string'},
                        {name: 'method', type: 'string'},
                        {name: 'team_id', type: 'string', isIndexed: true},
                        {name: 'token', type: 'string'},
                        {name: 'trigger', type: 'string'},
                    ],
                },
                [SYSTEM]: {
                    name: SYSTEM,
                    columns: {
                        name: {name: 'name', type: 'string'},
                        value: {name: 'value', type: 'string'},
                    },
                    columnArray: [
                        {name: 'name', type: 'string'},
                        {name: 'value', type: 'string'},
                    ],
                },
                [TEAM]: {
                    name: TEAM,
                    columns: {
                        is_allow_open_invite: {name: 'is_allow_open_invite', type: 'boolean'},
                        allowed_domains: {name: 'allowed_domains', type: 'string'},
                        description: {name: 'description', type: 'string'},
                        display_name: {name: 'display_name', type: 'string'},
                        is_group_constrained: {name: 'is_group_constrained', type: 'boolean'},
                        last_team_icon_updated_at: {name: 'last_team_icon_updated_at', type: 'number'},
                        name: {name: 'name', type: 'string'},
                        type: {name: 'type', type: 'string'},
                    },
                    columnArray: [
                        {name: 'is_allow_open_invite', type: 'boolean'},
                        {name: 'allowed_domains', type: 'string'},
                        {name: 'description', type: 'string'},
                        {name: 'display_name', type: 'string'},
                        {name: 'is_group_constrained', type: 'boolean'},
                        {name: 'last_team_icon_updated_at', type: 'number'},
                        {name: 'name', type: 'string'},
                        {name: 'type', type: 'string'},
                    ],
                },
                [TEAM_CHANNEL_HISTORY]: {
                    name: TEAM_CHANNEL_HISTORY,
                    columns: {
                        channel_ids: {name: 'channel_ids', type: 'string'},
                        team_id: {name: 'team_id', type: 'string', isIndexed: true},
                    },
                    columnArray: [
                        {name: 'channel_ids', type: 'string'},
                        {name: 'team_id', type: 'string', isIndexed: true},
                    ],
                },
                [TEAM_MEMBERSHIP]: {
                    name: TEAM_MEMBERSHIP,
                    columns: {
                        team_id: {name: 'team_id', type: 'string', isIndexed: true},
                        user_id: {name: 'user_id', type: 'string', isIndexed: true},
                    },
                    columnArray: [
                        {name: 'team_id', type: 'string', isIndexed: true},
                        {name: 'user_id', type: 'string', isIndexed: true},
                    ],
                },
                [TEAM_SEARCH_HISTORY]: {
                    name: TEAM_SEARCH_HISTORY,
                    columns: {
                        created_at: {name: 'created_at', type: 'number'},
                        display_term: {name: 'display_term', type: 'string'},
                        team_id: {name: 'team_id', type: 'string', isIndexed: true},
                        term: {name: 'term', type: 'string'},

                    },
                    columnArray: [
                        {name: 'created_at', type: 'number'},
                        {name: 'display_term', type: 'string'},
                        {name: 'team_id', type: 'string', isIndexed: true},
                        {name: 'term', type: 'string'},
                    ],
                },
                [TERMS_OF_SERVICE]: {
                    name: TERMS_OF_SERVICE,
                    columns: {
                        accepted_at: {name: 'accepted_at', type: 'number'},
                    },
                    columnArray: [
                        {name: 'accepted_at', type: 'number'},
                    ],
                },
                [USER]: {
                    name: USER,
                    columns: {
                        auth_service: {name: 'auth_service', type: 'string'},
                        delete_at: {name: 'delete_at', type: 'number'},
                        email: {name: 'email', type: 'string'},
                        first_name: {name: 'first_name', type: 'string'},
                        is_bot: {name: 'is_bot', type: 'boolean'},
                        is_guest: {name: 'is_guest', type: 'boolean'},
                        last_name: {name: 'last_name', type: 'string'},
                        last_picture_update: {name: 'last_picture_update', type: 'number'},
                        locale: {name: 'locale', type: 'string'},
                        nickname: {name: 'nickname', type: 'string'},
                        notify_props: {name: 'notify_props', type: 'string'},
                        position: {name: 'position', type: 'string'},
                        props: {name: 'props', type: 'string'},
                        roles: {name: 'roles', type: 'string'},
                        status: {name: 'status', type: 'string'},
                        timezone: {name: 'timezone', type: 'string'},
                        user_id: {name: 'user_id', type: 'string'},
                        username: {name: 'username', type: 'string'},
                    },
                    columnArray: [
                        {name: 'auth_service', type: 'string'},
                        {name: 'delete_at', type: 'number'},
                        {name: 'email', type: 'string'},
                        {name: 'first_name', type: 'string'},
                        {name: 'is_bot', type: 'boolean'},
                        {name: 'is_guest', type: 'boolean'},
                        {name: 'last_name', type: 'string'},
                        {name: 'last_picture_update', type: 'number'},
                        {name: 'locale', type: 'string'},
                        {name: 'nickname', type: 'string'},
                        {name: 'notify_props', type: 'string'},
                        {name: 'position', type: 'string'},
                        {name: 'props', type: 'string'},
                        {name: 'roles', type: 'string'},
                        {name: 'status', type: 'string'},
                        {name: 'timezone', type: 'string'},
                        {name: 'user_id', type: 'string'},
                        {name: 'username', type: 'string'},
                    ],
                },
            },
        });
    });
});<|MERGE_RESOLUTION|>--- conflicted
+++ resolved
@@ -5,17 +5,19 @@
 
 import {serverSchema} from './index';
 
-<<<<<<< HEAD
-const {CHANNEL, CHANNEL_INFO, CUSTOM_EMOJI, MY_CHANNEL, MY_CHANNEL_SETTINGS, POSTS_IN_CHANNEL, ROLE, SYSTEM, TERMS_OF_SERVICE} = MM_TABLES.SERVER;
-=======
 const {
+    CHANNEL,
+    CHANNEL_INFO,
     CHANNEL_MEMBERSHIP,
     CUSTOM_EMOJI,
     GROUP,
     GROUPS_IN_CHANNEL,
     GROUPS_IN_TEAM,
     GROUP_MEMBERSHIP,
+    MY_CHANNEL,
+    MY_CHANNEL_SETTINGS,
     MY_TEAM,
+    POSTS_IN_CHANNEL,
     PREFERENCE,
     REACTION,
     ROLE,
@@ -28,14 +30,12 @@
     TERMS_OF_SERVICE,
     USER,
 } = MM_TABLES.SERVER;
->>>>>>> 237a6e79
 
 describe('*** Test schema for SERVER database ***', () => {
     it('=> The SERVER SCHEMA should strictly match', () => {
         expect(serverSchema).toEqual({
             version: 1,
             tables: {
-<<<<<<< HEAD
                 [CHANNEL_INFO]: {
                     name: CHANNEL_INFO,
                     columns: {
@@ -76,7 +76,8 @@
                         {name: 'name', type: 'string'},
                         {name: 'team_id', type: 'string', isIndexed: true},
                         {name: 'type', type: 'string'},
-=======
+                    ],
+                },
                 [CHANNEL_MEMBERSHIP]: {
                     name: CHANNEL_MEMBERSHIP,
                     columns: {
@@ -86,7 +87,6 @@
                     columnArray: [
                         {name: 'channel_id', type: 'string', isIndexed: true},
                         {name: 'user_id', type: 'string', isIndexed: true},
->>>>>>> 237a6e79
                     ],
                 },
                 [CUSTOM_EMOJI]: {
@@ -98,7 +98,6 @@
                         {name: 'name', type: 'string'},
                     ],
                 },
-<<<<<<< HEAD
                 [MY_CHANNEL]: {
                     name: MY_CHANNEL,
                     columns: {
@@ -140,7 +139,8 @@
                         {name: 'channel_id', type: 'string', isIndexed: true},
                         {name: 'earliest', type: 'number'},
                         {name: 'latest', type: 'number'},
-=======
+                    ],
+                },
                 [GROUP]: {
                     name: GROUP,
                     columns: {
@@ -236,7 +236,6 @@
                         {name: 'mentions_count', type: 'number'},
                         {name: 'roles', type: 'string'},
                         {name: 'team_id', type: 'string', isIndexed: true},
->>>>>>> 237a6e79
                     ],
                 },
                 [ROLE]: {
