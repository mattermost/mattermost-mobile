--- conflicted
+++ resolved
@@ -6,18 +6,12 @@
 import {serverSchema} from './index';
 
 const {
-<<<<<<< HEAD
+    CHANNEL_MEMBERSHIP,
     CUSTOM_EMOJI,
     GROUP,
     GROUPS_IN_CHANNEL,
     GROUPS_IN_TEAM,
     GROUP_MEMBERSHIP,
-    ROLE,
-    SYSTEM,
-    TERMS_OF_SERVICE,
-=======
-    CHANNEL_MEMBERSHIP,
-    CUSTOM_EMOJI,
     MY_TEAM,
     PREFERENCE,
     REACTION,
@@ -30,7 +24,6 @@
     TEAM_SEARCH_HISTORY,
     TERMS_OF_SERVICE,
     USER,
->>>>>>> e471efa4
 } = MM_TABLES.SERVER;
 
 describe('*** Test schema for SERVER database ***', () => {
@@ -58,7 +51,6 @@
                         {name: 'name', type: 'string'},
                     ],
                 },
-<<<<<<< HEAD
                 [GROUP]: {
                     name: GROUP,
                     columns: {
@@ -109,7 +101,8 @@
                     columnArray: [
                         {name: 'group_id', type: 'string', isIndexed: true},
                         {name: 'user_id', type: 'string', isIndexed: true},
-=======
+                    ],
+                },
                 [PREFERENCE]: {
                     name: PREFERENCE,
                     columns: {
@@ -153,7 +146,6 @@
                         {name: 'mentions_count', type: 'number'},
                         {name: 'roles', type: 'string'},
                         {name: 'team_id', type: 'string', isIndexed: true},
->>>>>>> e471efa4
                     ],
                 },
                 [ROLE]: {
