// Copyright (c) 2015-present Mattermost, Inc. All Rights Reserved.
// See LICENSE.txt for license information.

export {default as ChannelMembershipSchema} from './channel_membership';
export {default as CustomEmojiSchema} from './custom_emoji';
<<<<<<< HEAD
export {default as DraftSchema} from './draft';
export {default as FileSchema} from './file';
=======
export {default as GroupMembershipSchema} from './group_membership';
export {default as GroupSchema} from './group';
export {default as GroupsInChannelSchema} from './groups_in_channel';
export {default as GroupsInTeamSchema} from './groups_in_team';
>>>>>>> 0e698700
export {default as MyTeamSchema} from './my_team';
export {default as PostInThreadSchema} from './posts_in_thread';
export {default as PostMetadataSchema} from './post_metadata';
export {default as PostSchema} from './post';
export {default as PreferenceSchema} from './preference';
export {default as ReactionSchema} from './reaction';
export {default as RoleSchema} from './role';
export {default as SlashCommandSchema} from './slash_command';
export {default as SystemSchema} from './system';
export {default as TeamChannelHistorySchema} from './team_channel_history';
export {default as TeamMembershipSchema} from './team_membership';
export {default as TeamSchema} from './team';
export {default as TeamSearchHistorySchema} from './team_search_history';
export {default as TermsOfServiceSchema} from './terms_of_service';
export {default as UserSchema} from './user';<|MERGE_RESOLUTION|>--- conflicted
+++ resolved
@@ -3,15 +3,12 @@
 
 export {default as ChannelMembershipSchema} from './channel_membership';
 export {default as CustomEmojiSchema} from './custom_emoji';
-<<<<<<< HEAD
 export {default as DraftSchema} from './draft';
 export {default as FileSchema} from './file';
-=======
 export {default as GroupMembershipSchema} from './group_membership';
 export {default as GroupSchema} from './group';
 export {default as GroupsInChannelSchema} from './groups_in_channel';
 export {default as GroupsInTeamSchema} from './groups_in_team';
->>>>>>> 0e698700
 export {default as MyTeamSchema} from './my_team';
 export {default as PostInThreadSchema} from './posts_in_thread';
 export {default as PostMetadataSchema} from './post_metadata';
