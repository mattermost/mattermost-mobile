--- conflicted
+++ resolved
@@ -3,17 +3,14 @@
 
 export {default as ChannelMembershipSchema} from './channel_membership';
 export {default as CustomEmojiSchema} from './custom_emoji';
-<<<<<<< HEAD
 export {default as DraftSchema} from './draft';
 export {default as FileSchema} from './file';
+export {default as MyTeamSchema} from './my_team';
 export {default as PostInThreadSchema} from './posts_in_thread';
 export {default as PostMetadataSchema} from './post_metadata';
 export {default as PostSchema} from './post';
-=======
-export {default as MyTeamSchema} from './my_team';
 export {default as PreferenceSchema} from './preference';
 export {default as ReactionSchema} from './reaction';
->>>>>>> e471efa4
 export {default as RoleSchema} from './role';
 export {default as SlashCommandSchema} from './slash_command';
 export {default as SystemSchema} from './system';
