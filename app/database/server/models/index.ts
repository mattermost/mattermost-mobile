--- conflicted
+++ resolved
@@ -3,15 +3,12 @@
 
 export {default as ChannelMembership} from './channel_membership';
 export {default as CustomEmoji} from './custom_emoji';
-<<<<<<< HEAD
 export {default as Draft} from './draft';
 export {default as File} from './file';
-=======
 export {default as GroupMembership} from './group_membership';
 export {default as GroupsInChannel} from './groups_in_channel';
 export {default as GroupsInTeam} from './groups_in_team';
 export {default as Group} from './group';
->>>>>>> 0e698700
 export {default as MyTeam} from './my_team';
 export {default as PostMetadata} from './post_metadata';
 export {default as PostsInThread} from './posts_in_thread';
