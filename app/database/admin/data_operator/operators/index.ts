--- conflicted
+++ resolved
@@ -17,13 +17,10 @@
     RawDraft,
     RawFile,
     RawGlobal,
-<<<<<<< HEAD
     RawGroup,
-=======
->>>>>>> 2f5d5886
     RawGroupMembership,
+    RawGroupsInChannel,
     RawGroupsInTeam,
-    RawGroupsInChannel,
     RawPost,
     RawPostMetadata,
     RawPostsInChannel,
@@ -41,6 +38,7 @@
 import {OperationType} from '@typings/database/enums';
 import File from '@typings/database/file';
 import Global from '@typings/database/global';
+import Group from '@typings/database/group';
 import GroupMembership from '@typings/database/group_membership';
 import GroupsInChannel from '@typings/database/groups_in_channel';
 import GroupsInTeam from '@typings/database/groups_in_team';
