--- conflicted
+++ resolved
@@ -6,31 +6,15 @@
 
 import {MM_TABLES} from '@constants/database';
 import {
-<<<<<<< HEAD
-    compareAppRecord,
-    compareChannelMembershipRecord,
-    compareCustomEmojiRecord,
-    compareDraftRecord,
-    compareGlobalRecord,
-    compareGroupMembershipRecord,
-    compareGroupRecord,
-    compareGroupsInChannelRecord,
-    compareGroupsInTeamRecord,
-    comparePostRecord,
-    comparePreferenceRecord,
-    compareRoleRecord,
-    compareServerRecord,
-    compareSystemRecord,
-    compareTeamMembershipRecord,
-    compareTermsOfServiceRecord,
-    compareUserRecord,
-=======
     isRecordAppEqualToRaw,
     isRecordChannelMembershipEqualToRaw,
     isRecordCustomEmojiEqualToRaw,
     isRecordDraftEqualToRaw,
     isRecordGlobalEqualToRaw,
+    isRecordGroupEqualToRaw,
     isRecordGroupMembershipEqualToRaw,
+    isRecordGroupsInChannelEqualToRaw,
+    isRecordGroupsInTeamEqualToRaw,
     isRecordPostEqualToRaw,
     isRecordPreferenceEqualToRaw,
     isRecordRoleEqualToRaw,
@@ -39,14 +23,12 @@
     isRecordTeamMembershipEqualToRaw,
     isRecordTermsOfServiceEqualToRaw,
     isRecordUserEqualToRaw,
->>>>>>> 2f5d5886
 } from '@database/admin/data_operator/comparators';
 import DatabaseManager from '@database/admin/database_manager';
 import CustomEmoji from '@typings/database/custom_emoji';
 import {
     BatchOperations,
     DatabaseInstance,
-    ProcessInputs,
     HandleEntityRecords,
     HandleFiles,
     HandleIsolatedEntityData,
@@ -57,6 +39,7 @@
     PostImage,
     PrepareForDatabase,
     PrepareRecords,
+    ProcessInputs,
     RawChannelMembership,
     RawCustomEmoji,
     RawDraft,
@@ -85,6 +68,7 @@
 
 import DataOperatorException from '../../exceptions/data_operator_exception';
 import DatabaseConnectionException from '../../exceptions/database_connection_exception';
+
 import {
     operateAppRecord,
     operateChannelMembershipRecord,
@@ -847,8 +831,8 @@
         }
 
         await this.handleEntityRecords({
-            comparator: compareGroupRecord,
-            oneOfField: 'name',
+            comparator: isRecordGroupEqualToRaw,
+            fieldName: 'name',
             operator: operateGroupRecord,
             rawValues: groups,
             tableName: GROUP,
@@ -869,8 +853,8 @@
         }
 
         await this.handleEntityRecords({
-            comparator: compareGroupsInTeamRecord,
-            oneOfField: 'group_id',
+            comparator: isRecordGroupsInTeamEqualToRaw,
+            fieldName: 'group_id',
             operator: operateGroupsInTeamRecord,
             rawValues: groupsInTeam,
             tableName: GROUPS_IN_TEAM,
@@ -891,8 +875,8 @@
         }
 
         await this.handleEntityRecords({
-            comparator: compareGroupsInChannelRecord,
-            oneOfField: 'group_id',
+            comparator: isRecordGroupsInChannelEqualToRaw,
+            fieldName: 'group_id',
             operator: operateGroupsInChannelRecord,
             rawValues: groupsInChannel,
             tableName: GROUPS_IN_CHANNEL,
@@ -941,25 +925,9 @@
      * @param {string} prepareRecords.fieldName
      * @param {(existing: Model, newElement: RawValue) => boolean} prepareRecords.comparator
      */
-<<<<<<< HEAD
-    private getCreateUpdateRecords = async ({rawValues, tableName, comparator, oneOfField}: DiscardDuplicates) => {
-        const getOneOfs = (raws: RawValue[]) => {
-            return raws.reduce((oneOfs, current: RawValue) => {
-                const key = oneOfField as keyof typeof current;
-                const value: string = current[key] as string;
-                if (value) {
-                    oneOfs.add(value);
-                }
-                return oneOfs;
-            }, new Set<string>());
-        };
-
-        const columnValues: string[] = Array.from(getOneOfs(rawValues));
-=======
     private processInputs = async ({rawValues, tableName, comparator, fieldName}: ProcessInputs) => {
         // We will be doing a query an entity where one of its field can match a range of values.  Hence, here we are extracting all those potential values.
         const columnValues: string[] = getRangeOfValues({fieldName, raws: rawValues});
->>>>>>> 2f5d5886
 
         const database = await this.getDatabase(tableName);
 
