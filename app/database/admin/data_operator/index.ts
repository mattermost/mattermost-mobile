--- conflicted
+++ resolved
@@ -1,1008 +1,6 @@
 // Copyright (c) 2015-present Mattermost, Inc. All Rights Reserved.
 // See LICENSE.txt for license information.
-<<<<<<< HEAD
 
-import {Q} from '@nozbe/watermelondb';
-import Model from '@nozbe/watermelondb/Model';
-
-import {MM_TABLES} from '@constants/database';
-import {
-    compareAppRecord,
-    compareChannelMembershipRecord,
-    compareCustomEmojiRecord,
-    compareDraftRecord,
-    compareGlobalRecord,
-    compareGroupMembershipRecord,
-    comparePostRecord,
-    comparePreferenceRecord,
-    compareRoleRecord,
-    compareServerRecord,
-    compareSystemRecord,
-    compareTeamMembershipRecord,
-    compareTermsOfServiceRecord,
-    compareUserRecord,
-} from '@database/admin/data_operator/comparators';
-import DatabaseManager from '@database/admin/database_manager';
-import CustomEmoji from '@typings/database/custom_emoji';
-import {
-    BatchOperations,
-    DiscardDuplicates,
-    HandleBaseData,
-    HandleEntityRecords,
-    HandleFiles,
-    HandleIsolatedEntityData,
-    HandlePostMetadata,
-    HandlePosts,
-    HandleReactions,
-    MatchExistingRecord,
-    PostImage,
-    RawChannelMembership,
-    RawCustomEmoji,
-    RawDraft,
-    RawEmbed,
-    RawFile,
-    RawGroupMembership,
-    RawPost,
-    RawPostMetadata,
-    RawPostsInThread,
-    RawPreference,
-    RawReaction,
-    RawTeamMembership,
-    RawUser,
-    RawValue,
-    RawWithNoId,
-} from '@typings/database/database';
-import {IsolatedEntities, OperationType} from '@typings/database/enums';
-import File from '@typings/database/file';
-import Post from '@typings/database/post';
-import PostMetadata from '@typings/database/post_metadata';
-import PostsInChannel from '@typings/database/posts_in_channel';
-import PostsInThread from '@typings/database/posts_in_thread';
-import Reaction from '@typings/database/reaction';
-
-import DataOperatorException from '../exceptions/data_operator_exception';
-import DatabaseConnectionException from '../exceptions/database_connection_exception';
-import {
-    operateAppRecord,
-    operateChannelMembershipRecord,
-    operateCustomEmojiRecord,
-    operateDraftRecord,
-    operateFileRecord,
-    operateGlobalRecord,
-    operateGroupMembershipRecord,
-    operatePostInThreadRecord,
-    operatePostMetadataRecord,
-    operatePostRecord,
-    operatePostsInChannelRecord,
-    operatePreferenceRecord,
-    operateReactionRecord,
-    operateRoleRecord,
-    operateServersRecord,
-    operateSystemRecord,
-    operateTeamMembershipRecord,
-    operateTermsOfServiceRecord,
-    operateUserRecord,
-} from './operators';
-import {createPostsChain, findMatchingRecords, hasSimilarUpdateAt, sanitizePosts, sanitizeReactions} from './utils';
-
-const {
-    CHANNEL_MEMBERSHIP,
-    CUSTOM_EMOJI,
-    DRAFT,
-    FILE,
-    GROUP_MEMBERSHIP,
-    POST,
-    POSTS_IN_CHANNEL,
-    POSTS_IN_THREAD,
-    POST_METADATA,
-    PREFERENCE,
-    REACTION,
-    TEAM_MEMBERSHIP,
-    USER,
-} = MM_TABLES.SERVER;
-
-class DataOperator {
-  /**
-   * handleIsolatedEntity: Handler responsible for the Create/Update operations on the isolated entities as described
-   * by the IsolatedEntities enum
-   * @param {HandleIsolatedEntityData} entityData
-   * @param {IsolatedEntities} entityData.tableName
-   * @param {RawValue[]} entityData.values
-   * @returns {Promise<void>}
-   */
-  handleIsolatedEntity = async ({tableName, values}: HandleIsolatedEntityData) => {
-      let recordOperator;
-      let comparator;
-      let oneOfField;
-
-      switch (tableName) {
-          case IsolatedEntities.APP: {
-              comparator = compareAppRecord;
-              oneOfField = 'version_number';
-              recordOperator = operateAppRecord;
-              break;
-          }
-          case IsolatedEntities.GLOBAL: {
-              comparator = compareGlobalRecord;
-              oneOfField = 'name';
-              recordOperator = operateGlobalRecord;
-              break;
-          }
-          case IsolatedEntities.SERVERS: {
-              comparator = compareServerRecord;
-              oneOfField = 'db_path';
-              recordOperator = operateServersRecord;
-              break;
-          }
-          case IsolatedEntities.ROLE: {
-              comparator = compareRoleRecord;
-              oneOfField = 'name';
-              recordOperator = operateRoleRecord;
-              break;
-          }
-          case IsolatedEntities.SYSTEM: {
-              comparator = compareSystemRecord;
-              oneOfField = 'name';
-              recordOperator = operateSystemRecord;
-              break;
-          }
-          case IsolatedEntities.TERMS_OF_SERVICE: {
-              comparator = compareTermsOfServiceRecord;
-              oneOfField = 'accepted_at';
-              recordOperator = operateTermsOfServiceRecord;
-              break;
-          }
-          default: {
-              throw new DataOperatorException(`handleIsolatedEntity was called with an invalid table name ${tableName}`);
-          }
-      }
-
-      if (recordOperator && oneOfField && comparator) {
-          await this.handleEntityRecords({
-              comparator,
-              oneOfField,
-              operator: recordOperator,
-              rawValues: values,
-              tableName,
-          });
-      }
-  };
-
-  /**
-   * handleDraft: Handler responsible for the Create/Update operations occurring the Draft entity from the 'Server' schema
-   * @param {RawDraft[]} drafts
-   * @returns {Promise<any[]>}
-   */
-  handleDraft = async (drafts: RawDraft[]) => {
-      if (!drafts.length) {
-          return;
-      }
-
-      await this.handleEntityRecords({
-          comparator: compareDraftRecord,
-          oneOfField: 'channel_id',
-          operator: operateDraftRecord,
-          rawValues: drafts,
-          tableName: DRAFT,
-      });
-  };
-
-  /**
-   * handleReactions: Handler responsible for the Create/Update operations occurring on the Reaction entity from the 'Server' schema
-   * @param {HandleReactions} handleReactions
-   * @param {RawReaction[]} handleReactions.reactions
-   * @param {boolean} handleReactions.prepareRowsOnly
-   * @returns {Promise<any[] | (Reaction | CustomEmoji)[]>}
-   */
-  handleReactions = async ({reactions, prepareRowsOnly}: HandleReactions) => {
-      if (!reactions.length) {
-          return [];
-      }
-
-      const database = await this.getDatabase(REACTION);
-
-      const {
-          createEmojis,
-          createReactions,
-          deleteReactions,
-      } = await sanitizeReactions({
-          database,
-          post_id: reactions[0].post_id,
-          rawReactions: reactions,
-      });
-
-      // Prepares record for model Reactions
-      const postReactions = ((await this.prepareBase({
-          createRaws: createReactions,
-          database,
-          recordOperator: operateReactionRecord,
-          tableName: REACTION,
-      })) as unknown) as Reaction[];
-
-      // Prepares records for model CustomEmoji
-      const reactionEmojis = ((await this.prepareBase({
-          database,
-          recordOperator: operateCustomEmojiRecord,
-          tableName: CUSTOM_EMOJI,
-          createRaws: createEmojis.map((emoji) => {
-              return {record: undefined, raw: emoji};
-          }) as MatchExistingRecord[],
-      })) as unknown) as CustomEmoji[];
-
-      const batchRecords = [...postReactions, ...deleteReactions, ...reactionEmojis];
-
-      if (prepareRowsOnly) {
-          return batchRecords;
-      }
-
-      if (batchRecords?.length) {
-          await this.batchOperations({
-              database,
-              models: batchRecords,
-          });
-      }
-
-      return [];
-  };
-
-  /**
-   * handleFiles: Handler responsible for the Create/Update operations occurring on the File entity from the 'Server' schema
-   * @param {HandleFiles} handleFiles
-   * @param {RawFile[]} handleFiles.files
-   * @param {boolean} handleFiles.prepareRowsOnly
-   * @returns {Promise<File[] | any[]>}
-   */
-  handleFiles = async ({files, prepareRowsOnly}: HandleFiles) => {
-      if (!files.length) {
-          return [];
-      }
-
-      const database = await this.getDatabase(FILE);
-
-      const postFiles = ((await this.prepareBase({
-          database,
-          recordOperator: operateFileRecord,
-          tableName: FILE,
-          createRaws: files.map((file) => {
-              return {record: undefined, raw: file};
-          }),
-      })) as unknown) as File[];
-
-      if (prepareRowsOnly) {
-          return postFiles;
-      }
-
-      if (postFiles?.length) {
-          await this.batchOperations({database, models: [...postFiles]});
-      }
-
-      return [];
-  };
-
-  /**
-   * handlePostMetadata: Handler responsible for the Create/Update operations occurring on the PostMetadata entity from the 'Server' schema
-   * @param {HandlePostMetadata} handlePostMetadata
-   * @param {{embed: RawEmbed[], postId: string}[] | undefined} handlePostMetadata.embeds
-   * @param {{images: Dictionary<PostImage>, postId: string}[] | undefined} handlePostMetadata.images
-   * @param {boolean} handlePostMetadata.prepareRowsOnly
-   * @returns {Promise<any[] | PostMetadata[]>}
-   */
-  handlePostMetadata = async ({embeds, images, prepareRowsOnly}: HandlePostMetadata) => {
-      const metadata: RawPostMetadata[] = [];
-
-      if (images?.length) {
-          images.forEach((image) => {
-              const imageEntry = Object.entries(image.images);
-              metadata.push({
-                  data: {...imageEntry?.[0]?.[1], url: imageEntry?.[0]?.[0]},
-                  type: 'images',
-                  postId: image.postId,
-              });
-          });
-      }
-
-      if (embeds?.length) {
-          embeds.forEach((postEmbed) => {
-              postEmbed.embed.forEach((embed: RawEmbed) => {
-                  metadata.push({
-                      data: {...embed.data},
-                      type: embed.type,
-                      postId: postEmbed.postId,
-                  });
-              });
-          });
-      }
-
-      if (!metadata.length) {
-          return [];
-      }
-
-      const database = await this.getDatabase(POST_METADATA);
-
-      const postMetas = ((await this.prepareBase({
-          database,
-          recordOperator: operatePostMetadataRecord,
-          tableName: POST_METADATA,
-          createRaws: metadata.map((meta) => {
-              return {record: undefined, raw: meta};
-          }),
-      })) as unknown) as PostMetadata[];
-
-      if (prepareRowsOnly) {
-          return postMetas;
-      }
-
-      if (postMetas?.length) {
-          await this.batchOperations({database, models: [...postMetas]});
-      }
-
-      return [];
-  };
-
-  /**
-   * handlePostsInThread: Handler responsible for the Create/Update operations occurring on the PostsInThread entity from the 'Server' schema
-   * @param {RawPostsInThread[]} postsInThreads
-   * @returns {Promise<any[]>}
-   */
-  handlePostsInThread = async (postsInThreads: RawPostsInThread[]) => {
-      if (!postsInThreads.length) {
-          return [];
-      }
-
-      const postIds = postsInThreads.map((postThread) => postThread.post_id);
-      const rawPostsInThreads: RawPostsInThread[] = [];
-
-      const database = await this.getDatabase(POSTS_IN_THREAD);
-      const threads = (await database.collections.
-          get(POST).
-          query(Q.where('root_id', Q.oneOf(postIds))).
-          fetch()) as Post[];
-
-      postsInThreads.forEach((rootPost) => {
-          const childPosts = [];
-          let maxCreateAt = 0;
-          for (let i = 0; i < threads.length; i++) {
-              const thread = threads[i];
-              if (thread?.rootId === rootPost.post_id) {
-                  // Creates a sub-array of threads relating to rootPost.post_id
-                  childPosts.push(thread);
-              }
-
-              // Retrieves max createAt date of all posts whose root_id is rootPost.post_id
-              maxCreateAt = thread.createAt > maxCreateAt ? thread.createAt : maxCreateAt;
-          }
-
-          // Collects all 'raw' postInThreads objects that will be sent to the operatePostsInThread function
-          rawPostsInThreads.push({...rootPost, latest: maxCreateAt});
-      });
-
-      const postInThreadRecords = ((await this.prepareBase({
-          database,
-          recordOperator: operatePostInThreadRecord,
-          tableName: POSTS_IN_THREAD,
-          createRaws: rawPostsInThreads.map((postInThread) => {
-              return {raw: postInThread, record: undefined};
-          }),
-      })) as unknown) as PostsInThread[];
-
-      if (postInThreadRecords?.length) {
-          await this.batchOperations({database, models: postInThreadRecords});
-      }
-
-      return [];
-  };
-
-  /**
-   * handlePostsInChannel: Handler responsible for the Create/Update operations occurring on the PostsInChannel entity from the 'Server' schema
-   * @param {RawPost[]} posts
-   * @returns {Promise<any[]>}
-   */
-  handlePostsInChannel = async (posts: RawPost[]) => {
-      // At this point, the parameter 'posts' is already a chain of posts.  Now, we have to figure out how to plug it
-      // into existing chains in the PostsInChannel table
-
-      if (!posts.length) {
-          return [];
-      }
-
-      // Sort a clone of 'posts' array by create_at
-      const sortedPosts = [...posts].sort((a, b) => {
-          return a.create_at - b.create_at;
-      });
-
-      // The first element (beginning of chain)
-      const tipOfChain: RawPost = sortedPosts[0];
-
-      // Channel Id for this chain of posts
-      const channelId = tipOfChain.channel_id;
-
-      // Find smallest 'create_at' value in chain
-      const earliest = tipOfChain.create_at;
-
-      // Find highest 'create_at' value in chain; -1 means we are dealing with one item in the posts array
-      const latest = sortedPosts[sortedPosts.length - 1].create_at;
-
-      const database = await this.getDatabase(POSTS_IN_CHANNEL);
-
-      // Find the records in the PostsInChannel table that have a matching channel_id
-      const chunks = (await database.collections.
-          get(POSTS_IN_CHANNEL).
-          query(Q.where('channel_id', channelId)).
-          fetch()) as PostsInChannel[];
-
-      const createPostsInChannelRecord = async () => {
-          const createPostsInChannel = {channel_id: channelId, earliest, latest};
-          await this.handleBase({
-              createRaws: [{record: undefined, raw: createPostsInChannel}],
-              tableName: POSTS_IN_CHANNEL,
-              recordOperator: operatePostsInChannelRecord,
-          });
-      };
-
-      // chunk length 0; then it's a new chunk to be added to the PostsInChannel table
-      if (chunks.length === 0) {
-          await createPostsInChannelRecord();
-          return [];
-      }
-
-      // Sort chunks (in-place) by earliest field
-      chunks.sort((a, b) => {
-          return a.earliest - b.earliest;
-      });
-
-      let found = false;
-      let targetChunk: PostsInChannel;
-      for (let chunkIndex = 0; chunkIndex < chunks.length; chunkIndex++) {
-      // find if we should plug the chain before
-          const chunk = chunks[chunkIndex];
-          if (earliest < chunk.earliest) {
-              found = true;
-              targetChunk = chunk;
-          }
-
-          if (found) {
-              break;
-          }
-      }
-
-      if (found) {
-      // We have a potential chunk to plug nearby
-          const potentialPosts = (await database.collections.
-              get(POST).
-              query(Q.where('create_at', earliest)).
-              fetch()) as Post[];
-
-          if (potentialPosts?.length > 0) {
-              const targetPost = potentialPosts[0];
-
-              // now we decide if we need to operate on the targetChunk or just create a new chunk
-              const isChainable = tipOfChain.prev_post_id === targetPost.previousPostId;
-
-              if (isChainable) {
-                  // Update this chunk's data in PostsInChannel table.  earliest comes from tipOfChain while latest comes from chunk
-                  await database.action(async () => {
-                      await targetChunk.update((postInChannel) => {
-                          postInChannel.earliest = earliest;
-                      });
-                  });
-              } else {
-                  await createPostsInChannelRecord();
-                  return [];
-              }
-          }
-      } else {
-          await createPostsInChannelRecord();
-          return [];
-      }
-
-      return [];
-  };
-
-  /**
-   * handlePosts: Handler responsible for the Create/Update operations occurring on the Post entity from the 'Server' schema
-   * @param {HandlePosts} handlePosts
-   * @param {string[]} orders
-   * @param {RawPost[]} values
-   * @param {string | undefined} previousPostId
-   * @returns {Promise<void>}
-   */
-  handlePosts = async ({orders, values, previousPostId}: HandlePosts) => {
-      const tableName = POST;
-
-      // We rely on the order array; if it is empty, we stop processing
-      if (!orders.length) {
-          throw new DataOperatorException(
-              'An empty "order" array has been passed to the HandlePosts method',
-          );
-      }
-
-      // By sanitizing the values, we are separating 'posts' that needs updating ( i.e. un-ordered posts ) from those that need to be created in our database
-      const {orderedPosts, unOrderedPosts} = sanitizePosts({
-          posts: values,
-          orders,
-      });
-
-      // Here we verify in our database that the orderedPosts truly need 'CREATION'
-      const futureEntries = await this.getCreateUpdateRecords({
-          rawValues: orderedPosts,
-          tableName,
-          comparator: comparePostRecord,
-          oneOfField: 'id',
-      });
-
-      if (futureEntries.createRaws?.length) {
-          let batch: Model[] = [];
-          let files: RawFile[] = [];
-          const postsInThread = [];
-          let reactions: RawReaction[] = [];
-          let emojis: RawCustomEmoji[] = [];
-          const images: { images: Dictionary<PostImage>; postId: string }[] = [];
-          const embeds: { embed: RawEmbed[]; postId: string }[] = [];
-
-          // We create the 'chain of posts' by linking each posts' previousId to the post before it in the order array
-          const linkedRawPosts: MatchExistingRecord[] = createPostsChain({
-              orders,
-              previousPostId: previousPostId || '',
-              rawPosts: orderedPosts,
-          });
-
-          const database = await this.getDatabase(tableName);
-
-          // Prepares records for batch processing onto the 'Post' entity for the server schema
-          const posts = ((await this.prepareBase({
-              database,
-              tableName,
-              createRaws: linkedRawPosts,
-              recordOperator: operatePostRecord,
-          })) as unknown) as Post[];
-
-          // Appends the processed records into the final batch array
-          batch = batch.concat(posts);
-
-          // Starts extracting information from each post to build up for related entities' data
-          for (let i = 0; i < orderedPosts.length; i++) {
-              const post = orderedPosts[i] as RawPost;
-
-              // PostInThread handler: checks for id === root_id , if so, then call PostsInThread operator
-              if (post.id === post.root_id) {
-                  postsInThread.push({
-                      earliest: post.create_at,
-                      post_id: post.id,
-                  });
-              }
-
-              const hasMetadata = post?.metadata && Object.keys(post?.metadata).length > 0;
-              if (hasMetadata) {
-                  const metadata = post.metadata;
-
-                  // Extracts reaction from post's metadata
-                  reactions = reactions.concat(metadata?.reactions ?? []);
-
-                  // Extracts emojis from post's metadata
-                  emojis = emojis.concat(metadata?.emojis ?? []);
-
-                  // Extracts files from post's metadata
-                  files = files.concat(metadata?.files ?? []);
-
-                  // Extracts images and embeds from post's metadata
-                  if (metadata?.images) {
-                      images.push({images: metadata.images, postId: post.id});
-                  }
-
-                  if (metadata?.embeds) {
-                      embeds.push({embed: metadata.embeds, postId: post.id});
-                  }
-              }
-          }
-
-          // calls handler for Reactions
-          const postReactions = (await this.handleReactions({
-              reactions,
-              prepareRowsOnly: true,
-          })) as Reaction[];
-
-          batch = batch.concat(postReactions);
-
-          // calls handler for Files
-          const postFiles = (await this.handleFiles({
-              files,
-              prepareRowsOnly: true,
-          })) as File[];
-
-          batch = batch.concat(postFiles);
-
-          // calls handler for postMetadata ( embeds and images )
-          const postMetadata = (await this.handlePostMetadata({
-              images,
-              embeds,
-              prepareRowsOnly: true,
-          })) as PostMetadata[];
-
-          batch = batch.concat(postMetadata);
-
-          if (batch.length) {
-              await this.batchOperations({database, models: batch});
-          }
-
-          // LAST: calls handler for CustomEmojis, PostsInThread, PostsInChannel
-          await this.handleCustomEmojis(emojis);
-          await this.handlePostsInThread(postsInThread);
-          await this.handlePostsInChannel(orderedPosts);
-      }
-
-      // Truly update those posts that have a different update_at value
-      await this.handleEntityRecords({
-          comparator: comparePostRecord,
-          oneOfField: 'id',
-          operator: operatePostRecord,
-          rawValues: unOrderedPosts,
-          tableName: POST,
-      });
-  };
-
-  /**
-   * handleUsers: Handler responsible for the Create/Update operations occurring on the User entity from the 'Server' schema
-   * @param {RawUser[]} users
-   * @returns {Promise<void>}
-   */
-  handleUsers = async (users: RawUser[]) => {
-      await this.handleEntityRecords({
-          comparator: compareUserRecord,
-          oneOfField: 'id',
-          operator: operateUserRecord,
-          rawValues: users,
-          tableName: USER,
-      });
-  };
-
-  /**
-   * handlePreferences: Handler responsible for the Create/Update operations occurring on the PREFERENCE entity from the 'Server' schema
-   * @param {RawPreference[]} preferences
-   * @returns {Promise<null|void>}
-   */
-  handlePreferences = async (preferences: RawPreference[]) => {
-      await this.handleEntityRecords({
-          comparator: comparePreferenceRecord,
-          oneOfField: 'user_id',
-          operator: operatePreferenceRecord,
-          rawValues: preferences,
-          tableName: PREFERENCE,
-      });
-  };
-
-  /**
-   * handleTeamMemberships: Handler responsible for the Create/Update operations occurring on the TEAM_MEMBERSHIP entity from the 'Server' schema
-   * @param {RawTeamMembership[]} teamMemberships
-   * @returns {Promise<null|void>}
-   */
-  handleTeamMemberships = async (teamMemberships: RawTeamMembership[]) => {
-      await this.handleEntityRecords({
-          comparator: compareTeamMembershipRecord,
-          oneOfField: 'user_id',
-          operator: operateTeamMembershipRecord,
-          rawValues: teamMemberships,
-          tableName: TEAM_MEMBERSHIP,
-      });
-  };
-
-  /**
-   * handleCustomEmojis: Handler responsible for the Create/Update operations occurring on the CUSTOM_EMOJI entity from the 'Server' schema
-   * @param {RawCustomEmoji[]} customEmojis
-   * @returns {Promise<null|void>}
-   */
-  handleCustomEmojis = async (customEmojis: RawCustomEmoji[]) => {
-      await this.handleEntityRecords({
-          comparator: compareCustomEmojiRecord,
-          oneOfField: 'name',
-          operator: operateCustomEmojiRecord,
-          rawValues: customEmojis,
-          tableName: CUSTOM_EMOJI,
-      });
-  };
-
-  /**
-   * handleGroupMembership: Handler responsible for the Create/Update operations occurring on the GROUP_MEMBERSHIP entity from the 'Server' schema
-   * @param {RawGroupMembership[]} groupMemberships
-   * @returns {Promise<void>}
-   */
-  handleGroupMembership = async (groupMemberships: RawGroupMembership[]) => {
-      await this.handleEntityRecords({
-          comparator: compareGroupMembershipRecord,
-          oneOfField: 'user_id',
-          operator: operateGroupMembershipRecord,
-          rawValues: groupMemberships,
-          tableName: GROUP_MEMBERSHIP,
-      });
-  };
-
-  /**
-   * handleChannelMembership: Handler responsible for the Create/Update operations occurring on the CHANNEL_MEMBERSHIP entity from the 'Server' schema
-   * @param {RawChannelMembership[]} channelMemberships
-   * @returns {Promise<null|void>}
-   */
-  handleChannelMembership = async (channelMemberships: RawChannelMembership[]) => {
-      await this.handleEntityRecords({
-          comparator: compareChannelMembershipRecord,
-          oneOfField: 'user_id',
-          operator: operateChannelMembershipRecord,
-          rawValues: channelMemberships,
-          tableName: CHANNEL_MEMBERSHIP,
-      });
-  };
-
-  /**
-   * handleEntityRecords : Utility that processes some entities' data against values already present in the database so as to avoid duplicity.
-   * @param {HandleEntityRecords} handleEntityRecords
-   * @param {(existing: Model, newElement: RawValue) => boolean} handleEntityRecords.comparator
-   * @param {string} handleEntityRecords.oneOfField
-   * @param {(DataFactory) => Promise<Model | null>} handleEntityRecords.operator
-   * @param {RawWithNoId[]} handleEntityRecords.rawValues
-   * @param {string} handleEntityRecords.tableName
-   * @returns {Promise<null | void>}
-   */
-  private handleEntityRecords = async ({comparator, oneOfField, operator, rawValues, tableName}: HandleEntityRecords) => {
-      if (!rawValues.length) {
-          return null;
-      }
-
-      const {createRaws, updateRaws} = await this.getCreateUpdateRecords({
-          rawValues,
-          tableName,
-          comparator,
-          oneOfField,
-      });
-
-      const records = await this.handleBase({
-          recordOperator: operator,
-          tableName,
-          createRaws,
-          updateRaws,
-      });
-
-      return records;
-  };
-
-  // TODO : Add jest to getCreateUpdateRecords
-  /**
-   * getCreateUpdateRecords: This method weeds out duplicates entries.  It may happen that we do multiple inserts for
-   * the same value.  Hence, prior to that we query the database and pick only those values that are  'new' from the 'Raw' array.
-   * @param {DiscardDuplicates} prepareRecords
-   * @param {RawWithNoId[]} prepareRecords.rawValues
-   * @param {string} prepareRecords.tableName
-   * @param {string} prepareRecords.oneOfField
-   * @param {(existing: Model, newElement: RawValue) => boolean} prepareRecords.comparator
-   */
-  private getCreateUpdateRecords = async ({rawValues, tableName, comparator, oneOfField}: DiscardDuplicates) => {
-      const getOneOfs = (raws: RawValue[]) => {
-          return raws.reduce((oneOfs, current: RawWithNoId) => {
-              const key = oneOfField as keyof typeof current;
-              const value: string = current[key] as string;
-              if (value) {
-                  oneOfs.push(value);
-              }
-              return oneOfs;
-          }, [] as string[]);
-      };
-
-      const columnValues: string[] = getOneOfs(rawValues);
-
-      const database = await this.getDatabase(tableName);
-
-      // NOTE: There is no 'id' field in the response, hence, we need to  weed out any duplicates before sending the values to the operator
-      const existingRecords = (await findMatchingRecords({
-          database,
-          tableName,
-          condition: Q.where(oneOfField, Q.oneOf(columnValues)),
-      })) as Model[];
-
-      const createRaws: MatchExistingRecord[] = [];
-      const updateRaws: MatchExistingRecord[] = [];
-      const createRawsOnly: RawValue[] = [];
-      const updateRawsOnly: RawValue[] = [];
-
-      if (existingRecords.length > 0) {
-          rawValues.map((newElement) => {
-              const findIndex = existingRecords.findIndex((existing) => {
-                  return comparator(existing, newElement);
-              });
-
-              if (findIndex > -1) {
-                  const existingRecord = existingRecords[findIndex];
-
-                  // We found a record in the database that matches this element; hence, we'll proceed for an UPDATE operation
-                  const isUpdateAtSimilar = hasSimilarUpdateAt({tableName, existingRecord, newValue: newElement});
-                  if (!isUpdateAtSimilar) {
-                      updateRawsOnly.push(newElement);
-                      return updateRaws.push({record: existingRecord, raw: newElement});
-                  }
-              } else {
-                  createRawsOnly.push(newElement);
-
-                  // This RawValue is not present in the database; hence, we need to create it
-                  return createRaws.push({record: undefined, raw: newElement});
-              }
-              return null;
-          });
-          return {
-              createRaws,
-              updateRaws,
-              createRawsOnly,
-              updateRawsOnly,
-          };
-      }
-
-      return {
-          createRaws: rawValues.map((raw) => {
-              return {record: undefined, raw};
-          }),
-          updateRaws,
-          createRawsOnly: rawValues,
-          updateRawsOnly,
-      };
-  };
-
-  /**
-   * batchOperations: Accepts an instance of Database (either Default or Server) and an array of
-   * prepareCreate/prepareUpdate 'models' and executes the actions on the database.
-   * @param {BatchOperations} operation
-   * @param {Database} operation.database
-   * @param {Array} operation.models
-   * @throws {DataOperatorException}
-   * @returns {Promise<void>}
-   */
-  private batchOperations = async ({database, models}: BatchOperations) => {
-      try {
-          if (models.length > 0) {
-              await database.action(async () => {
-                  await database.batch(...models);
-              });
-          } else {
-              throw new DataOperatorException(
-                  'batchOperations does not process empty model array',
-              );
-          }
-      } catch (e) {
-          throw new DataOperatorException('batchOperations error ', e);
-      }
-  };
-
-  /**
-   * prepareBase: Utility method that actually calls the operators for the handlers
-   * @param {Database} database
-   * @param {string} tableName
-   * @param {RawValue[]} createRaws
-   * @param {RawValue[]} updateRaws
-   * @param {(recordOperator: { value: RawValue, database: Database, tableName: string, action: OperationType}) => void} recordOperator
-   * @throws {DataOperatorException}
-   * @returns {Promise<unknown[] | any[]>}
-   */
-  private prepareBase = async ({database, tableName, createRaws, updateRaws, recordOperator}: HandleBaseData) => {
-      if (!database) {
-          throw new DataOperatorException(
-              'prepareBase accepts only rawPosts of type RawValue[] or valid database connection',
-          );
-      }
-      let prepareCreate: Model[] = [];
-      let prepareUpdate: Model[] = [];
-
-      // create operation
-      if (createRaws?.length) {
-          const recordPromises = await createRaws.map(async (createRecord: MatchExistingRecord) => {
-              const record = await recordOperator({database, tableName, value: createRecord, action: OperationType.CREATE});
-              return record;
-          });
-
-          const results = await Promise.all(recordPromises) as unknown as Model[];
-          prepareCreate = prepareCreate.concat(results);
-      }
-
-      // update operation
-      if (updateRaws?.length) {
-          const recordPromises = await updateRaws.map(async (updateRecord: MatchExistingRecord) => {
-              const record = await recordOperator({
-                  database,
-                  tableName,
-                  value: updateRecord,
-                  action: OperationType.UPDATE,
-              });
-              return record;
-          });
-
-          const results = await Promise.all(recordPromises) as unknown as Model[];
-          prepareUpdate = prepareUpdate.concat(results);
-      }
-
-      return [...prepareCreate, ...prepareUpdate];
-  };
-
-  /**
-   * handleBase: Handles the Create/Update operations on an entity.
-   * @param {HandleBaseData} handleBase
-   * @param {string} handleBase.tableName
-   * @param {RecordValue[]} handleBase.createRaws
-   * @param {RecordValue[]} handleBase.updateRaws
-   * @param {(DataFactory) => void} handleBase.recordOperator
-   * @returns {Promise<void>}
-   */
-  private handleBase = async ({
-      createRaws,
-      recordOperator,
-      tableName,
-      updateRaws,
-  }: HandleBaseData) => {
-      const database = await this.getDatabase(tableName);
-
-      const models = ((await this.prepareBase({
-          database,
-          tableName,
-          createRaws,
-          updateRaws,
-          recordOperator,
-      })) as unknown) as Model[];
-
-      if (models?.length > 0) {
-          await this.batchOperations({
-              database,
-              models,
-          });
-      }
-  };
-
-  /**
-   * getDatabase: Based on the table's name, it will return a database instance either from the 'DEFAULT' database or
-   * the 'SERVER' database
-   * @param {string} tableName
-   * @returns {Promise<void>}
-   */
-  private getDatabase = async (tableName: string) => {
-      const isDefaultConnection = Object.values(MM_TABLES.DEFAULT).some(
-          (tbName) => {
-              return tableName === tbName;
-          },
-      );
-
-      const promise = isDefaultConnection ? this.getDefaultDatabase : this.getServerDatabase;
-      const connection = await promise();
-
-      return connection;
-  };
-
-  /**
-   * getDefaultDatabase: Returns the default database
-   * @throws {DatabaseConnectionException}
-   * @returns {Promise<Database>}
-   */
-  private getDefaultDatabase = async () => {
-      const connection = await DatabaseManager.getDefaultDatabase();
-      if (connection === undefined) {
-          throw new DatabaseConnectionException(
-              'An error occurred while retrieving the default database',
-              '',
-          );
-      }
-      return connection;
-  };
-
-  /**
-   * getServerDatabase: Returns the current active server database (multi-server support)
-   * @throws {DatabaseConnectionException}
-   * @returns {Promise<Database>}
-   */
-  private getServerDatabase = async () => {
-      // NOTE: here we are getting the active server directly as in a multi-server support system, the current
-      // active server connection will already be set on application init
-      const connection = await DatabaseManager.getActiveServerDatabase();
-      if (connection === undefined) {
-          throw new DatabaseConnectionException(
-              'An error occurred while retrieving the server database',
-              '',
-          );
-      }
-      return connection;
-  };
-}
-=======
-import DataOperator from '@database/admin/data_operator/handlers';
->>>>>>> 040bf222
+import DataOperator from './handlers';
 
 export default new DataOperator();