// Copyright (c) 2015-present Mattermost, Inc. All Rights Reserved.
// See LICENSE.txt for license information.

import {Q} from '@nozbe/watermelondb';

import {ActionType} from '@constants';
import {MM_TABLES} from '@constants/database';
import {buildDraftKey} from '@database/operator/server_data_operator/comparators';
import {
    transformDraftRecord,
    transformPostInThreadRecord,
    transformPostRecord,
    transformPostsInChannelRecord,
    transformSchedulePostsRecord,
} from '@database/operator/server_data_operator/transformers/post';
import {getRawRecordPairs, getUniqueRawsBy, getValidRecordsForUpdate} from '@database/operator/utils/general';
import {createPostsChain, getPostListEdges} from '@database/operator/utils/post';
import {queryScheduledPostsForTeam} from '@queries/servers/scheduled_post';
import {getCurrentTeamId} from '@queries/servers/system';
import FileModel from '@typings/database/models/servers/file';
import ScheduledPostModel from '@typings/database/models/servers/scheduled_post';
import {safeParseJSON} from '@utils/helpers';
import {logWarning} from '@utils/log';

import {shouldUpdateScheduledPostRecord} from '../comparators/scheduled_post';

import type ServerDataOperatorBase from '.';
import type Database from '@nozbe/watermelondb/Database';
import type Model from '@nozbe/watermelondb/Model';
<<<<<<< HEAD
import type {HandleDraftArgs, HandleFilesArgs, HandlePostsArgs, HandleScheduledPostsArgs, RecordPair} from '@typings/database/database';
=======
import type {HandleDraftArgs, HandleFilesArgs, HandlePostsArgs, HandleScheduledPostErrorCodeArgs, HandleScheduledPostsArgs, RecordPair} from '@typings/database/database';
>>>>>>> a2614b8d
import type DraftModel from '@typings/database/models/servers/draft';
import type PostModel from '@typings/database/models/servers/post';
import type PostsInChannelModel from '@typings/database/models/servers/posts_in_channel';
import type PostsInThreadModel from '@typings/database/models/servers/posts_in_thread';
import type ReactionModel from '@typings/database/models/servers/reaction';

const {
    DRAFT,
    POST,
    POSTS_IN_CHANNEL,
    POSTS_IN_THREAD,
    SCHEDULED_POST,
} = MM_TABLES.SERVER;

type PostActionType = keyof typeof ActionType.POSTS;

export interface PostHandlerMix {
    handleScheduledPosts: ({actionType, scheduledPosts, includeDirectChannelPosts, prepareRecordsOnly}: HandleScheduledPostsArgs) => Promise<ScheduledPostModel[]>;
<<<<<<< HEAD
=======
    handleUpdateScheduledPostErrorCode: ({scheduledPostId, errorCode, prepareRecordsOnly}: HandleScheduledPostErrorCodeArgs) => Promise<ScheduledPostModel>;
>>>>>>> a2614b8d
    handleDraft: ({drafts, prepareRecordsOnly}: HandleDraftArgs) => Promise<DraftModel[]>;
    handleFiles: ({files, prepareRecordsOnly}: HandleFilesArgs) => Promise<FileModel[]>;
    handlePosts: ({actionType, order, posts, previousPostId, prepareRecordsOnly}: HandlePostsArgs) => Promise<Model[]>;
    handlePostsInChannel: (posts: Post[]) => Promise<void>;
    handlePostsInThread: (rootPosts: PostsInThread[]) => Promise<void>;

    handleReceivedPostsInChannel: (posts: Post[], prepareRecordsOnly?: boolean) => Promise<PostsInChannelModel[]>;
    handleReceivedPostsInChannelSince: (posts: Post[], prepareRecordsOnly?: boolean) => Promise<PostsInChannelModel[]>;
    handleReceivedPostsInChannelBefore: (posts: Post[], prepareRecordsOnly?: boolean) => Promise<PostsInChannelModel[]>;
    handleReceivedPostsInChannelAfter: (posts: Post[], prepareRecordsOnly?: boolean) => Promise<PostsInChannelModel[]>;
    handleReceivedPostForChannel: (post: Post, prepareRecordsOnly?: boolean) => Promise<PostsInChannelModel[]>;

    handleReceivedPostsInThread: (postsMap: Record<string, Post[]>, prepareRecordsOnly?: boolean) => Promise<PostsInThreadModel[]>;
}

const mergePostInChannelChunks = async (newChunk: PostsInChannelModel, existingChunks: PostsInChannelModel[]) => {
    let newChunkUpdated = false;
    const result: PostsInChannelModel[] = [];
    for (const chunk of existingChunks) {
        // Exit early if there is no possibility of any other intersection
        if (chunk.latest < newChunk.earliest) {
            break;
        }

        // omit the current chunk
        if (chunk.id === newChunk.id) {
            continue;
        }

        // delete contained chunks
        if (newChunk.earliest <= chunk.earliest && newChunk.latest >= chunk.latest) {
            result.push(chunk.prepareDestroyPermanently());
            continue;
        }

        // fuse with any other chunk it intersect with
        if (
            (newChunk.earliest <= chunk.earliest && newChunk.latest >= chunk.earliest) ||
            (newChunk.latest >= chunk.latest && newChunk.earliest >= chunk.earliest)
        ) {
            newChunkUpdated = true;

            // We may be updating this record several times, but our patches in the WatermelonDB library
            // should handle that gracefully.
            newChunk.prepareUpdate((r) => {
                r.earliest = Math.min(r.earliest, chunk.earliest);
                r.latest = Math.max(r.latest, chunk.latest);
            });
            result.push(chunk.prepareDestroyPermanently());
        }
    }

    if (newChunkUpdated) {
        // We may be adding this record twice in the caller if prepareRecordsOnly is true, but our patches in
        // the WatermelonDB library should handle that gracefully.
        result.push(newChunk);
    }

    return result;
};

export const exportedForTest = {
    mergePostInChannelChunks,
};

const PostHandler = <TBase extends Constructor<ServerDataOperatorBase>>(superclass: TBase) => class extends superclass {
    /**
     * handleScheduledPosts: Handler responsible for the Create/Update operations occurring the SchedulePost table from the 'Server' schema
     * @param {HandleScheduledPostsArgs} ScheduledPostsArgs
     * @returns {Promise<ScheduledPostModel[]>}
     */
    handleScheduledPosts = async ({actionType, scheduledPosts, includeDirectChannelPosts, prepareRecordsOnly}: HandleScheduledPostsArgs): Promise<ScheduledPostModel[]> => {
        const database: Database = this.database;
        const scheduledPostsToDelete: ScheduledPostModel[] = [];
        const scheduledPostsToCreateAndUpdate: ScheduledPostModel[] = [];

        const currentTeamId = await getCurrentTeamId(database);

        switch (actionType) {
            case ActionType.SCHEDULED_POSTS.DELETE_SCHEDULED_POST: {
                const toDeleteIds = scheduledPosts?.map((post) => post.id) || [];
                if (toDeleteIds.length > 0) {
                    scheduledPostsToDelete.push(...await this._deleteScheduledPostByIds(toDeleteIds, prepareRecordsOnly));
                }
                break;
            }

            case ActionType.SCHEDULED_POSTS.CREATE_OR_UPDATED_SCHEDULED_POST: {
                const createOrUpdateRawValues = getUniqueRawsBy({raws: scheduledPosts ?? [], key: 'id'}) as ScheduledPost[];
                scheduledPostsToCreateAndUpdate.push(...await this._createOrUpdateScheduledPost(createOrUpdateRawValues, prepareRecordsOnly));
                break;
            }

            case ActionType.SCHEDULED_POSTS.RECEIVED_ALL_SCHEDULED_POSTS: {
                const idsFromServer = new Set(scheduledPosts?.map((post) => post.id) || []);
                const existingScheduledPosts = await queryScheduledPostsForTeam(database, currentTeamId, includeDirectChannelPosts).fetch();
                const deletedScheduledPostIds = existingScheduledPosts.
                    filter((post) => !idsFromServer.has(post.id)).
                    map((post) => post.id);

                if (deletedScheduledPostIds.length > 0) {
                    scheduledPostsToDelete.push(...await this._deleteScheduledPostByIds(deletedScheduledPostIds, prepareRecordsOnly));
                }

                if (scheduledPosts?.length) {
                    const createOrUpdateRawValues = getUniqueRawsBy({raws: scheduledPosts ?? [], key: 'id'}) as ScheduledPost[];
                    scheduledPostsToCreateAndUpdate.push(...await this._createOrUpdateScheduledPost(createOrUpdateRawValues, prepareRecordsOnly));
                }
                break;
            }
        }

        const batch: ScheduledPostModel[] = [...scheduledPostsToDelete, ...scheduledPostsToCreateAndUpdate];
        if (!prepareRecordsOnly && batch.length) {
            await this.batchRecords(batch, 'handleScheduledPosts');
        }

        return batch;
    };

<<<<<<< HEAD
=======
    handleUpdateScheduledPostErrorCode = async ({scheduledPostId, errorCode, prepareRecordsOnly}: HandleScheduledPostErrorCodeArgs) => {
        const database: Database = this.database;
        const scheduledPost = await database.get<ScheduledPostModel>(SCHEDULED_POST).find(scheduledPostId);

        if (!scheduledPost) {
            logWarning(
                `Scheduled Post with id ${scheduledPostId} not found in the database`,
            );
            return null;
        }

        const updatedScheduledPost = scheduledPost.prepareUpdate((record) => {
            record.errorCode = errorCode;
            record.updateAt = scheduledPost.updateAt; // We don't want to update the updateAt field as prepareUpdate will do it is not set
        });

        if (!prepareRecordsOnly) {
            await this.batchRecords([updatedScheduledPost], 'handleScheduledPostErrorCode');
        }

        return updatedScheduledPost;
    };

>>>>>>> a2614b8d
    _createOrUpdateScheduledPost = async (scheduledPosts: ScheduledPost[], prepareRecordsOnly = false): Promise<ScheduledPostModel[]> => {
        const processedScheduledPosts = await this.processRecords({
            createOrUpdateRawValues: scheduledPosts,
            deleteRawValues: [],
            tableName: SCHEDULED_POST,
            fieldName: 'id',
            shouldUpdate: shouldUpdateScheduledPostRecord,
        });

        const preparedScheduledPosts = await this.prepareRecords({
            createRaws: processedScheduledPosts.createRaws,
            updateRaws: processedScheduledPosts.updateRaws,
            deleteRaws: processedScheduledPosts.deleteRaws,
            transformer: transformSchedulePostsRecord,
            tableName: SCHEDULED_POST,
        }) as ScheduledPostModel[];

        if (preparedScheduledPosts.length && !prepareRecordsOnly) {
            await this.batchRecords(preparedScheduledPosts, 'handleScheduledPosts');
        }

        return preparedScheduledPosts;
    };

    _deleteScheduledPostByIds = async (scheduledPostIds: string[], prepareRecordsOnly = false): Promise<ScheduledPostModel[]> => {
        const database: Database = this.database;
        const scheduledPostsToDelete = await database.get<ScheduledPostModel>(SCHEDULED_POST).query(Q.where('id', Q.oneOf(scheduledPostIds))).fetch();

        const preparedScheduledPosts = await this.prepareRecords({
            deleteRaws: scheduledPostsToDelete,
            transformer: transformSchedulePostsRecord,
            tableName: SCHEDULED_POST,
        }) as ScheduledPostModel[];

        if (preparedScheduledPosts.length && !prepareRecordsOnly) {
            await this.batchRecords(preparedScheduledPosts, '_deleteScheduledPostByIds');
        }

        return preparedScheduledPosts;
    };

    /**
     * handleDraft: Handler responsible for the Create/Update operations occurring the Draft table from the 'Server' schema
     * @param {HandleDraftArgs} draftsArgs
     * @param {RawDraft[]} draftsArgs.drafts
     * @param {boolean} draftsArgs.prepareRecordsOnly
     * @returns {Promise<DraftModel[]>}
     */
    handleDraft = async ({drafts, prepareRecordsOnly = true}: HandleDraftArgs): Promise<DraftModel[]> => {
        if (!drafts?.length) {
            logWarning(
                'An empty or undefined "drafts" array has been passed to the handleDraft method',
            );
            return [];
        }

        const createOrUpdateRawValues = getUniqueRawsBy({raws: drafts, key: 'channel_id'});

        return this.handleRecords({
            fieldName: 'channel_id',
            buildKeyRecordBy: buildDraftKey,
            transformer: transformDraftRecord,
            prepareRecordsOnly,
            createOrUpdateRawValues,
            tableName: DRAFT,
        }, 'handleDraft');
    };

    /**
     * handlePosts: Handler responsible for the Create/Update operations occurring on the Post table from the 'Server' schema
     * @param {HandlePostsArgs} handlePosts
     * @param {string} handlePosts.actionType
     * @param {string[]} handlePosts.order
     * @param {RawPost[]} handlePosts.posts
     * @param {string | undefined} handlePosts.previousPostId
     * @param {boolean | undefined} handlePosts.prepareRecordsOnly
     * @returns {Promise<Model[]>}
     */
    handlePosts = async ({actionType, order, posts, previousPostId = '', prepareRecordsOnly = false}: HandlePostsArgs): Promise<Model[]> => {
        const tableName = POST;

        // We rely on the posts array; if it is empty, we stop processing
        if (!posts?.length) {
            logWarning(
                'An empty or undefined "posts" array has been passed to the handlePosts method',
            );
            return [];
        }

        const emojis: CustomEmoji[] = [];
        const files: FileInfo[] = [];
        const postsReactions: ReactionsPerPost[] = [];
        const pendingPostsToDelete: Post[] = [];
        const postsInThread: Record<string, Post[]> = {};
        const receivedFilesSet = new Set<string>();

        // Let's process the post data
        for (const post of posts) {
            // Find any pending posts that matches the ones received to mark for deletion
            if (post.pending_post_id && post.id !== post.pending_post_id) {
                pendingPostsToDelete.push({
                    ...post,
                    id: post.pending_post_id,
                });
            }

            if (post.root_id) {
                if (postsInThread[post.root_id]) {
                    postsInThread[post.root_id].push(post);
                } else {
                    postsInThread[post.root_id] = [post];
                }
            }

            // Process the metadata of each post
            if (post?.metadata && Object.keys(post?.metadata).length > 0) {
                // parsing into json since notifications are sending metadata as a string
                const data = safeParseJSON(post.metadata) as PostMetadata;

                // Extracts reaction from post's metadata
                if (data.reactions) {
                    postsReactions.push({post_id: post.id, reactions: data.reactions});
                    delete data.reactions;
                }

                // Extracts emojis from post's metadata
                if (data.emojis) {
                    emojis.push(...data.emojis);
                    delete data.emojis;
                }

                // Extracts files from post's metadata
                if (data.files) {
                    files.push(...data.files);
                    delete data.files;
                }

                post.metadata = data;
            }

            post.file_ids?.forEach((fileId) => receivedFilesSet.add(fileId));
        }

        // Get unique posts in case they are duplicated
        const uniquePosts = getUniqueRawsBy({
            raws: posts,
            key: 'id',
        }) as Post[];

        const deletedPostIds = uniquePosts.reduce((result, post) => {
            if (post.delete_at > 0) {
                result.add(post.id);
            }

            return result;
        }, new Set<string>());

        const database: Database = this.database;
        if (deletedPostIds.size) {
            const postsToDelete = await database.get<PostModel>(POST).query(Q.where('id', Q.oneOf(Array.from(deletedPostIds)))).fetch();
            if (postsToDelete.length) {
                await database.write(async () => {
                    const promises = postsToDelete.map((p) => p.destroyPermanently());
                    await Promise.all(promises);
                });
            }
        }

        // Process the posts to get which ones need to be created and which updated
        const processedPosts = (await this.processRecords({
            createOrUpdateRawValues: uniquePosts.filter((p) => p.delete_at === 0),
            deleteRawValues: pendingPostsToDelete,
            tableName,
            fieldName: 'id',
            shouldUpdate: (e: PostModel, n: Post) => n.update_at > e.updateAt,
        }));

        const preparedPosts = (await this.prepareRecords({
            createRaws: processedPosts.createRaws,
            updateRaws: processedPosts.updateRaws,
            deleteRaws: processedPosts.deleteRaws,
            transformer: transformPostRecord,
            tableName,
        })) as PostModel[];

        // Add the models to be batched here
        const batch: Model[] = [...preparedPosts];

        if (postsReactions.length) {
            // calls handler for Reactions
            const postReactions = (await this.handleReactions({postsReactions, prepareRecordsOnly: true})) as ReactionModel[];
            batch.push(...postReactions);
        }

        if (files.length) {
            // calls handler for Files
            const postFiles = await this.handleFiles({files, prepareRecordsOnly: true});
            batch.push(...postFiles);
        }

        const allFiles = await database.get<FileModel>(MM_TABLES.SERVER.FILE).query(Q.where('post_id', Q.oneOf(uniquePosts.map((p) => p.id)))).fetch();
        allFiles.forEach((f) => {
            if (!receivedFilesSet.has(f.id)) {
                batch.push(f.prepareDestroyPermanently());
            }
        });

        if (emojis.length) {
            const postEmojis = await this.handleCustomEmojis({emojis, prepareRecordsOnly: true});
            batch.push(...postEmojis);
        }

        if (actionType !== ActionType.POSTS.RECEIVED_IN_THREAD) {
            // link the newly received posts
            const linkedPosts = createPostsChain({order, posts, previousPostId});
            if (linkedPosts.length) {
                const postsInChannel = await this.handlePostsInChannel(linkedPosts, actionType as never, true);
                if (postsInChannel.length) {
                    batch.push(...postsInChannel);
                }
            }
        }

        if (Object.keys(postsInThread).length) {
            const postsInThreads = await this.handlePostsInThread(postsInThread, actionType as never, true);
            if (postsInThreads.length) {
                batch.push(...postsInThreads);
            }
        }

        if (batch.length && !prepareRecordsOnly) {
            await this.batchRecords(batch, 'handlePosts');
        }

        return batch;
    };

    /**
     * handlePostsInThread: Handler responsible for the Create/Update operations occurring on the PostsInThread table from the 'Server' schema
     * @param {Record<string, Post[]>} postsMap
     * @param {PostActionType} actionType
     * @param {boolean} prepareRecordsOnly
     * @returns {Promise<void>}
     */
    handlePostsInThread = async (postsMap: Record<string, Post[]>, actionType: PostActionType, prepareRecordsOnly = false): Promise<PostsInThreadModel[]> => {
        if (!postsMap || !Object.keys(postsMap).length) {
            logWarning(
                'An empty or undefined "postsMap" object has been passed to the handlePostsInThread method',
            );
            return [];
        }
        switch (actionType) {
            case ActionType.POSTS.RECEIVED_IN_CHANNEL:
            case ActionType.POSTS.RECEIVED_IN_THREAD:
            case ActionType.POSTS.RECEIVED_SINCE:
            case ActionType.POSTS.RECEIVED_AFTER:
            case ActionType.POSTS.RECEIVED_BEFORE:
            case ActionType.POSTS.RECEIVED_NEW:
                return this.handleReceivedPostsInThread(postsMap, prepareRecordsOnly) as Promise<PostsInThreadModel[]>;
        }

        return [];
    };

    /**
     * handlePostsInChannel: Handler responsible for the Create/Update operations occurring on the PostsInChannel table from the 'Server' schema
     * @param {Post[]} posts
     * @param {PostActionType} actionType
     * @param {boolean} prepareRecordsOnly
     * @returns {Promise<void>}
     */
    handlePostsInChannel = async (posts: Post[], actionType: PostActionType, prepareRecordsOnly = false): Promise<PostsInChannelModel[]> => {
        // At this point, the parameter 'posts' is already a chain of posts.  Now, we have to figure out how to plug it
        // into existing chains in the PostsInChannel table

        const permittedActions = Object.values(ActionType.POSTS);

        if (!posts.length || !permittedActions.includes(actionType)) {
            logWarning(
                'An empty or undefined "posts" array or an non-supported actionType has been passed to the handlePostsInChannel method',
            );
            return [];
        }

        switch (actionType) {
            case ActionType.POSTS.RECEIVED_IN_CHANNEL:
                return this.handleReceivedPostsInChannel(posts, prepareRecordsOnly) as Promise<PostsInChannelModel[]>;
            case ActionType.POSTS.RECEIVED_SINCE:
                return this.handleReceivedPostsInChannelSince(posts, prepareRecordsOnly) as Promise<PostsInChannelModel[]>;
            case ActionType.POSTS.RECEIVED_AFTER:
                return this.handleReceivedPostsInChannelAfter(posts, prepareRecordsOnly) as Promise<PostsInChannelModel[]>;
            case ActionType.POSTS.RECEIVED_BEFORE:
                return this.handleReceivedPostsInChannelBefore(posts, prepareRecordsOnly) as Promise<PostsInChannelModel[]>;
            case ActionType.POSTS.RECEIVED_NEW:
                return this.handleReceivedNewPostForChannel(posts, prepareRecordsOnly) as Promise<PostsInChannelModel[]>;
        }

        return [];
    };

    // ========================
    // POST IN CHANNEL
    // ========================

    _createPostsInChannelRecord = async (channelId: string, earliest: number, latest: number, prepareRecordsOnly = false): Promise<PostsInChannelModel[]> => {
        const models = await this.prepareRecords({
            tableName: POSTS_IN_CHANNEL,
            createRaws: [{record: undefined, raw: {channel_id: channelId, earliest, latest}}],
            transformer: transformPostsInChannelRecord,
        });

        if (!prepareRecordsOnly) {
            await this.batchRecords(models, '_createPostsInChannelRecord');
        }

        return models;
    };

    _mergePostInChannelChunks = async (newChunk: PostsInChannelModel, existingChunks: PostsInChannelModel[], prepareRecordsOnly = false) => {
        const result = await mergePostInChannelChunks(newChunk, existingChunks);
        if (result.length && !prepareRecordsOnly) {
            await this.batchRecords(result, '_mergePostInChannelChunks');
        }

        return result;
    };

    handleReceivedPostsInChannel = async (posts?: Post[], prepareRecordsOnly = false): Promise<PostsInChannelModel[]> => {
        if (!posts?.length) {
            logWarning(
                'An empty or undefined "posts" array has been passed to the handleReceivedPostsInChannel method',
            );
            return [];
        }

        const {firstPost, lastPost} = getPostListEdges(posts);
        const channelId = firstPost.channel_id;
        const earliest = firstPost.create_at;
        const latest = lastPost.create_at;

        // Find the records in the PostsInChannel table that have a matching channel_id
        const chunks = (await this.database.get(POSTS_IN_CHANNEL).query(
            Q.where('channel_id', channelId),
            Q.sortBy('latest', Q.desc),
        ).fetch()) as PostsInChannelModel[];

        // chunk length 0; then it's a new chunk to be added to the PostsInChannel table
        if (!chunks.length) {
            return this._createPostsInChannelRecord(channelId, earliest, latest, prepareRecordsOnly);
        }

        let targetChunk: PostsInChannelModel|undefined;

        for (const chunk of chunks) {
            // find if we should plug the chain along an existing chunk
            if (
                (earliest >= chunk.earliest && earliest <= chunk.latest) ||
                (latest <= chunk.latest && latest >= chunk.earliest)
            ) {
                targetChunk = chunk;
                break;
            }
        }

        if (!targetChunk) {
            // Create a new chunk and merge them if needed
            const models = [];
            models.push(...await this._createPostsInChannelRecord(channelId, earliest, latest, prepareRecordsOnly));
            models.push(...await this._mergePostInChannelChunks(models[0], chunks, prepareRecordsOnly));
            return models;
        }

        // Check if the new chunk is contained by the existing chunk
        if (
            targetChunk.earliest <= earliest &&
            targetChunk.latest >= latest
        ) {
            return [];
        }

        const models = [];

        // If the chunk was found, Update the chunk and return
        models.push(targetChunk.prepareUpdate((record) => {
            record.earliest = Math.min(record.earliest, earliest);
            record.latest = Math.max(record.latest, latest);
        }));
        models.push(...await this._mergePostInChannelChunks(targetChunk, chunks, prepareRecordsOnly));

        if (!prepareRecordsOnly) {
            this.batchRecords(models, 'handleReceivedPostsInChannel');
        }

        return models;
    };

    handleReceivedPostsInChannelSince = async (posts: Post[], prepareRecordsOnly = false): Promise<PostsInChannelModel[]> => {
        if (!posts?.length) {
            logWarning(
                'An empty or undefined "posts" array has been passed to the handleReceivedPostsInChannelSince method',
            );
            return [];
        }

        const {firstPost, lastPost} = getPostListEdges(posts);
        const channelId = firstPost.channel_id;
        const latest = lastPost.create_at;

        const chunks = (await this.database.get(POSTS_IN_CHANNEL).query(
            Q.where('channel_id', channelId),
            Q.sortBy('latest', Q.desc),
        ).fetch()) as PostsInChannelModel[];

        if (!chunks.length) {
            // Create a new chunk in case somehow the chunks got deleted for this channel
            const earliest = firstPost.create_at;
            return this._createPostsInChannelRecord(channelId, earliest, latest, prepareRecordsOnly);
        }

        const targetChunk = chunks[0];

        if (targetChunk.latest >= latest) {
            return [];
        }

        // We've got new posts that belong to this chunk
        const models = [targetChunk.prepareUpdate((record) => {
            record.latest = Math.max(record.latest, latest);
        })];

        if (!prepareRecordsOnly) {
            this.batchRecords(models, 'handleReceivedPostsInChannelSince');
        }

        return models;
    };

    handleReceivedPostsInChannelBefore = async (posts: Post[], prepareRecordsOnly = false): Promise<PostsInChannelModel[]> => {
        if (!posts?.length) {
            logWarning(
                'An empty or undefined "posts" array has been passed to the handleReceivedPostsInChannelBefore method',
            );
            return [];
        }

        const {firstPost, lastPost} = getPostListEdges(posts);
        const channelId = firstPost.channel_id;
        const earliest = firstPost.create_at;

        // Find the records in the PostsInChannel table that have a matching channel_id
        const chunks = (await this.database.get(POSTS_IN_CHANNEL).query(
            Q.where('channel_id', channelId),
            Q.sortBy('latest', Q.desc),
        ).fetch()) as PostsInChannelModel[];

        if (!chunks.length) {
            // Create a new chunk in case somehow the chunks got deleted for this channel
            const latest = lastPost.create_at;
            return this._createPostsInChannelRecord(channelId, earliest, latest, prepareRecordsOnly);
        }

        const targetChunk = chunks[0];
        if (targetChunk.earliest <= earliest) {
            return [];
        }

        const models = [];

        // If the chunk was found, Update the chunk and return
        models.push(targetChunk.prepareUpdate((record) => {
            record.earliest = Math.min(record.earliest, earliest);
        }));

        models.push(...(await this._mergePostInChannelChunks(targetChunk, chunks, prepareRecordsOnly)));

        if (!prepareRecordsOnly) {
            this.batchRecords(models, 'handleReceivedPostsInChannelBefore');
        }

        return models;
    };

    handleReceivedPostsInChannelAfter = async (posts: Post[], prepareRecordsOnly = false): Promise<PostsInChannelModel[]> => {
        throw new Error(`handleReceivedPostsInChannelAfter Not implemented yet. posts count${posts.length} prepareRecordsOnly=${prepareRecordsOnly}`);
    };

    handleReceivedNewPostForChannel = async (posts: Post[], prepareRecordsOnly = false): Promise<PostsInChannelModel[]> => {
        if (!posts?.length) {
            logWarning(
                'An empty or undefined "posts" array has been passed to the handleReceivedPostForChannel method',
            );
            return [];
        }

        const {firstPost, lastPost} = getPostListEdges(posts);
        const channelId = firstPost.channel_id;
        const earliest = firstPost.create_at;
        const latest = lastPost.create_at;

        // Find the records in the PostsInChannel table that have a matching channel_id
        const chunks = (await this.database.get(POSTS_IN_CHANNEL).query(
            Q.where('channel_id', channelId),
            Q.sortBy('latest', Q.desc),
        ).fetch()) as PostsInChannelModel[];

        // chunk length 0; then it's a new chunk to be added to the PostsInChannel table
        if (chunks.length === 0) {
            return this._createPostsInChannelRecord(channelId, earliest, latest, prepareRecordsOnly);
        }

        const targetChunk = chunks[0];
        if (targetChunk.latest >= latest) {
            return [];
        }

        // If the chunk was found, Update the chunk and return
        targetChunk.prepareUpdate((record) => {
            record.latest = Math.max(record.latest, latest);
        });

        if (!prepareRecordsOnly) {
            this.batchRecords([targetChunk], 'handleReceivedNewPostForChannel');
        }
        return [targetChunk];
    };

    // ========================
    // POST IN THREAD
    // ========================

    handleReceivedPostsInThread = async (postsMap: Record<string, Post[]>, prepareRecordsOnly = false): Promise<PostsInThreadModel[]> => {
        if (!postsMap || !Object.keys(postsMap).length) {
            logWarning(
                'An empty or undefined "postsMap" object has been passed to the handleReceivedPostsInThread method',
            );
            return [];
        }

        const update: RecordPair[] = [];
        const create: PostsInThread[] = [];
        const ids = Object.keys(postsMap);
        for await (const rootId of ids) {
            const {firstPost, lastPost} = getPostListEdges(postsMap[rootId]);
            const chunks = (await this.database.get(POSTS_IN_THREAD).query(
                Q.where('root_id', rootId),
                Q.sortBy('latest', Q.desc),
            ).fetch()) as PostsInThreadModel[];

            if (chunks.length) {
                const chunk = chunks[0];
                const newValue = {
                    root_id: rootId,
                    earliest: Math.min(chunk.earliest, firstPost.create_at),
                    latest: Math.max(chunk.latest, lastPost.create_at),
                };
                update.push(getValidRecordsForUpdate({
                    tableName: POSTS_IN_THREAD,
                    newValue,
                    existingRecord: chunk,
                }));
            } else {
                // create chunk
                create.push({
                    root_id: rootId,
                    earliest: firstPost.create_at,
                    latest: lastPost.create_at,
                });
            }
        }

        const postInThreadRecords = (await this.prepareRecords({
            createRaws: getRawRecordPairs(create),
            updateRaws: update,
            transformer: transformPostInThreadRecord,
            tableName: POSTS_IN_THREAD,
        })) as PostsInThreadModel[];

        if (postInThreadRecords?.length && !prepareRecordsOnly) {
            await this.batchRecords(postInThreadRecords, 'handleReceivedPostsInThread');
        }

        return postInThreadRecords;
    };
};

export default PostHandler;<|MERGE_RESOLUTION|>--- conflicted
+++ resolved
@@ -27,11 +27,7 @@
 import type ServerDataOperatorBase from '.';
 import type Database from '@nozbe/watermelondb/Database';
 import type Model from '@nozbe/watermelondb/Model';
-<<<<<<< HEAD
-import type {HandleDraftArgs, HandleFilesArgs, HandlePostsArgs, HandleScheduledPostsArgs, RecordPair} from '@typings/database/database';
-=======
 import type {HandleDraftArgs, HandleFilesArgs, HandlePostsArgs, HandleScheduledPostErrorCodeArgs, HandleScheduledPostsArgs, RecordPair} from '@typings/database/database';
->>>>>>> a2614b8d
 import type DraftModel from '@typings/database/models/servers/draft';
 import type PostModel from '@typings/database/models/servers/post';
 import type PostsInChannelModel from '@typings/database/models/servers/posts_in_channel';
@@ -50,10 +46,7 @@
 
 export interface PostHandlerMix {
     handleScheduledPosts: ({actionType, scheduledPosts, includeDirectChannelPosts, prepareRecordsOnly}: HandleScheduledPostsArgs) => Promise<ScheduledPostModel[]>;
-<<<<<<< HEAD
-=======
     handleUpdateScheduledPostErrorCode: ({scheduledPostId, errorCode, prepareRecordsOnly}: HandleScheduledPostErrorCodeArgs) => Promise<ScheduledPostModel>;
->>>>>>> a2614b8d
     handleDraft: ({drafts, prepareRecordsOnly}: HandleDraftArgs) => Promise<DraftModel[]>;
     handleFiles: ({files, prepareRecordsOnly}: HandleFilesArgs) => Promise<FileModel[]>;
     handlePosts: ({actionType, order, posts, previousPostId, prepareRecordsOnly}: HandlePostsArgs) => Promise<Model[]>;
@@ -174,8 +167,6 @@
         return batch;
     };
 
-<<<<<<< HEAD
-=======
     handleUpdateScheduledPostErrorCode = async ({scheduledPostId, errorCode, prepareRecordsOnly}: HandleScheduledPostErrorCodeArgs) => {
         const database: Database = this.database;
         const scheduledPost = await database.get<ScheduledPostModel>(SCHEDULED_POST).find(scheduledPostId);
@@ -199,7 +190,6 @@
         return updatedScheduledPost;
     };
 
->>>>>>> a2614b8d
     _createOrUpdateScheduledPost = async (scheduledPosts: ScheduledPost[], prepareRecordsOnly = false): Promise<ScheduledPostModel[]> => {
         const processedScheduledPosts = await this.processRecords({
             createOrUpdateRawValues: scheduledPosts,
