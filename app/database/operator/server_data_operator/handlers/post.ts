// Copyright (c) 2015-present Mattermost, Inc. All Rights Reserved.
// See LICENSE.txt for license information.

import Model from '@nozbe/watermelondb/Model';

import {ActionType, Database} from '@constants';
import DataOperatorException from '@database/exceptions/data_operator_exception';
import {isRecordDraftEqualToRaw, isRecordFileEqualToRaw, isRecordPostEqualToRaw} from '@database/operator/server_data_operator/comparators';
import {
    transformDraftRecord,
    transformFileRecord,
    transformPostRecord,
} from '@database/operator/server_data_operator/transformers/post';
import {getUniqueRawsBy} from '@database/operator/utils/general';
import {createPostsChain} from '@database/operator/utils/post';

import type {HandleDraftArgs, HandleFilesArgs, HandlePostsArgs, ProcessRecordResults} from '@typings/database/database';
import type DraftModel from '@typings/database/models/servers/draft';
import type FileModel from '@typings/database/models/servers/file';
import type PostModel from '@typings/database/models/servers/post';
import type PostsInChannelModel from '@typings/database/models/servers/posts_in_channel';
import type PostsInThreadModel from '@typings/database/models/servers/posts_in_thread';
import type ReactionModel from '@typings/database/models/servers/reaction';

const {
    DRAFT,
    FILE,
    POST,
} = Database.MM_TABLES.SERVER;

export interface PostHandlerMix {
    handleDraft: ({drafts, prepareRecordsOnly}: HandleDraftArgs) => Promise<DraftModel[]>;
    handleFiles: ({files, prepareRecordsOnly}: HandleFilesArgs) => Promise<FileModel[]>;
    handlePosts: ({actionType, order, posts, previousPostId, prepareRecordsOnly}: HandlePostsArgs) => Promise<Model[]>;
    handlePostsInChannel: (posts: Post[]) => Promise<void>;
    handlePostsInThread: (rootPosts: PostsInThread[]) => Promise<void>;
}

const PostHandler = (superclass: any) => class extends superclass {
    /**
     * handleDraft: Handler responsible for the Create/Update operations occurring the Draft table from the 'Server' schema
     * @param {HandleDraftArgs} draftsArgs
     * @param {RawDraft[]} draftsArgs.drafts
     * @param {boolean} draftsArgs.prepareRecordsOnly
     * @throws DataOperatorException
     * @returns {Promise<DraftModel[]>}
     */
    handleDraft = ({drafts, prepareRecordsOnly = true}: HandleDraftArgs): Promise<DraftModel[]> => {
        if (!drafts.length) {
            throw new DataOperatorException(
                'An empty "drafts" array has been passed to the handleDraft method',
            );
        }

        const createOrUpdateRawValues = getUniqueRawsBy({raws: drafts, key: 'channel_id'});

        return this.handleRecords({
            fieldName: 'channel_id',
            findMatchingRecordBy: isRecordDraftEqualToRaw,
            transformer: transformDraftRecord,
            prepareRecordsOnly,
            createOrUpdateRawValues,
            tableName: DRAFT,
        });
    };

    /**
     * handlePosts: Handler responsible for the Create/Update operations occurring on the Post table from the 'Server' schema
     * @param {HandlePostsArgs} handlePosts
     * @param {string} handlePosts.actionType
     * @param {string[]} handlePosts.orders
     * @param {RawPost[]} handlePosts.values
     * @param {string | undefined} handlePosts.previousPostId
     * @returns {Promise<void>}
     */
    handlePosts = async ({actionType, order, posts, previousPostId = '', prepareRecordsOnly = false}: HandlePostsArgs): Promise<Model[]> => {
        const tableName = POST;

        // We rely on the posts array; if it is empty, we stop processing
        if (!posts.length) {
            return [];
        }

        const emojis: CustomEmoji[] = [];
        const files: FileInfo[] = [];
        const metadatas: Metadata[] = [];
        const postsReactions: ReactionsPerPost[] = [];
        const pendingPostsToDelete: Post[] = [];
        const postsInThread: Record<string, Post[]> = {};

        // Let's process the post data
        for (const post of posts) {
            // Find any pending posts that matches the ones received to mark for deletion
            if (post.pending_post_id) {
                pendingPostsToDelete.push({
                    ...post,
                    id: post.pending_post_id,
                });
            }

            if (post.root_id) {
                if (postsInThread[post.root_id]) {
                    postsInThread[post.root_id].push(post);
                } else {
                    postsInThread[post.root_id] = [post];
                }
            }

            // Process the metadata of each post
            if (post?.metadata && Object.keys(post?.metadata).length > 0) {
                const data = post.metadata;

                // Extracts reaction from post's metadata
                if (data.reactions) {
                    postsReactions.push({post_id: post.id, reactions: data.reactions});
                    delete data.reactions;
                }

                // Extracts emojis from post's metadata
                if (data.emojis) {
                    emojis.push(...data.emojis);
                    delete data.emojis;
                }

                // Extracts files from post's metadata
                if (data.files) {
                    files.push(...data.files);
                    delete data.files;
                }

                post.metadata = data;
            }
        }

        // Get unique posts in case they are duplicated
        const uniquePosts = getUniqueRawsBy({
            raws: posts,
            key: 'id',
        }) as Post[];

        // Process the posts to get which ones need to be created and which updated
        const processedPosts = (await this.processRecords({
            createOrUpdateRawValues: uniquePosts,
            deleteRawValues: pendingPostsToDelete,
            tableName,
            findMatchingRecordBy: isRecordPostEqualToRaw,
            fieldName: 'id',
        })) as ProcessRecordResults;

        const preparedPosts = (await this.prepareRecords({
            createRaws: processedPosts.createRaws,
            updateRaws: processedPosts.updateRaws,
            deleteRaws: processedPosts.deleteRaws,
            transformer: transformPostRecord,
            tableName,
        })) as PostModel[];

        // Add the models to be batched here
        const batch: Model[] = [...preparedPosts];

        if (postsReactions.length) {
            // calls handler for Reactions
            const postReactions = (await this.handleReactions({postsReactions, prepareRecordsOnly: true})) as ReactionModel[];
            batch.push(...postReactions);
        }

        if (files.length) {
            // calls handler for Files
            const postFiles = await this.handleFiles({files, prepareRecordsOnly: true});
            batch.push(...postFiles);
        }

        if (metadatas.length) {
            // calls handler for postMetadata ( embeds and images )
            const postMetadata = await this.handlePostMetadata({metadatas, prepareRecordsOnly: true});
            batch.push(...postMetadata);
        }

        if (emojis.length) {
            const postEmojis = await this.handleCustomEmojis({emojis, prepareRecordsOnly: true});
            batch.push(...postEmojis);
        }

        // link the newly received posts
        const linkedPosts = createPostsChain({order, posts, previousPostId});
        if (linkedPosts.length) {
            const postsInChannel = await this.handlePostsInChannel(linkedPosts, actionType as never, true);
            if (postsInChannel.length) {
                batch.push(...postsInChannel);
            }
        }

        if (Object.keys(postsInThread).length) {
            const postsInThreads = await this.handlePostsInThread(postsInThread, actionType as never, true);
            if (postsInThreads.length) {
                batch.push(...postsInThreads);
            }
        }

        if (batch.length && !prepareRecordsOnly) {
            await this.batchRecords(batch);
        }
<<<<<<< HEAD

        return batch;
    }
=======
    };
>>>>>>> 7c2e6198

    /**
     * handleFiles: Handler responsible for the Create/Update operations occurring on the File table from the 'Server' schema
     * @param {HandleFilesArgs} handleFiles
     * @param {RawFile[]} handleFiles.files
     * @param {boolean} handleFiles.prepareRecordsOnly
     * @returns {Promise<FileModel[]>}
     */
    handleFiles = async ({files, prepareRecordsOnly}: HandleFilesArgs): Promise<FileModel[]> => {
        if (!files.length) {
            return [];
        }

        const processedFiles = (await this.processRecords({
            createOrUpdateRawValues: files,
            tableName: FILE,
            findMatchingRecordBy: isRecordFileEqualToRaw,
            fieldName: 'id',
        })) as ProcessRecordResults;

        const postFiles = await this.prepareRecords({
            createRaws: processedFiles.createRaws,
            updateRaws: processedFiles.updateRaws,
            transformer: transformFileRecord,
            tableName: FILE,
        });

        if (prepareRecordsOnly) {
            return postFiles;
        }

        if (postFiles?.length) {
            await this.batchRecords(postFiles);
        }

        return postFiles;
    };

    /**
     * handlePostsInThread: Handler responsible for the Create/Update operations occurring on the PostsInThread table from the 'Server' schema
     * @param {PostsInThread[]} rootPosts
     * @returns {Promise<void>}
     */
    handlePostsInThread = async (postsMap: Record<string, Post[]>, actionType: never, prepareRecordsOnly = false): Promise<PostsInThreadModel[]> => {
        if (!postsMap || !Object.keys(postsMap).length) {
            return [];
        }
        switch (actionType) {
            case ActionType.POSTS.RECEIVED_IN_CHANNEL:
            case ActionType.POSTS.RECEIVED_SINCE:
            case ActionType.POSTS.RECEIVED_AFTER:
            case ActionType.POSTS.RECEIVED_BEFORE:
            case ActionType.POSTS.RECEIVED_NEW:
                return this.handleReceivedPostsInThread(postsMap, prepareRecordsOnly) as Promise<PostsInThreadModel[]>;
        }

        return [];
    };

    /**
     * handlePostsInChannel: Handler responsible for the Create/Update operations occurring on the PostsInChannel table from the 'Server' schema
     * @param {Post[]} posts
     * @returns {Promise<void>}
     */
    handlePostsInChannel = async (posts: Post[], actionType: never, prepareRecordsOnly = false): Promise<PostsInChannelModel[]> => {
        // At this point, the parameter 'posts' is already a chain of posts.  Now, we have to figure out how to plug it
        // into existing chains in the PostsInChannel table

        const permittedActions = Object.values(ActionType.POSTS);

        if (!posts.length || !permittedActions.includes(actionType)) {
            return [];
        }

        switch (actionType) {
            case ActionType.POSTS.RECEIVED_IN_CHANNEL:
                return this.handleReceivedPostsInChannel(posts, prepareRecordsOnly) as Promise<PostsInChannelModel[]>;
            case ActionType.POSTS.RECEIVED_SINCE:
                return this.handleReceivedPostsInChannelSince(posts, prepareRecordsOnly) as Promise<PostsInChannelModel[]>;
            case ActionType.POSTS.RECEIVED_AFTER:
                return this.handleReceivedPostsInChannelAfter(posts, prepareRecordsOnly) as Promise<PostsInChannelModel[]>;
            case ActionType.POSTS.RECEIVED_BEFORE:
                return this.handleReceivedPostsInChannelBefore(posts, prepareRecordsOnly) as Promise<PostsInChannelModel[]>;
            case ActionType.POSTS.RECEIVED_NEW:
                return this.handleReceivedPostForChannel(posts, prepareRecordsOnly) as Promise<PostsInChannelModel[]>;
        }

        return [];
    };
};

export default PostHandler;<|MERGE_RESOLUTION|>--- conflicted
+++ resolved
@@ -200,13 +200,9 @@
         if (batch.length && !prepareRecordsOnly) {
             await this.batchRecords(batch);
         }
-<<<<<<< HEAD
 
         return batch;
-    }
-=======
-    };
->>>>>>> 7c2e6198
+    };
 
     /**
      * handleFiles: Handler responsible for the Create/Update operations occurring on the File table from the 'Server' schema
