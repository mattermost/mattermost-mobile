--- conflicted
+++ resolved
@@ -1,9 +1,6 @@
 // Copyright (c) 2015-present Mattermost, Inc. All Rights Reserved.
 // See LICENSE.txt for license information.
 
-import {Q} from '@nozbe/watermelondb';
-
-import {Preferences} from '@app/constants';
 import {MM_TABLES} from '@constants/database';
 import DataOperatorException from '@database/exceptions/data_operator_exception';
 import {
@@ -18,11 +15,6 @@
 
 import type {
     HandlePreferencesArgs,
-<<<<<<< HEAD
-    HandleSavedPostsPreferenceArgs,
-    HandleReactionsArgs,
-=======
->>>>>>> 5552c3a2
     HandleUsersArgs,
 } from '@typings/database/database';
 import type PreferenceModel from '@typings/database/models/servers/preference';
@@ -37,93 +29,6 @@
 
 const UserHandler = (superclass: any) => class extends superclass {
     /**
-<<<<<<< HEAD
-     * handleChannelMembership: Handler responsible for the Create/Update operations occurring on the CHANNEL_MEMBERSHIP table from the 'Server' schema
-     * @param {HandleChannelMembershipArgs} channelMembershipsArgs
-     * @param {ChannelMembership[]} channelMembershipsArgs.channelMemberships
-     * @param {boolean} channelMembershipsArgs.prepareRecordsOnly
-     * @throws DataOperatorException
-     * @returns {Promise<ChannelMembershipModel[]>}
-     */
-    handleChannelMembership = ({channelMemberships, prepareRecordsOnly = true}: HandleChannelMembershipArgs): Promise<ChannelMembershipModel[]> => {
-        if (!channelMemberships.length) {
-            throw new DataOperatorException(
-                'An empty "channelMemberships" array has been passed to the handleChannelMembership method',
-            );
-        }
-
-        const memberships: ChannelMember[] = channelMemberships.map((m) => ({
-            id: `${m.channel_id}-${m.user_id}`,
-            ...m,
-        }));
-
-        const createOrUpdateRawValues = getUniqueRawsBy({raws: memberships, key: 'id'});
-
-        return this.handleRecords({
-            fieldName: 'user_id',
-            findMatchingRecordBy: isRecordChannelMembershipEqualToRaw,
-            transformer: transformChannelMembershipRecord,
-            prepareRecordsOnly,
-            createOrUpdateRawValues,
-            tableName: CHANNEL_MEMBERSHIP,
-        });
-    };
-
-    handleSavedPostsPreference = async ({userId, postIds, prepareRecordsOnly = true, sync = false}: HandleSavedPostsPreferenceArgs): Promise<PreferenceModel[]> => {
-        if (!postIds.length) {
-            throw new DataOperatorException(
-                'An empty "postIds" array has been passed to the handleSavedPostsPreference method',
-            );
-        }
-
-        // WE NEED TO SYNC THE SAVE_POSTS FROM WHAT WE GOT AND WHAT WE HAVE
-        const deleteValues: PreferenceModel[] = [];
-        if (sync) {
-            const stored = await this.database.get(PREFERENCE).query(
-                Q.where('category', Preferences.CATEGORY_SAVED_POST),
-                Q.where('user_id', userId),
-            ).fetch() as PreferenceModel[];
-
-            for (const pref of stored) {
-                if (postIds.indexOf(pref.name) === -1) {
-                    pref.prepareDestroyPermanently();
-                    deleteValues.push(pref);
-                }
-            }
-        }
-
-        const preferences = postIds.map((id) => {
-            return {
-                user_id: userId,
-                category: Preferences.CATEGORY_SAVED_POST,
-                name: id,
-                value: 'true',
-            } as PreferenceType;
-        });
-
-        const records: PreferenceModel[] = await this.handleRecords({
-            fieldName: 'user_id',
-            findMatchingRecordBy: isRecordPreferenceEqualToRaw,
-            transformer: transformPreferenceRecord,
-            prepareRecordsOnly: true,
-            createOrUpdateRawValues: preferences,
-            tableName: PREFERENCE,
-        });
-
-        if (deleteValues.length) {
-            records.push(...deleteValues);
-        }
-
-        if (records.length && !prepareRecordsOnly) {
-            await this.batchRecords(records);
-        }
-
-        return records;
-    };
-
-    /**
-=======
->>>>>>> 5552c3a2
      * handlePreferences: Handler responsible for the Create/Update operations occurring on the PREFERENCE table from the 'Server' schema
      * @param {HandlePreferencesArgs} preferencesArgs
      * @param {PreferenceType[]} preferencesArgs.preferences
