--- conflicted
+++ resolved
@@ -575,7 +575,6 @@
         expect(files[0].id).toBe('another-file-id');
     });
 
-<<<<<<< HEAD
     it('should return empty array when scheduledPosts is empty and actionType is not RECEIVED_ALL_SCHEDULED_POSTS', async () => {
         const result = await operator.handleScheduledPosts(
             {
@@ -643,7 +642,6 @@
         });
 
         expect(spyOnBatchRecords).toHaveBeenCalledWith(scheduledPosts, 'handleScheduledPosts');
-=======
     it('=> HandlePosts: should not remove files if file ids are present but metadata is missing', async () => {
         const postWithMetadata = posts[0];
         const uploadedFiles = postWithMetadata.metadata.files!;
@@ -684,7 +682,6 @@
         files = await operator.database.get('File').query(Q.where('post_id', postWithMetadata.id)).fetch();
         expect(files).toHaveLength(1);
         expect(files[0].id).toBe(uploadedFiles[0].id);
->>>>>>> a140f550
     });
 });
 
