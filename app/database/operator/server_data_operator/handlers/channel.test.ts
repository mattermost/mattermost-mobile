// Copyright (c) 2015-present Mattermost, Inc. All Rights Reserved.
// See LICENSE.txt for license information.

import DatabaseManager from '@database/manager';
import {
    isRecordChannelEqualToRaw,
    isRecordChannelInfoEqualToRaw,
    isRecordMyChannelEqualToRaw,
    isRecordMyChannelSettingsEqualToRaw,
} from '@database/operator/server_data_operator/comparators';
import {
    transformChannelInfoRecord,
    transformChannelRecord,
    transformMyChannelRecord,
    transformMyChannelSettingsRecord,
} from '@database/operator/server_data_operator/transformers/channel';

import ServerDataOperator from '..';

import type {RawChannel} from '@typings/database/database';

describe('*** Operator: Channel Handlers tests ***', () => {
    let operator: ServerDataOperator;
    beforeAll(async () => {
        await DatabaseManager.init(['baseHandler.test.com']);
        operator = DatabaseManager.serverDatabases['baseHandler.test.com'].operator;
    });

    it('=> HandleChannel: should write to the CHANNEL table', async () => {
        expect.assertions(2);

        const spyOnHandleRecords = jest.spyOn(operator, 'handleRecords');
        const channels: RawChannel[] = [
            {
                create_at: 1600185541285,
                creator_id: '',
                delete_at: 0,
                display_name: '',
                extra_update_at: 0,
                group_constrained: null,
                header: '(https://mattermost',
                id: 'kjlw9j1ttnxwig7tnqgebg7dtipno',
                last_post_at: 1617311494451,
                name: 'gh781zkzkhh357b4bejephjz5u8daw__9ciscaqbrpd6d8s68k76xb9bte',
                policy_id: 'policy',
                props: null,
                purpose: '',
                scheme_id: null,
<<<<<<< HEAD
                total_msg_count_root: 1,
                policy_id: 'policy',
=======
                shared: false,
                team_id: '',
                total_msg_count: 585,
                total_msg_count_root: 1,
                type: 'D',
                update_at: 1604401077256,
>>>>>>> c64277bd
            },
        ];

        await operator.handleChannel({
            channels,
            prepareRecordsOnly: false,
        });

        expect(spyOnHandleRecords).toHaveBeenCalledTimes(1);
        expect(spyOnHandleRecords).toHaveBeenCalledWith({
            fieldName: 'id',
            createOrUpdateRawValues: channels,
            tableName: 'Channel',
            prepareRecordsOnly: false,
            findMatchingRecordBy: isRecordChannelEqualToRaw,
            transformer: transformChannelRecord,
        });
    });

    it('=> HandleMyChannelSettings: should write to the MY_CHANNEL_SETTINGS table', async () => {
        expect.assertions(2);

        const spyOnHandleRecords = jest.spyOn(operator, 'handleRecords');
        const settings = [
            {
                channel_id: 'c',
                notify_props: {
                    desktop: 'all',
                    desktop_sound: true,
                    email: true,
                    first_name: true,
                    mention_keys: '',
                    push: 'mention',
                    channel: true,
                },
            },
        ];

        await operator.handleMyChannelSettings({
            settings,
            prepareRecordsOnly: false,
        });

        expect(spyOnHandleRecords).toHaveBeenCalledTimes(1);
        expect(spyOnHandleRecords).toHaveBeenCalledWith({
            fieldName: 'channel_id',
            createOrUpdateRawValues: settings,
            tableName: 'MyChannelSettings',
            prepareRecordsOnly: false,
            findMatchingRecordBy: isRecordMyChannelSettingsEqualToRaw,
            transformer: transformMyChannelSettingsRecord,
        });
    });

    it('=> HandleChannelInfo: should write to the CHANNEL_INFO table', async () => {
        expect.assertions(2);

        const spyOnHandleRecords = jest.spyOn(operator as any, 'handleRecords');
        const channelInfos = [
            {
                channel_id: 'c',
                guest_count: 10,
                header: 'channel info header',
                member_count: 10,
                pinned_post_count: 3,
                purpose: 'sample channel ',
            },
        ];

        await operator.handleChannelInfo({
            channelInfos,
            prepareRecordsOnly: false,
        });

        expect(spyOnHandleRecords).toHaveBeenCalledTimes(1);

        expect(spyOnHandleRecords).toHaveBeenCalledWith({
            fieldName: 'channel_id',
            createOrUpdateRawValues: channelInfos,
            tableName: 'ChannelInfo',
            prepareRecordsOnly: false,
            findMatchingRecordBy: isRecordChannelInfoEqualToRaw,
            transformer: transformChannelInfoRecord,
        });
    });

    it('=> HandleMyChannel: should write to the MY_CHANNEL table', async () => {
        expect.assertions(2);

        const spyOnHandleRecords = jest.spyOn(operator, 'handleRecords');
        const myChannels = [
            {
                channel_id: 'c',
                last_post_at: 1617311494451,
                last_viewed_at: 1617311494451,
                mentions_count: 3,
                message_count: 10,
                roles: 'guest',
            },
        ];

        await operator.handleMyChannel({
            myChannels,
            prepareRecordsOnly: false,
        });

        expect(spyOnHandleRecords).toHaveBeenCalledTimes(1);
        expect(spyOnHandleRecords).toHaveBeenCalledWith({
            fieldName: 'channel_id',
            createOrUpdateRawValues: myChannels,
            tableName: 'MyChannel',
            prepareRecordsOnly: false,
            findMatchingRecordBy: isRecordMyChannelEqualToRaw,
            transformer: transformMyChannelRecord,
        });
    });
});<|MERGE_RESOLUTION|>--- conflicted
+++ resolved
@@ -46,17 +46,12 @@
                 props: null,
                 purpose: '',
                 scheme_id: null,
-<<<<<<< HEAD
-                total_msg_count_root: 1,
-                policy_id: 'policy',
-=======
                 shared: false,
                 team_id: '',
                 total_msg_count: 585,
                 total_msg_count_root: 1,
                 type: 'D',
                 update_at: 1604401077256,
->>>>>>> c64277bd
             },
         ];
 
