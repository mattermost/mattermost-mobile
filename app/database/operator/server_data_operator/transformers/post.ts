// Copyright (c) 2015-present Mattermost, Inc. All Rights Reserved.
// See LICENSE.txt for license information.

import {MM_TABLES, OperationType} from '@constants/database';
import {prepareBaseRecord} from '@database/operator/server_data_operator/transformers/index';

import type{TransformerArgs} from '@typings/database/database';
import type DraftModel from '@typings/database/models/servers/draft';
import type PostModel from '@typings/database/models/servers/post';
import type PostsInChannelModel from '@typings/database/models/servers/posts_in_channel';
import type PostsInThreadModel from '@typings/database/models/servers/posts_in_thread';
import type ScheduledPostModel from '@typings/database/models/servers/scheduled_post';

const {
    DRAFT,
    POST,
    POSTS_IN_CHANNEL,
    POSTS_IN_THREAD,
    SCHEDULED_POST,
} = MM_TABLES.SERVER;

/**
 * transformPostRecord: Prepares a record of the SERVER database 'Post' table for update or create actions.
 * @param {TransformerArgs} operator
 * @param {Database} operator.database
 * @param {RecordPair} operator.value
 * @returns {Promise<PostModel>}
 */
export const transformPostRecord = ({action, database, value}: TransformerArgs<PostModel, Post>): Promise<PostModel> => {
    const raw = value.raw;
    const record = value.record;
    const isCreateAction = action === OperationType.CREATE;
    if (!isCreateAction && !record) {
        throw new Error('Record not found for non create action');
    }

    // If isCreateAction is true, we will use the id (API response) from the RAW, else we shall use the existing record id from the database
    const fieldsMapper = (post: PostModel) => {
        post._raw.id = isCreateAction ? (raw?.id ?? post.id) : record!.id;
        post.channelId = raw.channel_id;
        post.createAt = raw.create_at;
        post.deleteAt = raw.delete_at || raw.delete_at === 0 ? raw?.delete_at : 0;
        post.editAt = raw.edit_at;
        post.updateAt = raw.update_at;
        post.isPinned = Boolean(raw.is_pinned);
        post.message = raw.message;
        post.messageSource = raw.message_source || '';

        // When we extract the posts from the threads, we don't get the metadata
        // So, it might not be present in the raw post, so we use the one from the record
        const metadata = raw.metadata ?? post.metadata;
        post.metadata = metadata && Object.keys(metadata).length ? metadata : null;

        post.userId = raw.user_id;
        post.originalId = raw.original_id;
        post.pendingPostId = raw.pending_post_id;
        post.previousPostId = raw.prev_post_id ?? '';
        post.rootId = raw.root_id;
        post.type = raw.type ?? '';
        post.props = raw.props ?? {};
    };

    return prepareBaseRecord({
        action,
        database,
        tableName: POST,
        value,
        fieldsMapper,
    });
};

/**
 * transformPostInThreadRecord: Prepares a record of the SERVER database 'PostsInThread' table for update or create actions.
 * @param {TransformerArgs} operator
 * @param {Database} operator.database
 * @param {RecordPair} operator.value
 * @returns {Promise<PostsInThreadModel>}
 */
export const transformPostInThreadRecord = ({action, database, value}: TransformerArgs<PostsInThreadModel, PostsInThread>) => {
    const raw = value.raw;
    const record = value.record;
    const isCreateAction = action === OperationType.CREATE;
    if (!isCreateAction && !record) {
        throw new Error('Record not found for non create action');
    }

    const fieldsMapper = (postsInThread: PostsInThreadModel) => {
        postsInThread._raw.id = isCreateAction ? (raw.id || postsInThread.id) : record!.id;
        postsInThread.rootId = raw.root_id;
        postsInThread.earliest = raw.earliest;
        postsInThread.latest = raw.latest!;
    };

    return prepareBaseRecord({
        action,
        database,
        tableName: POSTS_IN_THREAD,
        value,
        fieldsMapper,
    });
};

/**
 * transformDraftRecord: Prepares a record of the SERVER database 'Draft' table for update or create actions.
 * @param {TransformerArgs} operator
 * @param {Database} operator.database
 * @param {RecordPair} operator.value
 * @returns {Promise<DraftModel>}
 */
export const transformDraftRecord = ({action, database, value}: TransformerArgs<DraftModel, Draft>): Promise<DraftModel> => {
    const emptyFileInfo: FileInfo[] = [];
    const emptyPostMetadata: PostMetadata = {};
    const raw = value.raw;

    // We use the raw id as  Draft is client side only and  we would only be creating/deleting drafts
    const fieldsMapper = (draft: DraftModel) => {
        draft._raw.id = draft.id;
        draft.rootId = raw?.root_id ?? '';
        draft.message = raw?.message ?? '';
        draft.channelId = raw?.channel_id ?? '';
        draft.files = raw?.files ?? emptyFileInfo;
        draft.metadata = raw?.metadata ?? emptyPostMetadata;
        draft.updateAt = raw.update_at ?? Date.now();
    };

    return prepareBaseRecord({
        action,
        database,
        tableName: DRAFT,
        value,
        fieldsMapper,
    });
};

/**
 * transformPostsInChannelRecord: Prepares a record of the SERVER database 'PostsInChannel' table for update or create actions.
 * @param {TransformerArgs} operator
 * @param {Database} operator.database
 * @param {RecordPair} operator.value
 * @returns {Promise<PostsInChannelModel>}
 */
export const transformPostsInChannelRecord = ({action, database, value}: TransformerArgs<PostsInChannelModel, PostsInChannel>): Promise<PostsInChannelModel> => {
    const raw = value.raw;
    const record = value.record;
    const isCreateAction = action === OperationType.CREATE;
    if (!isCreateAction && !record) {
        throw new Error('Record not found for non create action');
    }

    const fieldsMapper = (postsInChannel: PostsInChannelModel) => {
        postsInChannel._raw.id = isCreateAction ? (raw.id || postsInChannel.id) : record!.id;
        postsInChannel.channelId = raw.channel_id;
        postsInChannel.earliest = raw.earliest;
        postsInChannel.latest = raw.latest;
    };

    return prepareBaseRecord({
        action,
        database,
        tableName: POSTS_IN_CHANNEL,
        value,
        fieldsMapper,
    });
};

/**
 * transformPostRecords: Prepares records of the SERVER database 'ScheduledPosts' table for update or create actions.
 */
export const transformSchedulePostsRecord = ({action, database, value}: TransformerArgs<ScheduledPostModel, ScheduledPost>): Promise<ScheduledPostModel> => {
    const emptyFileInfo: FileInfo[] = [];
    const raw = value.raw;

    if (!raw.message && !raw.metadata?.files?.length) {
        throw new Error('Scheduled post message and files are empty');
    }

    const fieldsMapper = (scheduledPost: ScheduledPostModel) => {
        scheduledPost._raw.id = raw.id;
        scheduledPost.rootId = raw?.root_id ?? '';
        scheduledPost.message = raw?.message ?? '';
        scheduledPost.channelId = raw?.channel_id ?? '';
        scheduledPost.files = raw?.metadata?.files ?? emptyFileInfo;
        scheduledPost.metadata = raw?.metadata ?? null;
        if (raw.priority) {
            scheduledPost.metadata = {
                ...scheduledPost.metadata,
                priority: raw.priority,
            };
        }
        scheduledPost.updateAt = raw.update_at ?? Date.now();
        scheduledPost.createAt = raw.create_at;
        scheduledPost.scheduledAt = raw.scheduled_at;
        scheduledPost.processedAt = raw.processed_at ?? 0;
        scheduledPost.errorCode = raw.error_code || scheduledPost.errorCode;
<<<<<<< HEAD
        if (raw.type) {
            scheduledPost.type = raw.type;
        }
=======
        scheduledPost.type = raw.type || '';
>>>>>>> c42ebca8
    };

    return prepareBaseRecord({
        action,
        database,
        tableName: SCHEDULED_POST,
        value,
        fieldsMapper,
    }) as Promise<ScheduledPostModel>;
};<|MERGE_RESOLUTION|>--- conflicted
+++ resolved
@@ -192,13 +192,7 @@
         scheduledPost.scheduledAt = raw.scheduled_at;
         scheduledPost.processedAt = raw.processed_at ?? 0;
         scheduledPost.errorCode = raw.error_code || scheduledPost.errorCode;
-<<<<<<< HEAD
-        if (raw.type) {
-            scheduledPost.type = raw.type;
-        }
-=======
         scheduledPost.type = raw.type || '';
->>>>>>> c42ebca8
     };
 
     return prepareBaseRecord({
