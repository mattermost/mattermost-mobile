// Copyright (c) 2015-present Mattermost, Inc. All Rights Reserved.
// See LICENSE.txt for license information.

import {MM_TABLES, OperationType} from '@constants/database';
import {prepareBaseRecord} from '@database/operator/server_data_operator/transformers/index';

import type{TransformerArgs} from '@typings/database/database';
import type DraftModel from '@typings/database/models/servers/draft';
import type PostModel from '@typings/database/models/servers/post';
import type PostsInChannelModel from '@typings/database/models/servers/posts_in_channel';
import type PostsInThreadModel from '@typings/database/models/servers/posts_in_thread';
import type ScheduledPostModel from '@typings/database/models/servers/scheduled_post';

const {
    DRAFT,
    POST,
    POSTS_IN_CHANNEL,
    POSTS_IN_THREAD,
    SCHEDULED_POST,
} = MM_TABLES.SERVER;

/**
 * transformPostRecord: Prepares a record of the SERVER database 'Post' table for update or create actions.
 * @param {TransformerArgs} operator
 * @param {Database} operator.database
 * @param {RecordPair} operator.value
 * @returns {Promise<PostModel>}
 */
export const transformPostRecord = ({action, database, value}: TransformerArgs<PostModel, Post>): Promise<PostModel> => {
    const raw = value.raw;
    const record = value.record;
    const isCreateAction = action === OperationType.CREATE;
    if (!isCreateAction && !record) {
        throw new Error('Record not found for non create action');
    }

    // If isCreateAction is true, we will use the id (API response) from the RAW, else we shall use the existing record id from the database
    const fieldsMapper = (post: PostModel) => {
        post._raw.id = isCreateAction ? (raw?.id ?? post.id) : record!.id;
        post.channelId = raw.channel_id;
        post.createAt = raw.create_at;
        post.deleteAt = raw.delete_at || raw.delete_at === 0 ? raw?.delete_at : 0;
        post.editAt = raw.edit_at;
        post.updateAt = raw.update_at;
        post.isPinned = Boolean(raw.is_pinned);
        post.message = raw.message;
        post.messageSource = raw.message_source || '';

        // When we extract the posts from the threads, we don't get the metadata
        // So, it might not be present in the raw post, so we use the one from the record
        const metadata = raw.metadata ?? post.metadata;
        post.metadata = metadata && Object.keys(metadata).length ? metadata : null;

        post.userId = raw.user_id;
        post.originalId = raw.original_id;
        post.pendingPostId = raw.pending_post_id;
        post.previousPostId = raw.prev_post_id ?? '';
        post.rootId = raw.root_id;
        post.type = raw.type ?? '';
        post.props = raw.props ?? {};
    };

    return prepareBaseRecord({
        action,
        database,
        tableName: POST,
        value,
        fieldsMapper,
    });
};

/**
 * transformPostInThreadRecord: Prepares a record of the SERVER database 'PostsInThread' table for update or create actions.
 * @param {TransformerArgs} operator
 * @param {Database} operator.database
 * @param {RecordPair} operator.value
 * @returns {Promise<PostsInThreadModel>}
 */
export const transformPostInThreadRecord = ({action, database, value}: TransformerArgs<PostsInThreadModel, PostsInThread>) => {
    const raw = value.raw;
    const record = value.record;
    const isCreateAction = action === OperationType.CREATE;
    if (!isCreateAction && !record) {
        throw new Error('Record not found for non create action');
    }

    const fieldsMapper = (postsInThread: PostsInThreadModel) => {
        postsInThread._raw.id = isCreateAction ? (raw.id || postsInThread.id) : record!.id;
        postsInThread.rootId = raw.root_id;
        postsInThread.earliest = raw.earliest;
        postsInThread.latest = raw.latest!;
    };

    return prepareBaseRecord({
        action,
        database,
        tableName: POSTS_IN_THREAD,
        value,
        fieldsMapper,
    });
};

/**
 * transformDraftRecord: Prepares a record of the SERVER database 'Draft' table for update or create actions.
 * @param {TransformerArgs} operator
 * @param {Database} operator.database
 * @param {RecordPair} operator.value
 * @returns {Promise<DraftModel>}
 */
export const transformDraftRecord = ({action, database, value}: TransformerArgs<DraftModel, Draft>): Promise<DraftModel> => {
    const emptyFileInfo: FileInfo[] = [];
    const emptyPostMetadata: PostMetadata = {};
    const raw = value.raw;

    // We use the raw id as  Draft is client side only and  we would only be creating/deleting drafts
    const fieldsMapper = (draft: DraftModel) => {
        draft._raw.id = draft.id;
        draft.rootId = raw?.root_id ?? '';
        draft.message = raw?.message ?? '';
        draft.channelId = raw?.channel_id ?? '';
        draft.files = raw?.files ?? emptyFileInfo;
        draft.metadata = raw?.metadata ?? emptyPostMetadata;
        draft.updateAt = raw.update_at ?? Date.now();
    };

    return prepareBaseRecord({
        action,
        database,
        tableName: DRAFT,
        value,
        fieldsMapper,
    });
};

/**
 * transformPostsInChannelRecord: Prepares a record of the SERVER database 'PostsInChannel' table for update or create actions.
 * @param {TransformerArgs} operator
 * @param {Database} operator.database
 * @param {RecordPair} operator.value
 * @returns {Promise<PostsInChannelModel>}
 */
export const transformPostsInChannelRecord = ({action, database, value}: TransformerArgs<PostsInChannelModel, PostsInChannel>): Promise<PostsInChannelModel> => {
    const raw = value.raw;
    const record = value.record;
    const isCreateAction = action === OperationType.CREATE;
    if (!isCreateAction && !record) {
        throw new Error('Record not found for non create action');
    }

    const fieldsMapper = (postsInChannel: PostsInChannelModel) => {
        postsInChannel._raw.id = isCreateAction ? (raw.id || postsInChannel.id) : record!.id;
        postsInChannel.channelId = raw.channel_id;
        postsInChannel.earliest = raw.earliest;
        postsInChannel.latest = raw.latest;
    };

    return prepareBaseRecord({
        action,
        database,
        tableName: POSTS_IN_CHANNEL,
        value,
        fieldsMapper,
<<<<<<< HEAD
    }) as Promise<PostsInChannelModel>;
};

/**
 * transformPostRecords: Prepares records of the SERVER database 'ScheduledPosts' table for update or create actions.
 */
export const transformSchedulePostsRecord = ({action, database, value}: TransformerArgs): Promise<ScheduledPostModel> => {
    const emptyFileInfo: FileInfo[] = [];
    const emptyPostMetadata: PostMetadata = {};
    const raw = value.raw as ScheduledPost;

    const fieldsMapper = (scheduledPost: ScheduledPostModel) => {
        scheduledPost._raw.id = raw.id;
        scheduledPost.rootId = raw?.root_id ?? '';
        scheduledPost.message = raw?.message ?? '';
        scheduledPost.channelId = raw?.channel_id ?? '';
        scheduledPost.files = raw?.metadata?.files ?? emptyFileInfo;
        scheduledPost.metadata = raw?.metadata ?? null;
        if (raw.priority) {
            if (!scheduledPost.metadata) {
                scheduledPost.metadata = emptyPostMetadata;
            }
            scheduledPost.metadata.priority = raw.priority;
        }
        scheduledPost.updateAt = raw.update_at ?? Date.now();
        scheduledPost.createAt = raw.create_at;
        scheduledPost.scheduledAt = raw.scheduled_at;
        scheduledPost.processedAt = raw.processed_at ?? 0;
        scheduledPost.errorCode = raw.error_code || scheduledPost.errorCode;
    };

    return prepareBaseRecord({
        action,
        database,
        tableName: SCHEDULED_POST,
        value,
        fieldsMapper,
    }) as Promise<ScheduledPostModel>;
=======
    });
>>>>>>> d0d7e187
};<|MERGE_RESOLUTION|>--- conflicted
+++ resolved
@@ -160,8 +160,7 @@
         tableName: POSTS_IN_CHANNEL,
         value,
         fieldsMapper,
-<<<<<<< HEAD
-    }) as Promise<PostsInChannelModel>;
+    });
 };
 
 /**
@@ -199,7 +198,4 @@
         value,
         fieldsMapper,
     }) as Promise<ScheduledPostModel>;
-=======
-    });
->>>>>>> d0d7e187
 };