// Copyright (c) 2015-present Mattermost, Inc. All Rights Reserved.
// See LICENSE.txt for license information.

import {MM_TABLES} from '@constants/database';
import {prepareBaseRecord} from '@database/operator/server_data_operator/transformers/index';
import {OperationType} from '@typings/database/enums';

import type {TransformerArgs} from '@typings/database/database';
import type ThreadModel from '@typings/database/models/servers/thread';
import type ThreadInTeamModel from '@typings/database/models/servers/thread_in_team';
import type ThreadParticipantModel from '@typings/database/models/servers/thread_participant';

const {
    THREAD,
    THREAD_PARTICIPANT,
    THREADS_IN_TEAM,
} = MM_TABLES.SERVER;

/**
 * transformThreadRecord: Prepares a record of the SERVER database 'Thread' table for update or create actions.
 * @param {TransformerArgs} operator
 * @param {Database} operator.database
 * @param {RecordPair} operator.value
 * @returns {Promise<ThreadModel>}
 */
export const transformThreadRecord = ({action, database, value}: TransformerArgs): Promise<ThreadModel> => {
    const raw = value.raw as Thread;
    const record = value.record as ThreadModel;
    const isCreateAction = action === OperationType.CREATE;

    // If isCreateAction is true, we will use the id (API response) from the RAW, else we shall use the existing record id from the database
    const fieldsMapper = (thread: ThreadModel) => {
        thread._raw.id = isCreateAction ? (raw?.id ?? thread.id) : record.id;
        thread.lastReplyAt = raw.last_reply_at;
        thread.lastViewedAt = raw.last_viewed_at ?? record?.lastViewedAt ?? 0;
        thread.replyCount = raw.reply_count;
        thread.isFollowing = raw.is_following ?? record?.isFollowing;
<<<<<<< HEAD
        thread.unreadReplies = raw.unread_replies ?? record?.lastViewedAt ?? 0;
        thread.unreadMentions = raw.unread_mentions ?? record?.lastViewedAt ?? 0;
        thread.loadedInGlobalThreads = raw.loaded_in_global_threads || record?.loadedInGlobalThreads;
        thread.viewedAt = record?.viewedAt || 0;
=======
        thread.unreadReplies = raw.unread_replies;
        thread.unreadMentions = raw.unread_mentions;
>>>>>>> 567141a6
    };

    return prepareBaseRecord({
        action,
        database,
        tableName: THREAD,
        value,
        fieldsMapper,
    }) as Promise<ThreadModel>;
};

/**
 * transformThreadParticipantRecord: Prepares a record of the SERVER database 'ThreadParticipant' table for update or create actions.
 * @param {TransformerArgs} operator
 * @param {Database} operator.database
 * @param {RecordPair} operator.value
 * @returns {Promise<ThreadParticipantModel>}
 */
export const transformThreadParticipantRecord = ({action, database, value}: TransformerArgs): Promise<ThreadParticipantModel> => {
    const raw = value.raw as ThreadParticipant;

    // id of participant comes from server response
    const fieldsMapper = (participant: ThreadParticipantModel) => {
        participant.threadId = raw.thread_id;
        participant.userId = raw.id;
    };

    return prepareBaseRecord({
        action,
        database,
        tableName: THREAD_PARTICIPANT,
        value,
        fieldsMapper,
    }) as Promise<ThreadParticipantModel>;
};

export const transformThreadInTeamRecord = ({action, database, value}: TransformerArgs): Promise<ThreadInTeamModel> => {
    const raw = value.raw as ThreadInTeam;
    const record = value.record as ThreadInTeamModel;

    const fieldsMapper = (threadInTeam: ThreadInTeamModel) => {
        threadInTeam.threadId = raw.thread_id;
        threadInTeam.teamId = raw.team_id;

        // if it's already loaded don't change it
        threadInTeam.loadedInGlobalThreads = record?.loadedInGlobalThreads || raw.loaded_in_global_threads;
    };

    return prepareBaseRecord({
        action,
        database,
        tableName: THREADS_IN_TEAM,
        value,
        fieldsMapper,
    }) as Promise<ThreadInTeamModel>;
};<|MERGE_RESOLUTION|>--- conflicted
+++ resolved
@@ -35,15 +35,10 @@
         thread.lastViewedAt = raw.last_viewed_at ?? record?.lastViewedAt ?? 0;
         thread.replyCount = raw.reply_count;
         thread.isFollowing = raw.is_following ?? record?.isFollowing;
-<<<<<<< HEAD
         thread.unreadReplies = raw.unread_replies ?? record?.lastViewedAt ?? 0;
         thread.unreadMentions = raw.unread_mentions ?? record?.lastViewedAt ?? 0;
         thread.loadedInGlobalThreads = raw.loaded_in_global_threads || record?.loadedInGlobalThreads;
         thread.viewedAt = record?.viewedAt || 0;
-=======
-        thread.unreadReplies = raw.unread_replies;
-        thread.unreadMentions = raw.unread_mentions;
->>>>>>> 567141a6
     };
 
     return prepareBaseRecord({
