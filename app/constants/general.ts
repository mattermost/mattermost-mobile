// Copyright (c) 2015-present Mattermost, Inc. All Rights Reserved.
// See LICENSE.txt for license information.

export default {
    PAGE_SIZE_DEFAULT: 60,
    POST_CHUNK_SIZE: 60,
<<<<<<< HEAD
    CRT_CHUNK_SIZE: 30,
=======
    CHANNELS_CHUNK_SIZE: 50,
>>>>>>> e33de314
    STATUS_INTERVAL: 60000,
    AUTOCOMPLETE_LIMIT_DEFAULT: 25,
    MENTION: 'mention',
    OUT_OF_OFFICE: 'ooo',
    OFFLINE: 'offline',
    AWAY: 'away',
    ONLINE: 'online',
    DND: 'dnd',
    STATUS_COMMANDS: ['offline', 'away', 'online', 'dnd'],
    DEFAULT_CHANNEL: 'town-square',
    DM_CHANNEL: 'D',
    OPEN_CHANNEL: 'O',
    PRIVATE_CHANNEL: 'P',
    GM_CHANNEL: 'G',
    TEAMMATE_NAME_DISPLAY: {
        SHOW_USERNAME: 'username',
        SHOW_NICKNAME_FULLNAME: 'nickname_full_name',
        SHOW_FULLNAME: 'full_name',
    },
    SPECIAL_MENTIONS: ['all', 'channel', 'here'],
    MAX_USERS_IN_GM: 8,
    MIN_USERS_IN_GM: 3,
    MAX_GROUP_CHANNELS_FOR_PROFILES: 50,
    DEFAULT_AUTOLINKED_URL_SCHEMES: ['http', 'https', 'ftp', 'mailto', 'tel', 'mattermost'],
    DISABLED: 'disabled',
    DEFAULT_ON: 'default_on',
    DEFAULT_OFF: 'default_off',
};<|MERGE_RESOLUTION|>--- conflicted
+++ resolved
@@ -4,11 +4,8 @@
 export default {
     PAGE_SIZE_DEFAULT: 60,
     POST_CHUNK_SIZE: 60,
-<<<<<<< HEAD
     CRT_CHUNK_SIZE: 30,
-=======
     CHANNELS_CHUNK_SIZE: 50,
->>>>>>> e33de314
     STATUS_INTERVAL: 60000,
     AUTOCOMPLETE_LIMIT_DEFAULT: 25,
     MENTION: 'mention',
