--- conflicted
+++ resolved
@@ -41,17 +41,13 @@
     IMPORTANT: '#5D89EA',
 };
 
-<<<<<<< HEAD
-export const POST_TIME_TO_FAIL = toMilliseconds({seconds: 10});
-=======
 export enum PostPriorityType {
     STANDARD = '',
     URGENT = 'urgent',
     IMPORTANT = 'important',
 }
 
-export const POST_TIME_TO_FAIL = 10000;
->>>>>>> 81dcfc81
+export const POST_TIME_TO_FAIL = toMilliseconds({seconds: 10});
 
 export default {
     POST_COLLAPSE_TIMEOUT: toMilliseconds({minutes: 5}),
