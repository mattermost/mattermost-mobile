// Copyright (c) 2015-present Mattermost, Inc. All Rights Reserved.
// See LICENSE.txt for license information.

export default {
    REALM_SCHEMA_ID: 'general',
    DEFAULT_CHANNEL: 'town-square',
    DM_CHANNEL: 'D',
    OPEN_CHANNEL: 'O',
    PRIVATE_CHANNEL: 'P',
    GM_CHANNEL: 'G',

    POST_CHUNK_SIZE: 60,
    TEAMS_CHUNK_SIZE: 50,
    PROFILE_CHUNK_SIZE: 100,

    SPECIAL_MENTIONS: [
        'all',
        'channel',
        'here',
    ],

<<<<<<< HEAD
    MENTION: 'mention',
=======
    DEFAULT_LOCALE: 'en',

    DISABLED: 'disabled',
    DEFAULT_ON: 'default_on',
    DEFAULT_OFF: 'default_off',

    MENTION: 'mention',

    RESTRICT_DIRECT_MESSAGE_ANY: 'any',
    RESTRICT_DIRECT_MESSAGE_TEAM: 'team',
>>>>>>> 911199d7
};<|MERGE_RESOLUTION|>--- conflicted
+++ resolved
@@ -19,9 +19,6 @@
         'here',
     ],
 
-<<<<<<< HEAD
-    MENTION: 'mention',
-=======
     DEFAULT_LOCALE: 'en',
 
     DISABLED: 'disabled',
@@ -32,5 +29,4 @@
 
     RESTRICT_DIRECT_MESSAGE_ANY: 'any',
     RESTRICT_DIRECT_MESSAGE_TEAM: 'team',
->>>>>>> 911199d7
 };