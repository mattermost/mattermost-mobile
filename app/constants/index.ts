--- conflicted
+++ resolved
@@ -32,11 +32,8 @@
 export {
     ActionType,
     Apps,
-<<<<<<< HEAD
     Categories,
-=======
     Config,
->>>>>>> b13a4abc
     CustomStatusDuration,
     Channel,
     Database,
