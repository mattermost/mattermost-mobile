--- conflicted
+++ resolved
@@ -3,11 +3,8 @@
 
 import ActionType from './action_type';
 import Apps from './apps';
-<<<<<<< HEAD
+import Channel from './channel';
 import Config from './config';
-=======
-import Channel from './channel';
->>>>>>> 567141a6
 import {CustomStatusDuration} from './custom_status';
 import Database from './database';
 import DeepLink from './deep_linking';
