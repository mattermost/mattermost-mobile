// Copyright (c) 2015-present Mattermost, Inc. All Rights Reserved.
// See LICENSE.txt for license information.

<<<<<<< HEAD
export const ATTACHMENT_DOWNLOAD = 'attachment_download';
export const ATTACHMENT_ICON_HEIGHT = 48;
export const ATTACHMENT_ICON_WIDTH = 36;
export const MAX_ATTACHMENT_FOOTER_LENGTH = 300;

export default {
    ATTACHMENT_DOWNLOAD,
    ATTACHMENT_ICON_HEIGHT,
    ATTACHMENT_ICON_WIDTH,
    MAX_ATTACHMENT_FOOTER_LENGTH,
};
=======
export const MAX_ATTACHMENT_FOOTER_LENGTH = 300;
>>>>>>> 30d4aa2a
<|MERGE_RESOLUTION|>--- conflicted
+++ resolved
@@ -1,18 +1,5 @@
 // Copyright (c) 2015-present Mattermost, Inc. All Rights Reserved.
 // See LICENSE.txt for license information.
 
-<<<<<<< HEAD
 export const ATTACHMENT_DOWNLOAD = 'attachment_download';
-export const ATTACHMENT_ICON_HEIGHT = 48;
-export const ATTACHMENT_ICON_WIDTH = 36;
-export const MAX_ATTACHMENT_FOOTER_LENGTH = 300;
-
-export default {
-    ATTACHMENT_DOWNLOAD,
-    ATTACHMENT_ICON_HEIGHT,
-    ATTACHMENT_ICON_WIDTH,
-    MAX_ATTACHMENT_FOOTER_LENGTH,
-};
-=======
-export const MAX_ATTACHMENT_FOOTER_LENGTH = 300;
->>>>>>> 30d4aa2a
+export const MAX_ATTACHMENT_FOOTER_LENGTH = 300;