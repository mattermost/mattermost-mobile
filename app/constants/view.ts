// Copyright (c) 2015-present Mattermost, Inc. All Rights Reserved.
// See LICENSE.txt for license information.

import {Platform} from 'react-native';

export const BOTTOM_TAB_HEIGHT = 52;
export const BOTTOM_TAB_ICON_SIZE = 31.2;
export const PROFILE_PICTURE_SIZE = 32;
export const PROFILE_PICTURE_EMOJI_SIZE = 28;

export const TEAM_SIDEBAR_WIDTH = 72;
export const TABLET_HEADER_HEIGHT = 44;
export const TABLET_SIDEBAR_WIDTH = 320;

export const STATUS_BAR_HEIGHT = 20;
export const DEFAULT_HEADER_HEIGHT = Platform.select({android: 56, default: 44});
export const LARGE_HEADER_TITLE_HEIGHT = 60;
export const SUBTITLE_HEIGHT = 24;
export const KEYBOARD_TRACKING_OFFSET = 72;

export const SEARCH_INPUT_HEIGHT = Platform.select({android: 40, default: 36});
export const SEARCH_INPUT_MARGIN = 5;

export const JOIN_CALL_BAR_HEIGHT = 38;
export const CURRENT_CALL_BAR_HEIGHT = 74;
export const CALL_ERROR_BAR_HEIGHT = 62;

<<<<<<< HEAD
export const QUICK_OPTIONS_HEIGHT = 270;
export const VOICE_MESSAGE_CARD_RATIO = 0.72;
export const MIC_SIZE = 40;
export const WAVEFORM_HEIGHT = 40;

=======
>>>>>>> e14d637f
export const ANNOUNCEMENT_BAR_HEIGHT = 40;

export default {
    BOTTOM_TAB_HEIGHT,
    BOTTOM_TAB_ICON_SIZE,
    PROFILE_PICTURE_SIZE,
    PROFILE_PICTURE_EMOJI_SIZE,
    DATA_SOURCE_USERS: 'users',
    DATA_SOURCE_CHANNELS: 'channels',
    DATA_SOURCE_DYNAMIC: 'dynamic',
    SEARCH_INPUT_HEIGHT,
    TABLET_SIDEBAR_WIDTH,
    TEAM_SIDEBAR_WIDTH,
    TABLET_HEADER_HEIGHT,
    STATUS_BAR_HEIGHT,
    DEFAULT_HEADER_HEIGHT,
    LARGE_HEADER_TITLE_HEIGHT,
    SUBTITLE_HEIGHT,
    KEYBOARD_TRACKING_OFFSET,
<<<<<<< HEAD
    QUICK_OPTIONS_HEIGHT,
    VOICE_MESSAGE_CARD_RATIO,
    MIC_SIZE,
    WAVEFORM_HEIGHT,
=======
>>>>>>> e14d637f
};
<|MERGE_RESOLUTION|>--- conflicted
+++ resolved
@@ -25,14 +25,10 @@
 export const CURRENT_CALL_BAR_HEIGHT = 74;
 export const CALL_ERROR_BAR_HEIGHT = 62;
 
-<<<<<<< HEAD
-export const QUICK_OPTIONS_HEIGHT = 270;
 export const VOICE_MESSAGE_CARD_RATIO = 0.72;
 export const MIC_SIZE = 40;
 export const WAVEFORM_HEIGHT = 40;
 
-=======
->>>>>>> e14d637f
 export const ANNOUNCEMENT_BAR_HEIGHT = 40;
 
 export default {
@@ -52,11 +48,7 @@
     LARGE_HEADER_TITLE_HEIGHT,
     SUBTITLE_HEIGHT,
     KEYBOARD_TRACKING_OFFSET,
-<<<<<<< HEAD
-    QUICK_OPTIONS_HEIGHT,
     VOICE_MESSAGE_CARD_RATIO,
     MIC_SIZE,
     WAVEFORM_HEIGHT,
-=======
->>>>>>> e14d637f
 };
