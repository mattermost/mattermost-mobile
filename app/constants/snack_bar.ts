// Copyright (c) 2015-present Mattermost, Inc. All Rights Reserved.
// See LICENSE.txt for license information.

import {t} from '@i18n';
import keyMirror from '@utils/key_mirror';

export const SNACK_BAR_TYPE = keyMirror({
    ADD_CHANNEL_MEMBERS: null,
    CODE_COPIED: null,
    FAVORITE_CHANNEL: null,
    FOLLOW_THREAD: null,
    INFO_COPIED: null,
    LINK_COPIED: null,
    LINK_COPY_FAILED: null,
    MESSAGE_COPIED: null,
    MUTE_CHANNEL: null,
    REMOVE_CHANNEL_USER: null,
    TEXT_COPIED: null,
    UNFAVORITE_CHANNEL: null,
    UNMUTE_CHANNEL: null,
    UNFOLLOW_THREAD: null,
<<<<<<< HEAD
    SCHEDULED_POST_CREATION_ERROR: null,
=======
    CREATE_POST_ERROR: null,
    CONNECTION_ERROR: null,
    SCHEDULED_POST_CREATION_ERROR: null,
    RESCHEDULED_POST: null,
    DELETE_SCHEDULED_POST_ERROR: null,
>>>>>>> a2614b8d
});

export const MESSAGE_TYPE = {
    SUCCESS: 'success',
    ERROR: 'error',
    DEFAULT: 'default',
};

export type SnackBarConfig = {
    id: string;
    defaultMessage: string;
    iconName: string;
    canUndo: boolean;
    type?: typeof MESSAGE_TYPE[keyof typeof MESSAGE_TYPE];
};

export const SNACK_BAR_CONFIG: Record<string, SnackBarConfig> = {
    ADD_CHANNEL_MEMBERS: {
        id: t('snack.bar.channel.members.added'),
        defaultMessage: '{numMembers, number} {numMembers, plural, one {member} other {members}} added',
        iconName: 'check',
        canUndo: false,
    },
    CODE_COPIED: {
        id: t('snack.bar.code.copied'),
        defaultMessage: 'Code copied to clipboard',
        iconName: 'content-copy',
        canUndo: false,
    },
    FAVORITE_CHANNEL: {
        id: t('snack.bar.favorited.channel'),
        defaultMessage: 'This channel was favorited',
        iconName: 'star',
        canUndo: true,
    },
    FOLLOW_THREAD: {
        id: t('snack.bar.following.thread'),
        defaultMessage: 'Thread followed',
        iconName: 'check',
        canUndo: true,
    },
    INFO_COPIED: {
        id: t('snack.bar.info.copied'),
        defaultMessage: 'Info copied to clipboard',
        iconName: 'content-copy',
        canUndo: false,
    },
    LINK_COPIED: {
        id: t('snack.bar.link.copied'),
        defaultMessage: 'Link copied to clipboard',
        iconName: 'link-variant',
        canUndo: false,
        type: MESSAGE_TYPE.SUCCESS,
    },
    LINK_COPY_FAILED: {
        id: t('gallery.copy_link.failed'),
        defaultMessage: 'Failed to copy link to clipboard',
        iconName: 'link-variant',
        canUndo: false,
        type: MESSAGE_TYPE.ERROR,
    },
    MESSAGE_COPIED: {
        id: t('snack.bar.message.copied'),
        defaultMessage: 'Text copied to clipboard',
        iconName: 'content-copy',
        canUndo: false,
    },
    MUTE_CHANNEL: {
        id: t('snack.bar.mute.channel'),
        defaultMessage: 'This channel was muted',
        iconName: 'bell-off-outline',
        canUndo: true,
    },
    REMOVE_CHANNEL_USER: {
        id: t('snack.bar.remove.user'),
        defaultMessage: '1 member was removed from the channel',
        iconName: 'check',
        canUndo: true,
    },
    TEXT_COPIED: {
        id: t('snack.bar.text.copied'),
        defaultMessage: 'Copied to clipboard',
        iconName: 'content-copy',
        canUndo: false,
        type: MESSAGE_TYPE.SUCCESS,
    },
    UNFAVORITE_CHANNEL: {
        id: t('snack.bar.unfavorite.channel'),
        defaultMessage: 'This channel was unfavorited',
        iconName: 'star-outline',
        canUndo: true,
    },
    UNMUTE_CHANNEL: {
        id: t('snack.bar.unmute.channel'),
        defaultMessage: 'This channel was unmuted',
        iconName: 'bell-outline',
        canUndo: true,
    },
    UNFOLLOW_THREAD: {
        id: t('snack.bar.unfollow.thread'),
        defaultMessage: 'Thread unfollowed',
        iconName: 'check',
        canUndo: true,
    },
};

export default {
    SNACK_BAR_TYPE,
    SNACK_BAR_CONFIG,
};<|MERGE_RESOLUTION|>--- conflicted
+++ resolved
@@ -19,15 +19,11 @@
     UNFAVORITE_CHANNEL: null,
     UNMUTE_CHANNEL: null,
     UNFOLLOW_THREAD: null,
-<<<<<<< HEAD
-    SCHEDULED_POST_CREATION_ERROR: null,
-=======
     CREATE_POST_ERROR: null,
     CONNECTION_ERROR: null,
     SCHEDULED_POST_CREATION_ERROR: null,
     RESCHEDULED_POST: null,
     DELETE_SCHEDULED_POST_ERROR: null,
->>>>>>> a2614b8d
 });
 
 export const MESSAGE_TYPE = {
