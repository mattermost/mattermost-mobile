// Copyright (c) 2015-present Mattermost, Inc. All Rights Reserved.
// See LICENSE.txt for license information.

import {defineMessages, type MessageDescriptor} from 'react-intl';

import keyMirror from '@utils/key_mirror';

export const SNACK_BAR_TYPE = keyMirror({
    ADD_CHANNEL_MEMBERS: null,
    AGENT_STOP_ERROR: null,
    AGENT_REGENERATE_ERROR: null,
    AGENT_TOOL_APPROVAL_ERROR: null,
    CODE_COPIED: null,
    FAVORITE_CHANNEL: null,
    FOLLOW_THREAD: null,
    INFO_COPIED: null,
    LINK_COPIED: null,
    LINK_COPY_FAILED: null,
    MESSAGE_COPIED: null,
    MUTE_CHANNEL: null,
    REMOVE_CHANNEL_USER: null,
    TEXT_COPIED: null,
    UNFAVORITE_CHANNEL: null,
    UNMUTE_CHANNEL: null,
    UNFOLLOW_THREAD: null,
    CREATE_POST_ERROR: null,
    CONNECTION_ERROR: null,
    SCHEDULED_POST_CREATION_ERROR: null,
    RESCHEDULED_POST: null,
    DELETE_SCHEDULED_POST_ERROR: null,
    PLAYBOOK_ERROR: null,
<<<<<<< HEAD
    ENABLE_TRANSLATION: null,
=======
    BOR_POST_EXPIRED: null,
>>>>>>> b237b363
});

export const MESSAGE_TYPE = {
    SUCCESS: 'success',
    ERROR: 'error',
    DEFAULT: 'default',
};

export type SnackBarConfig = {
    message: MessageDescriptor;
    iconName: string;
    hasAction: boolean;
    type?: typeof MESSAGE_TYPE[keyof typeof MESSAGE_TYPE];
};

const messages = defineMessages({
    ADD_CHANNEL_MEMBERS: {
        id: 'snack.bar.channel.members.added',
        defaultMessage: '{numMembers, number} {numMembers, plural, one {member} other {members}} added',
    },
    AGENT_STOP_ERROR: {
        id: 'snack.bar.agent.stop.error',
        defaultMessage: 'Failed to stop generation',
    },
    AGENT_REGENERATE_ERROR: {
        id: 'snack.bar.agent.regenerate.error',
        defaultMessage: 'Failed to regenerate response',
    },
    AGENT_TOOL_APPROVAL_ERROR: {
        id: 'snack.bar.agent.tool.approval.error',
        defaultMessage: 'Failed to submit tool approval',
    },
    CODE_COPIED: {
        id: 'snack.bar.code.copied',
        defaultMessage: 'Code copied to clipboard',
    },
    FAVORITE_CHANNEL: {
        id: 'snack.bar.favorited.channel',
        defaultMessage: 'This channel was favorited',
    },
    FOLLOW_THREAD: {
        id: 'snack.bar.following.thread',
        defaultMessage: 'Thread followed',
    },
    INFO_COPIED: {
        id: 'snack.bar.info.copied',
        defaultMessage: 'Info copied to clipboard',
    },
    LINK_COPIED: {
        id: 'snack.bar.link.copied',
        defaultMessage: 'Link copied to clipboard',
    },
    LINK_COPY_FAILED: {
        id: 'gallery.copy_link.failed',
        defaultMessage: 'Failed to copy link to clipboard',
    },
    MESSAGE_COPIED: {
        id: 'snack.bar.message.copied',
        defaultMessage: 'Text copied to clipboard',
    },
    MUTE_CHANNEL: {
        id: 'snack.bar.mute.channel',
        defaultMessage: 'This channel was muted',
    },
    REMOVE_CHANNEL_USER: {
        id: 'snack.bar.remove.user',
        defaultMessage: '1 member was removed from the channel',
    },
    TEXT_COPIED: {
        id: 'snack.bar.text.copied',
        defaultMessage: 'Copied to clipboard',
    },
    UNFAVORITE_CHANNEL: {
        id: 'snack.bar.unfavorite.channel',
        defaultMessage: 'This channel was unfavorited',
    },
    UNMUTE_CHANNEL: {
        id: 'snack.bar.unmute.channel',
        defaultMessage: 'This channel was unmuted',
    },
    UNFOLLOW_THREAD: {
        id: 'snack.bar.unfollow.thread',
        defaultMessage: 'Thread unfollowed',
    },
    PLAYBOOK_ERROR: {
        id: 'snack.bar.playbook.error',
        defaultMessage: 'Unable to perform action. Please try again later.',
    },
<<<<<<< HEAD
    ENABLE_TRANSLATION: {
        id: 'snack.bar.enable.translation',
        defaultMessage: 'Enable auto-translation?',
=======
    BOR_POST_EXPIRED: {
        id: 'snack.bar.bor_post_expired.error',
        defaultMessage: 'This burn-on-read post has expired and can no longer be revealed.',
>>>>>>> b237b363
    },
});

export const SNACK_BAR_CONFIG: Record<string, SnackBarConfig> = {
    ADD_CHANNEL_MEMBERS: {
        message: messages.ADD_CHANNEL_MEMBERS,
        iconName: 'check',
        hasAction: false,
    },
    AGENT_STOP_ERROR: {
        message: messages.AGENT_STOP_ERROR,
        iconName: 'alert-outline',
        canUndo: false,
        type: MESSAGE_TYPE.ERROR,
    },
    AGENT_REGENERATE_ERROR: {
        message: messages.AGENT_REGENERATE_ERROR,
        iconName: 'alert-outline',
        canUndo: false,
        type: MESSAGE_TYPE.ERROR,
    },
    AGENT_TOOL_APPROVAL_ERROR: {
        message: messages.AGENT_TOOL_APPROVAL_ERROR,
        iconName: 'alert-outline',
        canUndo: false,
        type: MESSAGE_TYPE.ERROR,
    },
    CODE_COPIED: {
        message: messages.CODE_COPIED,
        iconName: 'content-copy',
        hasAction: false,
    },
    FAVORITE_CHANNEL: {
        message: messages.FAVORITE_CHANNEL,
        iconName: 'star',
        hasAction: true,
    },
    FOLLOW_THREAD: {
        message: messages.FOLLOW_THREAD,
        iconName: 'check',
        hasAction: true,
    },
    INFO_COPIED: {
        message: messages.INFO_COPIED,
        iconName: 'content-copy',
        hasAction: false,
    },
    LINK_COPIED: {
        message: messages.LINK_COPIED,
        iconName: 'link-variant',
        hasAction: false,
        type: MESSAGE_TYPE.SUCCESS,
    },
    LINK_COPY_FAILED: {
        message: messages.LINK_COPY_FAILED,
        iconName: 'link-variant',
        hasAction: false,
        type: MESSAGE_TYPE.ERROR,
    },
    MESSAGE_COPIED: {
        message: messages.MESSAGE_COPIED,
        iconName: 'content-copy',
        hasAction: false,
    },
    MUTE_CHANNEL: {
        message: messages.MUTE_CHANNEL,
        iconName: 'bell-off-outline',
        hasAction: true,
    },
    REMOVE_CHANNEL_USER: {
        message: messages.REMOVE_CHANNEL_USER,
        iconName: 'check',
        hasAction: true,
    },
    TEXT_COPIED: {
        message: messages.TEXT_COPIED,
        iconName: 'content-copy',
        hasAction: false,
        type: MESSAGE_TYPE.SUCCESS,
    },
    UNFAVORITE_CHANNEL: {
        message: messages.UNFAVORITE_CHANNEL,
        iconName: 'star-outline',
        hasAction: true,
    },
    UNMUTE_CHANNEL: {
        message: messages.UNMUTE_CHANNEL,
        iconName: 'bell-outline',
        hasAction: true,
    },
    UNFOLLOW_THREAD: {
        message: messages.UNFOLLOW_THREAD,
        iconName: 'check',
        hasAction: true,
    },
    PLAYBOOK_ERROR: {
        message: messages.PLAYBOOK_ERROR,
        iconName: 'alert-outline',
        hasAction: false,
        type: MESSAGE_TYPE.ERROR,
    },
<<<<<<< HEAD
    ENABLE_TRANSLATION: {
        message: messages.ENABLE_TRANSLATION,
        iconName: 'globe',
        hasAction: true,
=======
    BOR_POST_EXPIRED: {
        message: messages.BOR_POST_EXPIRED,
        iconName: 'alert-outline',
        canUndo: false,
        type: MESSAGE_TYPE.ERROR,
>>>>>>> b237b363
    },
};

export default {
    SNACK_BAR_TYPE,
    SNACK_BAR_CONFIG,
};<|MERGE_RESOLUTION|>--- conflicted
+++ resolved
@@ -29,11 +29,8 @@
     RESCHEDULED_POST: null,
     DELETE_SCHEDULED_POST_ERROR: null,
     PLAYBOOK_ERROR: null,
-<<<<<<< HEAD
     ENABLE_TRANSLATION: null,
-=======
     BOR_POST_EXPIRED: null,
->>>>>>> b237b363
 });
 
 export const MESSAGE_TYPE = {
@@ -122,15 +119,13 @@
         id: 'snack.bar.playbook.error',
         defaultMessage: 'Unable to perform action. Please try again later.',
     },
-<<<<<<< HEAD
     ENABLE_TRANSLATION: {
         id: 'snack.bar.enable.translation',
         defaultMessage: 'Enable auto-translation?',
-=======
+    },
     BOR_POST_EXPIRED: {
         id: 'snack.bar.bor_post_expired.error',
         defaultMessage: 'This burn-on-read post has expired and can no longer be revealed.',
->>>>>>> b237b363
     },
 });
 
@@ -143,19 +138,19 @@
     AGENT_STOP_ERROR: {
         message: messages.AGENT_STOP_ERROR,
         iconName: 'alert-outline',
-        canUndo: false,
+        hasAction: false,
         type: MESSAGE_TYPE.ERROR,
     },
     AGENT_REGENERATE_ERROR: {
         message: messages.AGENT_REGENERATE_ERROR,
         iconName: 'alert-outline',
-        canUndo: false,
+        hasAction: false,
         type: MESSAGE_TYPE.ERROR,
     },
     AGENT_TOOL_APPROVAL_ERROR: {
         message: messages.AGENT_TOOL_APPROVAL_ERROR,
         iconName: 'alert-outline',
-        canUndo: false,
+        hasAction: false,
         type: MESSAGE_TYPE.ERROR,
     },
     CODE_COPIED: {
@@ -232,18 +227,16 @@
         hasAction: false,
         type: MESSAGE_TYPE.ERROR,
     },
-<<<<<<< HEAD
     ENABLE_TRANSLATION: {
         message: messages.ENABLE_TRANSLATION,
         iconName: 'globe',
         hasAction: true,
-=======
+    },
     BOR_POST_EXPIRED: {
         message: messages.BOR_POST_EXPIRED,
         iconName: 'alert-outline',
-        canUndo: false,
-        type: MESSAGE_TYPE.ERROR,
->>>>>>> b237b363
+        hasAction: false,
+        type: MESSAGE_TYPE.ERROR,
     },
 };
 
