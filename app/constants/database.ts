// Copyright (c) 2015-present Mattermost, Inc. All Rights Reserved.
// See LICENSE.txt for license information.

import keyMirror from '@utils/key_mirror';

export const MM_TABLES = {
    APP: {
        INFO: 'Info',
        GLOBAL: 'Global',
        SERVERS: 'Servers',
    },
    SERVER: {
        CATEGORY: 'Category',
        CATEGORY_CHANNEL: 'CategoryChannel',
        CHANNEL: 'Channel',
        CHANNEL_BOOKMARK: 'ChannelBookmark',
        CHANNEL_INFO: 'ChannelInfo',
        CHANNEL_MEMBERSHIP: 'ChannelMembership',
        CONFIG: 'Config',
        CUSTOM_EMOJI: 'CustomEmoji',
        CUSTOM_PROFILE_FIELD: 'CustomProfileField',
        CUSTOM_PROFILE_ATTRIBUTE: 'CustomProfileAttribute',
        DRAFT: 'Draft',
        FILE: 'File',
        GROUP: 'Group',
        GROUP_CHANNEL: 'GroupChannel',
        GROUP_MEMBERSHIP: 'GroupMembership',
        GROUP_TEAM: 'GroupTeam',
        MY_CHANNEL: 'MyChannel',
        MY_CHANNEL_SETTINGS: 'MyChannelSettings',
        MY_TEAM: 'MyTeam',
        POST: 'Post',
        POSTS_IN_CHANNEL: 'PostsInChannel',
        POSTS_IN_THREAD: 'PostsInThread',
        PREFERENCE: 'Preference',
        REACTION: 'Reaction',
        ROLE: 'Role',
        SCHEDULED_POST: 'ScheduledPost',
        SYSTEM: 'System',
        TEAM: 'Team',
        TEAM_CHANNEL_HISTORY: 'TeamChannelHistory',
        TEAM_MEMBERSHIP: 'TeamMembership',
        TEAM_SEARCH_HISTORY: 'TeamSearchHistory',
        THREAD: 'Thread',
        THREADS_IN_TEAM: 'ThreadsInTeam',
        THREAD_PARTICIPANT: 'ThreadParticipant',
        TEAM_THREADS_SYNC: 'TeamThreadsSync',
        USER: 'User',
    },
};

export const MIGRATION_EVENTS = keyMirror({
    MIGRATION_ERROR: null,
    MIGRATION_STARTED: null,
    MIGRATION_SUCCESS: null,
});

export const SYSTEM_IDENTIFIERS = {
    CURRENT_CHANNEL_ID: 'currentChannelId',
    LAST_UNREAD_CHANNEL_ID: 'lastUnreadChannelId',
    CURRENT_TEAM_ID: 'currentTeamId',
    CURRENT_USER_ID: 'currentUserId',
    DATA_RETENTION_POLICIES: 'dataRetentionPolicies',
    EXPANDED_LINKS: 'expandedLinks',
    GRANULAR_DATA_RETENTION_POLICIES: 'granularDataRetentionPolicies',
    LAST_DATA_RETENTION_RUN: 'lastDataRetentionRun',
    GLOBAL_THREADS_TAB: 'globalThreadsTab',
    LAST_DISMISSED_BANNER: 'lastDismissedBanner',
    LAST_SERVER_VERSION_CHECK: 'LastServerVersionCheck',
    LICENSE: 'license',
    ONLY_UNREADS: 'onlyUnreads',
    PUSH_VERIFICATION_STATUS: 'pushVerificationStatus',
    RECENT_CUSTOM_STATUS: 'recentCustomStatus',
    RECENT_MENTIONS: 'recentMentions',
    RECENT_REACTIONS: 'recentReactions',
    SESSION_EXPIRATION: 'sessionExpiration',
    TEAM_HISTORY: 'teamHistory',
    WEBSOCKET: 'WebSocket',
    PLAYBOOKS_VERSION: 'playbooks_version',
<<<<<<< HEAD
    AGENTS_VERSION: 'agents_version',
=======
    LAST_BOR_POST_CLEANUP_RUN: 'lastBoRPostCleanupRun',
>>>>>>> b237b363
};

export const GLOBAL_IDENTIFIERS = {
    DEVICE_TOKEN: 'deviceToken',
    DONT_ASK_FOR_REVIEW: 'dontAskForReview',
    FIRST_LAUNCH: 'firstLaunch',
    LAST_ASK_FOR_REVIEW: 'lastAskForReview',
    ONBOARDING: 'onboarding',
    LAST_VIEWED_CHANNEL: 'lastViewedChannel',
    LAST_VIEWED_THREAD: 'lastViewedThread',
    PUSH_DISABLED_ACK: 'pushDisabledAck',
    CACHE_MIGRATION: 'cacheMigration',
};

export enum OperationType {
    CREATE = 'CREATE',
    UPDATE = 'UPDATE',
    DELETE = 'DELETE',
  }

// The only two types of databases in the app
export enum DatabaseType {
    DEFAULT,
    SERVER,
  }

export default {
    GLOBAL_IDENTIFIERS,
    MM_TABLES,
    MIGRATION_EVENTS,
    SYSTEM_IDENTIFIERS,
};<|MERGE_RESOLUTION|>--- conflicted
+++ resolved
@@ -77,11 +77,8 @@
     TEAM_HISTORY: 'teamHistory',
     WEBSOCKET: 'WebSocket',
     PLAYBOOKS_VERSION: 'playbooks_version',
-<<<<<<< HEAD
     AGENTS_VERSION: 'agents_version',
-=======
     LAST_BOR_POST_CLEANUP_RUN: 'lastBoRPostCleanupRun',
->>>>>>> b237b363
 };
 
 export const GLOBAL_IDENTIFIERS = {
