--- conflicted
+++ resolved
@@ -58,13 +58,10 @@
     CURRENT_USER_ID: 'currentUserId',
     DATA_RETENTION_POLICIES: 'dataRetentionPolicies',
     EXPANDED_LINKS: 'expandedLinks',
-<<<<<<< HEAD
     GRANULAR_DATA_RETENTION_POLICIES: 'granularDataRetentionPolicies',
     LAST_DATA_RETENTION_RUN: 'lastDataRetentionRun',
-=======
     LAST_DISMISSED_BANNER: 'lastDismissedBanner',
     LAST_SERVER_VERSION_CHECK: 'LastServerVersionCheck',
->>>>>>> d28b5b1f
     LICENSE: 'license',
     ONLY_UNREADS: 'onlyUnreads',
     PUSH_VERIFICATION_STATUS: 'pushVerificationStatus',
