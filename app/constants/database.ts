// Copyright (c) 2015-present Mattermost, Inc. All Rights Reserved.
// See LICENSE.txt for license information.

import keyMirror from '@utils/key_mirror';

export const MM_TABLES = {
    APP: {
        INFO: 'Info',
        GLOBAL: 'Global',
        SERVERS: 'Servers',
    },
    SERVER: {
        CHANNEL: 'Channel',
        CHANNEL_INFO: 'ChannelInfo',
        CHANNEL_MEMBERSHIP: 'ChannelMembership',
        CUSTOM_EMOJI: 'CustomEmoji',
        DRAFT: 'Draft',
        FILE: 'File',
        GROUP: 'Group',
        GROUPS_CHANNEL: 'GroupsChannel',
        GROUPS_TEAM: 'GroupsTeam',
        GROUP_MEMBERSHIP: 'GroupMembership',
        MY_CHANNEL: 'MyChannel',
        MY_CHANNEL_SETTINGS: 'MyChannelSettings',
        MY_TEAM: 'MyTeam',
        POST: 'Post',
        POSTS_IN_CHANNEL: 'PostsInChannel',
        POSTS_IN_THREAD: 'PostsInThread',
        PREFERENCE: 'Preference',
        REACTION: 'Reaction',
        ROLE: 'Role',
        SLASH_COMMAND: 'SlashCommand',
        SYSTEM: 'System',
        TEAM: 'Team',
        TEAM_CHANNEL_HISTORY: 'TeamChannelHistory',
        TEAM_MEMBERSHIP: 'TeamMembership',
        TEAM_SEARCH_HISTORY: 'TeamSearchHistory',
        TERMS_OF_SERVICE: 'TermsOfService',
        USER: 'User',
    },
};

export const MIGRATION_EVENTS = keyMirror({
    MIGRATION_ERROR: null,
    MIGRATION_STARTED: null,
    MIGRATION_SUCCESS: null,
});

export const SYSTEM_IDENTIFIERS = {
    CONFIG: 'config',
    CURRENT_CHANNEL_ID: 'currentChannelId',
    CURRENT_TEAM_ID: 'currentTeamId',
    CURRENT_USER_ID: 'currentUserId',
    DATA_RETENTION_POLICIES: 'dataRetentionPolicies',
    EXPANDED_LINKS: 'expandedLinks',
    RECENT_REACTIONS: 'recentReactions',
    INTEGRATION_TRIGGER_ID: 'IntegreationTriggerId',
    LICENSE: 'license',
    WEBSOCKET: 'WebSocket',
<<<<<<< HEAD
    TEAM_HISTORY: 'teamHistory',
=======
    RECENT_CUSTOM_STATUS: 'recentCustomStatus',
>>>>>>> 96f3970d
};

export const GLOBAL_IDENTIFIERS = {
    DEVICE_TOKEN: 'deviceToken',
    MENTION_COUNT: 'mentionCount',
};

export default {
    GLOBAL_IDENTIFIERS,
    MM_TABLES,
    MIGRATION_EVENTS,
    SYSTEM_IDENTIFIERS,
};<|MERGE_RESOLUTION|>--- conflicted
+++ resolved
@@ -57,11 +57,8 @@
     INTEGRATION_TRIGGER_ID: 'IntegreationTriggerId',
     LICENSE: 'license',
     WEBSOCKET: 'WebSocket',
-<<<<<<< HEAD
     TEAM_HISTORY: 'teamHistory',
-=======
     RECENT_CUSTOM_STATUS: 'recentCustomStatus',
->>>>>>> 96f3970d
 };
 
 export const GLOBAL_IDENTIFIERS = {
