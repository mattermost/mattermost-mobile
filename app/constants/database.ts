// Copyright (c) 2015-present Mattermost, Inc. All Rights Reserved.
// See LICENSE.txt for license information.

import keyMirror from '@utils/key_mirror';

export const MM_TABLES = {
    APP: {
        INFO: 'Info',
        GLOBAL: 'Global',
        SERVERS: 'Servers',
    },
    SERVER: {
        CATEGORY: 'Category',
        CATEGORY_CHANNEL: 'CategoryChannel',
        CHANNEL: 'Channel',
        CHANNEL_BOOKMARK: 'ChannelBookmark',
        CHANNEL_INFO: 'ChannelInfo',
        CHANNEL_MEMBERSHIP: 'ChannelMembership',
        CONFIG: 'Config',
        CUSTOM_EMOJI: 'CustomEmoji',
        CUSTOM_PROFILE_FIELD: 'CustomProfileField',
        CUSTOM_PROFILE_ATTRIBUTE: 'CustomProfileAttribute',
        DRAFT: 'Draft',
        FILE: 'File',
        GROUP: 'Group',
        GROUP_CHANNEL: 'GroupChannel',
        GROUP_MEMBERSHIP: 'GroupMembership',
        GROUP_TEAM: 'GroupTeam',
        MY_CHANNEL: 'MyChannel',
        MY_CHANNEL_SETTINGS: 'MyChannelSettings',
        MY_TEAM: 'MyTeam',
        POST: 'Post',
        POSTS_IN_CHANNEL: 'PostsInChannel',
        POSTS_IN_THREAD: 'PostsInThread',
        PREFERENCE: 'Preference',
        REACTION: 'Reaction',
        ROLE: 'Role',
        SCHEDULED_POST: 'ScheduledPost',
        SYSTEM: 'System',
        TEAM: 'Team',
        TEAM_CHANNEL_HISTORY: 'TeamChannelHistory',
        TEAM_MEMBERSHIP: 'TeamMembership',
        TEAM_SEARCH_HISTORY: 'TeamSearchHistory',
        THREAD: 'Thread',
        THREADS_IN_TEAM: 'ThreadsInTeam',
        THREAD_PARTICIPANT: 'ThreadParticipant',
        TEAM_THREADS_SYNC: 'TeamThreadsSync',
        USER: 'User',
    },
};

export const MIGRATION_EVENTS = keyMirror({
    MIGRATION_ERROR: null,
    MIGRATION_STARTED: null,
    MIGRATION_SUCCESS: null,
});

export const SYSTEM_IDENTIFIERS = {
    CURRENT_CHANNEL_ID: 'currentChannelId',
    LAST_UNREAD_CHANNEL_ID: 'lastUnreadChannelId',
    CURRENT_TEAM_ID: 'currentTeamId',
    CURRENT_USER_ID: 'currentUserId',
    DATA_RETENTION_POLICIES: 'dataRetentionPolicies',
    EXPANDED_LINKS: 'expandedLinks',
    GRANULAR_DATA_RETENTION_POLICIES: 'granularDataRetentionPolicies',
    LAST_DATA_RETENTION_RUN: 'lastDataRetentionRun',
    GLOBAL_THREADS_TAB: 'globalThreadsTab',
    LAST_DISMISSED_BANNER: 'lastDismissedBanner',
    LAST_SERVER_VERSION_CHECK: 'LastServerVersionCheck',
    LICENSE: 'license',
    ONLY_UNREADS: 'onlyUnreads',
    PUSH_VERIFICATION_STATUS: 'pushVerificationStatus',
    RECENT_CUSTOM_STATUS: 'recentCustomStatus',
    RECENT_MENTIONS: 'recentMentions',
    RECENT_REACTIONS: 'recentReactions',
    SESSION_EXPIRATION: 'sessionExpiration',
    TEAM_HISTORY: 'teamHistory',
    WEBSOCKET: 'WebSocket',
    PLAYBOOKS_VERSION: 'playbooks_version',
};

export const GLOBAL_IDENTIFIERS = {
    DEVICE_TOKEN: 'deviceToken',
    DONT_ASK_FOR_REVIEW: 'dontAskForReview',
    FIRST_LAUNCH: 'firstLaunch',
    LAST_ASK_FOR_REVIEW: 'lastAskForReview',
    ONBOARDING: 'onboarding',
    LAST_VIEWED_CHANNEL: 'lastViewedChannel',
    LAST_VIEWED_THREAD: 'lastViewedThread',
<<<<<<< HEAD
    LOW_CONNECTIVITY_MONITOR: 'lowConnectivityMonitor',
    MODERN_CHAT: 'modernChat',
    ONBOARDING: 'onboarding',
=======
>>>>>>> db154996
    PUSH_DISABLED_ACK: 'pushDisabledAck',
};

export enum OperationType {
    CREATE = 'CREATE',
    UPDATE = 'UPDATE',
    DELETE = 'DELETE',
  }

// The only two types of databases in the app
export enum DatabaseType {
    DEFAULT,
    SERVER,
  }

export default {
    GLOBAL_IDENTIFIERS,
    MM_TABLES,
    MIGRATION_EVENTS,
    SYSTEM_IDENTIFIERS,
};<|MERGE_RESOLUTION|>--- conflicted
+++ resolved
@@ -87,12 +87,8 @@
     ONBOARDING: 'onboarding',
     LAST_VIEWED_CHANNEL: 'lastViewedChannel',
     LAST_VIEWED_THREAD: 'lastViewedThread',
-<<<<<<< HEAD
     LOW_CONNECTIVITY_MONITOR: 'lowConnectivityMonitor',
     MODERN_CHAT: 'modernChat',
-    ONBOARDING: 'onboarding',
-=======
->>>>>>> db154996
     PUSH_DISABLED_ACK: 'pushDisabledAck',
 };
 
