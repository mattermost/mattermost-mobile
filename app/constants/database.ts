// Copyright (c) 2015-present Mattermost, Inc. All Rights Reserved.
// See LICENSE.txt for license information.

import keyMirror from '@utils/key_mirror';

export const MM_TABLES = {
    APP: {
        INFO: 'Info',
        GLOBAL: 'Global',
        SERVERS: 'Servers',
    },
    SERVER: {
        CATEGORY: 'Category',
        CATEGORY_CHANNEL: 'CategoryChannel',
        CHANNEL: 'Channel',
        CHANNEL_INFO: 'ChannelInfo',
        CHANNEL_MEMBERSHIP: 'ChannelMembership',
        CONFIG: 'Config',
        CUSTOM_EMOJI: 'CustomEmoji',
        DRAFT: 'Draft',
        FILE: 'File',
        GROUP: 'Group',
        GROUP_CHANNEL: 'GroupChannel',
        GROUP_MEMBERSHIP: 'GroupMembership',
        GROUP_TEAM: 'GroupTeam',
        MY_CHANNEL: 'MyChannel',
        MY_CHANNEL_SETTINGS: 'MyChannelSettings',
        MY_TEAM: 'MyTeam',
        POST: 'Post',
        POSTS_IN_CHANNEL: 'PostsInChannel',
        POSTS_IN_THREAD: 'PostsInThread',
        PREFERENCE: 'Preference',
        REACTION: 'Reaction',
        ROLE: 'Role',
        SYSTEM: 'System',
        TEAM: 'Team',
        TEAM_CHANNEL_HISTORY: 'TeamChannelHistory',
        TEAM_MEMBERSHIP: 'TeamMembership',
        TEAM_SEARCH_HISTORY: 'TeamSearchHistory',
        THREAD: 'Thread',
        THREADS_IN_TEAM: 'ThreadsInTeam',
        THREAD_PARTICIPANT: 'ThreadParticipant',
        USER: 'User',
    },
};

export const MIGRATION_EVENTS = keyMirror({
    MIGRATION_ERROR: null,
    MIGRATION_STARTED: null,
    MIGRATION_SUCCESS: null,
});

export const SYSTEM_IDENTIFIERS = {
    CONFIG: 'config',
    CURRENT_CHANNEL_ID: 'currentChannelId',
    LAST_UNREAD_CHANNEL_ID: 'lastUnreadChannelId',
    CURRENT_TEAM_ID: 'currentTeamId',
    CURRENT_USER_ID: 'currentUserId',
    DATA_RETENTION_POLICIES: 'dataRetentionPolicies',
    EXPANDED_LINKS: 'expandedLinks',
<<<<<<< HEAD
    LAST_SERVER_VERSION_CHECK: 'LastServerVersionCheck',
=======
    LAST_DISMISSED_BANNER: 'lastDismissedBanner',
>>>>>>> 6dd7fc9f
    LICENSE: 'license',
    ONLY_UNREADS: 'onlyUnreads',
    PUSH_VERIFICATION_STATUS: 'pushVerificationStatus',
    RECENT_CUSTOM_STATUS: 'recentCustomStatus',
    RECENT_MENTIONS: 'recentMentions',
    RECENT_REACTIONS: 'recentReactions',
    SESSION_EXPIRATION: 'sessionExpiration',
    TEAM_HISTORY: 'teamHistory',
    WEBSOCKET: 'WebSocket',
};

export const GLOBAL_IDENTIFIERS = {
    DEVICE_TOKEN: 'deviceToken',
    MULTI_SERVER_TUTORIAL: 'multiServerTutorial',
    PROFILE_LONG_PRESS_TUTORIAL: 'profileLongPressTutorial',
};

export enum OperationType {
    CREATE = 'CREATE',
    UPDATE = 'UPDATE',
    DELETE = 'DELETE',
  }

// The only two types of databases in the app
export enum DatabaseType {
    DEFAULT,
    SERVER,
  }

export default {
    GLOBAL_IDENTIFIERS,
    MM_TABLES,
    MIGRATION_EVENTS,
    SYSTEM_IDENTIFIERS,
};<|MERGE_RESOLUTION|>--- conflicted
+++ resolved
@@ -58,11 +58,8 @@
     CURRENT_USER_ID: 'currentUserId',
     DATA_RETENTION_POLICIES: 'dataRetentionPolicies',
     EXPANDED_LINKS: 'expandedLinks',
-<<<<<<< HEAD
+    LAST_DISMISSED_BANNER: 'lastDismissedBanner',
     LAST_SERVER_VERSION_CHECK: 'LastServerVersionCheck',
-=======
-    LAST_DISMISSED_BANNER: 'lastDismissedBanner',
->>>>>>> 6dd7fc9f
     LICENSE: 'license',
     ONLY_UNREADS: 'onlyUnreads',
     PUSH_VERIFICATION_STATUS: 'pushVerificationStatus',
