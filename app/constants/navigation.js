--- conflicted
+++ resolved
@@ -9,11 +9,8 @@
     NAVIGATION_NO_TEAMS: null,
     RESTART_APP: null,
     NAVIGATION_ERROR_TEAMS: null,
-<<<<<<< HEAD
+    NAVIGATION_SHOW_OVERLAY: null,
     SWITCH_SERVER: null,
-=======
-    NAVIGATION_SHOW_OVERLAY: null,
->>>>>>> 175c0df5
 });
 
 export default NavigationTypes;