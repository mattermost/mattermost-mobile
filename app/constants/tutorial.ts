// Copyright (c) 2015-present Mattermost, Inc. All Rights Reserved.
// See LICENSE.txt for license information.

export const MULTI_SERVER = 'multiServerTutorial';
export const PROFILE_LONG_PRESS = 'profileLongPressTutorial';
export const EMOJI_SKIN_SELECTOR = 'emojiSkinSelectorTutorial';
export const DRAFTS = 'draftsTutorial';
export const SCHEDULED_POST = 'scheduledPostTutorial';
<<<<<<< HEAD
=======
export const SCHEDULED_POSTS = 'scheduledPostsTutorial';
>>>>>>> a2614b8d

export default {
    MULTI_SERVER,
    PROFILE_LONG_PRESS,
    EMOJI_SKIN_SELECTOR,
    DRAFTS,
    SCHEDULED_POST,
<<<<<<< HEAD
=======
    SCHEDULED_POSTS,
>>>>>>> a2614b8d
};<|MERGE_RESOLUTION|>--- conflicted
+++ resolved
@@ -6,10 +6,7 @@
 export const EMOJI_SKIN_SELECTOR = 'emojiSkinSelectorTutorial';
 export const DRAFTS = 'draftsTutorial';
 export const SCHEDULED_POST = 'scheduledPostTutorial';
-<<<<<<< HEAD
-=======
 export const SCHEDULED_POSTS = 'scheduledPostsTutorial';
->>>>>>> a2614b8d
 
 export default {
     MULTI_SERVER,
@@ -17,8 +14,5 @@
     EMOJI_SKIN_SELECTOR,
     DRAFTS,
     SCHEDULED_POST,
-<<<<<<< HEAD
-=======
     SCHEDULED_POSTS,
->>>>>>> a2614b8d
 };