--- conflicted
+++ resolved
@@ -14,11 +14,8 @@
     SERVER_LOGOUT: null,
     SERVER_VERSION_CHANGED: null,
     TEAM_LOAD_ERROR: null,
-<<<<<<< HEAD
-=======
     USER_TYPING: null,
     USER_STOP_TYPING: null,
     POST_LIST_SCROLL_TO_BOTTOM: null,
     SWIPEABLE: null,
->>>>>>> 22564b81
 });