// Copyright (c) 2015-present Mattermost, Inc. All Rights Reserved.
// See LICENSE.txt for license information.

import keyMirror from '@utils/key_mirror';

export default keyMirror({
    ACCOUNT_SELECT_TABLET_VIEW: null,
    CHANNEL_DELETED: null,
    CONFIG_CHANGED: null,
    LEAVE_CHANNEL: null,
    LEAVE_TEAM: null,
    LOADING_CHANNEL_POSTS: null,
    NOTIFICATION_ERROR: null,
    SERVER_LOGOUT: null,
    SERVER_VERSION_CHANGED: null,
    TEAM_LOAD_ERROR: null,
    USER_TYPING: null,
    USER_STOP_TYPING: null,
<<<<<<< HEAD
    FILE_PROGRESS: null,
    FILE_UPLOAD_ERROR: null,
=======
    SWIPEABLE: null,
>>>>>>> aa84ccd8
});<|MERGE_RESOLUTION|>--- conflicted
+++ resolved
@@ -16,10 +16,7 @@
     TEAM_LOAD_ERROR: null,
     USER_TYPING: null,
     USER_STOP_TYPING: null,
-<<<<<<< HEAD
     FILE_PROGRESS: null,
     FILE_UPLOAD_ERROR: null,
-=======
     SWIPEABLE: null,
->>>>>>> aa84ccd8
 });