--- conflicted
+++ resolved
@@ -16,9 +16,6 @@
     TEAM_LOAD_ERROR: null,
     USER_TYPING: null,
     USER_STOP_TYPING: null,
-<<<<<<< HEAD
     POST_LIST_SCROLL_TO_BOTTOM: null,
-=======
     SWIPEABLE: null,
->>>>>>> bebfccb9
 });