// Copyright (c) 2015-present Mattermost, Inc. All Rights Reserved.
// See LICENSE.txt for license information.

export const ABOUT = 'About';
export const EMOJI_PICKER = 'AddReaction';
export const APP_FORM = 'AppForm';
export const BOTTOM_SHEET = 'BottomSheet';
export const CHANNEL = 'Channel';
export const CHANNEL_ADD_PEOPLE = 'ChannelAddPeople';
export const CHANNEL_DETAILS = 'ChannelDetails';
export const CHANNEL_EDIT = 'ChannelEdit';
export const CUSTOM_STATUS_CLEAR_AFTER = 'CustomStatusClearAfter';
export const CUSTOM_STATUS = 'CustomStatus';
export const FORGOT_PASSWORD = 'ForgotPassword';
export const HOME = 'Home';
export const INTEGRATION_SELECTOR = 'IntegrationSelector';
export const IN_APP_NOTIFICATION = 'InAppNotification';
export const LOGIN = 'Login';
export const MAIN_SIDEBAR = 'MainSidebar';
export const MFA = 'MFA';
export const PERMALINK = 'Permalink';
export const SEARCH = 'Search';
export const SERVER = 'Server';
export const SETTINGS_SIDEBAR = 'SettingsSidebar';
export const SSO = 'SSO';
export const THREAD = 'Thread';
<<<<<<< HEAD
export const USER_PROFILE = 'UserProfile';
=======
export const MENTIONS = 'Mentions';
>>>>>>> 675d8495

export default {
    ABOUT,
    EMOJI_PICKER,
    APP_FORM,
    BOTTOM_SHEET,
    CHANNEL,
    CHANNEL_ADD_PEOPLE,
    CHANNEL_EDIT,
    CHANNEL_DETAILS,
    CUSTOM_STATUS_CLEAR_AFTER,
    CUSTOM_STATUS,
    FORGOT_PASSWORD,
    HOME,
    INTEGRATION_SELECTOR,
    IN_APP_NOTIFICATION,
    LOGIN,
    MAIN_SIDEBAR,
    MFA,
    PERMALINK,
    SEARCH,
    SERVER,
    SETTINGS_SIDEBAR,
    SSO,
    THREAD,
<<<<<<< HEAD
    USER_PROFILE,
=======
    MENTIONS,
>>>>>>> 675d8495
};<|MERGE_RESOLUTION|>--- conflicted
+++ resolved
@@ -24,11 +24,8 @@
 export const SETTINGS_SIDEBAR = 'SettingsSidebar';
 export const SSO = 'SSO';
 export const THREAD = 'Thread';
-<<<<<<< HEAD
 export const USER_PROFILE = 'UserProfile';
-=======
 export const MENTIONS = 'Mentions';
->>>>>>> 675d8495
 
 export default {
     ABOUT,
@@ -54,9 +51,6 @@
     SETTINGS_SIDEBAR,
     SSO,
     THREAD,
-<<<<<<< HEAD
     USER_PROFILE,
-=======
     MENTIONS,
->>>>>>> 675d8495
 };