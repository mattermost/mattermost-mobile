--- conflicted
+++ resolved
@@ -156,15 +156,12 @@
 ]);
 
 export const OVERLAY_SCREENS = new Set<string>([
+    GALLERY,
     IN_APP_NOTIFICATION,
-    GALLERY,
-    SNACK_BAR,
-<<<<<<< HEAD
-    TERMS_OF_SERVICE,
-=======
     REVIEW_APP,
     SHARE_FEEDBACK,
->>>>>>> 5fae1208
+    SNACK_BAR,
+    TERMS_OF_SERVICE,
 ]);
 
 export const NOT_READY = [
