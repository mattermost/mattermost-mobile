// Copyright (c) 2015-present Mattermost, Inc. All Rights Reserved.
// See LICENSE.txt for license information.

export const ABOUT = 'About';
export const ACCOUNT = 'Account';
export const APPS_FORM = 'AppForm';
export const BOTTOM_SHEET = 'BottomSheet';
export const BROWSE_CHANNELS = 'BrowseChannels';
export const CALL = 'Call';
export const CALL_PARTICIPANTS = 'CallParticipants';
export const CALL_HOST_CONTROLS = 'CallHostControls';
export const CHANNEL = 'Channel';
export const CHANNEL_ADD_MEMBERS = 'ChannelAddMembers';
export const CHANNEL_FILES = 'ChannelFiles';
export const CHANNEL_INFO = 'ChannelInfo';
export const CHANNEL_NOTIFICATION_PREFERENCES = 'ChannelNotificationPreferences';
export const CODE = 'Code';
export const CONVERT_GM_TO_CHANNEL = 'ConvertGMToChannel';
export const CREATE_DIRECT_MESSAGE = 'CreateDirectMessage';
export const CREATE_OR_EDIT_CHANNEL = 'CreateOrEditChannel';
export const CREATE_TEAM = 'CreateTeam';
export const COMPONENT_LIBRARY = 'ComponentLibrary';
export const CUSTOM_STATUS = 'CustomStatus';
export const CUSTOM_STATUS_CLEAR_AFTER = 'CustomStatusClearAfter';
export const DRAFT = 'Draft';
export const DRAFT_SCHEDULED_POST_OPTIONS = 'DraftScheduledPostOptions';
export const EDIT_POST = 'EditPost';
export const EDIT_PROFILE = 'EditProfile';
export const EDIT_SERVER = 'EditServer';
export const EMOJI_PICKER = 'EmojiPicker';
export const FIND_CHANNELS = 'FindChannels';
export const FORGOT_PASSWORD = 'ForgotPassword';
export const GALLERY = 'Gallery';
export const GLOBAL_DRAFTS = 'GlobalDrafts';
export const GLOBAL_THREADS = 'GlobalThreads';
export const HOME = 'Home';
export const INTEGRATION_SELECTOR = 'IntegrationSelector';
export const INTERACTIVE_DIALOG = 'InteractiveDialog';
export const INVITE = 'Invite';
export const IN_APP_NOTIFICATION = 'InAppNotification';
export const JOIN_TEAM = 'JoinTeam';
export const LATEX = 'Latex';
export const LOGIN = 'Login';
export const MANAGE_CHANNEL_MEMBERS = 'ManageChannelMembers';
export const MENTIONS = 'Mentions';
export const MFA = 'MFA';
export const ONBOARDING = 'Onboarding';
export const PERMALINK = 'Permalink';
export const PINNED_MESSAGES = 'PinnedMessages';
export const POST_OPTIONS = 'PostOptions';
export const POST_PRIORITY_PICKER = 'PostPriorityPicker';
export const REACTIONS = 'Reactions';
export const RESCHEDULE_DRAFT = 'RescheduleDraft';
export const REVIEW_APP = 'ReviewApp';
export const SAVED_MESSAGES = 'SavedMessages';
export const SCHEDULED_POST_OPTIONS = 'ScheduledPostOptions';
export const SEARCH = 'Search';
export const SELECT_TEAM = 'SelectTeam';
export const SERVER = 'Server';
export const SETTINGS = 'Settings';
export const SETTINGS_ADVANCED = 'SettingsAdvanced';
export const SETTINGS_DISPLAY = 'SettingsDisplay';
export const SETTINGS_DISPLAY_CLOCK = 'SettingsDisplayClock';
export const SETTINGS_DISPLAY_CRT = 'SettingsDisplayCRT';
export const SETTINGS_DISPLAY_THEME = 'SettingsDisplayTheme';
export const SETTINGS_DISPLAY_TIMEZONE = 'SettingsDisplayTimezone';
export const SETTINGS_DISPLAY_TIMEZONE_SELECT = 'SettingsDisplayTimezoneSelect';
export const SETTINGS_NOTIFICATION = 'SettingsNotification';
export const SETTINGS_NOTIFICATION_AUTO_RESPONDER = 'SettingsNotificationAutoResponder';
export const SETTINGS_NOTIFICATION_EMAIL = 'SettingsNotificationEmail';
export const SETTINGS_NOTIFICATION_MENTION = 'SettingsNotificationMention';
export const SETTINGS_NOTIFICATION_PUSH = 'SettingsNotificationPush';
export const SETTINGS_NOTIFICATION_CALL = 'SettingsNotificationCall';
export const SHARE_FEEDBACK = 'ShareFeedback';
export const SNACK_BAR = 'SnackBar';
export const SSO = 'SSO';
export const TABLE = 'Table';
export const TEAM_SELECTOR_LIST = 'TeamSelectorList';
export const TERMS_OF_SERVICE = 'TermsOfService';
export const THREAD = 'Thread';
export const THREAD_FOLLOW_BUTTON = 'ThreadFollowButton';
export const THREAD_OPTIONS = 'ThreadOptions';
export const USER_PROFILE = 'UserProfile';
export const CHANNEL_BOOKMARK = 'ChannelBookmarkAddOrEdit';
export const GENERIC_OVERLAY = 'GenericOverlay';
<<<<<<< HEAD
export const GLOBAL_DRAFTS_AND_SCHEDULED_POSTS = 'GlobalDraftsAndScheduledPosts';
=======
export const CHANNEL_BANNER = 'ChannelBanner';
>>>>>>> 1c0e201e

export default {
    ABOUT,
    ACCOUNT,
    APPS_FORM,
    BOTTOM_SHEET,
    BROWSE_CHANNELS,
    CALL,
    CALL_PARTICIPANTS,
    CALL_HOST_CONTROLS,
    CHANNEL,
    CHANNEL_ADD_MEMBERS,
    CHANNEL_BOOKMARK,
    CHANNEL_FILES,
    CHANNEL_INFO,
    CHANNEL_NOTIFICATION_PREFERENCES,
    CODE,
    CONVERT_GM_TO_CHANNEL,
    COMPONENT_LIBRARY,
    CREATE_DIRECT_MESSAGE,
    CREATE_OR_EDIT_CHANNEL,
    CREATE_TEAM,
    CUSTOM_STATUS,
    CUSTOM_STATUS_CLEAR_AFTER,
    DRAFT_SCHEDULED_POST_OPTIONS,
    EDIT_POST,
    EDIT_PROFILE,
    EDIT_SERVER,
    EMOJI_PICKER,
    FIND_CHANNELS,
    FORGOT_PASSWORD,
    GALLERY,
    GLOBAL_DRAFTS,
    GLOBAL_THREADS,
    HOME,
    INTEGRATION_SELECTOR,
    INTERACTIVE_DIALOG,
    INVITE,
    IN_APP_NOTIFICATION,
    JOIN_TEAM,
    LATEX,
    LOGIN,
    MANAGE_CHANNEL_MEMBERS,
    MENTIONS,
    MFA,
    ONBOARDING,
    PERMALINK,
    PINNED_MESSAGES,
    POST_OPTIONS,
    POST_PRIORITY_PICKER,
    REACTIONS,
    RESCHEDULE_DRAFT,
    REVIEW_APP,
    SAVED_MESSAGES,
    SEARCH,
    SELECT_TEAM,
    SERVER,
    SETTINGS,
    SETTINGS_ADVANCED,
    SETTINGS_DISPLAY,
    SETTINGS_DISPLAY_CLOCK,
    SETTINGS_DISPLAY_CRT,
    SETTINGS_DISPLAY_THEME,
    SETTINGS_DISPLAY_TIMEZONE,
    SETTINGS_DISPLAY_TIMEZONE_SELECT,
    SETTINGS_NOTIFICATION,
    SETTINGS_NOTIFICATION_AUTO_RESPONDER,
    SETTINGS_NOTIFICATION_EMAIL,
    SETTINGS_NOTIFICATION_MENTION,
    SETTINGS_NOTIFICATION_PUSH,
    SETTINGS_NOTIFICATION_CALL,
    SHARE_FEEDBACK,
    SNACK_BAR,
    SSO,
    TABLE,
    TEAM_SELECTOR_LIST,
    TERMS_OF_SERVICE,
    THREAD,
    THREAD_FOLLOW_BUTTON,
    THREAD_OPTIONS,
    USER_PROFILE,
    GENERIC_OVERLAY,
<<<<<<< HEAD
    SCHEDULED_POST_OPTIONS,
    GLOBAL_DRAFTS_AND_SCHEDULED_POSTS,
=======
    CHANNEL_BANNER,
>>>>>>> 1c0e201e
} as const;

export const MODAL_SCREENS_WITHOUT_BACK = new Set<string>([
    BROWSE_CHANNELS,
    CHANNEL_INFO,
    CHANNEL_ADD_MEMBERS,
    CREATE_DIRECT_MESSAGE,
    CREATE_TEAM,
    CUSTOM_STATUS,
    EDIT_POST,
    EDIT_PROFILE,
    EDIT_SERVER,
    FIND_CHANNELS,
    GALLERY,
    MANAGE_CHANNEL_MEMBERS,
    INVITE,
    PERMALINK,
    RESCHEDULE_DRAFT,
]);

export const SCREENS_WITH_TRANSPARENT_BACKGROUND = new Set<string>([
    PERMALINK,
    REVIEW_APP,
    SNACK_BAR,
    GENERIC_OVERLAY,
]);

export const SCREENS_AS_BOTTOM_SHEET = new Set<string>([
    BOTTOM_SHEET,
    DRAFT_SCHEDULED_POST_OPTIONS,
    EMOJI_PICKER,
    POST_OPTIONS,
    POST_PRIORITY_PICKER,
    THREAD_OPTIONS,
    REACTIONS,
    USER_PROFILE,
    CALL_PARTICIPANTS,
    CALL_HOST_CONTROLS,
    SCHEDULED_POST_OPTIONS,
]);

export const SCREENS_WITH_EXTRA_KEYBOARD = new Set<string>([CHANNEL, THREAD]);

export const NOT_READY = [
    CREATE_TEAM,
];<|MERGE_RESOLUTION|>--- conflicted
+++ resolved
@@ -83,11 +83,8 @@
 export const USER_PROFILE = 'UserProfile';
 export const CHANNEL_BOOKMARK = 'ChannelBookmarkAddOrEdit';
 export const GENERIC_OVERLAY = 'GenericOverlay';
-<<<<<<< HEAD
 export const GLOBAL_DRAFTS_AND_SCHEDULED_POSTS = 'GlobalDraftsAndScheduledPosts';
-=======
 export const CHANNEL_BANNER = 'ChannelBanner';
->>>>>>> 1c0e201e
 
 export default {
     ABOUT,
@@ -170,12 +167,9 @@
     THREAD_OPTIONS,
     USER_PROFILE,
     GENERIC_OVERLAY,
-<<<<<<< HEAD
     SCHEDULED_POST_OPTIONS,
     GLOBAL_DRAFTS_AND_SCHEDULED_POSTS,
-=======
     CHANNEL_BANNER,
->>>>>>> 1c0e201e
 } as const;
 
 export const MODAL_SCREENS_WITHOUT_BACK = new Set<string>([
