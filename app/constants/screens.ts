--- conflicted
+++ resolved
@@ -148,11 +148,8 @@
     EDIT_SERVER,
     FIND_CHANNELS,
     GALLERY,
-<<<<<<< HEAD
     MANAGE_CHANNEL_MEMBERS,
-=======
     INVITE,
->>>>>>> 06208350
     PERMALINK,
 ]);
 
