// Copyright (c) 2015-present Mattermost, Inc. All Rights Reserved.
// See LICENSE.txt for license information.

export const ABOUT = 'About';
export const ACCOUNT = 'Account';
export const APPS_FORM = 'AppForm';
export const BOTTOM_SHEET = 'BottomSheet';
export const BROWSE_CHANNELS = 'BrowseChannels';
export const CHANNEL = 'Channel';
export const CHANNEL_ADD_PEOPLE = 'ChannelAddPeople';
export const CHANNEL_EDIT = 'ChannelEdit';
export const CHANNEL_INFO = 'ChannelInfo';
export const CHANNEL_MENTION = 'ChannelMention';
export const CODE = 'Code';
export const CREATE_DIRECT_MESSAGE = 'CreateDirectMessage';
export const CREATE_OR_EDIT_CHANNEL = 'CreateOrEditChannel';
export const CREATE_TEAM = 'CreateTeam';
export const CUSTOM_STATUS = 'CustomStatus';
export const CUSTOM_STATUS_CLEAR_AFTER = 'CustomStatusClearAfter';
export const EDIT_POST = 'EditPost';
export const EDIT_PROFILE = 'EditProfile';
export const EDIT_SERVER = 'EditServer';
export const EMOJI_PICKER = 'EmojiPicker';
export const FIND_CHANNELS = 'FindChannels';
export const FORGOT_PASSWORD = 'ForgotPassword';
export const GALLERY = 'Gallery';
export const GLOBAL_THREADS = 'GlobalThreads';
export const HOME = 'Home';
export const INTEGRATION_SELECTOR = 'IntegrationSelector';
export const INTERACTIVE_DIALOG = 'InteractiveDialog';
export const IN_APP_NOTIFICATION = 'InAppNotification';
export const LATEX = 'Latex';
export const LOGIN = 'Login';
export const MENTIONS = 'Mentions';
export const MFA = 'MFA';
export const PERMALINK = 'Permalink';
export const PINNED_MESSAGES = 'PinnedMessages';
export const POST_OPTIONS = 'PostOptions';
export const REACTIONS = 'Reactions';
export const SAVED_MESSAGES = 'SavedMessages';
export const SEARCH = 'Search';
export const SELECT_TEAM = 'SelectTeam';
export const SERVER = 'Server';
export const SETTINGS = 'Settings';
export const SETTINGS_DISPLAY = 'SettingsDisplay';
<<<<<<< HEAD
export const SETTINGS_DISPLAY_CLOCK = 'SettingsDisplayClock';
=======
>>>>>>> bb02b117
export const SETTINGS_DISPLAY_THEME = 'SettingsDisplayTheme';
export const SETTINGS_NOTIFICATION = 'SettingsNotification';
export const SETTINGS_NOTIFICATION_AUTO_RESPONDER = 'SettingsNotificationAutoResponder';
export const SETTINGS_NOTIFICATION_MENTION = 'SettingsNotificationMention';
export const SETTINGS_NOTIFICATION_PUSH = 'SettingsNotificationPush';
export const SNACK_BAR = 'SnackBar';
export const SSO = 'SSO';
export const TABLE = 'Table';
export const THREAD = 'Thread';
export const THREAD_FOLLOW_BUTTON = 'ThreadFollowButton';
export const THREAD_OPTIONS = 'ThreadOptions';
export const USER_PROFILE = 'UserProfile';

export default {
    ABOUT,
    ACCOUNT,
    APPS_FORM,
    BOTTOM_SHEET,
    BROWSE_CHANNELS,
    CHANNEL,
    CHANNEL_ADD_PEOPLE,
    CHANNEL_INFO,
    CHANNEL_MENTION,
    CODE,
    CREATE_DIRECT_MESSAGE,
    CREATE_OR_EDIT_CHANNEL,
    CREATE_TEAM,
    CUSTOM_STATUS,
    CUSTOM_STATUS_CLEAR_AFTER,
    EDIT_POST,
    EDIT_PROFILE,
    EDIT_SERVER,
    EMOJI_PICKER,
    FIND_CHANNELS,
    FORGOT_PASSWORD,
    GALLERY,
    GLOBAL_THREADS,
    HOME,
    INTEGRATION_SELECTOR,
    INTERACTIVE_DIALOG,
    IN_APP_NOTIFICATION,
    LATEX,
    LOGIN,
    MENTIONS,
    MFA,
    PERMALINK,
    PINNED_MESSAGES,
    POST_OPTIONS,
    REACTIONS,
    SAVED_MESSAGES,
    SEARCH,
    SELECT_TEAM,
    SERVER,
    SETTINGS,
    SETTINGS_DISPLAY,
<<<<<<< HEAD
    SETTINGS_DISPLAY_CLOCK,
=======
>>>>>>> bb02b117
    SETTINGS_DISPLAY_THEME,
    SETTINGS_NOTIFICATION,
    SETTINGS_NOTIFICATION_AUTO_RESPONDER,
    SETTINGS_NOTIFICATION_MENTION,
    SETTINGS_NOTIFICATION_PUSH,
    SNACK_BAR,
    SSO,
    TABLE,
    THREAD,
    THREAD_FOLLOW_BUTTON,
    THREAD_OPTIONS,
    USER_PROFILE,
};

export const MODAL_SCREENS_WITHOUT_BACK = [
    BROWSE_CHANNELS,
    CHANNEL_INFO,
    CREATE_DIRECT_MESSAGE,
    CREATE_TEAM,
    CUSTOM_STATUS,
    EDIT_POST,
    EDIT_PROFILE,
    EDIT_SERVER,
    EMOJI_PICKER,
    FIND_CHANNELS,
    GALLERY,
    PERMALINK,
    REACTIONS,
];

export const NOT_READY = [
    CHANNEL_ADD_PEOPLE,
    CHANNEL_MENTION,
    CREATE_TEAM,
    INTEGRATION_SELECTOR,
    INTERACTIVE_DIALOG,
];<|MERGE_RESOLUTION|>--- conflicted
+++ resolved
@@ -43,10 +43,7 @@
 export const SERVER = 'Server';
 export const SETTINGS = 'Settings';
 export const SETTINGS_DISPLAY = 'SettingsDisplay';
-<<<<<<< HEAD
 export const SETTINGS_DISPLAY_CLOCK = 'SettingsDisplayClock';
-=======
->>>>>>> bb02b117
 export const SETTINGS_DISPLAY_THEME = 'SettingsDisplayTheme';
 export const SETTINGS_NOTIFICATION = 'SettingsNotification';
 export const SETTINGS_NOTIFICATION_AUTO_RESPONDER = 'SettingsNotificationAutoResponder';
@@ -102,10 +99,7 @@
     SERVER,
     SETTINGS,
     SETTINGS_DISPLAY,
-<<<<<<< HEAD
     SETTINGS_DISPLAY_CLOCK,
-=======
->>>>>>> bb02b117
     SETTINGS_DISPLAY_THEME,
     SETTINGS_NOTIFICATION,
     SETTINGS_NOTIFICATION_AUTO_RESPONDER,
