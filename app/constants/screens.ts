--- conflicted
+++ resolved
@@ -39,12 +39,6 @@
 export const THREAD = 'Thread';
 export const THREAD_FOLLOW_BUTTON = 'ThreadFollowButton';
 export const USER_PROFILE = 'UserProfile';
-<<<<<<< HEAD
-export const POST_OPTIONS = 'PostOptions';
-export const SAVED_POSTS = 'SavedPosts';
-export const SNACK_BAR = 'SnackBar';
-=======
->>>>>>> 1996224a
 
 export default {
     ABOUT,
@@ -85,12 +79,6 @@
     THREAD,
     THREAD_FOLLOW_BUTTON,
     USER_PROFILE,
-<<<<<<< HEAD
-    POST_OPTIONS,
-    SAVED_POSTS,
-    SNACK_BAR,
-};
-=======
 };
 
 export const MODAL_SCREENS_WITHOUT_BACK = [
@@ -98,5 +86,4 @@
     EMOJI_PICKER,
     EDIT_POST,
     PERMALINK,
-];
->>>>>>> 1996224a
+];