--- conflicted
+++ resolved
@@ -27,10 +27,7 @@
 export const LOGIN = 'Login';
 export const MENTIONS = 'Mentions';
 export const MFA = 'MFA';
-<<<<<<< HEAD
 export const PARTICIPANTS_LIST = 'ParticipantsList';
-=======
->>>>>>> f2484297
 export const PERMALINK = 'Permalink';
 export const POST_OPTIONS = 'PostOptions';
 export const REACTIONS = 'Reactions';
@@ -70,10 +67,7 @@
     LOGIN,
     MENTIONS,
     MFA,
-<<<<<<< HEAD
     PARTICIPANTS_LIST,
-=======
->>>>>>> f2484297
     PERMALINK,
     POST_OPTIONS,
     REACTIONS,
