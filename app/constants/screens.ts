--- conflicted
+++ resolved
@@ -40,11 +40,7 @@
 export const SELECT_TEAM = 'SelectTeam';
 export const SERVER = 'Server';
 export const SETTINGS = 'Settings';
-<<<<<<< HEAD
 export const NOTIFICATION_SETTINGS = 'NotificationSettings';
-export const SETTINGS_SIDEBAR = 'SettingsSidebar';
-=======
->>>>>>> 75d8a09d
 export const SNACK_BAR = 'SnackBar';
 export const SSO = 'SSO';
 export const THREAD = 'Thread';
