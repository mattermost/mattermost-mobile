// Copyright (c) 2015-present Mattermost, Inc. All Rights Reserved.
// See LICENSE.txt for license information.

export const ABOUT = 'About';
export const ACCOUNT = 'Account';
export const APPS_FORM = 'AppForm';
export const BOTTOM_SHEET = 'BottomSheet';
export const BROWSE_CHANNELS = 'BrowseChannels';
export const CALL = 'Call';
export const CALL_PARTICIPANTS = 'CallParticipants';
export const CALL_HOST_CONTROLS = 'CallHostControls';
export const CHANNEL = 'Channel';
export const CHANNEL_ADD_MEMBERS = 'ChannelAddMembers';
export const CHANNEL_FILES = 'ChannelFiles';
export const CHANNEL_INFO = 'ChannelInfo';
export const CHANNEL_NOTIFICATION_PREFERENCES = 'ChannelNotificationPreferences';
export const CODE = 'Code';
export const CONVERT_GM_TO_CHANNEL = 'ConvertGMToChannel';
export const CREATE_DIRECT_MESSAGE = 'CreateDirectMessage';
export const CREATE_OR_EDIT_CHANNEL = 'CreateOrEditChannel';
export const CREATE_TEAM = 'CreateTeam';
export const COMPONENT_LIBRARY = 'ComponentLibrary';
export const CUSTOM_STATUS = 'CustomStatus';
export const CUSTOM_STATUS_CLEAR_AFTER = 'CustomStatusClearAfter';
export const DRAFT = 'Draft';
export const DRAFT_SCHEDULED_POST_OPTIONS = 'DraftScheduledPostOptions';
export const EDIT_POST = 'EditPost';
export const EDIT_PROFILE = 'EditProfile';
export const EDIT_SERVER = 'EditServer';
export const EMOJI_PICKER = 'EmojiPicker';
export const FIND_CHANNELS = 'FindChannels';
export const FORGOT_PASSWORD = 'ForgotPassword';
export const GALLERY = 'Gallery';
export const GLOBAL_DRAFTS = 'GlobalDrafts';
export const GLOBAL_THREADS = 'GlobalThreads';
export const HOME = 'Home';
export const INTEGRATION_SELECTOR = 'IntegrationSelector';
export const INTERACTIVE_DIALOG = 'InteractiveDialog';
export const INVITE = 'Invite';
export const IN_APP_NOTIFICATION = 'InAppNotification';
export const JOIN_TEAM = 'JoinTeam';
export const LATEX = 'Latex';
export const LOGIN = 'Login';
export const MANAGE_CHANNEL_MEMBERS = 'ManageChannelMembers';
export const MENTIONS = 'Mentions';
export const MFA = 'MFA';
export const ONBOARDING = 'Onboarding';
export const PERMALINK = 'Permalink';
export const PINNED_MESSAGES = 'PinnedMessages';
export const POST_OPTIONS = 'PostOptions';
export const POST_PRIORITY_PICKER = 'PostPriorityPicker';
export const REACTIONS = 'Reactions';
export const RESCHEDULE_DRAFT = 'RescheduleDraft';
export const REVIEW_APP = 'ReviewApp';
export const SAVED_MESSAGES = 'SavedMessages';
export const SCHEDULED_POST_OPTIONS = 'ScheduledPostOptions';
export const SEARCH = 'Search';
export const SELECT_TEAM = 'SelectTeam';
export const SERVER = 'Server';
export const SETTINGS = 'Settings';
export const SETTINGS_ADVANCED = 'SettingsAdvanced';
export const SETTINGS_DISPLAY = 'SettingsDisplay';
export const SETTINGS_DISPLAY_CLOCK = 'SettingsDisplayClock';
export const SETTINGS_DISPLAY_CRT = 'SettingsDisplayCRT';
export const SETTINGS_DISPLAY_THEME = 'SettingsDisplayTheme';
export const SETTINGS_DISPLAY_TIMEZONE = 'SettingsDisplayTimezone';
export const SETTINGS_DISPLAY_TIMEZONE_SELECT = 'SettingsDisplayTimezoneSelect';
export const SETTINGS_NOTIFICATION = 'SettingsNotification';
export const SETTINGS_NOTIFICATION_AUTO_RESPONDER = 'SettingsNotificationAutoResponder';
export const SETTINGS_NOTIFICATION_EMAIL = 'SettingsNotificationEmail';
export const SETTINGS_NOTIFICATION_MENTION = 'SettingsNotificationMention';
export const SETTINGS_NOTIFICATION_PUSH = 'SettingsNotificationPush';
export const SETTINGS_NOTIFICATION_CALL = 'SettingsNotificationCall';
export const SHARE_FEEDBACK = 'ShareFeedback';
export const SNACK_BAR = 'SnackBar';
export const SSO = 'SSO';
export const TABLE = 'Table';
export const TEAM_SELECTOR_LIST = 'TeamSelectorList';
export const TERMS_OF_SERVICE = 'TermsOfService';
export const THREAD = 'Thread';
export const THREAD_FOLLOW_BUTTON = 'ThreadFollowButton';
export const THREAD_OPTIONS = 'ThreadOptions';
export const USER_PROFILE = 'UserProfile';
export const CHANNEL_BOOKMARK = 'ChannelBookmarkAddOrEdit';
export const GENERIC_OVERLAY = 'GenericOverlay';
<<<<<<< HEAD
export const SCHEDULED_POST_OPTIONS = 'ScheduledPostOptions';
=======
export const GLOBAL_DRAFTS_AND_SCHEDULED_POSTS = 'GlobalDraftsAndScheduledPosts';
>>>>>>> a2614b8d

export default {
    ABOUT,
    ACCOUNT,
    APPS_FORM,
    BOTTOM_SHEET,
    BROWSE_CHANNELS,
    CALL,
    CALL_PARTICIPANTS,
    CALL_HOST_CONTROLS,
    CHANNEL,
    CHANNEL_ADD_MEMBERS,
    CHANNEL_BOOKMARK,
    CHANNEL_FILES,
    CHANNEL_INFO,
    CHANNEL_NOTIFICATION_PREFERENCES,
    CODE,
    CONVERT_GM_TO_CHANNEL,
    COMPONENT_LIBRARY,
    CREATE_DIRECT_MESSAGE,
    CREATE_OR_EDIT_CHANNEL,
    CREATE_TEAM,
    CUSTOM_STATUS,
    CUSTOM_STATUS_CLEAR_AFTER,
    DRAFT_SCHEDULED_POST_OPTIONS,
    EDIT_POST,
    EDIT_PROFILE,
    EDIT_SERVER,
    EMOJI_PICKER,
    FIND_CHANNELS,
    FORGOT_PASSWORD,
    GALLERY,
    GLOBAL_DRAFTS,
    GLOBAL_THREADS,
    HOME,
    INTEGRATION_SELECTOR,
    INTERACTIVE_DIALOG,
    INVITE,
    IN_APP_NOTIFICATION,
    JOIN_TEAM,
    LATEX,
    LOGIN,
    MANAGE_CHANNEL_MEMBERS,
    MENTIONS,
    MFA,
    ONBOARDING,
    PERMALINK,
    PINNED_MESSAGES,
    POST_OPTIONS,
    POST_PRIORITY_PICKER,
    REACTIONS,
    RESCHEDULE_DRAFT,
    REVIEW_APP,
    SAVED_MESSAGES,
    SEARCH,
    SELECT_TEAM,
    SERVER,
    SETTINGS,
    SETTINGS_ADVANCED,
    SETTINGS_DISPLAY,
    SETTINGS_DISPLAY_CLOCK,
    SETTINGS_DISPLAY_CRT,
    SETTINGS_DISPLAY_THEME,
    SETTINGS_DISPLAY_TIMEZONE,
    SETTINGS_DISPLAY_TIMEZONE_SELECT,
    SETTINGS_NOTIFICATION,
    SETTINGS_NOTIFICATION_AUTO_RESPONDER,
    SETTINGS_NOTIFICATION_EMAIL,
    SETTINGS_NOTIFICATION_MENTION,
    SETTINGS_NOTIFICATION_PUSH,
    SETTINGS_NOTIFICATION_CALL,
    SHARE_FEEDBACK,
    SNACK_BAR,
    SSO,
    TABLE,
    TEAM_SELECTOR_LIST,
    TERMS_OF_SERVICE,
    THREAD,
    THREAD_FOLLOW_BUTTON,
    THREAD_OPTIONS,
    USER_PROFILE,
    GENERIC_OVERLAY,
    SCHEDULED_POST_OPTIONS,
<<<<<<< HEAD
=======
    GLOBAL_DRAFTS_AND_SCHEDULED_POSTS,
>>>>>>> a2614b8d
} as const;

export const MODAL_SCREENS_WITHOUT_BACK = new Set<string>([
    BROWSE_CHANNELS,
    CHANNEL_INFO,
    CHANNEL_ADD_MEMBERS,
    CREATE_DIRECT_MESSAGE,
    CREATE_TEAM,
    CUSTOM_STATUS,
    EDIT_POST,
    EDIT_PROFILE,
    EDIT_SERVER,
    FIND_CHANNELS,
    GALLERY,
    MANAGE_CHANNEL_MEMBERS,
    INVITE,
    PERMALINK,
    RESCHEDULE_DRAFT,
]);

export const SCREENS_WITH_TRANSPARENT_BACKGROUND = new Set<string>([
    PERMALINK,
    REVIEW_APP,
    SNACK_BAR,
    GENERIC_OVERLAY,
]);

export const SCREENS_AS_BOTTOM_SHEET = new Set<string>([
    BOTTOM_SHEET,
    DRAFT_SCHEDULED_POST_OPTIONS,
    EMOJI_PICKER,
    POST_OPTIONS,
    POST_PRIORITY_PICKER,
    THREAD_OPTIONS,
    REACTIONS,
    USER_PROFILE,
    CALL_PARTICIPANTS,
    CALL_HOST_CONTROLS,
    SCHEDULED_POST_OPTIONS,
]);

export const SCREENS_WITH_EXTRA_KEYBOARD = new Set<string>([CHANNEL, THREAD]);

export const NOT_READY = [
    CREATE_TEAM,
];<|MERGE_RESOLUTION|>--- conflicted
+++ resolved
@@ -83,11 +83,7 @@
 export const USER_PROFILE = 'UserProfile';
 export const CHANNEL_BOOKMARK = 'ChannelBookmarkAddOrEdit';
 export const GENERIC_OVERLAY = 'GenericOverlay';
-<<<<<<< HEAD
-export const SCHEDULED_POST_OPTIONS = 'ScheduledPostOptions';
-=======
 export const GLOBAL_DRAFTS_AND_SCHEDULED_POSTS = 'GlobalDraftsAndScheduledPosts';
->>>>>>> a2614b8d
 
 export default {
     ABOUT,
@@ -171,10 +167,7 @@
     USER_PROFILE,
     GENERIC_OVERLAY,
     SCHEDULED_POST_OPTIONS,
-<<<<<<< HEAD
-=======
     GLOBAL_DRAFTS_AND_SCHEDULED_POSTS,
->>>>>>> a2614b8d
 } as const;
 
 export const MODAL_SCREENS_WITHOUT_BACK = new Set<string>([
