// Copyright (c) 2015-present Mattermost, Inc. All Rights Reserved.
// See LICENSE.txt for license information.

import PLAYBOOKS_SCREENS from '@playbooks/constants/screens';

export const ABOUT = 'About';
export const ACCOUNT = 'Account';
export const APPS_FORM = 'AppForm';
export const BOTTOM_SHEET = 'BottomSheet';
export const BROWSE_CHANNELS = 'BrowseChannels';
export const CALL = 'Call';
export const CALL_PARTICIPANTS = 'CallParticipants';
export const CALL_HOST_CONTROLS = 'CallHostControls';
export const CHANNEL = 'Channel';
export const CHANNEL_ADD_MEMBERS = 'ChannelAddMembers';
export const CHANNEL_BANNER = 'ChannelBanner';
export const CHANNEL_BOOKMARK = 'ChannelBookmarkAddOrEdit';
export const CHANNEL_FILES = 'ChannelFiles';
export const CHANNEL_INFO = 'ChannelInfo';
export const CHANNEL_NOTIFICATION_PREFERENCES = 'ChannelNotificationPreferences';
export const CODE = 'Code';
export const CONVERT_GM_TO_CHANNEL = 'ConvertGMToChannel';
export const CREATE_DIRECT_MESSAGE = 'CreateDirectMessage';
export const CREATE_OR_EDIT_CHANNEL = 'CreateOrEditChannel';
export const CREATE_TEAM = 'CreateTeam';
export const COMPONENT_LIBRARY = 'ComponentLibrary';
export const CUSTOM_STATUS = 'CustomStatus';
export const CUSTOM_STATUS_CLEAR_AFTER = 'CustomStatusClearAfter';
export const DRAFT = 'Draft';
export const DRAFT_SCHEDULED_POST_OPTIONS = 'DraftScheduledPostOptions';
export const EDIT_POST = 'EditPost';
export const EDIT_PROFILE = 'EditProfile';
export const EDIT_SERVER = 'EditServer';
export const EMOJI_PICKER = 'EmojiPicker';
export const FIND_CHANNELS = 'FindChannels';
export const FORGOT_PASSWORD = 'ForgotPassword';
export const GALLERY = 'Gallery';
export const GENERIC_OVERLAY = 'GenericOverlay';
export const GLOBAL_DRAFTS = 'GlobalDrafts';
export const GLOBAL_DRAFTS_AND_SCHEDULED_POSTS = 'GlobalDraftsAndScheduledPosts';
export const GLOBAL_THREADS = 'GlobalThreads';
export const HOME = 'Home';
export const INTEGRATION_SELECTOR = 'IntegrationSelector';
export const INTERACTIVE_DIALOG = 'InteractiveDialog';
export const INVITE = 'Invite';
export const IN_APP_NOTIFICATION = 'InAppNotification';
export const JOIN_TEAM = 'JoinTeam';
export const LATEX = 'Latex';
export const LOGIN = 'Login';
export const MANAGE_CHANNEL_MEMBERS = 'ManageChannelMembers';
export const MENTIONS = 'Mentions';
export const MFA = 'MFA';
export const ONBOARDING = 'Onboarding';
export const PDF_VIEWER = 'PdfViewer';
export const PERMALINK = 'Permalink';
export const PINNED_MESSAGES = 'PinnedMessages';
<<<<<<< HEAD
export const PLAYBOOKS_RUNS = 'PlaybookRuns';
export const PLAYBOOK_RUN = 'PlaybookRun';
export const PLAYBOOKS_SELECT_DATE = 'PlaybooksSelectDate';
=======
>>>>>>> 113f9d94
export const POST_OPTIONS = 'PostOptions';
export const POST_PRIORITY_PICKER = 'PostPriorityPicker';
export const REACTIONS = 'Reactions';
export const REPORT_PROBLEM = 'ReportProblem';
export const RESCHEDULE_DRAFT = 'RescheduleDraft';
export const REVIEW_APP = 'ReviewApp';
export const SAVED_MESSAGES = 'SavedMessages';
export const SCHEDULED_POST_OPTIONS = 'ScheduledPostOptions';
export const SEARCH = 'Search';
export const SELECT_TEAM = 'SelectTeam';
export const SERVER = 'Server';
export const SETTINGS = 'Settings';
export const SETTINGS_ADVANCED = 'SettingsAdvanced';
export const SETTINGS_DISPLAY = 'SettingsDisplay';
export const SETTINGS_DISPLAY_CLOCK = 'SettingsDisplayClock';
export const SETTINGS_DISPLAY_CRT = 'SettingsDisplayCRT';
export const SETTINGS_DISPLAY_THEME = 'SettingsDisplayTheme';
export const SETTINGS_DISPLAY_TIMEZONE = 'SettingsDisplayTimezone';
export const SETTINGS_DISPLAY_TIMEZONE_SELECT = 'SettingsDisplayTimezoneSelect';
export const SETTINGS_NOTIFICATION = 'SettingsNotification';
export const SETTINGS_NOTIFICATION_AUTO_RESPONDER = 'SettingsNotificationAutoResponder';
export const SETTINGS_NOTIFICATION_EMAIL = 'SettingsNotificationEmail';
export const SETTINGS_NOTIFICATION_MENTION = 'SettingsNotificationMention';
export const SETTINGS_NOTIFICATION_PUSH = 'SettingsNotificationPush';
export const SETTINGS_NOTIFICATION_CALL = 'SettingsNotificationCall';
export const SHARE_FEEDBACK = 'ShareFeedback';
export const SNACK_BAR = 'SnackBar';
export const SSO = 'SSO';
export const TABLE = 'Table';
export const TEAM_SELECTOR_LIST = 'TeamSelectorList';
export const TERMS_OF_SERVICE = 'TermsOfService';
export const THREAD = 'Thread';
export const THREAD_FOLLOW_BUTTON = 'ThreadFollowButton';
export const THREAD_OPTIONS = 'ThreadOptions';
export const USER_PROFILE = 'UserProfile';

export default {
    ABOUT,
    ACCOUNT,
    APPS_FORM,
    BOTTOM_SHEET,
    BROWSE_CHANNELS,
    CALL,
    CALL_PARTICIPANTS,
    CALL_HOST_CONTROLS,
    CHANNEL,
    CHANNEL_ADD_MEMBERS,
    CHANNEL_BANNER,
    CHANNEL_BOOKMARK,
    CHANNEL_FILES,
    CHANNEL_INFO,
    CHANNEL_NOTIFICATION_PREFERENCES,
    CODE,
    CONVERT_GM_TO_CHANNEL,
    COMPONENT_LIBRARY,
    CREATE_DIRECT_MESSAGE,
    CREATE_OR_EDIT_CHANNEL,
    CREATE_TEAM,
    CUSTOM_STATUS,
    CUSTOM_STATUS_CLEAR_AFTER,
    DRAFT_SCHEDULED_POST_OPTIONS,
    EDIT_POST,
    EDIT_PROFILE,
    EDIT_SERVER,
    EMOJI_PICKER,
    FIND_CHANNELS,
    FORGOT_PASSWORD,
    GALLERY,
    GENERIC_OVERLAY,
    GLOBAL_DRAFTS,
    GLOBAL_DRAFTS_AND_SCHEDULED_POSTS,
    GLOBAL_THREADS,
    HOME,
    INTEGRATION_SELECTOR,
    INTERACTIVE_DIALOG,
    INVITE,
    IN_APP_NOTIFICATION,
    JOIN_TEAM,
    LATEX,
    LOGIN,
    MANAGE_CHANNEL_MEMBERS,
    MENTIONS,
    MFA,
    ONBOARDING,
    PDF_VIEWER,
    PERMALINK,
    PINNED_MESSAGES,
<<<<<<< HEAD
    PLAYBOOKS_RUNS,
    PLAYBOOK_RUN,
    PLAYBOOKS_SELECT_DATE,
=======
>>>>>>> 113f9d94
    POST_OPTIONS,
    POST_PRIORITY_PICKER,
    REACTIONS,
    REPORT_PROBLEM,
    RESCHEDULE_DRAFT,
    REVIEW_APP,
    SAVED_MESSAGES,
    SCHEDULED_POST_OPTIONS,
    SEARCH,
    SELECT_TEAM,
    SERVER,
    SETTINGS,
    SETTINGS_ADVANCED,
    SETTINGS_DISPLAY,
    SETTINGS_DISPLAY_CLOCK,
    SETTINGS_DISPLAY_CRT,
    SETTINGS_DISPLAY_THEME,
    SETTINGS_DISPLAY_TIMEZONE,
    SETTINGS_DISPLAY_TIMEZONE_SELECT,
    SETTINGS_NOTIFICATION,
    SETTINGS_NOTIFICATION_AUTO_RESPONDER,
    SETTINGS_NOTIFICATION_EMAIL,
    SETTINGS_NOTIFICATION_MENTION,
    SETTINGS_NOTIFICATION_PUSH,
    SETTINGS_NOTIFICATION_CALL,
    SHARE_FEEDBACK,
    SNACK_BAR,
    SSO,
    TABLE,
    TEAM_SELECTOR_LIST,
    TERMS_OF_SERVICE,
    THREAD,
    THREAD_FOLLOW_BUTTON,
    THREAD_OPTIONS,
    USER_PROFILE,
    ...PLAYBOOKS_SCREENS,
} as const;

export const MODAL_SCREENS_WITHOUT_BACK = new Set<string>([
    BROWSE_CHANNELS,
    CHANNEL_INFO,
    CHANNEL_ADD_MEMBERS,
    CREATE_DIRECT_MESSAGE,
    CREATE_TEAM,
    CUSTOM_STATUS,
    EDIT_POST,
    EDIT_PROFILE,
    EDIT_SERVER,
    FIND_CHANNELS,
    GALLERY,
    INVITE,
    MANAGE_CHANNEL_MEMBERS,
    PDF_VIEWER,
    PERMALINK,
    RESCHEDULE_DRAFT,
]);

export const SCREENS_WITH_TRANSPARENT_BACKGROUND = new Set<string>([
    PERMALINK,
    REVIEW_APP,
    SNACK_BAR,
    GENERIC_OVERLAY,
]);

export const SCREENS_AS_BOTTOM_SHEET = new Set<string>([
    BOTTOM_SHEET,
    DRAFT_SCHEDULED_POST_OPTIONS,
    EMOJI_PICKER,
    POST_OPTIONS,
    POST_PRIORITY_PICKER,
    THREAD_OPTIONS,
    REACTIONS,
    USER_PROFILE,
    CALL_PARTICIPANTS,
    CALL_HOST_CONTROLS,
    SCHEDULED_POST_OPTIONS,
]);

export const SCREENS_WITH_EXTRA_KEYBOARD = new Set<string>([CHANNEL, THREAD]);

export const NOT_READY = [
    CREATE_TEAM,
];<|MERGE_RESOLUTION|>--- conflicted
+++ resolved
@@ -54,12 +54,6 @@
 export const PDF_VIEWER = 'PdfViewer';
 export const PERMALINK = 'Permalink';
 export const PINNED_MESSAGES = 'PinnedMessages';
-<<<<<<< HEAD
-export const PLAYBOOKS_RUNS = 'PlaybookRuns';
-export const PLAYBOOK_RUN = 'PlaybookRun';
-export const PLAYBOOKS_SELECT_DATE = 'PlaybooksSelectDate';
-=======
->>>>>>> 113f9d94
 export const POST_OPTIONS = 'PostOptions';
 export const POST_PRIORITY_PICKER = 'PostPriorityPicker';
 export const REACTIONS = 'Reactions';
@@ -147,12 +141,6 @@
     PDF_VIEWER,
     PERMALINK,
     PINNED_MESSAGES,
-<<<<<<< HEAD
-    PLAYBOOKS_RUNS,
-    PLAYBOOK_RUN,
-    PLAYBOOKS_SELECT_DATE,
-=======
->>>>>>> 113f9d94
     POST_OPTIONS,
     POST_PRIORITY_PICKER,
     REACTIONS,
