--- conflicted
+++ resolved
@@ -272,15 +272,7 @@
     if (await isTablet()) {
         channelId = await getNthLastChannelFromTeam(database, teamId);
         if (channelId) {
-<<<<<<< HEAD
-            if (channelId === Screens.GLOBAL_THREADS) {
-                await switchToGlobalThreads(serverUrl, teamId);
-            } else {
-                await switchToChannelById(serverUrl, channelId, teamId);
-            }
-=======
             await switchToChannelById(serverUrl, channelId, teamId);
->>>>>>> 0464dd34
             DeviceEventEmitter.emit(Events.TEAM_SWITCH, false);
             return;
         }
