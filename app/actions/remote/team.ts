--- conflicted
+++ resolved
@@ -14,13 +14,8 @@
 import {fetchRolesIfNeeded} from './role';
 import {forceLogoutIfNecessary} from './session';
 
-<<<<<<< HEAD
-=======
 import type ClientError from '@client/rest/error';
-import type TeamModel from '@typings/database/models/servers/team';
-import type TeamMembershipModel from '@typings/database/models/servers/team_membership';
 
->>>>>>> a021e42c
 export type MyTeamsRequest = {
     teams?: Team[];
     memberships?: TeamMembership[];
