--- conflicted
+++ resolved
@@ -112,11 +112,7 @@
                 if (modelPromises.length) {
                     const models = await Promise.all(modelPromises);
                     const flattenedModels = models.flat();
-<<<<<<< HEAD
-                    if (flattenedModels?.length > 0) {
-=======
                     if (flattenedModels.length > 0) {
->>>>>>> 73d23ea5
                         await operator.batchRecords(flattenedModels);
                     }
                 }
