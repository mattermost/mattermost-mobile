--- conflicted
+++ resolved
@@ -1,23 +1,11 @@
 // Copyright (c) 2015-present Mattermost, Inc. All Rights Reserved.
 // See LICENSE.txt for license information.
 
-<<<<<<< HEAD
-import {processReceivedThreads, processUpdateTeamThreadsAsRead, processUpdateThreadFollow, processUpdateThreadRead, switchToThread} from '@actions/local/thread';
-=======
 import {markTeamThreadsAsRead, processReceivedThreads, switchToThread, updateThread} from '@actions/local/thread';
->>>>>>> 73d23ea5
 import {fetchPostThread} from '@actions/remote/post';
 import {General} from '@constants';
 import DatabaseManager from '@database/manager';
 import NetworkManager from '@init/network_manager';
-<<<<<<< HEAD
-import {getCommonSystemValues} from '@queries/servers/system';
-import {getCurrentUser} from '@queries/servers/user';
-
-import {forceLogoutIfNecessary} from './session';
-
-export type GetThreadsRequest = {
-=======
 import {getChannelById} from '@queries/servers/channel';
 import {getPostById} from '@queries/servers/post';
 import {getCommonSystemValues} from '@queries/servers/system';
@@ -26,13 +14,10 @@
 import {forceLogoutIfNecessary} from './session';
 
 type FetchThreadsRequest = {
->>>>>>> 73d23ea5
     error?: unknown;
 } | {
     data: GetUserThreadsResponse;
 };
-<<<<<<< HEAD
-=======
 
 type FetchThreadsOptions = {
     before?: string;
@@ -42,7 +27,6 @@
     unread?: boolean;
     since?: number;
 }
->>>>>>> 73d23ea5
 
 export const fetchAndSwitchToThread = async (serverUrl: string, rootId: string) => {
     const database = DatabaseManager.serverDatabases[serverUrl]?.database;
@@ -70,17 +54,11 @@
     }
 
     switchToThread(serverUrl, rootId);
-<<<<<<< HEAD
-};
-
-export const getThreads = async (
-=======
 
     return {};
 };
 
 export const fetchThreads = async (
->>>>>>> 73d23ea5
     serverUrl: string,
     teamId: string,
     {
@@ -90,7 +68,143 @@
         deleted = false,
         unread = false,
         since = 0,
-<<<<<<< HEAD
+    }: FetchThreadsOptions = {
+        perPage: General.CRT_CHUNK_SIZE,
+        deleted: false,
+        unread: false,
+        since: 0,
+    },
+): Promise<FetchThreadsRequest> => {
+    const database = DatabaseManager.serverDatabases[serverUrl]?.database;
+    if (!database) {
+        return {error: `${serverUrl} database not found`};
+    }
+
+    let client;
+    try {
+        client = NetworkManager.getClient(serverUrl);
+    } catch (error) {
+        return {error};
+    }
+
+    try {
+        const {config} = await getCommonSystemValues(database);
+
+        const data = await client.getThreads('me', teamId, before, after, perPage, deleted, unread, since, config.Version);
+
+        const {threads} = data;
+
+        if (threads.length) {
+            // Mark all fetched threads as following
+            threads.forEach((thread: Thread) => {
+                thread.is_following = true;
+            });
+
+            await processReceivedThreads(serverUrl, threads, teamId);
+        }
+
+        return {data};
+    } catch (error) {
+        forceLogoutIfNecessary(serverUrl, error as ClientErrorProps);
+        return {error};
+    }
+};
+
+export const fetchThread = async (serverUrl: string, teamId: string, threadId: string, extended?: boolean) => {
+    let client;
+    try {
+        client = NetworkManager.getClient(serverUrl);
+    } catch (error) {
+        return {error};
+    }
+
+    try {
+        const thread = await client.getThread('me', teamId, threadId, extended);
+
+        await processReceivedThreads(serverUrl, [thread], teamId);
+
+        return {data: thread};
+    } catch (error) {
+        forceLogoutIfNecessary(serverUrl, error as ClientErrorProps);
+        return {error};
+    }
+};
+
+export const updateTeamThreadsAsRead = async (serverUrl: string, teamId: string) => {
+    let client;
+    try {
+        client = NetworkManager.getClient(serverUrl);
+    } catch (error) {
+        return {error};
+    }
+
+    try {
+        const data = await client.updateTeamThreadsAsRead('me', teamId);
+
+        // Update locally
+        await markTeamThreadsAsRead(serverUrl, teamId);
+
+        return {data};
+    } catch (error) {
+        forceLogoutIfNecessary(serverUrl, error as ClientErrorProps);
+        return {error};
+    }
+};
+
+export const updateThreadRead = async (serverUrl: string, teamId: string, threadId: string, timestamp: number) => {
+    let client;
+    try {
+        client = NetworkManager.getClient(serverUrl);
+    } catch (error) {
+        return {error};
+    }
+
+    try {
+        const data = await client.updateThreadRead('me', teamId, threadId, timestamp);
+
+        // Update locally
+        await updateThread(serverUrl, threadId, {
+            last_viewed_at: timestamp,
+        });
+
+        return {data};
+    } catch (error) {
+        forceLogoutIfNecessary(serverUrl, error as ClientErrorProps);
+        return {error};
+    }
+};
+
+export const updateThreadFollowing = async (serverUrl: string, teamId: string, threadId: string, state: boolean) => {
+    let client;
+    try {
+        client = NetworkManager.getClient(serverUrl);
+    } catch (error) {
+        return {error};
+    }
+
+    try {
+        const data = await client.updateThreadFollow('me', teamId, threadId, state);
+
+        // Update locally
+        await updateThread(serverUrl, threadId, {is_following: state});
+
+        return {data};
+    } catch (error) {
+        forceLogoutIfNecessary(serverUrl, error as ClientErrorProps);
+        return {error};
+    }
+};
+
+export const getThreads = async (
+    serverUrl: string,
+    teamId: string,
+    {
+        before,
+        after,
+        perPage = General.CRT_CHUNK_SIZE,
+        deleted = false,
+        unread = false,
+        since = 0,
     }: {
         before?: string;
         after?: string;
@@ -99,35 +213,25 @@
         unread?: boolean;
         since?: number;
     } = {
-=======
-    }: FetchThreadsOptions = {
->>>>>>> 73d23ea5
         perPage: General.CRT_CHUNK_SIZE,
         deleted: false,
         unread: false,
         since: 0,
     },
-<<<<<<< HEAD
 ): Promise<GetThreadsRequest> => {
     const operator = DatabaseManager.serverDatabases[serverUrl]?.operator;
     if (!operator) {
-=======
-): Promise<FetchThreadsRequest> => {
-    const database = DatabaseManager.serverDatabases[serverUrl]?.database;
-    if (!database) {
->>>>>>> 73d23ea5
-        return {error: `${serverUrl} database not found`};
-    }
-
-    let client;
-    try {
-        client = NetworkManager.getClient(serverUrl);
-    } catch (error) {
-        return {error};
-    }
-
-    try {
-<<<<<<< HEAD
+        return {error: `${serverUrl} database not found`};
+    }
+
+    let client;
+    try {
+        client = NetworkManager.getClient(serverUrl);
+    } catch (error) {
+        return {error};
+    }
+
+    try {
         const {database} = operator;
         const currentUser = await getCurrentUser(database);
         if (!currentUser) {
@@ -136,11 +240,6 @@
         const {config} = await getCommonSystemValues(database);
 
         const data = await client.getThreads(config.Version, currentUser.id, teamId, before, after, perPage, deleted, unread, since);
-=======
-        const {config} = await getCommonSystemValues(database);
-
-        const data = await client.getThreads('me', teamId, before, after, perPage, deleted, unread, since, config.Version);
->>>>>>> 73d23ea5
 
         const {threads} = data;
 
@@ -148,12 +247,9 @@
             // Mark all fetched threads as following
             threads.forEach((thread: Thread) => {
                 thread.is_following = true;
-<<<<<<< HEAD
                 if (!unread) {
                     thread.loaded_in_global_threads = true;
                 }
-=======
->>>>>>> 73d23ea5
             });
 
             await processReceivedThreads(serverUrl, threads, teamId);
@@ -166,25 +262,20 @@
     }
 };
 
-<<<<<<< HEAD
 export const getThread = async (serverUrl: string, teamId: string, threadId: string, extended?: boolean) => {
     const operator = DatabaseManager.serverDatabases[serverUrl]?.operator;
     if (!operator) {
         return {error: `${serverUrl} database not found`};
     }
 
-=======
-export const fetchThread = async (serverUrl: string, teamId: string, threadId: string, extended?: boolean) => {
->>>>>>> 73d23ea5
-    let client;
-    try {
-        client = NetworkManager.getClient(serverUrl);
-    } catch (error) {
-        return {error};
-    }
-
-    try {
-<<<<<<< HEAD
+    let client;
+    try {
+        client = NetworkManager.getClient(serverUrl);
+    } catch (error) {
+        return {error};
+    }
+
+    try {
         const {database} = operator;
         const currentUser = await getCurrentUser(database);
         if (!currentUser) {
@@ -192,17 +283,11 @@
         }
 
         const thread = await client.getThread(currentUser.id, teamId, threadId, extended);
-=======
-        const thread = await client.getThread('me', teamId, threadId, extended);
->>>>>>> 73d23ea5
 
         await processReceivedThreads(serverUrl, [thread], teamId);
 
         return {data: thread};
-<<<<<<< HEAD
         return {};
-=======
->>>>>>> 73d23ea5
     } catch (error) {
         forceLogoutIfNecessary(serverUrl, error as ClientErrorProps);
         return {error};
@@ -210,23 +295,19 @@
 };
 
 export const updateTeamThreadsAsRead = async (serverUrl: string, teamId: string) => {
-<<<<<<< HEAD
-    const operator = DatabaseManager.serverDatabases[serverUrl]?.operator;
-    if (!operator) {
-        return {error: `${serverUrl} database not found`};
-    }
-
-=======
->>>>>>> 73d23ea5
-    let client;
-    try {
-        client = NetworkManager.getClient(serverUrl);
-    } catch (error) {
-        return {error};
-    }
-
-    try {
-<<<<<<< HEAD
+    const operator = DatabaseManager.serverDatabases[serverUrl]?.operator;
+    if (!operator) {
+        return {error: `${serverUrl} database not found`};
+    }
+
+    let client;
+    try {
+        client = NetworkManager.getClient(serverUrl);
+    } catch (error) {
+        return {error};
+    }
+
+    try {
         const {database} = operator;
         const currentUser = await getCurrentUser(database);
         if (!currentUser) {
@@ -236,12 +317,6 @@
 
         // Update locally
         await processUpdateTeamThreadsAsRead(serverUrl, teamId);
-=======
-        const data = await client.updateTeamThreadsAsRead('me', teamId);
-
-        // Update locally
-        await markTeamThreadsAsRead(serverUrl, teamId);
->>>>>>> 73d23ea5
 
         return {data};
     } catch (error) {
@@ -251,23 +326,19 @@
 };
 
 export const updateThreadRead = async (serverUrl: string, teamId: string, threadId: string, timestamp: number) => {
-<<<<<<< HEAD
-    const operator = DatabaseManager.serverDatabases[serverUrl]?.operator;
-    if (!operator) {
-        return {error: `${serverUrl} database not found`};
-    }
-
-=======
->>>>>>> 73d23ea5
-    let client;
-    try {
-        client = NetworkManager.getClient(serverUrl);
-    } catch (error) {
-        return {error};
-    }
-
-    try {
-<<<<<<< HEAD
+    const operator = DatabaseManager.serverDatabases[serverUrl]?.operator;
+    if (!operator) {
+        return {error: `${serverUrl} database not found`};
+    }
+
+    let client;
+    try {
+        client = NetworkManager.getClient(serverUrl);
+    } catch (error) {
+        return {error};
+    }
+
+    try {
         const {database} = operator;
         const currentUser = await getCurrentUser(database);
         if (!currentUser) {
@@ -277,41 +348,28 @@
 
         // Update locally
         await processUpdateThreadRead(serverUrl, threadId, timestamp);
-=======
-        const data = await client.updateThreadRead('me', teamId, threadId, timestamp);
-
-        // Update locally
-        await updateThread(serverUrl, threadId, {
-            last_viewed_at: timestamp,
-        });
->>>>>>> 73d23ea5
-
-        return {data};
-    } catch (error) {
-        forceLogoutIfNecessary(serverUrl, error as ClientErrorProps);
-        return {error};
-    }
-};
-
-<<<<<<< HEAD
+
+        return {data};
+    } catch (error) {
+        forceLogoutIfNecessary(serverUrl, error as ClientErrorProps);
+        return {error};
+    }
+};
+
 export const updateThreadFollow = async (serverUrl: string, teamId: string, threadId: string, state: boolean) => {
     const operator = DatabaseManager.serverDatabases[serverUrl]?.operator;
     if (!operator) {
         return {error: `${serverUrl} database not found`};
     }
 
-=======
-export const updateThreadFollowing = async (serverUrl: string, teamId: string, threadId: string, state: boolean) => {
->>>>>>> 73d23ea5
-    let client;
-    try {
-        client = NetworkManager.getClient(serverUrl);
-    } catch (error) {
-        return {error};
-    }
-
-    try {
-<<<<<<< HEAD
+    let client;
+    try {
+        client = NetworkManager.getClient(serverUrl);
+    } catch (error) {
+        return {error};
+    }
+
+    try {
         const {database} = operator;
         const currentUser = await getCurrentUser(database);
         if (!currentUser) {
@@ -321,12 +379,6 @@
 
         // Update locally
         await processUpdateThreadFollow(serverUrl, threadId, state);
-=======
-        const data = await client.updateThreadFollow('me', teamId, threadId, state);
-
-        // Update locally
-        await updateThread(serverUrl, threadId, {is_following: state});
->>>>>>> 73d23ea5
 
         return {data};
     } catch (error) {
