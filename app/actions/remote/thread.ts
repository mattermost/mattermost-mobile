// Copyright (c) 2015-present Mattermost, Inc. All Rights Reserved.
// See LICENSE.txt for license information.

import {markTeamThreadsAsRead, markThreadAsViewed, processReceivedThreads, switchToThread, updateTeamThreadsSync, updateThread} from '@actions/local/thread';
import {fetchPostThread} from '@actions/remote/post';
import {General} from '@constants';
import DatabaseManager from '@database/manager';
import {removeDuplicatesModels} from '@helpers/database';
import PushNotifications from '@init/push_notifications';
import AppsManager from '@managers/apps_manager';
import NetworkManager from '@managers/network_manager';
import {getPostById} from '@queries/servers/post';
import {getConfigValue, getCurrentChannelId, getCurrentTeamId} from '@queries/servers/system';
import {getIsCRTEnabled, getThreadById, getTeamThreadsSyncData} from '@queries/servers/thread';
import {getCurrentUser} from '@queries/servers/user';
import {getFullErrorMessage} from '@utils/errors';
import {logDebug, logError} from '@utils/log';
import {showThreadFollowingSnackbar} from '@utils/snack_bar';
import {getThreadsListEdges} from '@utils/thread';

import {forceLogoutIfNecessary} from './session';

import type {Client} from '@client/rest';
import type Model from '@nozbe/watermelondb/Model';

type FetchThreadsOptions = {
    before?: string;
    after?: string;
    perPage?: number;
    deleted?: boolean;
    unread?: boolean;
    since?: number;
    totalsOnly?: boolean;
    excludeDirect?: boolean;
};

enum Direction {
    Up,
    Down,
}

export const fetchAndSwitchToThread = async (serverUrl: string, rootId: string, isFromNotification = false, groupLabel?: string) => {
    const database = DatabaseManager.serverDatabases[serverUrl]?.database;
    if (!database) {
        return {error: `${serverUrl} database not found`};
    }

    // Load thread before we open to the thread modal
    fetchPostThread(serverUrl, rootId, undefined, false, groupLabel);

    // Mark thread as read
    const isCRTEnabled = await getIsCRTEnabled(database);
    if (isCRTEnabled) {
        const post = await getPostById(database, rootId);
        if (post) {
            const thread = await getThreadById(database, rootId);
            if (thread?.isFollowing) {
                markThreadAsViewed(serverUrl, thread.id);
            }
        }
    }

    await switchToThread(serverUrl, rootId, isFromNotification);

    if (await AppsManager.isAppsEnabled(serverUrl)) {
        // Getting the post again in case we didn't had it at the beginning
        const post = await getPostById(database, rootId);
        const currentChannelId = await getCurrentChannelId(database);

        if (post) {
            if (currentChannelId === post?.channelId) {
                AppsManager.copyMainBindingsToThread(serverUrl, currentChannelId);
            } else {
                AppsManager.fetchBindings(serverUrl, post.channelId, true, groupLabel);
            }
        }
    }

    return {};
};

export const fetchThread = async (serverUrl: string, teamId: string, threadId: string, extended?: boolean) => {
    try {
        const client = NetworkManager.getClient(serverUrl);
        const thread = await client.getThread('me', teamId, threadId, extended);

        await processReceivedThreads(serverUrl, [thread], teamId);

        return {data: thread};
    } catch (error) {
        logDebug('error on fetchThread', getFullErrorMessage(error));
        forceLogoutIfNecessary(serverUrl, error);
        return {error};
    }
};

export const updateTeamThreadsAsRead = async (serverUrl: string, teamId: string) => {
    try {
        const client = NetworkManager.getClient(serverUrl);
        const data = await client.updateTeamThreadsAsRead('me', teamId);

        // Update locally
        await markTeamThreadsAsRead(serverUrl, teamId);

        return {data};
    } catch (error) {
        logDebug('error on updateTeamThreadsAsRead', getFullErrorMessage(error));
        forceLogoutIfNecessary(serverUrl, error);
        return {error};
    }
};

export const markThreadAsRead = async (serverUrl: string, teamId: string | undefined, threadId: string, updateLastViewed = true) => {
    try {
        const client = NetworkManager.getClient(serverUrl);
        const {database} = DatabaseManager.getServerDatabaseAndOperator(serverUrl);

        const timestamp = Date.now();

        // DM/GM doesn't have a teamId, so we pass the current team id
        let threadTeamId = teamId;
        if (!threadTeamId) {
            threadTeamId = await getCurrentTeamId(database);
        }
        const data = await client.markThreadAsRead('me', threadTeamId, threadId, timestamp);

        // Update locally
        await updateThread(serverUrl, threadId, {
            last_viewed_at: updateLastViewed ? timestamp : undefined,
            unread_replies: 0,
            unread_mentions: 0,
        });

        const isCRTEnabled = await getIsCRTEnabled(database);
        const post = await getPostById(database, threadId);
        if (post) {
            if (isCRTEnabled) {
                PushNotifications.removeThreadNotifications(serverUrl, threadId);
            } else {
                PushNotifications.removeChannelNotifications(serverUrl, post.channelId);
            }
        }

        return {data};
    } catch (error) {
        logDebug('error on markThreadAsRead', getFullErrorMessage(error));
        forceLogoutIfNecessary(serverUrl, error);
        return {error};
    }
};

export const markThreadAsUnread = async (serverUrl: string, teamId: string, threadId: string, postId: string) => {
    try {
        const client = NetworkManager.getClient(serverUrl);
        const {database} = DatabaseManager.getServerDatabaseAndOperator(serverUrl);

        // DM/GM doesn't have a teamId, so we pass the current team id
        let threadTeamId = teamId;
        if (!threadTeamId) {
            threadTeamId = await getCurrentTeamId(database);
        }

        const data = await client.markThreadAsUnread('me', threadTeamId, threadId, postId);

        // Update locally
        const post = await getPostById(database, postId);
        if (post) {
            await updateThread(serverUrl, threadId, {
                last_viewed_at: post.createAt - 1,
                viewed_at: post.createAt - 1,
            });
        }

        return {data};
    } catch (error) {
        logDebug('error on markThreadAsUnread', getFullErrorMessage(error));
        forceLogoutIfNecessary(serverUrl, error);
        return {error};
    }
};

export const updateThreadFollowing = async (serverUrl: string, teamId: string, threadId: string, state: boolean, showSnackBar: boolean) => {
    try {
        const client = NetworkManager.getClient(serverUrl);
        const {database} = DatabaseManager.getServerDatabaseAndOperator(serverUrl);

        // DM/GM doesn't have a teamId, so we pass the current team id
        let threadTeamId = teamId;
        if (!threadTeamId) {
            threadTeamId = await getCurrentTeamId(database);
        }

        const data = await client.updateThreadFollow('me', threadTeamId, threadId, state);

        // Update locally
        await updateThread(serverUrl, threadId, {is_following: state});

        if (showSnackBar) {
            const onUndo = () => updateThreadFollowing(serverUrl, teamId, threadId, !state, false);
            showThreadFollowingSnackbar(state, onUndo);
        }

        return {data};
    } catch (error) {
        logDebug('error on updateThreadFollowing', getFullErrorMessage(error));
        forceLogoutIfNecessary(serverUrl, error);
        return {error};
    }
};

export const fetchThreads = async (
    serverUrl: string,
    teamId: string,
    options: FetchThreadsOptions,
    direction?: Direction,
    pages?: number,
    groupLabel?: string,
) => {
    const operator = DatabaseManager.serverDatabases[serverUrl]?.operator;
    if (!operator) {
        return {error: `${serverUrl} database not found`};
    }
    const {database} = operator;

    let client: Client;
    try {
        client = NetworkManager.getClient(serverUrl);
    } catch (error) {
        return {error};
    }

    const fetchDirection = direction ?? Direction.Up;

    const currentUser = await getCurrentUser(database);
    if (!currentUser) {
        return {error: 'currentUser not found'};
    }

    const version = await getConfigValue(database, 'Version');
    const threadsData: Thread[] = [];

    let currentPage = 0;
    const fetchThreadsFunc = async (opts: FetchThreadsOptions) => {
        const {before, after, perPage = General.CRT_CHUNK_SIZE, deleted, unread, since, excludeDirect = false} = opts;

        currentPage++;
        const {threads} = await client.getThreads(
            currentUser.id, teamId,
            before, after, perPage,
            deleted, unread, since, false, version,
            excludeDirect, groupLabel,
        );
        if (threads.length) {
            // Mark all fetched threads as following
            for (const thread of threads) {
                thread.is_following = thread.is_following ?? true;
            }

            threadsData.push(...threads);

            if (threads.length === perPage && (pages == null || currentPage < pages!)) {
                const newOptions: FetchThreadsOptions = {perPage, deleted, unread};
                if (fetchDirection === Direction.Down) {
                    const last = threads[threads.length - 1];
                    newOptions.before = last.id;
                } else {
                    const first = threads[0];
                    newOptions.after = first.id;
                }
                await fetchThreadsFunc(newOptions);
            }
        }
    };

    try {
        await fetchThreadsFunc(options);
    } catch (error) {
        logDebug('error on fetchThreads', getFullErrorMessage(error));
        if (__DEV__) {
            throw error;
        }
        return {error};
    }

    return {error: false, threads: threadsData};
};

export const syncThreadsIfNeeded = async (
    serverUrl: string, isCRTEnabled: boolean, teams?: Team[],
    fetchOnly = false, groupLabel?: string,
) => {
    try {
        if (!isCRTEnabled) {
            return {models: []};
        }

        const {operator} = DatabaseManager.getServerDatabaseAndOperator(serverUrl);
        const promises = [];
        const models: Model[][] = [];

        if (teams?.length) {
            for (const team of teams) {
<<<<<<< HEAD
                promises.push(syncTeamThreads(serverUrl, team.id, {excludeDirect: true, fetchOnly: true}));
=======
                promises.push(syncTeamThreads(serverUrl, team.id, true, true, groupLabel));
>>>>>>> 1bb024e2
            }
        }

        if (promises.length) {
            const results = await Promise.all(promises);
            for (const r of results) {
                if (r.models?.length) {
                    models.push(r.models);
                }
            }
        }

        const flat = removeDuplicatesModels(models.flat());
        if (!fetchOnly && flat.length) {
            await operator.batchRecords(flat, 'syncThreadsIfNeeded');
        }

        return {models: flat};
    } catch (error) {
        logError('syncThreadsIfNeeded: Error', error);
        return {error, models: undefined};
    }
};

<<<<<<< HEAD
type SyncThreadOptions = {
    excludeDirect?: boolean;
    fetchOnly?: boolean;
    refresh?: boolean;
}

export const syncTeamThreads = async (
    serverUrl: string,
    teamId: string,
    {
        excludeDirect = false,
        fetchOnly = false,
        refresh = false,
    }: SyncThreadOptions = {},
=======
export const syncTeamThreads = async (
    serverUrl: string, teamId: string,
    excludeDirect = false, fetchOnly = false, groupLabel?: string,
>>>>>>> 1bb024e2
) => {
    try {
        const {database, operator} = DatabaseManager.getServerDatabaseAndOperator(serverUrl);
        const syncData = await getTeamThreadsSyncData(database, teamId);
        const syncDataUpdate = {
            id: teamId,
        } as TeamThreadsSync;

        const threads: Thread[] = [];

        /**
         * If Syncing for the first time,
         *     - Get all unread threads to show the right badges
         *     - Get latest threads to show by default in the global threads screen
         * Else
         *     - Get all threads since last sync
         */
        if (!syncData || !syncData?.latest) {
            const [allUnreadThreads, latestThreads] = await Promise.all([
                fetchThreads(
                    serverUrl,
                    teamId,
                    {unread: true, excludeDirect},
                    Direction.Down,
                    undefined,
                    groupLabel,
                ),
                fetchThreads(
                    serverUrl,
                    teamId,
                    {excludeDirect},
                    undefined,
                    1,
                    groupLabel,
                ),
            ]);
            if (allUnreadThreads.error || latestThreads.error) {
                return {error: allUnreadThreads.error || latestThreads.error};
            }

            if (latestThreads.threads?.length) {
                // We are fetching the threads for the first time. We get "latest" and "earliest" values.
                // At this point we may receive threads without replies, so we also check the post.create_at timestamp.
                const {earliestThread, latestThread} = getThreadsListEdges(latestThreads.threads);
                syncDataUpdate.latest = latestThread.last_reply_at || latestThread.post.create_at;
                syncDataUpdate.earliest = earliestThread.last_reply_at || earliestThread.post.create_at;

                threads.push(...latestThreads.threads);
            }
            if (allUnreadThreads.threads?.length) {
                const dedupe = new Set(latestThreads.threads?.map((t) => t.id));
                const unread = allUnreadThreads.threads.filter((u) => !dedupe.has(u.id));
                threads.push(...unread);
            }
        } else {
<<<<<<< HEAD
            const [allUnreadThreads, allNewThreads] = await Promise.all([
                fetchThreads(
                    serverUrl,
                    teamId,
                    {unread: true, excludeDirect},
                    Direction.Down,
                ),
                fetchThreads(
                    serverUrl,
                    teamId,
                    {deleted: true, since: refresh ? undefined : syncData.latest + 1, excludeDirect},
                    undefined,
                    1,
                ),
            ]);

=======
            const allNewThreads = await fetchThreads(
                serverUrl,
                teamId,
                {deleted: true, since: syncData.latest + 1, excludeDirect},
                undefined,
                undefined,
                groupLabel,
            );
>>>>>>> 1bb024e2
            if (allNewThreads.error) {
                return {error: allNewThreads.error};
            }
            if (allNewThreads.threads?.length) {
                // As we are syncing, we get all new threads and we will update the "latest" value.
                const {latestThread} = getThreadsListEdges(allNewThreads.threads);
                const latestDate = latestThread.last_reply_at || latestThread.post.create_at;
                syncDataUpdate.latest = Math.max(syncData.latest, latestDate);

                threads.push(...allNewThreads.threads);
            }
            if (allUnreadThreads.threads?.length) {
                const dedupe = new Set(allNewThreads.threads?.map((t) => t.id));
                const unread = allUnreadThreads.threads.filter((u) => !dedupe.has(u.id));
                threads.push(...unread);
            }
        }

        const models: Model[] = [];

        if (threads.length) {
            const {error, models: threadModels = []} = await processReceivedThreads(serverUrl, threads, teamId, true);
            if (error) {
                return {error};
            }

            if (threadModels?.length) {
                models.push(...threadModels);
            }

            if (syncDataUpdate.earliest || syncDataUpdate.latest) {
                const {models: updateModels} = await updateTeamThreadsSync(serverUrl, syncDataUpdate, true);
                if (updateModels?.length) {
                    models.push(...updateModels);
                }
            }

            if (!fetchOnly && models?.length) {
                try {
                    await operator.batchRecords(models, 'syncTeamThreads');
                } catch (err) {
                    if (__DEV__) {
                        throw err;
                    }
                    return {error: err};
                }
            }
        }
        return {error: false, models};
    } catch (error) {
        return {error};
    }
};

export const loadEarlierThreads = async (serverUrl: string, teamId: string, lastThreadId: string, prepareRecordsOnly = false) => {
    try {
        const {operator} = DatabaseManager.getServerDatabaseAndOperator(serverUrl);

        /*
         * - We will fetch one page of old threads
         * - Update the sync data with the earliest thread last_reply_at timestamp
         */
        const fetchedThreads = await fetchThreads(
            serverUrl,
            teamId,
            {
                before: lastThreadId,
            },
            undefined,
            1,
        );
        if (fetchedThreads.error) {
            return {error: fetchedThreads.error};
        }

        const models: Model[] = [];
        const threads = fetchedThreads.threads || [];

        if (threads?.length) {
            const {error, models: threadModels = []} = await processReceivedThreads(serverUrl, threads, teamId, true);
            if (error) {
                return {error};
            }

            if (threadModels?.length) {
                models.push(...threadModels);
            }

            const {earliestThread} = getThreadsListEdges(threads);
            const syncDataUpdate = {
                id: teamId,
                earliest: earliestThread.last_reply_at,
            } as TeamThreadsSync;
            const {models: updateModels} = await updateTeamThreadsSync(serverUrl, syncDataUpdate, true);
            if (updateModels?.length) {
                models.push(...updateModels);
            }

            if (!prepareRecordsOnly && models?.length) {
                try {
                    await operator.batchRecords(models, 'loadEarlierThreads');
                } catch (err) {
                    if (__DEV__) {
                        throw err;
                    }
                    return {error: err};
                }
            }
        }

        return {models, threads};
    } catch (error) {
        return {error};
    }
};<|MERGE_RESOLUTION|>--- conflicted
+++ resolved
@@ -300,11 +300,7 @@
 
         if (teams?.length) {
             for (const team of teams) {
-<<<<<<< HEAD
-                promises.push(syncTeamThreads(serverUrl, team.id, {excludeDirect: true, fetchOnly: true}));
-=======
-                promises.push(syncTeamThreads(serverUrl, team.id, true, true, groupLabel));
->>>>>>> 1bb024e2
+                promises.push(syncTeamThreads(serverUrl, team.id, {excludeDirect: true, fetchOnly: true, groupLabel}));
             }
         }
 
@@ -329,11 +325,11 @@
     }
 };
 
-<<<<<<< HEAD
 type SyncThreadOptions = {
     excludeDirect?: boolean;
     fetchOnly?: boolean;
     refresh?: boolean;
+    groupLabel?: string;
 }
 
 export const syncTeamThreads = async (
@@ -343,12 +339,8 @@
         excludeDirect = false,
         fetchOnly = false,
         refresh = false,
+        groupLabel,
     }: SyncThreadOptions = {},
-=======
-export const syncTeamThreads = async (
-    serverUrl: string, teamId: string,
-    excludeDirect = false, fetchOnly = false, groupLabel?: string,
->>>>>>> 1bb024e2
 ) => {
     try {
         const {database, operator} = DatabaseManager.getServerDatabaseAndOperator(serverUrl);
@@ -404,13 +396,14 @@
                 threads.push(...unread);
             }
         } else {
-<<<<<<< HEAD
             const [allUnreadThreads, allNewThreads] = await Promise.all([
                 fetchThreads(
                     serverUrl,
                     teamId,
                     {unread: true, excludeDirect},
                     Direction.Down,
+                    undefined,
+                    groupLabel,
                 ),
                 fetchThreads(
                     serverUrl,
@@ -418,19 +411,10 @@
                     {deleted: true, since: refresh ? undefined : syncData.latest + 1, excludeDirect},
                     undefined,
                     1,
+                    groupLabel,
                 ),
             ]);
 
-=======
-            const allNewThreads = await fetchThreads(
-                serverUrl,
-                teamId,
-                {deleted: true, since: syncData.latest + 1, excludeDirect},
-                undefined,
-                undefined,
-                groupLabel,
-            );
->>>>>>> 1bb024e2
             if (allNewThreads.error) {
                 return {error: allNewThreads.error};
             }
