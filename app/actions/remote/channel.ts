--- conflicted
+++ resolved
@@ -520,31 +520,67 @@
     }
 };
 
-<<<<<<< HEAD
 export const fetchChannels = async (serverUrl: string, teamId: string, page = 0, perPage: number = General.CHANNELS_CHUNK_SIZE) => {
-=======
+    let client: Client;
+    try {
+        client = NetworkManager.getClient(serverUrl);
+    } catch (error) {
+        return {error};
+    }
+
+    try {
+        const channels = await client.getChannels(teamId, page, perPage);
+
+        return {channels};
+    } catch (error) {
+        forceLogoutIfNecessary(serverUrl, error as ClientErrorProps);
+        return {error};
+    }
+};
+
+export const fetchArchivedChannels = async (serverUrl: string, teamId: string, page = 0, perPage: number = General.CHANNELS_CHUNK_SIZE) => {
+    let client: Client;
+    try {
+        client = NetworkManager.getClient(serverUrl);
+    } catch (error) {
+        return {error};
+    }
+
+    try {
+        const channels = await client.getArchivedChannels(teamId, page, perPage);
+
+        return {channels};
+    } catch (error) {
+        forceLogoutIfNecessary(serverUrl, error as ClientErrorProps);
+        return {error};
+    }
+};
+
+export const fetchSharedChannels = async (serverUrl: string, teamId: string, page = 0, perPage: number = General.CHANNELS_CHUNK_SIZE) => {
+    let client: Client;
+    try {
+        client = NetworkManager.getClient(serverUrl);
+    } catch (error) {
+        return {error};
+    }
+    try {
+        const channels = await client.getSharedChannels(teamId, page, perPage);
+
+        return {channels};
+    } catch (error) {
+        forceLogoutIfNecessary(serverUrl, error as ClientErrorProps);
+        return {error};
+    }
+};
 export async function getChannelMemberCountsByGroup(serverUrl: string, channelId: string, includeTimezones: boolean) {
->>>>>>> 55324127
-    let client: Client;
-    try {
-        client = NetworkManager.getClient(serverUrl);
-    } catch (error) {
-        return {error};
-    }
-
-    try {
-<<<<<<< HEAD
-        const channels = await client.getChannels(teamId, page, perPage);
-
-        return {channels};
-    } catch (error) {
-        forceLogoutIfNecessary(serverUrl, error as ClientErrorProps);
-        return {error};
-    }
-};
-
-export const fetchArchivedChannels = async (serverUrl: string, teamId: string, page = 0, perPage: number = General.CHANNELS_CHUNK_SIZE) => {
-=======
+    let client: Client;
+    try {
+        client = NetworkManager.getClient(serverUrl);
+    } catch (error) {
+        return {error};
+    }
+
+    try {
         const channelMemberCountsByGroup = await client.getChannelMemberCountsByGroup(channelId, includeTimezones);
         return {channelMemberCountsByGroup};
     } catch (error) {
@@ -553,27 +589,14 @@
 }
 
 export async function getChannelTimezones(serverUrl: string, channelId: string) {
->>>>>>> 55324127
-    let client: Client;
-    try {
-        client = NetworkManager.getClient(serverUrl);
-    } catch (error) {
-        return {error};
-    }
-
-    try {
-<<<<<<< HEAD
-        const channels = await client.getArchivedChannels(teamId, page, perPage);
-
-        return {channels};
-    } catch (error) {
-        forceLogoutIfNecessary(serverUrl, error as ClientErrorProps);
-        return {error};
-    }
-};
-
-export const fetchSharedChannels = async (serverUrl: string, teamId: string, page = 0, perPage: number = General.CHANNELS_CHUNK_SIZE) => {
-=======
+    let client: Client;
+    try {
+        client = NetworkManager.getClient(serverUrl);
+    } catch (error) {
+        return {error};
+    }
+
+    try {
         const channelTimezones = await client.getChannelTimezones(channelId);
         return {channelTimezones};
     } catch (error) {
@@ -587,25 +610,13 @@
         return {error: `${serverUrl} database not found`};
     }
 
->>>>>>> 55324127
-    let client: Client;
-    try {
-        client = NetworkManager.getClient(serverUrl);
-    } catch (error) {
-        return {error};
-    }
-
-<<<<<<< HEAD
-    try {
-        const channels = await client.getSharedChannels(teamId, page, perPage);
-
-        return {channels};
-    } catch (error) {
-        forceLogoutIfNecessary(serverUrl, error as ClientErrorProps);
-        return {error};
-    }
-};
-=======
+    let client: Client;
+    try {
+        client = NetworkManager.getClient(serverUrl);
+    } catch (error) {
+        return {error};
+    }
+
     const currentUserId = await queryCurrentUserId(operator.database);
     const channelName = getDirectChannelName(currentUserId, otherUserId);
 
@@ -646,7 +657,6 @@
 
     return result;
 }
->>>>>>> 55324127
 
 export const switchToChannelById = async (serverUrl: string, channelId: string, teamId?: string) => {
     const database = DatabaseManager.serverDatabases[serverUrl]?.database;
