--- conflicted
+++ resolved
@@ -558,7 +558,6 @@
     }
 };
 
-<<<<<<< HEAD
 export const createDirectChannel = async (serverUrl: string, userId: string) => {
     const operator = DatabaseManager.serverDatabases[serverUrl]?.operator;
     if (!operator) {
@@ -724,7 +723,8 @@
     } catch (error) {
         return {error};
     }
-=======
+};
+
 export const switchToChannelById = async (serverUrl: string, channelId: string, teamId?: string) => {
     const database = DatabaseManager.serverDatabases[serverUrl]?.database;
     if (!database) {
@@ -737,5 +737,4 @@
     fetchChannelStats(serverUrl, channelId);
 
     return {};
->>>>>>> 5762bc93
 };