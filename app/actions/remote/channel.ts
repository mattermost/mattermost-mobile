--- conflicted
+++ resolved
@@ -12,11 +12,7 @@
 import {privateChannelJoinPrompt} from '@helpers/api/channel';
 import {getTeammateNameDisplaySetting} from '@helpers/api/preference';
 import NetworkManager from '@init/network_manager';
-<<<<<<< HEAD
-import {prepareMyChannelsForTeam, queryChannelById, queryChannelByName, queryChannelsInfoById, queryMyChannel} from '@queries/servers/channel';
-=======
-import {prepareMyChannelsForTeam, getChannelById, getChannelByName, getMyChannel} from '@queries/servers/channel';
->>>>>>> 80930477
+import {prepareMyChannelsForTeam, getChannelById, getChannelByName, getMyChannel, getChannelInfo} from '@queries/servers/channel';
 import {queryPreferencesByCategoryAndName} from '@queries/servers/preference';
 import {getCommonSystemValues, getCurrentTeamId, getCurrentUserId} from '@queries/servers/system';
 import {prepareMyTeams, getNthLastChannelFromTeam, getMyTeamById, getTeamById, getTeamByName} from '@queries/servers/team';
@@ -134,7 +130,7 @@
     }
 
     try {
-        const {currentUserId, currentTeamId} = await queryCommonSystemValues(database);
+        const {currentUserId, currentTeamId} = await getCommonSystemValues(database);
         const name = generateChannelNameFromDisplayName(displayName);
         const channel = {
             creator_id: currentUserId,
@@ -176,7 +172,7 @@
     try {
         const channelData = await client.patchChannel(channelPatch.id, channelPatch);
         const models = [];
-        const channelInfo = (await queryChannelsInfoById(operator.database, [channelData.id]))?.[0];
+        const channelInfo = (await getChannelInfo(operator.database, channelData.id));
         if (channelInfo && (channelInfo.purpose !== channelData.purpose || channelInfo.header !== channelData.header)) {
             channelInfo.prepareUpdate((v) => {
                 v.purpose = channelData.purpose;
@@ -184,7 +180,7 @@
             });
             models.push(channelInfo);
         }
-        const channel = await queryChannelById(operator.database, channelData.id);
+        const channel = await getChannelById(operator.database, channelData.id);
         if (channel && (channel.displayName !== channelData.display_name || channel.type !== channelData.type)) {
             channel.prepareUpdate((v) => {
                 v.displayName = channelData.display_name;
