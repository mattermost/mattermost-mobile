--- conflicted
+++ resolved
@@ -557,7 +557,6 @@
     }
 };
 
-<<<<<<< HEAD
 export const fetchChannels = async (serverUrl: string, teamId: string, page = 0, perPage: number = General.CHANNELS_CHUNK_SIZE) => {
     let client: Client;
     try {
@@ -610,7 +609,8 @@
         forceLogoutIfNecessary(serverUrl, error as ClientErrorProps);
         return {error};
     }
-=======
+};
+
 export const switchToChannelById = async (serverUrl: string, channelId: string, teamId?: string) => {
     const database = DatabaseManager.serverDatabases[serverUrl]?.database;
     if (!database) {
@@ -623,5 +623,4 @@
     fetchChannelStats(serverUrl, channelId);
 
     return {};
->>>>>>> b8b51296
 };