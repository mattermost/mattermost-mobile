// Copyright (c) 2015-present Mattermost, Inc. All Rights Reserved.
// See LICENSE.txt for license information.

import {Model} from '@nozbe/watermelondb';
import {IntlShape} from 'react-intl';

import {switchToChannel} from '@actions/local/channel';
import {General} from '@constants';
import DatabaseManager from '@database/manager';
import {privateChannelJoinPrompt} from '@helpers/api/channel';
import NetworkManager from '@init/network_manager';
import {prepareMyChannelsForTeam, queryChannelById, queryChannelByName, queryMyChannel} from '@queries/servers/channel';
import {queryCommonSystemValues, queryCurrentUserId} from '@queries/servers/system';
import {prepareMyTeams, queryMyTeamById, queryTeamById, queryTeamByName} from '@queries/servers/team';
import {getDirectChannelName} from '@utils/channel';
import {PERMALINK_GENERIC_TEAM_NAME_REDIRECT} from '@utils/url';
import {displayGroupMessageName, displayUsername} from '@utils/user';

import {fetchPostsForChannel} from './post';
import {fetchRolesIfNeeded} from './role';
import {forceLogoutIfNecessary} from './session';
import {addUserToTeam, fetchTeamByName, removeUserFromTeam} from './team';
import {fetchProfilesPerChannels, fetchUsersByIds} from './user';

import type {Client} from '@client/rest';
<<<<<<< HEAD
import type MyChannelModel from '@typings/database/models/servers/my_channel';
import type MyTeamModel from '@typings/database/models/servers/my_team';
import type TeamModel from '@typings/database/models/servers/team';
=======
import type ChannelInfoModel from '@typings/database/models/servers/channel_info';
>>>>>>> b8b51296

export type MyChannelsRequest = {
    channels?: Channel[];
    memberships?: ChannelMembership[];
    error?: unknown;
}

export const addMembersToChannel = async (serverUrl: string, channelId: string, userIds: string[], postRootId = '', fetchOnly = false) => {
    const operator = DatabaseManager.serverDatabases[serverUrl]?.operator;
    if (!operator) {
        return {error: `${serverUrl} database not found`};
    }

    let client: Client;
    try {
        client = NetworkManager.getClient(serverUrl);
    } catch (error) {
        return {error};
    }

    try {
        const promises = userIds.map((id) => client.addToChannel(id, channelId, postRootId));
        const channelMemberships: ChannelMembership[] = await Promise.all(promises);
        const {users} = await fetchUsersByIds(serverUrl, userIds, true);

        if (!fetchOnly) {
            const modelPromises: Array<Promise<Model[]>> = [];
            if (users) {
                modelPromises.push(operator.handleUsers({
                    users,
                    prepareRecordsOnly: true,
                }));
            }
            modelPromises.push(operator.handleChannelMembership({
                channelMemberships,
                prepareRecordsOnly: true,
            }));

            const models = await Promise.all(modelPromises);
            await operator.batchRecords(models.flat());
        }
        return {channelMemberships};
    } catch (error) {
        forceLogoutIfNecessary(serverUrl, error as ClientErrorProps);
        return {error};
    }
};

export const fetchChannelByName = async (serverUrl: string, teamId: string, channelName: string, fetchOnly = false) => {
    let client: Client;
    try {
        client = NetworkManager.getClient(serverUrl);
    } catch (error) {
        return {error};
    }

    try {
        const channel = await client.getChannelByName(teamId, channelName, true);

        if (!fetchOnly) {
            const operator = DatabaseManager.serverDatabases[serverUrl]?.operator;
            if (operator) {
                await operator.handleChannel({channels: [channel], prepareRecordsOnly: false});
            }
        }

        return {channel};
    } catch (error) {
        forceLogoutIfNecessary(serverUrl, error as ClientErrorProps);
        return {error};
    }
};

export const fetchChannelCreator = async (serverUrl: string, channelId: string, fetchOnly = false) => {
    const operator = DatabaseManager.serverDatabases[serverUrl]?.operator;
    if (!operator) {
        return {error: `${serverUrl} database not found`};
    }

    let client: Client;
    try {
        client = NetworkManager.getClient(serverUrl);
    } catch (error) {
        return {error};
    }

    try {
        const currentUserId = await queryCurrentUserId(operator.database);
        const channel = await queryChannelById(operator.database, channelId);
        if (channel && channel.creatorId) {
            const user = await client.getUser(channel.creatorId);

            if (!fetchOnly) {
                const modelPromises: Array<Promise<Model[]>> = [];
                if (user.id !== currentUserId) {
                    modelPromises.push(operator.handleUsers({
                        users: [user],
                        prepareRecordsOnly: true,
                    }));
                }

                modelPromises.push(operator.handleChannelMembership({
                    channelMemberships: [{channel_id: channelId, user_id: channel.creatorId}],
                    prepareRecordsOnly: true,
                }));

                const models = await Promise.all(modelPromises);
                await operator.batchRecords(models.flat());
            }

            return {user};
        }

        return {user: undefined};
    } catch (error) {
        forceLogoutIfNecessary(serverUrl, error as ClientErrorProps);
        return {error};
    }
};

export const fetchChannelStats = async (serverUrl: string, channelId: string, fetchOnly = false) => {
    const operator = DatabaseManager.serverDatabases[serverUrl]?.operator;
    if (!operator) {
        return {error: `${serverUrl} database not found`};
    }

    let client: Client;
    try {
        client = NetworkManager.getClient(serverUrl);
    } catch (error) {
        return {error};
    }

    try {
        const stats = await client.getChannelStats(channelId);
        if (!fetchOnly) {
            const channel = await queryChannelById(operator.database, channelId);
            if (channel) {
                const channelInfo = await channel.info.fetch() as ChannelInfoModel;
                const channelInfos: ChannelInfo[] = [{
                    guest_count: stats.guest_count,
                    header: channelInfo.header,
                    id: channelId,
                    member_count: stats.member_count,
                    pinned_post_count: stats.pinnedpost_count,
                    purpose: channelInfo.purpose,
                }];
                await operator.handleChannelInfo({channelInfos, prepareRecordsOnly: false});
            }
        }

        return {stats};
    } catch (error) {
        forceLogoutIfNecessary(serverUrl, error as ClientErrorProps);
        return {error};
    }
};

export const fetchMyChannelsForTeam = async (serverUrl: string, teamId: string, includeDeleted = true, since = 0, fetchOnly = false, excludeDirect = false): Promise<MyChannelsRequest> => {
    let client: Client;
    try {
        client = NetworkManager.getClient(serverUrl);
    } catch (error) {
        return {error};
    }

    try {
        let [channels, memberships]: [Channel[], ChannelMembership[]] = await Promise.all([
            client.getMyChannels(teamId, includeDeleted, since),
            client.getMyChannelMembers(teamId),
        ]);

        if (excludeDirect) {
            channels = channels.filter((c) => c.type !== General.GM_CHANNEL && c.type !== General.DM_CHANNEL);
        }

        const channelIds = new Set<string>(channels.map((c) => c.id));
        memberships = memberships.reduce((result: ChannelMembership[], m: ChannelMembership) => {
            if (channelIds.has(m.channel_id)) {
                result.push(m);
            }
            return result;
        }, []);

        if (!fetchOnly) {
            const operator = DatabaseManager.serverDatabases[serverUrl]?.operator;
            const modelPromises: Array<Promise<Model[]>> = [];
            if (operator) {
                const prepare = await prepareMyChannelsForTeam(operator, teamId, channels, memberships);
                if (prepare) {
                    modelPromises.push(...prepare);
                }
                if (modelPromises.length) {
                    const models = await Promise.all(modelPromises);
                    const flattenedModels = models.flat() as Model[];
                    if (flattenedModels?.length > 0) {
                        try {
                            await operator.batchRecords(flattenedModels);
                        } catch {
                            // eslint-disable-next-line no-console
                            console.log('FAILED TO BATCH CHANNELS');
                        }
                    }
                }
            }
        }

        return {channels, memberships};
    } catch (error) {
        forceLogoutIfNecessary(serverUrl, error as ClientErrorProps);
        return {error};
    }
};

export const fetchMyChannel = async (serverUrl: string, teamId: string, channelId: string, fetchOnly = false): Promise<MyChannelsRequest> => {
    let client: Client;
    try {
        client = NetworkManager.getClient(serverUrl);
    } catch (error) {
        return {error};
    }

    try {
        const [channel, member] = await Promise.all([
            client.getChannel(channelId),
            client.getChannelMember(channelId, 'me'),
        ]);

        if (!fetchOnly) {
            const operator = DatabaseManager.serverDatabases[serverUrl]?.operator;
            const modelPromises: Array<Promise<Model[]>> = [];
            if (operator) {
                const prepare = await prepareMyChannelsForTeam(operator, teamId, [channel], [member]);
                if (prepare) {
                    modelPromises.push(...prepare);
                }
                if (modelPromises.length) {
                    const models = await Promise.all(modelPromises);
                    const flattenedModels = models.flat() as Model[];
                    if (flattenedModels?.length > 0) {
                        try {
                            await operator.batchRecords(flattenedModels);
                        } catch {
                            // eslint-disable-next-line no-console
                            console.log('FAILED TO BATCH CHANNELS');
                        }
                    }
                }
            }
        }

        return {
            channels: [channel],
            memberships: [member],
        };
    } catch (error) {
        forceLogoutIfNecessary(serverUrl, error as ClientErrorProps);
        return {error};
    }
};

export const fetchMissingSidebarInfo = async (serverUrl: string, directChannels: Channel[], locale?: string, teammateDisplayNameSetting?: string, exludeUserId?: string, fetchOnly = false) => {
    const channelIds = directChannels.map((dc) => dc.id);
    const result = await fetchProfilesPerChannels(serverUrl, channelIds, exludeUserId, false);
    if (result.error) {
        return {error: result.error};
    }

    const displayNameByChannel: Record<string, string> = {};

    if (result.data) {
        result.data.forEach((data) => {
            if (data.users) {
                if (data.users.length > 1) {
                    displayNameByChannel[data.channelId] = displayGroupMessageName(data.users, locale, teammateDisplayNameSetting, exludeUserId);
                } else {
                    displayNameByChannel[data.channelId] = displayUsername(data.users[0], locale, teammateDisplayNameSetting);
                }
            }
        });
    }

    directChannels.forEach((c) => {
        const displayName = displayNameByChannel[c.id];
        if (displayName) {
            c.display_name = displayName;
        }
    });

    if (!fetchOnly) {
        const operator = DatabaseManager.serverDatabases[serverUrl]?.operator;
        if (operator) {
            await operator.handleChannel({channels: directChannels, prepareRecordsOnly: false});
        }
    }

    return {directChannels};
};

export const joinChannel = async (serverUrl: string, userId: string, teamId: string, channelId?: string, channelName?: string, fetchOnly = false) => {
    const operator = DatabaseManager.serverDatabases[serverUrl]?.operator;
    if (!operator) {
        return {error: `${serverUrl} database not found`};
    }

    let client: Client;
    try {
        client = NetworkManager.getClient(serverUrl);
    } catch (error) {
        return {error};
    }

    let member: ChannelMembership | undefined;
    let channel: Channel | undefined;
    try {
        if (channelId) {
            member = await client.addToChannel(userId, channelId);
            channel = await client.getChannel(channelId);
        } else if (channelName) {
            channel = await client.getChannelByName(teamId, channelName, true);
            if ([General.GM_CHANNEL, General.DM_CHANNEL].includes(channel.type)) {
                member = await client.getChannelMember(channel.id, userId);
            } else {
                member = await client.addToChannel(userId, channel.id);
            }
        }
    } catch (error) {
        forceLogoutIfNecessary(serverUrl, error as ClientErrorProps);
        return {error};
    }

    try {
        if (channel && member && !fetchOnly) {
            fetchRolesIfNeeded(serverUrl, member.roles.split(' '));

            const modelPromises: Array<Promise<Model[]>> = [];
            const prepare = await prepareMyChannelsForTeam(operator, teamId, [channel], [member]);
            if (prepare) {
                modelPromises.push(...prepare);
            }
            if (modelPromises.length) {
                const models = await Promise.all(modelPromises);
                const flattenedModels = models.flat() as Model[];
                if (flattenedModels?.length > 0) {
                    try {
                        await operator.batchRecords(flattenedModels);
                    } catch {
                        // eslint-disable-next-line no-console
                        console.log('FAILED TO BATCH CHANNELS');
                    }
                }
            }
        }
    } catch (error) {
        return {error};
    }

    return {channel, member};
};

export const markChannelAsRead = async (serverUrl: string, channelId: string) => {
    try {
        const client = NetworkManager.getClient(serverUrl);
        await client.viewMyChannel(channelId);

        return {};
    } catch (error) {
        return {error};
    }
};

export const switchToChannelByName = async (serverUrl: string, channelName: string, teamName: string, errorHandler: (intl: IntlShape) => void, intl: IntlShape) => {
    const database = DatabaseManager.serverDatabases[serverUrl]?.database;
    if (!database) {
        return {error: `${serverUrl} database not found`};
    }

    try {
        let myChannel: MyChannelModel | ChannelMembership | undefined;
        let team: TeamModel | Team | undefined;
        let myTeam: MyTeamModel | TeamMembership | undefined;
        let name = teamName;
        const roles: string [] = [];
        const system = await queryCommonSystemValues(database);
        const currentTeam = await queryTeamById(database, system.currentTeamId);

        if (name === PERMALINK_GENERIC_TEAM_NAME_REDIRECT) {
            name = currentTeam!.name;
        } else {
            team = await queryTeamByName(database, teamName);
        }

        if (!team) {
            const fetchTeam = await fetchTeamByName(serverUrl, name, true);
            if (fetchTeam.error) {
                errorHandler(intl);
                return {error: fetchTeam.error};
            }

            team = fetchTeam.team!;
        }

        let joinedNewTeam = false;
        myTeam = await queryMyTeamById(database, team.id);
        if (!myTeam) {
            const added = await addUserToTeam(serverUrl, team.id, system.currentUserId, true);
            if (added.error) {
                errorHandler(intl);
                return {error: added.error};
            }
            myTeam = added.member!;
            roles.push(...myTeam.roles.split(' '));
            joinedNewTeam = true;
        }

        if (!myTeam) {
            errorHandler(intl);
            return {error: 'Could not fetch team member'};
        }

        let isArchived = false;
        const chReq = await fetchChannelByName(serverUrl, team.id, channelName);
        if (chReq.error) {
            errorHandler(intl);
            return {error: chReq.error};
        }
        const channel = chReq.channel;
        if (!channel) {
            errorHandler(intl);
            return {error: 'Could not fetch channel'};
        }

        isArchived = channel.delete_at > 0;
        if (isArchived && system.config.ExperimentalViewArchivedChannels !== 'true') {
            errorHandler(intl);
            return {error: 'Channel is archived'};
        }

        myChannel = await queryMyChannel(database, channel.id);

        if (!myChannel) {
            if (channel.type === General.PRIVATE_CHANNEL) {
                const displayName = channel.display_name;
                const {join} = await privateChannelJoinPrompt(displayName, intl);
                if (!join) {
                    if (joinedNewTeam) {
                        await removeUserFromTeam(serverUrl, team.id, system.currentUserId, true);
                    }
                    errorHandler(intl);
                    return {error: 'Refused to join Private channel'};
                }
                console.log('joining channel', displayName, channel.id); //eslint-disable-line
                const result = await joinChannel(serverUrl, system.currentUserId, team.id, channel.id, undefined, true);
                if (result.error || !result.channel) {
                    if (joinedNewTeam) {
                        await removeUserFromTeam(serverUrl, team.id, system.currentUserId, true);
                    }

                    errorHandler(intl);
                    return {error: result.error};
                }

                myChannel = result.member!;
                roles.push(...myChannel.roles.split(' '));
            }
        }

        if (!myChannel) {
            errorHandler(intl);
            return {error: 'could not fetch channel member'};
        }

        const modelPromises: Array<Promise<Model[]>> = [];
        const {operator} = DatabaseManager.serverDatabases[serverUrl];
        if (!(team instanceof Model)) {
            const prepT = prepareMyTeams(operator, [team], [(myTeam as TeamMembership)]);
            if (prepT) {
                modelPromises.push(...prepT);
            }
        } else if (!(myTeam instanceof Model)) {
            const mt: MyTeam[] = [{
                id: myTeam.team_id,
                roles: myTeam.roles,
            }];
            modelPromises.push(
                operator.handleMyTeam({myTeams: mt, prepareRecordsOnly: true}),
                operator.handleTeamMemberships({teamMemberships: [myTeam], prepareRecordsOnly: true}),
            );
        }

        if (!(myChannel instanceof Model)) {
            const prepCh = await prepareMyChannelsForTeam(operator, team.id, [channel], [myChannel]);
            if (prepCh) {
                modelPromises.push(...prepCh);
            }
        }

        let teamId;
        if (team.id !== system.currentTeamId) {
            teamId = team.id;
        }

        let channelId;
        if (channel.id !== system.currentChannelId) {
            channelId = channel.id;
        }

        if (modelPromises.length) {
            const models = await Promise.all(modelPromises);
            await operator.batchRecords(models.flat());
        }

        if (teamId) {
            fetchMyChannelsForTeam(serverUrl, teamId, true, 0, false, true);
        }

        if (teamId && channelId) {
            await switchToChannelById(serverUrl, channelId, teamId);
        }

        if (roles.length) {
            fetchRolesIfNeeded(serverUrl, roles);
        }

        return {error: undefined};
    } catch (error) {
        errorHandler(intl);
        return {error};
    }
};

<<<<<<< HEAD
export async function getChannelMemberCountsByGroup(serverUrl: string, channelId: string, includeTimezones: boolean) {
    try {
        const client = NetworkManager.getClient(serverUrl);
        const channelMemberCountsByGroup = await client.getChannelMemberCountsByGroup(channelId, includeTimezones);
        return {channelMemberCountsByGroup};
    } catch (error) {
        return {error};
    }
}

export async function getChannelTimezones(serverUrl: string, channelId: string) {
    try {
        const client = NetworkManager.getClient(serverUrl);
        const channelTimezones = await client.getChannelTimezones(channelId);
        return {channelTimezones};
    } catch (error) {
        return {error};
    }
}

export async function getOrCreateDirectChannel(serverUrl: string, otherUserId: string, shouldSwitchToChannel = true) {
    const operator = DatabaseManager.serverDatabases[serverUrl]?.operator;
    if (!operator) {
        return {error: `${serverUrl} database not found`};
    }

    const currentUserId = await queryCurrentUserId(operator.database);
    const channelName = getDirectChannelName(currentUserId, otherUserId);

    const channel = await queryChannelByName(operator.database, channelName);
    let result;
    if (channel) {
        result = {channel};
    } else {
        try {
            const client = NetworkManager.getClient(serverUrl);
            const newChannel = await client.createDirectChannel([currentUserId, otherUserId]);
            result = {channel: newChannel};

            const member = await client.getMyChannelMember(newChannel.id);

            const modelPromises: Array<Promise<Model[]>> = [];
            const prepare = await prepareMyChannelsForTeam(operator, '', [newChannel], [member]);
            if (prepare?.length) {
                modelPromises.push(...prepare);
                const models = await Promise.all(modelPromises);
                const flattenedModels = models.flat() as Model[];
                if (flattenedModels?.length > 0) {
                    try {
                        await operator.batchRecords(flattenedModels);
                    } catch {
                        // eslint-disable-next-line no-console
                        console.log('FAILED TO BATCH CHANNELS');
                    }
                }
            }
        } catch (error) {
            return {error};
        }
    }

    if (shouldSwitchToChannel) {
        fetchPostsAndSwitchToChannel(serverUrl, result.channel.id);
    }

    return result;
}

export const fetchPostsAndSwitchToChannel = async (serverUrl: string, channelId: string, teamId?: string) => {
    try {
        fetchPostsForChannel(serverUrl, channelId); // Do not await for this, keep handling the switch
        return switchToChannel(serverUrl, channelId, teamId);
    } catch (error) {
        forceLogoutIfNecessary(serverUrl, error as ClientErrorProps);
        return {error};
    }
=======
export const switchToChannelById = async (serverUrl: string, channelId: string, teamId?: string) => {
    const database = DatabaseManager.serverDatabases[serverUrl]?.database;
    if (!database) {
        return {error: `${serverUrl} database not found`};
    }

    fetchPostsForChannel(serverUrl, channelId);
    await switchToChannel(serverUrl, channelId, teamId);
    markChannelAsRead(serverUrl, channelId);
    fetchChannelStats(serverUrl, channelId);

    return {};
>>>>>>> b8b51296
};<|MERGE_RESOLUTION|>--- conflicted
+++ resolved
@@ -23,13 +23,10 @@
 import {fetchProfilesPerChannels, fetchUsersByIds} from './user';
 
 import type {Client} from '@client/rest';
-<<<<<<< HEAD
+import type ChannelInfoModel from '@typings/database/models/servers/channel_info';
 import type MyChannelModel from '@typings/database/models/servers/my_channel';
 import type MyTeamModel from '@typings/database/models/servers/my_team';
 import type TeamModel from '@typings/database/models/servers/team';
-=======
-import type ChannelInfoModel from '@typings/database/models/servers/channel_info';
->>>>>>> b8b51296
 
 export type MyChannelsRequest = {
     channels?: Channel[];
@@ -561,7 +558,6 @@
     }
 };
 
-<<<<<<< HEAD
 export async function getChannelMemberCountsByGroup(serverUrl: string, channelId: string, includeTimezones: boolean) {
     try {
         const client = NetworkManager.getClient(serverUrl);
@@ -638,7 +634,8 @@
         forceLogoutIfNecessary(serverUrl, error as ClientErrorProps);
         return {error};
     }
-=======
+};
+
 export const switchToChannelById = async (serverUrl: string, channelId: string, teamId?: string) => {
     const database = DatabaseManager.serverDatabases[serverUrl]?.database;
     if (!database) {
@@ -651,5 +648,4 @@
     fetchChannelStats(serverUrl, channelId);
 
     return {};
->>>>>>> b8b51296
 };