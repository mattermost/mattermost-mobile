// Copyright (c) 2015-present Mattermost, Inc. All Rights Reserved.
// See LICENSE.txt for license information.

/* eslint-disable max-lines */
import {Model} from '@nozbe/watermelondb';
import {IntlShape} from 'react-intl';

import {storeCategories} from '@actions/local/category';
import {storeMyChannelsForTeam, switchToChannel} from '@actions/local/channel';
import {General, Preferences} from '@constants';
import DatabaseManager from '@database/manager';
import {privateChannelJoinPrompt} from '@helpers/api/channel';
import {getTeammateNameDisplaySetting} from '@helpers/api/preference';
import NetworkManager from '@init/network_manager';
<<<<<<< HEAD
import {prepareMyChannelsForTeam, getChannelById, getChannelByName, getMyChannel} from '@queries/servers/channel';
import {getCommonSystemValues, getCurrentTeamId, getCurrentUserId} from '@queries/servers/system';
import {prepareMyTeams, getNthLastChannelFromTeam, getMyTeamById, getTeamById, getTeamByName} from '@queries/servers/team';
=======
import {prepareMyChannelsForTeam, queryChannelById, queryChannelByName, queryMyChannel} from '@queries/servers/channel';
import {queryPreferencesByCategoryAndName} from '@queries/servers/preference';
import {queryCommonSystemValues, queryCurrentTeamId, queryCurrentUserId} from '@queries/servers/system';
import {prepareMyTeams, queryNthLastChannelFromTeam, queryMyTeamById, queryTeamById, queryTeamByName} from '@queries/servers/team';
import {queryCurrentUser} from '@queries/servers/user';
>>>>>>> 9e77c419
import {getDirectChannelName} from '@utils/channel';
import {PERMALINK_GENERIC_TEAM_NAME_REDIRECT} from '@utils/url';
import {displayGroupMessageName, displayUsername} from '@utils/user';

import {fetchPostsForChannel} from './post';
import {fetchRolesIfNeeded} from './role';
import {forceLogoutIfNecessary} from './session';
import {addUserToTeam, fetchTeamByName, removeUserFromTeam} from './team';
import {fetchProfilesPerChannels, fetchUsersByIds} from './user';

import type {Client} from '@client/rest';
import type ChannelModel from '@typings/database/models/servers/channel';
import type ChannelInfoModel from '@typings/database/models/servers/channel_info';
import type MyChannelModel from '@typings/database/models/servers/my_channel';
import type MyTeamModel from '@typings/database/models/servers/my_team';
import type TeamModel from '@typings/database/models/servers/team';

export type MyChannelsRequest = {
    categories?: CategoryWithChannels[];
    channels?: Channel[];
    memberships?: ChannelMembership[];
    error?: unknown;
}

export const addMembersToChannel = async (serverUrl: string, channelId: string, userIds: string[], postRootId = '', fetchOnly = false) => {
    const operator = DatabaseManager.serverDatabases[serverUrl]?.operator;
    if (!operator) {
        return {error: `${serverUrl} database not found`};
    }

    let client: Client;
    try {
        client = NetworkManager.getClient(serverUrl);
    } catch (error) {
        return {error};
    }

    try {
        const promises = userIds.map((id) => client.addToChannel(id, channelId, postRootId));
        const channelMemberships: ChannelMembership[] = await Promise.all(promises);
        const {users} = await fetchUsersByIds(serverUrl, userIds, true);

        if (!fetchOnly) {
            const modelPromises: Array<Promise<Model[]>> = [];
            if (users) {
                modelPromises.push(operator.handleUsers({
                    users,
                    prepareRecordsOnly: true,
                }));
            }
            modelPromises.push(operator.handleChannelMembership({
                channelMemberships,
                prepareRecordsOnly: true,
            }));

            const models = await Promise.all(modelPromises);
            await operator.batchRecords(models.flat());
        }
        return {channelMemberships};
    } catch (error) {
        forceLogoutIfNecessary(serverUrl, error as ClientErrorProps);
        return {error};
    }
};

export const fetchChannelByName = async (serverUrl: string, teamId: string, channelName: string, fetchOnly = false) => {
    let client: Client;
    try {
        client = NetworkManager.getClient(serverUrl);
    } catch (error) {
        return {error};
    }

    try {
        const channel = await client.getChannelByName(teamId, channelName, true);

        if (!fetchOnly) {
            const operator = DatabaseManager.serverDatabases[serverUrl]?.operator;
            if (operator) {
                await operator.handleChannel({channels: [channel], prepareRecordsOnly: false});
            }
        }

        return {channel};
    } catch (error) {
        forceLogoutIfNecessary(serverUrl, error as ClientErrorProps);
        return {error};
    }
};

export const fetchChannelCreator = async (serverUrl: string, channelId: string, fetchOnly = false) => {
    const operator = DatabaseManager.serverDatabases[serverUrl]?.operator;
    if (!operator) {
        return {error: `${serverUrl} database not found`};
    }

    let client: Client;
    try {
        client = NetworkManager.getClient(serverUrl);
    } catch (error) {
        return {error};
    }

    try {
        const currentUserId = await getCurrentUserId(operator.database);
        const channel = await getChannelById(operator.database, channelId);
        if (channel && channel.creatorId) {
            const user = await client.getUser(channel.creatorId);

            if (!fetchOnly) {
                const modelPromises: Array<Promise<Model[]>> = [];
                if (user.id !== currentUserId) {
                    modelPromises.push(operator.handleUsers({
                        users: [user],
                        prepareRecordsOnly: true,
                    }));
                }

                modelPromises.push(operator.handleChannelMembership({
                    channelMemberships: [{channel_id: channelId, user_id: channel.creatorId}],
                    prepareRecordsOnly: true,
                }));

                const models = await Promise.all(modelPromises);
                await operator.batchRecords(models.flat());
            }

            return {user};
        }

        return {user: undefined};
    } catch (error) {
        forceLogoutIfNecessary(serverUrl, error as ClientErrorProps);
        return {error};
    }
};

export const fetchChannelStats = async (serverUrl: string, channelId: string, fetchOnly = false) => {
    const operator = DatabaseManager.serverDatabases[serverUrl]?.operator;
    if (!operator) {
        return {error: `${serverUrl} database not found`};
    }

    let client: Client;
    try {
        client = NetworkManager.getClient(serverUrl);
    } catch (error) {
        return {error};
    }

    try {
        const stats = await client.getChannelStats(channelId);
        if (!fetchOnly) {
            const channel = await getChannelById(operator.database, channelId);
            if (channel) {
                const channelInfo = await channel.info.fetch() as ChannelInfoModel;
                const channelInfos: ChannelInfo[] = [{
                    guest_count: stats.guest_count,
                    header: channelInfo.header,
                    id: channelId,
                    member_count: stats.member_count,
                    pinned_post_count: stats.pinnedpost_count,
                    purpose: channelInfo.purpose,
                }];
                await operator.handleChannelInfo({channelInfos, prepareRecordsOnly: false});
            }
        }

        return {stats};
    } catch (error) {
        forceLogoutIfNecessary(serverUrl, error as ClientErrorProps);
        return {error};
    }
};

export const fetchMyChannelsForTeam = async (serverUrl: string, teamId: string, includeDeleted = true, since = 0, fetchOnly = false, excludeDirect = false): Promise<MyChannelsRequest> => {
    const operator = DatabaseManager.serverDatabases[serverUrl]?.operator;
    if (!operator) {
        return {error: `${serverUrl} database not found`};
    }

    let client: Client;
    try {
        client = NetworkManager.getClient(serverUrl);
    } catch (error) {
        return {error};
    }

    try {
        const [allChannels, channelMemberships, categoriesWithOrder] = await Promise.all([
            client.getMyChannels(teamId, includeDeleted, since),
            client.getMyChannelMembers(teamId),
            client.getCategories('me', teamId),
        ]);

        let channels = allChannels;
        let memberships = channelMemberships;
        if (excludeDirect) {
            channels = channels.filter((c) => c.type !== General.GM_CHANNEL && c.type !== General.DM_CHANNEL);
        }

        const channelIds = new Set<string>(channels.map((c) => c.id));
        const {categories} = categoriesWithOrder;
        memberships = memberships.reduce((result: ChannelMembership[], m: ChannelMembership) => {
            if (channelIds.has(m.channel_id)) {
                result.push(m);
            }
            return result;
        }, []);

        if (!fetchOnly) {
            const {models: chModels} = await storeMyChannelsForTeam(serverUrl, teamId, channels, memberships, true);
            const {models: catModels} = await storeCategories(serverUrl, categories, true, true); // Re-sync
            const models = (chModels || []).concat(catModels || []);
            if (models.length) {
                await operator.batchRecords(models);
            }
        }

        return {channels, memberships, categories};
    } catch (error) {
        forceLogoutIfNecessary(serverUrl, error as ClientErrorProps);
        return {error};
    }
};

export const fetchMyChannel = async (serverUrl: string, teamId: string, channelId: string, fetchOnly = false): Promise<MyChannelsRequest> => {
    let client: Client;
    try {
        client = NetworkManager.getClient(serverUrl);
    } catch (error) {
        return {error};
    }

    try {
        const [channel, member] = await Promise.all([
            client.getChannel(channelId),
            client.getChannelMember(channelId, 'me'),
        ]);

        if (!fetchOnly) {
            storeMyChannelsForTeam(serverUrl, channel.team_id || teamId, [channel], [member]);
        }

        return {
            channels: [channel],
            memberships: [member],
        };
    } catch (error) {
        forceLogoutIfNecessary(serverUrl, error as ClientErrorProps);
        return {error};
    }
};

export const fetchMissingSidebarInfo = async (serverUrl: string, directChannels: Channel[], locale?: string, teammateDisplayNameSetting?: string, currentUserId?: string, fetchOnly = false) => {
    const channelIds = directChannels.sort((a, b) => b.last_post_at - a.last_post_at).map((dc) => dc.id);
    const result = await fetchProfilesPerChannels(serverUrl, channelIds, currentUserId, false);
    if (result.error) {
        return {error: result.error};
    }

    const displayNameByChannel: Record<string, string> = {};

    if (result.data) {
        result.data.forEach((data) => {
            if (data.users) {
                if (data.users.length > 1) {
                    displayNameByChannel[data.channelId] = displayGroupMessageName(data.users, locale, teammateDisplayNameSetting, currentUserId);
                } else {
                    displayNameByChannel[data.channelId] = displayUsername(data.users[0], locale, teammateDisplayNameSetting);
                }
            }
        });
    }

    directChannels.forEach((c) => {
        const displayName = displayNameByChannel[c.id];
        if (displayName) {
            c.display_name = displayName;
        }
    });

    if (currentUserId) {
        const ownDirectChannel = directChannels.find((dm) => dm.name === getDirectChannelName(currentUserId, currentUserId));
        const database = DatabaseManager.serverDatabases[serverUrl]?.database;
        if (ownDirectChannel && database) {
            const currentUser = await queryCurrentUser(database);
            ownDirectChannel.display_name = displayUsername(currentUser, locale, teammateDisplayNameSetting);
        }
    }

    if (!fetchOnly) {
        const operator = DatabaseManager.serverDatabases[serverUrl]?.operator;
        if (operator) {
            await operator.handleChannel({channels: directChannels, prepareRecordsOnly: false});
        }
    }

    return {directChannels};
};

export const joinChannel = async (serverUrl: string, userId: string, teamId: string, channelId?: string, channelName?: string, fetchOnly = false) => {
    const operator = DatabaseManager.serverDatabases[serverUrl]?.operator;
    if (!operator) {
        return {error: `${serverUrl} database not found`};
    }

    let client: Client;
    try {
        client = NetworkManager.getClient(serverUrl);
    } catch (error) {
        return {error};
    }

    let member: ChannelMembership | undefined;
    let channel: Channel | undefined;
    try {
        if (channelId) {
            member = await client.addToChannel(userId, channelId);
            channel = await client.getChannel(channelId);
        } else if (channelName) {
            channel = await client.getChannelByName(teamId, channelName, true);
            if ([General.GM_CHANNEL, General.DM_CHANNEL].includes(channel.type as any)) {
                member = await client.getChannelMember(channel.id, userId);
            } else {
                member = await client.addToChannel(userId, channel.id);
            }
        }
    } catch (error) {
        forceLogoutIfNecessary(serverUrl, error as ClientErrorProps);
        return {error};
    }

    try {
        if (channel && member && !fetchOnly) {
            fetchRolesIfNeeded(serverUrl, member.roles.split(' '));

            const modelPromises: Array<Promise<Model[]>> = [];
            const prepare = await prepareMyChannelsForTeam(operator, teamId, [channel], [member]);
            if (prepare) {
                modelPromises.push(...prepare);
            }
            if (modelPromises.length) {
                const models = await Promise.all(modelPromises);
                const flattenedModels = models.flat() as Model[];
                if (flattenedModels?.length > 0) {
                    try {
                        await operator.batchRecords(flattenedModels);
                    } catch {
                        // eslint-disable-next-line no-console
                        console.log('FAILED TO BATCH CHANNELS');
                    }
                }
            }
        }
    } catch (error) {
        return {error};
    }

    return {channel, member};
};

export const markChannelAsRead = async (serverUrl: string, channelId: string) => {
    try {
        const client = NetworkManager.getClient(serverUrl);
        await client.viewMyChannel(channelId);

        return {};
    } catch (error) {
        return {error};
    }
};

export const switchToChannelByName = async (serverUrl: string, channelName: string, teamName: string, errorHandler: (intl: IntlShape) => void, intl: IntlShape) => {
    const database = DatabaseManager.serverDatabases[serverUrl]?.database;
    if (!database) {
        return {error: `${serverUrl} database not found`};
    }

    try {
        let myChannel: MyChannelModel | ChannelMembership | undefined;
        let team: TeamModel | Team | undefined;
        let myTeam: MyTeamModel | TeamMembership | undefined;
        let name = teamName;
        const roles: string [] = [];
        const system = await getCommonSystemValues(database);
        const currentTeam = await getTeamById(database, system.currentTeamId);

        if (name === PERMALINK_GENERIC_TEAM_NAME_REDIRECT) {
            name = currentTeam!.name;
        } else {
            team = await getTeamByName(database, teamName);
        }

        if (!team) {
            const fetchTeam = await fetchTeamByName(serverUrl, name, true);
            if (fetchTeam.error) {
                errorHandler(intl);
                return {error: fetchTeam.error};
            }

            team = fetchTeam.team!;
        }

        let joinedNewTeam = false;
        myTeam = await getMyTeamById(database, team.id);
        if (!myTeam) {
            const added = await addUserToTeam(serverUrl, team.id, system.currentUserId, true);
            if (added.error) {
                errorHandler(intl);
                return {error: added.error};
            }
            myTeam = added.member!;
            roles.push(...myTeam.roles.split(' '));
            joinedNewTeam = true;
        }

        if (!myTeam) {
            errorHandler(intl);
            return {error: 'Could not fetch team member'};
        }

        let isArchived = false;
        const chReq = await fetchChannelByName(serverUrl, team.id, channelName);
        if (chReq.error) {
            errorHandler(intl);
            return {error: chReq.error};
        }
        const channel = chReq.channel;
        if (!channel) {
            errorHandler(intl);
            return {error: 'Could not fetch channel'};
        }

        isArchived = channel.delete_at > 0;
        if (isArchived && system.config.ExperimentalViewArchivedChannels !== 'true') {
            errorHandler(intl);
            return {error: 'Channel is archived'};
        }

        myChannel = await getMyChannel(database, channel.id);

        if (!myChannel) {
            if (channel.type === General.PRIVATE_CHANNEL) {
                const displayName = channel.display_name;
                const {join} = await privateChannelJoinPrompt(displayName, intl);
                if (!join) {
                    if (joinedNewTeam) {
                        await removeUserFromTeam(serverUrl, team.id, system.currentUserId, true);
                    }
                    errorHandler(intl);
                    return {error: 'Refused to join Private channel'};
                }
                console.log('joining channel', displayName, channel.id); //eslint-disable-line
                const result = await joinChannel(serverUrl, system.currentUserId, team.id, channel.id, undefined, true);
                if (result.error || !result.channel) {
                    if (joinedNewTeam) {
                        await removeUserFromTeam(serverUrl, team.id, system.currentUserId, true);
                    }

                    errorHandler(intl);
                    return {error: result.error};
                }

                myChannel = result.member!;
                roles.push(...myChannel.roles.split(' '));
            }
        }

        if (!myChannel) {
            errorHandler(intl);
            return {error: 'could not fetch channel member'};
        }

        const modelPromises: Array<Promise<Model[]>> = [];
        const {operator} = DatabaseManager.serverDatabases[serverUrl];
        if (!(team instanceof Model)) {
            const prepT = prepareMyTeams(operator, [team], [(myTeam as TeamMembership)]);
            if (prepT) {
                modelPromises.push(...prepT);
            }
        } else if (!(myTeam instanceof Model)) {
            const mt: MyTeam[] = [{
                id: myTeam.team_id,
                roles: myTeam.roles,
            }];
            modelPromises.push(
                operator.handleMyTeam({myTeams: mt, prepareRecordsOnly: true}),
                operator.handleTeamMemberships({teamMemberships: [myTeam], prepareRecordsOnly: true}),
            );
        }

        if (!(myChannel instanceof Model)) {
            const prepCh = await prepareMyChannelsForTeam(operator, team.id, [channel], [myChannel]);
            if (prepCh) {
                modelPromises.push(...prepCh);
            }
        }

        let teamId;
        if (team.id !== system.currentTeamId) {
            teamId = team.id;
        }

        let channelId;
        if (channel.id !== system.currentChannelId) {
            channelId = channel.id;
        }

        if (modelPromises.length) {
            const models = await Promise.all(modelPromises);
            await operator.batchRecords(models.flat());
        }

        if (teamId) {
            fetchMyChannelsForTeam(serverUrl, teamId, true, 0, false, true);
        }

        if (teamId && channelId) {
            await switchToChannelById(serverUrl, channelId, teamId);
        }

        if (roles.length) {
            fetchRolesIfNeeded(serverUrl, roles);
        }

        return {error: undefined};
    } catch (error) {
        errorHandler(intl);
        return {error};
    }
};

export const createDirectChannel = async (serverUrl: string, userId: string, displayName = '') => {
    const operator = DatabaseManager.serverDatabases[serverUrl]?.operator;
    if (!operator) {
        return {error: `${serverUrl} database not found`};
    }

    let client: Client;
    try {
        client = NetworkManager.getClient(serverUrl);
    } catch (error) {
        return {error};
    }

    try {
        const currentUser = await queryCurrentUser(operator.database);
        if (!currentUser) {
            return {error: 'Cannot get the current user'};
        }
        const created = await client.createDirectChannel([userId, currentUser.id]);

        if (displayName) {
            created.display_name = displayName;
        } else {
            const preferences = await queryPreferencesByCategoryAndName(operator.database, Preferences.CATEGORY_DISPLAY_SETTINGS, Preferences.NAME_NAME_FORMAT);
            const system = await queryCommonSystemValues(operator.database);
            const teammateDisplayNameSetting = getTeammateNameDisplaySetting(preferences || [], system.config, system.license);
            const {directChannels} = await fetchMissingSidebarInfo(serverUrl, [created], currentUser.locale, teammateDisplayNameSetting, currentUser.id, true);
            created.display_name = directChannels?.[0].display_name || created.display_name;
        }

        const member = {
            channel_id: created.id,
            user_id: currentUser.id,
            roles: `${General.CHANNEL_USER_ROLE}`,
            last_viewed_at: 0,
            msg_count: 0,
            mention_count: 0,
            msg_count_root: 0,
            mention_count_root: 0,
            notify_props: {desktop: 'default' as const, mark_unread: 'all' as const},
            last_update_at: created.create_at,
        };

        const models = [];
        const channelPromises = await prepareMyChannelsForTeam(operator, '', [created], [member, {...member, user_id: userId}]);
        if (channelPromises) {
            const channelModels = await Promise.all(channelPromises);
            const flattenedChannelModels = channelModels.flat();
            if (flattenedChannelModels.length) {
                models.push(...flattenedChannelModels);
            }
        }

        if (models.length) {
            await operator.batchRecords(models);
        }
        fetchRolesIfNeeded(serverUrl, member.roles.split(' '));
        return {data: created};
    } catch (error) {
        forceLogoutIfNecessary(serverUrl, error as ClientErrorProps);
        return {error};
    }
};
export const fetchChannels = async (serverUrl: string, teamId: string, page = 0, perPage: number = General.CHANNELS_CHUNK_SIZE) => {
    let client: Client;
    try {
        client = NetworkManager.getClient(serverUrl);
    } catch (error) {
        return {error};
    }

    try {
        const channels = await client.getChannels(teamId, page, perPage);

        return {channels};
    } catch (error) {
        forceLogoutIfNecessary(serverUrl, error as ClientErrorProps);
        return {error};
    }
};

export const makeDirectChannel = async (serverUrl: string, userId: string, displayName = '', shouldSwitchToChannel = true) => {
    const operator = DatabaseManager.serverDatabases[serverUrl]?.operator;
    if (!operator) {
        return {error: `${serverUrl} database not found`};
    }

    try {
        const currentUserId = await queryCurrentUserId(operator.database);
        const channelName = getDirectChannelName(userId, currentUserId);
        let channel: Channel|ChannelModel|undefined = await queryChannelByName(operator.database, channelName);
        let result: {data?: Channel|ChannelModel; error?: any};
        if (channel) {
            result = {data: channel};
        } else {
            result = await createDirectChannel(serverUrl, userId, displayName);
            channel = result.data;
        }

        if (channel && shouldSwitchToChannel) {
            switchToChannelById(serverUrl, channel.id);
        }

        return result;
    } catch (error) {
        return {error};
    }
};
export const fetchArchivedChannels = async (serverUrl: string, teamId: string, page = 0, perPage: number = General.CHANNELS_CHUNK_SIZE) => {
    let client: Client;
    try {
        client = NetworkManager.getClient(serverUrl);
    } catch (error) {
        return {error};
    }

    try {
        const channels = await client.getArchivedChannels(teamId, page, perPage);

        return {channels};
    } catch (error) {
        forceLogoutIfNecessary(serverUrl, error as ClientErrorProps);
        return {error};
    }
};

export const createGroupChannel = async (serverUrl: string, userIds: string[]) => {
    const operator = DatabaseManager.serverDatabases[serverUrl]?.operator;
    if (!operator) {
        return {error: `${serverUrl} database not found`};
    }

    let client: Client;
    try {
        client = NetworkManager.getClient(serverUrl);
    } catch (error) {
        return {error};
    }
    try {
        const currentUser = await queryCurrentUser(operator.database);
        if (!currentUser) {
            return {error: 'Cannot get the current user'};
        }
        const created = await client.createGroupChannel(userIds);

        // Check the channel previous existency: if the channel already have
        // posts is because it existed before.
        if (created.total_msg_count > 0) {
            return {data: created};
        }

        const preferences = await queryPreferencesByCategoryAndName(operator.database, Preferences.CATEGORY_DISPLAY_SETTINGS, Preferences.NAME_NAME_FORMAT);
        const system = await queryCommonSystemValues(operator.database);
        const teammateDisplayNameSetting = getTeammateNameDisplaySetting(preferences || [], system.config, system.license);
        const {directChannels} = await fetchMissingSidebarInfo(serverUrl, [created], currentUser.locale, teammateDisplayNameSetting, currentUser.id, true);

        const member = {
            channel_id: created.id,
            user_id: '',
            roles: `${General.CHANNEL_USER_ROLE}`,
            last_viewed_at: 0,
            msg_count: 0,
            mention_count: 0,
            msg_count_root: 0,
            mention_count_root: 0,
            notify_props: {desktop: 'default' as const, mark_unread: 'all' as const},
            last_update_at: created.create_at,
        };

        const members = userIds.map((id) => {
            return {...member, user_id: id};
        });

        if (directChannels?.length) {
            const channelPromises = await prepareMyChannelsForTeam(operator, '', directChannels, members);
            if (channelPromises) {
                const channelModels = await Promise.all(channelPromises);
                const flattenedChannelModels = channelModels.flat();
                if (flattenedChannelModels.length) {
                    operator.batchRecords(flattenedChannelModels);
                }
            }
        }
        fetchRolesIfNeeded(serverUrl, member.roles.split(' '));
        return {data: created};
    } catch (error) {
        forceLogoutIfNecessary(serverUrl, error as ClientErrorProps);
        return {error};
    }
};
export const fetchSharedChannels = async (serverUrl: string, teamId: string, page = 0, perPage: number = General.CHANNELS_CHUNK_SIZE) => {
    let client: Client;
    try {
        client = NetworkManager.getClient(serverUrl);
    } catch (error) {
        return {error};
    }
    try {
        const channels = await client.getSharedChannels(teamId, page, perPage);

        return {channels};
    } catch (error) {
        forceLogoutIfNecessary(serverUrl, error as ClientErrorProps);
        return {error};
    }
};

export const makeGroupChannel = async (serverUrl: string, userIds: string[], shouldSwitchToChannel = true) => {
    const operator = DatabaseManager.serverDatabases[serverUrl]?.operator;
    if (!operator) {
        return {error: `${serverUrl} database not found`};
    }

    try {
        const currentUserId = await queryCurrentUserId(operator.database);
        const result = await createGroupChannel(serverUrl, [currentUserId, ...userIds]);
        const channel = result.data;

        if (channel && shouldSwitchToChannel) {
            switchToChannelById(serverUrl, channel.id);
        }

        return result;
    } catch (error) {
        return {error};
    }
};
export async function getChannelMemberCountsByGroup(serverUrl: string, channelId: string, includeTimezones: boolean) {
    let client: Client;
    try {
        client = NetworkManager.getClient(serverUrl);
    } catch (error) {
        return {error};
    }

    try {
        const channelMemberCountsByGroup = await client.getChannelMemberCountsByGroup(channelId, includeTimezones);
        return {channelMemberCountsByGroup};
    } catch (error) {
        return {error};
    }
}

export async function getChannelTimezones(serverUrl: string, channelId: string) {
    let client: Client;
    try {
        client = NetworkManager.getClient(serverUrl);
    } catch (error) {
        return {error};
    }

    try {
        const channelTimezones = await client.getChannelTimezones(channelId);
        return {channelTimezones};
    } catch (error) {
        return {error};
    }
}

export async function getOrCreateDirectChannel(serverUrl: string, otherUserId: string, shouldSwitchToChannel = true) {
    const operator = DatabaseManager.serverDatabases[serverUrl]?.operator;
    if (!operator) {
        return {error: `${serverUrl} database not found`};
    }

    let client: Client;
    try {
        client = NetworkManager.getClient(serverUrl);
    } catch (error) {
        return {error};
    }

    const currentUserId = await getCurrentUserId(operator.database);
    const channelName = getDirectChannelName(currentUserId, otherUserId);

    const channel = await getChannelByName(operator.database, channelName);
    let result;
    if (channel) {
        result = {channel};
    } else {
        try {
            const newChannel = await client.createDirectChannel([currentUserId, otherUserId]);
            result = {channel: newChannel};

            const member = await client.getMyChannelMember(newChannel.id);

            const modelPromises: Array<Promise<Model[]>> = [];
            const prepare = await prepareMyChannelsForTeam(operator, '', [newChannel], [member]);
            if (prepare?.length) {
                modelPromises.push(...prepare);
                const models = await Promise.all(modelPromises);
                const flattenedModels = models.flat() as Model[];
                if (flattenedModels?.length > 0) {
                    try {
                        await operator.batchRecords(flattenedModels);
                    } catch {
                        // eslint-disable-next-line no-console
                        console.log('FAILED TO BATCH CHANNELS');
                    }
                }
            }
        } catch (error) {
            return {error};
        }
    }

    if (shouldSwitchToChannel) {
        switchToChannelById(serverUrl, result.channel.id);
    }

    return result;
}

export const switchToChannelById = async (serverUrl: string, channelId: string, teamId?: string) => {
    const database = DatabaseManager.serverDatabases[serverUrl]?.database;
    if (!database) {
        return {error: `${serverUrl} database not found`};
    }

    fetchPostsForChannel(serverUrl, channelId);
    await switchToChannel(serverUrl, channelId, teamId);
    markChannelAsRead(serverUrl, channelId);
    fetchChannelStats(serverUrl, channelId);

    return {};
};

export const switchToPenultimateChannel = async (serverUrl: string) => {
    const database = DatabaseManager.serverDatabases[serverUrl]?.database;
    if (!database) {
        return {error: `${serverUrl} database not found`};
    }

    try {
        const currentTeam = await getCurrentTeamId(database);
        const channelId = await getNthLastChannelFromTeam(database, currentTeam, 1);
        return switchToChannelById(serverUrl, channelId);
    } catch (error) {
        return {error};
    }
};

export const searchChannels = async (serverUrl: string, term: string) => {
    const database = DatabaseManager.serverDatabases[serverUrl]?.database;
    if (!database) {
        return {error: `${serverUrl} database not found`};
    }

    let client: Client;
    try {
        client = NetworkManager.getClient(serverUrl);
    } catch (error) {
        return {error};
    }

    try {
        const currentTeamId = await getCurrentTeamId(database);
        const channels = await client.autocompleteChannels(currentTeamId, term);
        return {channels};
    } catch (error) {
        return {error};
    }
};<|MERGE_RESOLUTION|>--- conflicted
+++ resolved
@@ -12,17 +12,11 @@
 import {privateChannelJoinPrompt} from '@helpers/api/channel';
 import {getTeammateNameDisplaySetting} from '@helpers/api/preference';
 import NetworkManager from '@init/network_manager';
-<<<<<<< HEAD
 import {prepareMyChannelsForTeam, getChannelById, getChannelByName, getMyChannel} from '@queries/servers/channel';
+import {queryPreferencesByCategoryAndName} from '@queries/servers/preference';
 import {getCommonSystemValues, getCurrentTeamId, getCurrentUserId} from '@queries/servers/system';
 import {prepareMyTeams, getNthLastChannelFromTeam, getMyTeamById, getTeamById, getTeamByName} from '@queries/servers/team';
-=======
-import {prepareMyChannelsForTeam, queryChannelById, queryChannelByName, queryMyChannel} from '@queries/servers/channel';
-import {queryPreferencesByCategoryAndName} from '@queries/servers/preference';
-import {queryCommonSystemValues, queryCurrentTeamId, queryCurrentUserId} from '@queries/servers/system';
-import {prepareMyTeams, queryNthLastChannelFromTeam, queryMyTeamById, queryTeamById, queryTeamByName} from '@queries/servers/team';
-import {queryCurrentUser} from '@queries/servers/user';
->>>>>>> 9e77c419
+import {getCurrentUser} from '@queries/servers/user';
 import {getDirectChannelName} from '@utils/channel';
 import {PERMALINK_GENERIC_TEAM_NAME_REDIRECT} from '@utils/url';
 import {displayGroupMessageName, displayUsername} from '@utils/user';
@@ -309,7 +303,7 @@
         const ownDirectChannel = directChannels.find((dm) => dm.name === getDirectChannelName(currentUserId, currentUserId));
         const database = DatabaseManager.serverDatabases[serverUrl]?.database;
         if (ownDirectChannel && database) {
-            const currentUser = await queryCurrentUser(database);
+            const currentUser = await getCurrentUser(database);
             ownDirectChannel.display_name = displayUsername(currentUser, locale, teammateDisplayNameSetting);
         }
     }
@@ -570,7 +564,7 @@
     }
 
     try {
-        const currentUser = await queryCurrentUser(operator.database);
+        const currentUser = await getCurrentUser(operator.database);
         if (!currentUser) {
             return {error: 'Cannot get the current user'};
         }
@@ -579,8 +573,8 @@
         if (displayName) {
             created.display_name = displayName;
         } else {
-            const preferences = await queryPreferencesByCategoryAndName(operator.database, Preferences.CATEGORY_DISPLAY_SETTINGS, Preferences.NAME_NAME_FORMAT);
-            const system = await queryCommonSystemValues(operator.database);
+            const preferences = await queryPreferencesByCategoryAndName(operator.database, Preferences.CATEGORY_DISPLAY_SETTINGS, Preferences.NAME_NAME_FORMAT).fetch();
+            const system = await getCommonSystemValues(operator.database);
             const teammateDisplayNameSetting = getTeammateNameDisplaySetting(preferences || [], system.config, system.license);
             const {directChannels} = await fetchMissingSidebarInfo(serverUrl, [created], currentUser.locale, teammateDisplayNameSetting, currentUser.id, true);
             created.display_name = directChannels?.[0].display_name || created.display_name;
@@ -644,9 +638,9 @@
     }
 
     try {
-        const currentUserId = await queryCurrentUserId(operator.database);
+        const currentUserId = await getCurrentUserId(operator.database);
         const channelName = getDirectChannelName(userId, currentUserId);
-        let channel: Channel|ChannelModel|undefined = await queryChannelByName(operator.database, channelName);
+        let channel: Channel|ChannelModel|undefined = await getChannelByName(operator.database, channelName);
         let result: {data?: Channel|ChannelModel; error?: any};
         if (channel) {
             result = {data: channel};
@@ -695,7 +689,7 @@
         return {error};
     }
     try {
-        const currentUser = await queryCurrentUser(operator.database);
+        const currentUser = await getCurrentUser(operator.database);
         if (!currentUser) {
             return {error: 'Cannot get the current user'};
         }
@@ -707,8 +701,8 @@
             return {data: created};
         }
 
-        const preferences = await queryPreferencesByCategoryAndName(operator.database, Preferences.CATEGORY_DISPLAY_SETTINGS, Preferences.NAME_NAME_FORMAT);
-        const system = await queryCommonSystemValues(operator.database);
+        const preferences = await queryPreferencesByCategoryAndName(operator.database, Preferences.CATEGORY_DISPLAY_SETTINGS, Preferences.NAME_NAME_FORMAT).fetch();
+        const system = await getCommonSystemValues(operator.database);
         const teammateDisplayNameSetting = getTeammateNameDisplaySetting(preferences || [], system.config, system.license);
         const {directChannels} = await fetchMissingSidebarInfo(serverUrl, [created], currentUser.locale, teammateDisplayNameSetting, currentUser.id, true);
 
@@ -770,7 +764,7 @@
     }
 
     try {
-        const currentUserId = await queryCurrentUserId(operator.database);
+        const currentUserId = await getCurrentUserId(operator.database);
         const result = await createGroupChannel(serverUrl, [currentUserId, ...userIds]);
         const channel = result.data;
 
