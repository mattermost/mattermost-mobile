// Copyright (c) 2015-present Mattermost, Inc. All Rights Reserved.
// See LICENSE.txt for license information.

/* eslint-disable max-lines */
import {Model} from '@nozbe/watermelondb';
import {IntlShape} from 'react-intl';

import {storeCategories} from '@actions/local/category';
import {storeMyChannelsForTeam, switchToChannel} from '@actions/local/channel';
import {General} from '@constants';
import DatabaseManager from '@database/manager';
import {privateChannelJoinPrompt} from '@helpers/api/channel';
import NetworkManager from '@init/network_manager';
import {prepareMyChannelsForTeam, queryChannelById, queryChannelByName, queryMyChannel} from '@queries/servers/channel';
import {queryCommonSystemValues, queryCurrentTeamId, queryCurrentUserId} from '@queries/servers/system';
import {prepareMyTeams, queryNthLastChannelFromTeam, queryMyTeamById, queryTeamById, queryTeamByName} from '@queries/servers/team';
import {getDirectChannelName} from '@utils/channel';
import {PERMALINK_GENERIC_TEAM_NAME_REDIRECT} from '@utils/url';
import {displayGroupMessageName, displayUsername} from '@utils/user';

import {fetchPostsForChannel} from './post';
import {fetchRolesIfNeeded} from './role';
import {forceLogoutIfNecessary} from './session';
import {addUserToTeam, fetchTeamByName, removeUserFromTeam} from './team';
import {fetchProfilesPerChannels, fetchUsersByIds} from './user';

import type {Client} from '@client/rest';
import type ChannelModel from '@typings/database/models/servers/channel';
import type ChannelInfoModel from '@typings/database/models/servers/channel_info';
import type MyChannelModel from '@typings/database/models/servers/my_channel';
import type MyTeamModel from '@typings/database/models/servers/my_team';
import type TeamModel from '@typings/database/models/servers/team';

export type MyChannelsRequest = {
    categories?: CategoryWithChannels[];
    channels?: Channel[];
    memberships?: ChannelMembership[];
    error?: unknown;
}

export const addMembersToChannel = async (serverUrl: string, channelId: string, userIds: string[], postRootId = '', fetchOnly = false) => {
    const operator = DatabaseManager.serverDatabases[serverUrl]?.operator;
    if (!operator) {
        return {error: `${serverUrl} database not found`};
    }

    let client: Client;
    try {
        client = NetworkManager.getClient(serverUrl);
    } catch (error) {
        return {error};
    }

    try {
        const promises = userIds.map((id) => client.addToChannel(id, channelId, postRootId));
        const channelMemberships: ChannelMembership[] = await Promise.all(promises);
        const {users} = await fetchUsersByIds(serverUrl, userIds, true);

        if (!fetchOnly) {
            const modelPromises: Array<Promise<Model[]>> = [];
            if (users) {
                modelPromises.push(operator.handleUsers({
                    users,
                    prepareRecordsOnly: true,
                }));
            }
            modelPromises.push(operator.handleChannelMembership({
                channelMemberships,
                prepareRecordsOnly: true,
            }));

            const models = await Promise.all(modelPromises);
            await operator.batchRecords(models.flat());
        }
        return {channelMemberships};
    } catch (error) {
        forceLogoutIfNecessary(serverUrl, error as ClientErrorProps);
        return {error};
    }
};

export const fetchChannelByName = async (serverUrl: string, teamId: string, channelName: string, fetchOnly = false) => {
    let client: Client;
    try {
        client = NetworkManager.getClient(serverUrl);
    } catch (error) {
        return {error};
    }

    try {
        const channel = await client.getChannelByName(teamId, channelName, true);

        if (!fetchOnly) {
            const operator = DatabaseManager.serverDatabases[serverUrl]?.operator;
            if (operator) {
                await operator.handleChannel({channels: [channel], prepareRecordsOnly: false});
            }
        }

        return {channel};
    } catch (error) {
        forceLogoutIfNecessary(serverUrl, error as ClientErrorProps);
        return {error};
    }
};

export const fetchChannelCreator = async (serverUrl: string, channelId: string, fetchOnly = false) => {
    const operator = DatabaseManager.serverDatabases[serverUrl]?.operator;
    if (!operator) {
        return {error: `${serverUrl} database not found`};
    }

    let client: Client;
    try {
        client = NetworkManager.getClient(serverUrl);
    } catch (error) {
        return {error};
    }

    try {
        const currentUserId = await queryCurrentUserId(operator.database);
        const channel = await queryChannelById(operator.database, channelId);
        if (channel && channel.creatorId) {
            const user = await client.getUser(channel.creatorId);

            if (!fetchOnly) {
                const modelPromises: Array<Promise<Model[]>> = [];
                if (user.id !== currentUserId) {
                    modelPromises.push(operator.handleUsers({
                        users: [user],
                        prepareRecordsOnly: true,
                    }));
                }

                modelPromises.push(operator.handleChannelMembership({
                    channelMemberships: [{channel_id: channelId, user_id: channel.creatorId}],
                    prepareRecordsOnly: true,
                }));

                const models = await Promise.all(modelPromises);
                await operator.batchRecords(models.flat());
            }

            return {user};
        }

        return {user: undefined};
    } catch (error) {
        forceLogoutIfNecessary(serverUrl, error as ClientErrorProps);
        return {error};
    }
};

export const fetchChannelStats = async (serverUrl: string, channelId: string, fetchOnly = false) => {
    const operator = DatabaseManager.serverDatabases[serverUrl]?.operator;
    if (!operator) {
        return {error: `${serverUrl} database not found`};
    }

    let client: Client;
    try {
        client = NetworkManager.getClient(serverUrl);
    } catch (error) {
        return {error};
    }

    try {
        const stats = await client.getChannelStats(channelId);
        if (!fetchOnly) {
            const channel = await queryChannelById(operator.database, channelId);
            if (channel) {
                const channelInfo = await channel.info.fetch() as ChannelInfoModel;
                const channelInfos: ChannelInfo[] = [{
                    guest_count: stats.guest_count,
                    header: channelInfo.header,
                    id: channelId,
                    member_count: stats.member_count,
                    pinned_post_count: stats.pinnedpost_count,
                    purpose: channelInfo.purpose,
                }];
                await operator.handleChannelInfo({channelInfos, prepareRecordsOnly: false});
            }
        }

        return {stats};
    } catch (error) {
        forceLogoutIfNecessary(serverUrl, error as ClientErrorProps);
        return {error};
    }
};

export const fetchMyChannelsForTeam = async (serverUrl: string, teamId: string, includeDeleted = true, since = 0, fetchOnly = false, excludeDirect = false): Promise<MyChannelsRequest> => {
    let client: Client;
    try {
        client = NetworkManager.getClient(serverUrl);
    } catch (error) {
        return {error};
    }

    try {
        const [allChannels, channelMemberships, categoriesWithOrder] = await Promise.all([
            client.getMyChannels(teamId, includeDeleted, since),
            client.getMyChannelMembers(teamId),
            client.getCategories('me', teamId),
        ]);

        let channels = allChannels;
        let memberships = channelMemberships;
        if (excludeDirect) {
            channels = channels.filter((c) => c.type !== General.GM_CHANNEL && c.type !== General.DM_CHANNEL);
        }

        const channelIds = new Set<string>(channels.map((c) => c.id));
        const {categories} = categoriesWithOrder;
        memberships = memberships.reduce((result: ChannelMembership[], m: ChannelMembership) => {
            if (channelIds.has(m.channel_id)) {
                result.push(m);
            }
            return result;
        }, []);

        if (!fetchOnly) {
            storeMyChannelsForTeam(serverUrl, teamId, channels, memberships);
            storeCategories(serverUrl, categories, true); // Re-sync
        }

        return {channels, memberships, categories};
    } catch (error) {
        forceLogoutIfNecessary(serverUrl, error as ClientErrorProps);
        return {error};
    }
};

export const fetchMyChannel = async (serverUrl: string, teamId: string, channelId: string, fetchOnly = false): Promise<MyChannelsRequest> => {
    let client: Client;
    try {
        client = NetworkManager.getClient(serverUrl);
    } catch (error) {
        return {error};
    }

    try {
        const [channel, member] = await Promise.all([
            client.getChannel(channelId),
            client.getChannelMember(channelId, 'me'),
        ]);

        if (!fetchOnly) {
            storeMyChannelsForTeam(serverUrl, channel.team_id || teamId, [channel], [member]);
        }

        return {
            channels: [channel],
            memberships: [member],
        };
    } catch (error) {
        forceLogoutIfNecessary(serverUrl, error as ClientErrorProps);
        return {error};
    }
};

export const fetchMissingSidebarInfo = async (serverUrl: string, directChannels: Channel[], locale?: string, teammateDisplayNameSetting?: string, exludeUserId?: string, fetchOnly = false) => {
    const channelIds = directChannels.sort((a, b) => b.last_post_at - a.last_post_at).map((dc) => dc.id);
    const result = await fetchProfilesPerChannels(serverUrl, channelIds, exludeUserId, false);
    if (result.error) {
        return {error: result.error};
    }

    const displayNameByChannel: Record<string, string> = {};

    if (result.data) {
        result.data.forEach((data) => {
            if (data.users) {
                if (data.users.length > 1) {
                    displayNameByChannel[data.channelId] = displayGroupMessageName(data.users, locale, teammateDisplayNameSetting, exludeUserId);
                } else {
                    displayNameByChannel[data.channelId] = displayUsername(data.users[0], locale, teammateDisplayNameSetting);
                }
            }
        });
    }

    directChannels.forEach((c) => {
        const displayName = displayNameByChannel[c.id];
        if (displayName) {
            c.display_name = displayName;
        }
    });

    if (!fetchOnly) {
        const operator = DatabaseManager.serverDatabases[serverUrl]?.operator;
        if (operator) {
            await operator.handleChannel({channels: directChannels, prepareRecordsOnly: false});
        }
    }

    return {directChannels};
};

export const joinChannel = async (serverUrl: string, userId: string, teamId: string, channelId?: string, channelName?: string, fetchOnly = false) => {
    const operator = DatabaseManager.serverDatabases[serverUrl]?.operator;
    if (!operator) {
        return {error: `${serverUrl} database not found`};
    }

    let client: Client;
    try {
        client = NetworkManager.getClient(serverUrl);
    } catch (error) {
        return {error};
    }

    let member: ChannelMembership | undefined;
    let channel: Channel | undefined;
    try {
        if (channelId) {
            member = await client.addToChannel(userId, channelId);
            channel = await client.getChannel(channelId);
        } else if (channelName) {
            channel = await client.getChannelByName(teamId, channelName, true);
            if ([General.GM_CHANNEL, General.DM_CHANNEL].includes(channel.type)) {
                member = await client.getChannelMember(channel.id, userId);
            } else {
                member = await client.addToChannel(userId, channel.id);
            }
        }
    } catch (error) {
        forceLogoutIfNecessary(serverUrl, error as ClientErrorProps);
        return {error};
    }

    try {
        if (channel && member && !fetchOnly) {
            fetchRolesIfNeeded(serverUrl, member.roles.split(' '));

            const modelPromises: Array<Promise<Model[]>> = [];
            const prepare = await prepareMyChannelsForTeam(operator, teamId, [channel], [member]);
            if (prepare) {
                modelPromises.push(...prepare);
            }
            if (modelPromises.length) {
                const models = await Promise.all(modelPromises);
                const flattenedModels = models.flat() as Model[];
                if (flattenedModels?.length > 0) {
                    try {
                        await operator.batchRecords(flattenedModels);
                    } catch {
                        // eslint-disable-next-line no-console
                        console.log('FAILED TO BATCH CHANNELS');
                    }
                }
            }
        }
    } catch (error) {
        return {error};
    }

    return {channel, member};
};

export const markChannelAsRead = async (serverUrl: string, channelId: string) => {
    try {
        const client = NetworkManager.getClient(serverUrl);
        await client.viewMyChannel(channelId);

        return {};
    } catch (error) {
        return {error};
    }
};

export const switchToChannelByName = async (serverUrl: string, channelName: string, teamName: string, errorHandler: (intl: IntlShape) => void, intl: IntlShape) => {
    const database = DatabaseManager.serverDatabases[serverUrl]?.database;
    if (!database) {
        return {error: `${serverUrl} database not found`};
    }

    try {
        let myChannel: MyChannelModel | ChannelMembership | undefined;
        let team: TeamModel | Team | undefined;
        let myTeam: MyTeamModel | TeamMembership | undefined;
        let name = teamName;
        const roles: string [] = [];
        const system = await queryCommonSystemValues(database);
        const currentTeam = await queryTeamById(database, system.currentTeamId);

        if (name === PERMALINK_GENERIC_TEAM_NAME_REDIRECT) {
            name = currentTeam!.name;
        } else {
            team = await queryTeamByName(database, teamName);
        }

        if (!team) {
            const fetchTeam = await fetchTeamByName(serverUrl, name, true);
            if (fetchTeam.error) {
                errorHandler(intl);
                return {error: fetchTeam.error};
            }

            team = fetchTeam.team!;
        }

        let joinedNewTeam = false;
        myTeam = await queryMyTeamById(database, team.id);
        if (!myTeam) {
            const added = await addUserToTeam(serverUrl, team.id, system.currentUserId, true);
            if (added.error) {
                errorHandler(intl);
                return {error: added.error};
            }
            myTeam = added.member!;
            roles.push(...myTeam.roles.split(' '));
            joinedNewTeam = true;
        }

        if (!myTeam) {
            errorHandler(intl);
            return {error: 'Could not fetch team member'};
        }

        let isArchived = false;
        const chReq = await fetchChannelByName(serverUrl, team.id, channelName);
        if (chReq.error) {
            errorHandler(intl);
            return {error: chReq.error};
        }
        const channel = chReq.channel;
        if (!channel) {
            errorHandler(intl);
            return {error: 'Could not fetch channel'};
        }

        isArchived = channel.delete_at > 0;
        if (isArchived && system.config.ExperimentalViewArchivedChannels !== 'true') {
            errorHandler(intl);
            return {error: 'Channel is archived'};
        }

        myChannel = await queryMyChannel(database, channel.id);

        if (!myChannel) {
            if (channel.type === General.PRIVATE_CHANNEL) {
                const displayName = channel.display_name;
                const {join} = await privateChannelJoinPrompt(displayName, intl);
                if (!join) {
                    if (joinedNewTeam) {
                        await removeUserFromTeam(serverUrl, team.id, system.currentUserId, true);
                    }
                    errorHandler(intl);
                    return {error: 'Refused to join Private channel'};
                }
                console.log('joining channel', displayName, channel.id); //eslint-disable-line
                const result = await joinChannel(serverUrl, system.currentUserId, team.id, channel.id, undefined, true);
                if (result.error || !result.channel) {
                    if (joinedNewTeam) {
                        await removeUserFromTeam(serverUrl, team.id, system.currentUserId, true);
                    }

                    errorHandler(intl);
                    return {error: result.error};
                }

                myChannel = result.member!;
                roles.push(...myChannel.roles.split(' '));
            }
        }

        if (!myChannel) {
            errorHandler(intl);
            return {error: 'could not fetch channel member'};
        }

        const modelPromises: Array<Promise<Model[]>> = [];
        const {operator} = DatabaseManager.serverDatabases[serverUrl];
        if (!(team instanceof Model)) {
            const prepT = prepareMyTeams(operator, [team], [(myTeam as TeamMembership)]);
            if (prepT) {
                modelPromises.push(...prepT);
            }
        } else if (!(myTeam instanceof Model)) {
            const mt: MyTeam[] = [{
                id: myTeam.team_id,
                roles: myTeam.roles,
            }];
            modelPromises.push(
                operator.handleMyTeam({myTeams: mt, prepareRecordsOnly: true}),
                operator.handleTeamMemberships({teamMemberships: [myTeam], prepareRecordsOnly: true}),
            );
        }

        if (!(myChannel instanceof Model)) {
            const prepCh = await prepareMyChannelsForTeam(operator, team.id, [channel], [myChannel]);
            if (prepCh) {
                modelPromises.push(...prepCh);
            }
        }

        let teamId;
        if (team.id !== system.currentTeamId) {
            teamId = team.id;
        }

        let channelId;
        if (channel.id !== system.currentChannelId) {
            channelId = channel.id;
        }

        if (modelPromises.length) {
            const models = await Promise.all(modelPromises);
            await operator.batchRecords(models.flat());
        }

        if (teamId) {
            fetchMyChannelsForTeam(serverUrl, teamId, true, 0, false, true);
        }

        if (teamId && channelId) {
            await switchToChannelById(serverUrl, channelId, teamId);
        }

        if (roles.length) {
            fetchRolesIfNeeded(serverUrl, roles);
        }

        return {error: undefined};
    } catch (error) {
        errorHandler(intl);
        return {error};
    }
};

<<<<<<< HEAD
export const createDirectChannel = async (serverUrl: string, userId: string) => {
    const operator = DatabaseManager.serverDatabases[serverUrl]?.operator;
    if (!operator) {
        return {error: `${serverUrl} database not found`};
    }
=======
export const fetchChannels = async (serverUrl: string, teamId: string, page = 0, perPage: number = General.CHANNELS_CHUNK_SIZE) => {
>>>>>>> 2a2f1038
    let client: Client;
    try {
        client = NetworkManager.getClient(serverUrl);
    } catch (error) {
        return {error};
    }

    try {
<<<<<<< HEAD
        const currentUserId = await queryCurrentUserId(operator.database);
        const created = await client.createDirectChannel([userId, currentUserId]);

        const member = {
            channel_id: created.id,
            user_id: currentUserId,
            roles: `${General.CHANNEL_USER_ROLE}`,
            last_viewed_at: 0,
            msg_count: 0,
            mention_count: 0,
            msg_count_root: 0,
            mention_count_root: 0,
            notify_props: {desktop: 'default' as const, mark_unread: 'all' as const},
            last_update_at: created.create_at,
        };

        const models = [];

        const channelPromises = await prepareMyChannelsForTeam(operator, '', [created], [member, {...member, user_id: userId}]);
        if (channelPromises) {
            const channelModels = await Promise.all(channelPromises);
            const flattenedChannelModels = channelModels.flat();
            if (flattenedChannelModels.length) {
                models.push(...flattenedChannelModels);
            }
        }

        if (models.length) {
            await operator.batchRecords(models);
        }
        fetchRolesIfNeeded(serverUrl, member.roles.split(' '));
        return {data: created};
=======
        const channels = await client.getChannels(teamId, page, perPage);

        return {channels};
>>>>>>> 2a2f1038
    } catch (error) {
        forceLogoutIfNecessary(serverUrl, error as ClientErrorProps);
        return {error};
    }
};

<<<<<<< HEAD
export const makeDirectChannel = async (serverUrl: string, userId: string, shouldSwitchToChannel = true) => {
    const operator = DatabaseManager.serverDatabases[serverUrl]?.operator;
    if (!operator) {
        return {error: `${serverUrl} database not found`};
    }

    try {
        const currentUserId = await queryCurrentUserId(operator.database);
        const channelName = getDirectChannelName(userId, currentUserId);
        let channel: Channel|ChannelModel|undefined = await queryChannelByName(operator.database, channelName);
        let result: {data?: Channel|ChannelModel; error?: any};
        if (channel) {
            result = {data: channel};
        } else {
            result = await createDirectChannel(serverUrl, userId);
            channel = result.data;
        }

        if (channel && shouldSwitchToChannel) {
            switchToChannel(serverUrl, channel.id);
        }

        return result;
    } catch (error) {
=======
export const fetchArchivedChannels = async (serverUrl: string, teamId: string, page = 0, perPage: number = General.CHANNELS_CHUNK_SIZE) => {
    let client: Client;
    try {
        client = NetworkManager.getClient(serverUrl);
    } catch (error) {
        return {error};
    }

    try {
        const channels = await client.getArchivedChannels(teamId, page, perPage);

        return {channels};
    } catch (error) {
        forceLogoutIfNecessary(serverUrl, error as ClientErrorProps);
>>>>>>> 2a2f1038
        return {error};
    }
};

<<<<<<< HEAD
export const createGroupChannel = async (serverUrl: string, userIds: string[]) => {
    const operator = DatabaseManager.serverDatabases[serverUrl]?.operator;
    if (!operator) {
        return {error: `${serverUrl} database not found`};
    }

=======
export const fetchSharedChannels = async (serverUrl: string, teamId: string, page = 0, perPage: number = General.CHANNELS_CHUNK_SIZE) => {
>>>>>>> 2a2f1038
    let client: Client;
    try {
        client = NetworkManager.getClient(serverUrl);
    } catch (error) {
        return {error};
    }
    try {
<<<<<<< HEAD
        const created = await client.createGroupChannel(userIds);

        // Check the channel previous existency: if the channel already have
        // posts is because it existed before.
        if (created.total_msg_count > 0) {
            return {data: created};
        }

        const member = {
            channel_id: created.id,
            user_id: '',
            roles: `${General.CHANNEL_USER_ROLE}`,
            last_viewed_at: 0,
            msg_count: 0,
            mention_count: 0,
            msg_count_root: 0,
            mention_count_root: 0,
            notify_props: {desktop: 'default' as const, mark_unread: 'all' as const},
            last_update_at: created.create_at,
        };

        const members = userIds.map((id) => {
            return {...member, user_id: id};
        });
        const channelPromises = await prepareMyChannelsForTeam(operator, '', [created], members);
        if (channelPromises) {
            const channelModels = await Promise.all(channelPromises);
            const flattenedChannelModels = channelModels.flat();
            if (flattenedChannelModels.length) {
                operator.batchRecords(flattenedChannelModels);
            }
        }
        fetchRolesIfNeeded(serverUrl, member.roles.split(' '));
        return {data: created};
=======
        const channels = await client.getSharedChannels(teamId, page, perPage);

        return {channels};
>>>>>>> 2a2f1038
    } catch (error) {
        forceLogoutIfNecessary(serverUrl, error as ClientErrorProps);
        return {error};
    }
};
<<<<<<< HEAD

export const makeGroupChannel = async (serverUrl: string, userIds: string[], shouldSwitchToChannel = true) => {
    const operator = DatabaseManager.serverDatabases[serverUrl]?.operator;
    if (!operator) {
        return {error: `${serverUrl} database not found`};
    }

    try {
        const currentUserId = await queryCurrentUserId(operator.database);
        const result = await createGroupChannel(serverUrl, [currentUserId, ...userIds]);
        const channel = result.data;

        if (channel && shouldSwitchToChannel) {
            switchToChannel(serverUrl, channel.id);
        }

        return result;
    } catch (error) {
        return {error};
    }
};
=======
>>>>>>> 2a2f1038
export async function getChannelMemberCountsByGroup(serverUrl: string, channelId: string, includeTimezones: boolean) {
    let client: Client;
    try {
        client = NetworkManager.getClient(serverUrl);
    } catch (error) {
        return {error};
    }

    try {
        const channelMemberCountsByGroup = await client.getChannelMemberCountsByGroup(channelId, includeTimezones);
        return {channelMemberCountsByGroup};
    } catch (error) {
        return {error};
    }
}

export async function getChannelTimezones(serverUrl: string, channelId: string) {
    let client: Client;
    try {
        client = NetworkManager.getClient(serverUrl);
    } catch (error) {
        return {error};
    }

    try {
        const channelTimezones = await client.getChannelTimezones(channelId);
        return {channelTimezones};
    } catch (error) {
        return {error};
    }
}

export async function getOrCreateDirectChannel(serverUrl: string, otherUserId: string, shouldSwitchToChannel = true) {
    const operator = DatabaseManager.serverDatabases[serverUrl]?.operator;
    if (!operator) {
        return {error: `${serverUrl} database not found`};
    }

    let client: Client;
    try {
        client = NetworkManager.getClient(serverUrl);
    } catch (error) {
        return {error};
    }

    const currentUserId = await queryCurrentUserId(operator.database);
    const channelName = getDirectChannelName(currentUserId, otherUserId);

    const channel = await queryChannelByName(operator.database, channelName);
    let result;
    if (channel) {
        result = {channel};
    } else {
        try {
            const newChannel = await client.createDirectChannel([currentUserId, otherUserId]);
            result = {channel: newChannel};

            const member = await client.getMyChannelMember(newChannel.id);

            const modelPromises: Array<Promise<Model[]>> = [];
            const prepare = await prepareMyChannelsForTeam(operator, '', [newChannel], [member]);
            if (prepare?.length) {
                modelPromises.push(...prepare);
                const models = await Promise.all(modelPromises);
                const flattenedModels = models.flat() as Model[];
                if (flattenedModels?.length > 0) {
                    try {
                        await operator.batchRecords(flattenedModels);
                    } catch {
                        // eslint-disable-next-line no-console
                        console.log('FAILED TO BATCH CHANNELS');
                    }
                }
            }
        } catch (error) {
            return {error};
        }
    }

    if (shouldSwitchToChannel) {
        switchToChannelById(serverUrl, result.channel.id);
    }

    return result;
}

export const switchToChannelById = async (serverUrl: string, channelId: string, teamId?: string) => {
    const database = DatabaseManager.serverDatabases[serverUrl]?.database;
    if (!database) {
        return {error: `${serverUrl} database not found`};
    }

    fetchPostsForChannel(serverUrl, channelId);
    await switchToChannel(serverUrl, channelId, teamId);
    markChannelAsRead(serverUrl, channelId);
    fetchChannelStats(serverUrl, channelId);

    return {};
};

export const switchToPenultimateChannel = async (serverUrl: string) => {
    const database = DatabaseManager.serverDatabases[serverUrl]?.database;
    if (!database) {
        return {error: `${serverUrl} database not found`};
    }

    try {
        const currentTeam = await queryCurrentTeamId(database);
        const channelId = await queryNthLastChannelFromTeam(database, currentTeam, 1);
        return switchToChannelById(serverUrl, channelId);
    } catch (error) {
        return {error};
    }
};

export const searchChannels = async (serverUrl: string, term: string) => {
    const database = DatabaseManager.serverDatabases[serverUrl]?.database;
    if (!database) {
        return {error: `${serverUrl} database not found`};
    }

    let client: Client;
    try {
        client = NetworkManager.getClient(serverUrl);
    } catch (error) {
        return {error};
    }

    try {
        const currentTeamId = await queryCurrentTeamId(database);
        const channels = await client.autocompleteChannels(currentTeamId, term);
        return {channels};
    } catch (error) {
        return {error};
    }
};<|MERGE_RESOLUTION|>--- conflicted
+++ resolved
@@ -529,24 +529,20 @@
     }
 };
 
-<<<<<<< HEAD
 export const createDirectChannel = async (serverUrl: string, userId: string) => {
     const operator = DatabaseManager.serverDatabases[serverUrl]?.operator;
     if (!operator) {
         return {error: `${serverUrl} database not found`};
     }
-=======
-export const fetchChannels = async (serverUrl: string, teamId: string, page = 0, perPage: number = General.CHANNELS_CHUNK_SIZE) => {
->>>>>>> 2a2f1038
-    let client: Client;
-    try {
-        client = NetworkManager.getClient(serverUrl);
-    } catch (error) {
-        return {error};
-    }
-
-    try {
-<<<<<<< HEAD
+
+    let client: Client;
+    try {
+        client = NetworkManager.getClient(serverUrl);
+    } catch (error) {
+        return {error};
+    }
+
+    try {
         const currentUserId = await queryCurrentUserId(operator.database);
         const created = await client.createDirectChannel([userId, currentUserId]);
 
@@ -579,18 +575,29 @@
         }
         fetchRolesIfNeeded(serverUrl, member.roles.split(' '));
         return {data: created};
-=======
+    } catch (error) {
+        forceLogoutIfNecessary(serverUrl, error as ClientErrorProps);
+        return {error};
+    }
+};
+export const fetchChannels = async (serverUrl: string, teamId: string, page = 0, perPage: number = General.CHANNELS_CHUNK_SIZE) => {
+    let client: Client;
+    try {
+        client = NetworkManager.getClient(serverUrl);
+    } catch (error) {
+        return {error};
+    }
+
+    try {
         const channels = await client.getChannels(teamId, page, perPage);
 
         return {channels};
->>>>>>> 2a2f1038
-    } catch (error) {
-        forceLogoutIfNecessary(serverUrl, error as ClientErrorProps);
-        return {error};
-    }
-};
-
-<<<<<<< HEAD
+    } catch (error) {
+        forceLogoutIfNecessary(serverUrl, error as ClientErrorProps);
+        return {error};
+    }
+};
+
 export const makeDirectChannel = async (serverUrl: string, userId: string, shouldSwitchToChannel = true) => {
     const operator = DatabaseManager.serverDatabases[serverUrl]?.operator;
     if (!operator) {
@@ -615,7 +622,9 @@
 
         return result;
     } catch (error) {
-=======
+        return {error};
+    }
+};
 export const fetchArchivedChannels = async (serverUrl: string, teamId: string, page = 0, perPage: number = General.CHANNELS_CHUNK_SIZE) => {
     let client: Client;
     try {
@@ -630,29 +639,23 @@
         return {channels};
     } catch (error) {
         forceLogoutIfNecessary(serverUrl, error as ClientErrorProps);
->>>>>>> 2a2f1038
-        return {error};
-    }
-};
-
-<<<<<<< HEAD
+        return {error};
+    }
+};
+
 export const createGroupChannel = async (serverUrl: string, userIds: string[]) => {
     const operator = DatabaseManager.serverDatabases[serverUrl]?.operator;
     if (!operator) {
         return {error: `${serverUrl} database not found`};
     }
 
-=======
-export const fetchSharedChannels = async (serverUrl: string, teamId: string, page = 0, perPage: number = General.CHANNELS_CHUNK_SIZE) => {
->>>>>>> 2a2f1038
-    let client: Client;
-    try {
-        client = NetworkManager.getClient(serverUrl);
-    } catch (error) {
-        return {error};
-    }
-    try {
-<<<<<<< HEAD
+    let client: Client;
+    try {
+        client = NetworkManager.getClient(serverUrl);
+    } catch (error) {
+        return {error};
+    }
+    try {
         const created = await client.createGroupChannel(userIds);
 
         // Check the channel previous existency: if the channel already have
@@ -687,17 +690,27 @@
         }
         fetchRolesIfNeeded(serverUrl, member.roles.split(' '));
         return {data: created};
-=======
+    } catch (error) {
+        forceLogoutIfNecessary(serverUrl, error as ClientErrorProps);
+        return {error};
+    }
+};
+export const fetchSharedChannels = async (serverUrl: string, teamId: string, page = 0, perPage: number = General.CHANNELS_CHUNK_SIZE) => {
+    let client: Client;
+    try {
+        client = NetworkManager.getClient(serverUrl);
+    } catch (error) {
+        return {error};
+    }
+    try {
         const channels = await client.getSharedChannels(teamId, page, perPage);
 
         return {channels};
->>>>>>> 2a2f1038
-    } catch (error) {
-        forceLogoutIfNecessary(serverUrl, error as ClientErrorProps);
-        return {error};
-    }
-};
-<<<<<<< HEAD
+    } catch (error) {
+        forceLogoutIfNecessary(serverUrl, error as ClientErrorProps);
+        return {error};
+    }
+};
 
 export const makeGroupChannel = async (serverUrl: string, userIds: string[], shouldSwitchToChannel = true) => {
     const operator = DatabaseManager.serverDatabases[serverUrl]?.operator;
@@ -719,8 +732,6 @@
         return {error};
     }
 };
-=======
->>>>>>> 2a2f1038
 export async function getChannelMemberCountsByGroup(serverUrl: string, channelId: string, includeTimezones: boolean) {
     let client: Client;
     try {
