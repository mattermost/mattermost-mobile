--- conflicted
+++ resolved
@@ -12,24 +12,14 @@
 import {privateChannelJoinPrompt} from '@helpers/api/channel';
 import {getTeammateNameDisplaySetting} from '@helpers/api/preference';
 import NetworkManager from '@init/network_manager';
-<<<<<<< HEAD
-import {prepareMyChannelsForTeam, queryChannelById, queryMyChannel} from '@queries/servers/channel';
-import {queryCommonSystemValues, queryCurrentUserId} from '@queries/servers/system';
-import {prepareMyTeams, queryMyTeamById, queryTeamById, queryTeamByName} from '@queries/servers/team';
-import MyChannelModel from '@typings/database/models/servers/my_channel';
-import MyTeamModel from '@typings/database/models/servers/my_team';
-import TeamModel from '@typings/database/models/servers/team';
-import {generateId} from '@utils/general';
-import {cleanUpUrlable, PERMALINK_GENERIC_TEAM_NAME_REDIRECT} from '@utils/url';
-=======
 import {prepareMyChannelsForTeam, queryChannelById, queryChannelByName, queryMyChannel} from '@queries/servers/channel';
 import {queryPreferencesByCategoryAndName} from '@queries/servers/preference';
 import {queryCommonSystemValues, queryCurrentTeamId, queryCurrentUserId} from '@queries/servers/system';
 import {prepareMyTeams, queryNthLastChannelFromTeam, queryMyTeamById, queryTeamById, queryTeamByName} from '@queries/servers/team';
 import {queryCurrentUser} from '@queries/servers/user';
 import {getDirectChannelName} from '@utils/channel';
-import {PERMALINK_GENERIC_TEAM_NAME_REDIRECT} from '@utils/url';
->>>>>>> 1d9c371b
+import {generateId} from '@utils/general';
+import {cleanUpUrlable, PERMALINK_GENERIC_TEAM_NAME_REDIRECT} from '@utils/url';
 import {displayGroupMessageName, displayUsername} from '@utils/user';
 
 import {fetchPostsForChannel} from './post';
@@ -423,7 +413,8 @@
             channel = await client.getChannel(channelId);
         } else if (channelName) {
             channel = await client.getChannelByName(teamId, channelName, true);
-            if ([General.GM_CHANNEL, General.DM_CHANNEL].includes(channel.type)) {
+            const directTypes: string[] = [General.GM_CHANNEL, General.DM_CHANNEL];
+            if (directTypes.includes(channel.type)) {
                 member = await client.getChannelMember(channel.id, userId);
             } else {
                 member = await client.addToChannel(userId, channel.id);
