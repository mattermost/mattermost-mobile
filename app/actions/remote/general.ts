--- conflicted
+++ resolved
@@ -1,12 +1,8 @@
 // Copyright (c) 2015-present Mattermost, Inc. All Rights Reserved.
 // See LICENSE.txt for license information.
 
-<<<<<<< HEAD
-import {Client} from '@client/rest';
-=======
 import {SYSTEM_IDENTIFIERS} from '@constants/database';
 import DatabaseManager from '@database/manager';
->>>>>>> e2ecf2f0
 import NetworkManager from '@init/network_manager';
 import {queryExpandedLinks} from '@queries/servers/system';
 
