// Copyright (c) 2015-present Mattermost, Inc. All Rights Reserved.
// See LICENSE.txt for license information.

import NetInfo from '@react-native-community/netinfo';
import {DeviceEventEmitter, Platform} from 'react-native';

import {Database, Events} from '@constants';
import {SYSTEM_IDENTIFIERS} from '@constants/database';
import DatabaseManager from '@database/manager';
import {getServerCredentials} from '@init/credentials';
import PushNotifications from '@init/push_notifications';
import NetworkManager from '@managers/network_manager';
import WebsocketManager from '@managers/websocket_manager';
import {getDeviceToken} from '@queries/app/global';
import {queryServerName} from '@queries/app/servers';
<<<<<<< HEAD
import {getCurrentUserId, getExpiredSession, getIsDataRetentionEnabled} from '@queries/servers/system';
=======
import {getCurrentUserId, getExpiredSession, getConfig, getLicense} from '@queries/servers/system';
>>>>>>> 0917baa7
import {getCurrentUser} from '@queries/servers/user';
import EphemeralStore from '@store/ephemeral_store';
import {logWarning, logError} from '@utils/log';
import {scheduleExpiredNotification} from '@utils/notification';
import {getCSRFFromCookie} from '@utils/security';

import {loginEntry} from './entry';
import {fetchDataRetentionPolicy} from './systems';

import type ClientError from '@client/rest/error';
import type {LoginArgs} from '@typings/database/database';

const HTTP_UNAUTHORIZED = 401;

export const completeLogin = async (serverUrl: string) => {
    const operator = DatabaseManager.serverDatabases[serverUrl]?.operator;
    if (!operator) {
        return {error: `${serverUrl} database not found`};
    }

    const {database} = operator;
<<<<<<< HEAD
=======
    const license = await getLicense(database);
    const config = await getConfig(database);

    if (!Object.keys(config)?.length || !license || !Object.keys(license)?.length) {
        return null;
    }
>>>>>>> 0917baa7

    // Data retention
    const isDataRetentionEnabled = await getIsDataRetentionEnabled(database);
    if (isDataRetentionEnabled) {
        fetchDataRetentionPolicy(serverUrl);
    }

    await DatabaseManager.setActiveServerDatabase(serverUrl);

    const systems: IdValue[] = [];

    // Set push proxy verification
    const ppVerification = EphemeralStore.getPushProxyVerificationState(serverUrl);
    if (ppVerification) {
        systems.push({id: SYSTEM_IDENTIFIERS.PUSH_VERIFICATION_STATUS, value: ppVerification});
    }

    // Start websocket
    const credentials = await getServerCredentials(serverUrl);
    if (credentials?.token) {
        WebsocketManager.createClient(serverUrl, credentials.token);
        systems.push({
            id: SYSTEM_IDENTIFIERS.WEBSOCKET,
            value: 0,
        });
    }

    if (systems.length) {
        operator.handleSystem({systems, prepareRecordsOnly: false});
    }

    return null;
};

export const forceLogoutIfNecessary = async (serverUrl: string, err: ClientErrorProps) => {
    const database = DatabaseManager.serverDatabases[serverUrl]?.database;
    if (!database) {
        return {error: `${serverUrl} database not found`};
    }

    const currentUserId = await getCurrentUserId(database);

    if ('status_code' in err && err.status_code === HTTP_UNAUTHORIZED && err?.url?.indexOf('/login') === -1 && currentUserId) {
        await logout(serverUrl);
    }

    return {error: null};
};

export const fetchSessions = async (serverUrl: string, currentUserId: string) => {
    let client;
    try {
        client = NetworkManager.getClient(serverUrl);
    } catch {
        return undefined;
    }

    try {
        return await client.getSessions(currentUserId);
    } catch (e) {
        logError('fetchSessions', e);
        await forceLogoutIfNecessary(serverUrl, e as ClientError);
    }

    return undefined;
};

export const login = async (serverUrl: string, {ldapOnly = false, loginId, mfaToken, password, config, serverDisplayName}: LoginArgs): Promise<LoginActionResponse> => {
    let deviceToken;
    let user: UserProfile;

    const appDatabase = DatabaseManager.appDatabase?.database;
    if (!appDatabase) {
        return {error: 'App database not found.', failed: true};
    }

    let client;
    try {
        client = NetworkManager.getClient(serverUrl);
    } catch (error) {
        return {error: error as Error, failed: true};
    }

    try {
        deviceToken = await getDeviceToken(appDatabase);
        user = await client.login(
            loginId,
            password,
            mfaToken,
            deviceToken,
            ldapOnly,
        );

        const server = await DatabaseManager.createServerDatabase({
            config: {
                dbName: serverUrl,
                serverUrl,
                identifier: config.DiagnosticId,
                displayName: serverDisplayName,
            },
        });

        await server?.operator.handleUsers({users: [user], prepareRecordsOnly: false});
        await server?.operator.handleSystem({
            systems: [{
                id: Database.SYSTEM_IDENTIFIERS.CURRENT_USER_ID,
                value: user.id,
            }],
            prepareRecordsOnly: false,
        });
        const csrfToken = await getCSRFFromCookie(serverUrl);
        client.setCSRFToken(csrfToken);
    } catch (error) {
        return {error: error as Error, failed: true};
    }

    try {
        const {error, hasTeams, time} = await loginEntry({serverUrl, user});
        completeLogin(serverUrl);
        return {error: error as ClientError, failed: false, hasTeams, time};
    } catch (error) {
        return {error: error as ClientError, failed: false, time: 0};
    }
};

export const logout = async (serverUrl: string, skipServerLogout = false, removeServer = false, skipEvents = false) => {
    if (!skipServerLogout) {
        try {
            const client = NetworkManager.getClient(serverUrl);
            await client.logout();
        } catch (error) {
            // We want to log the user even if logging out from the server failed
            logWarning('An error occurred logging out from the server', serverUrl, error);
        }
    }

    if (!skipEvents) {
        DeviceEventEmitter.emit(Events.SERVER_LOGOUT, {serverUrl, removeServer});
    }
};

export const cancelSessionNotification = async (serverUrl: string) => {
    try {
        const {database, operator} = DatabaseManager.getServerDatabaseAndOperator(serverUrl);
        const expiredSession = await getExpiredSession(database);
        const rechable = (await NetInfo.fetch()).isInternetReachable;

        if (expiredSession?.notificationId && rechable) {
            PushNotifications.cancelScheduleNotification(parseInt(expiredSession.notificationId, 10));
            operator.handleSystem({
                systems: [{
                    id: SYSTEM_IDENTIFIERS.SESSION_EXPIRATION,
                    value: '',
                }],
                prepareRecordsOnly: false,
            });
        }
    } catch (e) {
        logError('cancelSessionNotification', e);
    }
};

export const scheduleSessionNotification = async (serverUrl: string) => {
    try {
        const {database: appDatabase} = DatabaseManager.getAppDatabaseAndOperator();
        const {database, operator} = DatabaseManager.getServerDatabaseAndOperator(serverUrl);
        const sessions = await fetchSessions(serverUrl, 'me');
        const user = await getCurrentUser(database);
        const serverName = await queryServerName(appDatabase, serverUrl);

        await cancelSessionNotification(serverUrl);

        if (sessions) {
            const session = await findSession(serverUrl, sessions);

            if (session) {
                const sessionId = session.id;
                const notificationId = scheduleExpiredNotification(serverUrl, session, serverName, user?.locale);
                operator.handleSystem({
                    systems: [{
                        id: SYSTEM_IDENTIFIERS.SESSION_EXPIRATION,
                        value: {
                            id: sessionId,
                            notificationId,
                            expiresAt: session.expires_at,
                        },
                    }],
                    prepareRecordsOnly: false,
                });
            }
        }
    } catch (e) {
        logError('scheduleExpiredNotification', e);
        await forceLogoutIfNecessary(serverUrl, e as ClientError);
    }
};

export const sendPasswordResetEmail = async (serverUrl: string, email: string) => {
    let client;
    try {
        client = NetworkManager.getClient(serverUrl);
    } catch (error) {
        return {error};
    }

    let response;
    try {
        response = await client.sendPasswordResetEmail(email);
    } catch (error) {
        return {error};
    }
    return {
        data: response.data,
        error: undefined,
    };
};

export const ssoLogin = async (serverUrl: string, serverDisplayName: string, serverIdentifier: string, bearerToken: string, csrfToken: string): Promise<LoginActionResponse> => {
    let deviceToken;
    let user;

    const database = DatabaseManager.appDatabase?.database;
    if (!database) {
        return {error: 'App database not found', failed: true};
    }

    let client;
    try {
        client = NetworkManager.getClient(serverUrl);
    } catch (error) {
        return {error: error as Error, failed: true};
    }

    client.setBearerToken(bearerToken);
    client.setCSRFToken(csrfToken);

    // Setting up active database for this SSO login flow
    try {
        const server = await DatabaseManager.createServerDatabase({
            config: {
                dbName: serverUrl,
                serverUrl,
                identifier: serverIdentifier,
                displayName: serverDisplayName,
            },
        });
        deviceToken = await getDeviceToken(database);
        user = await client.getMe();
        await server?.operator.handleUsers({users: [user], prepareRecordsOnly: false});
        await server?.operator.handleSystem({
            systems: [{
                id: Database.SYSTEM_IDENTIFIERS.CURRENT_USER_ID,
                value: user.id,
            }],
            prepareRecordsOnly: false,
        });
    } catch (e) {
        return {error: e as ClientError, failed: true};
    }

    try {
        const {error, hasTeams, time} = await loginEntry({serverUrl, user, deviceToken});
        completeLogin(serverUrl);
        return {error: error as ClientError, failed: false, hasTeams, time};
    } catch (error) {
        return {error: error as ClientError, failed: false, time: 0};
    }
};

async function findSession(serverUrl: string, sessions: Session[]) {
    try {
        const {database} = DatabaseManager.getServerDatabaseAndOperator(serverUrl);
        const {database: appDatabase} = DatabaseManager.getAppDatabaseAndOperator();
        const expiredSession = await getExpiredSession(database);
        const deviceToken = await getDeviceToken(appDatabase);

        // First try and find the session by the given identifier  hyqddef7jjdktqiyy36gxa8sqy
        let session = sessions.find((s) => s.id === expiredSession?.id);
        if (session) {
            return session;
        }

        // Next try and find the session by deviceId
        if (deviceToken) {
            session = sessions.find((s) => s.device_id === deviceToken);
            if (session) {
                return session;
            }
        }

        // Next try and find the session by the CSRF token
        const csrfToken = await getCSRFFromCookie(serverUrl);
        if (csrfToken) {
            session = sessions.find((s) => s.props?.csrf === csrfToken);
            if (session) {
                return session;
            }
        }

        // Next try and find the session based on the OS
        // if multiple sessions exists with the same os type this can be inaccurate
        session = sessions.find((s) => s.props?.os.toLowerCase() === Platform.OS);
        if (session) {
            return session;
        }
    } catch (e) {
        logError('findSession', e);
    }

    // At this point we did not find the session
    return undefined;
}<|MERGE_RESOLUTION|>--- conflicted
+++ resolved
@@ -13,11 +13,7 @@
 import WebsocketManager from '@managers/websocket_manager';
 import {getDeviceToken} from '@queries/app/global';
 import {queryServerName} from '@queries/app/servers';
-<<<<<<< HEAD
-import {getCurrentUserId, getExpiredSession, getIsDataRetentionEnabled} from '@queries/servers/system';
-=======
-import {getCurrentUserId, getExpiredSession, getConfig, getLicense} from '@queries/servers/system';
->>>>>>> 0917baa7
+import {getCurrentUserId, getExpiredSession, getConfig, getLicense, getIsDataRetentionEnabled} from '@queries/servers/system';
 import {getCurrentUser} from '@queries/servers/user';
 import EphemeralStore from '@store/ephemeral_store';
 import {logWarning, logError} from '@utils/log';
@@ -39,15 +35,12 @@
     }
 
     const {database} = operator;
-<<<<<<< HEAD
-=======
     const license = await getLicense(database);
     const config = await getConfig(database);
 
     if (!Object.keys(config)?.length || !license || !Object.keys(license)?.length) {
         return null;
     }
->>>>>>> 0917baa7
 
     // Data retention
     const isDataRetentionEnabled = await getIsDataRetentionEnabled(database);
