--- conflicted
+++ resolved
@@ -262,18 +262,7 @@
     updateCanJoinTeams(serverUrl);
 
     setTimeout(async () => {
-<<<<<<< HEAD
         let mySortedTeams: Team[] = [];
-=======
-        if (chData?.channels?.length && chData.memberships?.length && initialTeamId) {
-            if (isCRTEnabled && initialTeamId) {
-                await syncTeamThreads(serverUrl, initialTeamId, {groupLabel});
-            }
-            fetchPostsForUnreadChannels(serverUrl, chData.channels, chData.memberships, initialChannelId, false, groupLabel);
-        }
-
-        // defer fetch channels and unread posts for other teams
->>>>>>> 7f9d393f
         if (teamData.teams?.length && teamData.memberships?.length) {
             const teamsOrder = preferences?.find((p) => p.category === Preferences.CATEGORIES.TEAMS_ORDER);
             const sortedTeamIds = new Set(teamsOrder?.value.split(','));
@@ -303,7 +292,7 @@
 
             if (chData?.channels?.length && chData.memberships?.length && initialTeamId) {
                 if (isCRTEnabled && initialTeamId) {
-                    await syncTeamThreads(serverUrl, initialTeamId, false, false, requestLabel);
+                    await syncTeamThreads(serverUrl, initialTeamId, {groupLabel: requestLabel});
                 }
                 fetchPostsForUnreadChannels(serverUrl, mySortedTeams, chData.channels, chData.memberships, initialChannelId, isCRTEnabled, false, requestLabel);
             }
