--- conflicted
+++ resolved
@@ -10,15 +10,9 @@
 import DatabaseManager from '@database/manager';
 import {queryChannelsById, getDefaultChannelForTeam, getMyChannel} from '@queries/servers/channel';
 import {prepareModels} from '@queries/servers/entry';
-<<<<<<< HEAD
 import {getCommonSystemValues, getCurrentTeamId, getWebSocketLastDisconnected, setCurrentTeamAndChannelId} from '@queries/servers/system';
-import {deleteMyTeams, getMyTeamById, queryTeamsById} from '@queries/servers/team';
+import {getMyTeamById} from '@queries/servers/team';
 import {getCurrentUser} from '@queries/servers/user';
-=======
-import {queryCommonSystemValues, queryCurrentTeamId, queryWebSocketLastDisconnected, setCurrentTeamAndChannelId} from '@queries/servers/system';
-import {queryMyTeamById} from '@queries/servers/team';
-import {queryCurrentUser} from '@queries/servers/user';
->>>>>>> 9e77c419
 import EphemeralStore from '@store/ephemeral_store';
 import {isTablet} from '@utils/helpers';
 import {emitNotificationError} from '@utils/notification';
@@ -123,16 +117,7 @@
         emitNotificationError('Channel');
     }
 
-<<<<<<< HEAD
-    let removeTeams;
-    if (removeTeamIds?.length) {
-        // Immediately delete myTeams so that the UI renders only teams the user is a member of.
-        removeTeams = await queryTeamsById(operator.database, removeTeamIds).fetch();
-        await deleteMyTeams(operator, removeTeams);
-    }
-=======
     const removeTeams = await teamsToRemove(serverUrl, removeTeamIds);
->>>>>>> 9e77c419
 
     let removeChannels;
     if (removeChannelIds?.length) {
