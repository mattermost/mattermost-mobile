--- conflicted
+++ resolved
@@ -2,22 +2,11 @@
 // See LICENSE.txt for license information.
 
 import {switchToChannelById} from '@actions/remote/channel';
-<<<<<<< HEAD
-import {ConfigAndLicenseRequest, fetchConfigAndLicense} from '@actions/remote/systems';
-=======
-import {getSessions} from '@actions/remote/session';
 import {fetchConfigAndLicense} from '@actions/remote/systems';
->>>>>>> af77f749
 import DatabaseManager from '@database/manager';
 import NetworkManager from '@managers/network_manager';
 import {setCurrentTeamAndChannelId} from '@queries/servers/system';
 import {isTablet} from '@utils/helpers';
-<<<<<<< HEAD
-import {logDebug} from '@utils/log';
-=======
-import {logWarning} from '@utils/log';
-import {scheduleExpiredNotification} from '@utils/notification';
->>>>>>> af77f749
 
 import {deferredAppEntryActions, entry} from './gql_common';
 
@@ -58,44 +47,7 @@
             return {error: clData.error};
         }
 
-<<<<<<< HEAD
-        if (clData.config?.FeatureFlagGraphQL === 'true') {
-            const result = await graphQLCommon(serverUrl, false, '', '');
-            if (!result.error) {
-                return result;
-            }
-            logDebug('Error using GraphQL, trying REST', result.error);
-        }
-
-        return restLoginEntry({serverUrl, user, clData});
-    } catch (error) {
-        return {error};
-    }
-}
-=======
-        // schedule local push notification if needed
-        if (clData.config) {
-            if (clData.config.ExtendSessionLengthWithActivity !== 'true') {
-                const timeOut = setTimeout(async () => {
-                    clearTimeout(timeOut);
-                    let sessions: Session[]|undefined;
-
-                    try {
-                        sessions = await getSessions(serverUrl, 'me');
-                    } catch (e) {
-                        logWarning('Failed to get user sessions', e);
-                        return;
-                    }
-
-                    if (sessions && Array.isArray(sessions)) {
-                        scheduleExpiredNotification(sessions, clData.config?.SiteName || serverUrl, user.locale);
-                    }
-                }, 500);
-            }
-        }
-
         const entryData = await entry(serverUrl, '', '');
->>>>>>> af77f749
 
         if ('error' in entryData) {
             return {error: entryData.error};
