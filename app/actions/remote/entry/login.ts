--- conflicted
+++ resolved
@@ -6,16 +6,12 @@
 import {ConfigAndLicenseRequest, fetchConfigAndLicense} from '@actions/remote/systems';
 import DatabaseManager from '@database/manager';
 import NetworkManager from '@managers/network_manager';
-import {prepareCommonSystemValues, setCurrentTeamAndChannelId} from '@queries/servers/system';
+import {setCurrentTeamAndChannelId} from '@queries/servers/system';
 import {isTablet} from '@utils/helpers';
 import {scheduleExpiredNotification} from '@utils/notification';
 
-<<<<<<< HEAD
-import {deferredAppEntryActions} from './common';
+import {deferredAppEntryActions, entry} from './common';
 import {graphQLCommon} from './gql_common';
-=======
-import {deferredAppEntryActions, entry, EntryResponse} from './common';
->>>>>>> 30820898
 
 import type {Client} from '@client/rest';
 
@@ -53,24 +49,9 @@
     }
 
     try {
-<<<<<<< HEAD
         const clData = await fetchConfigAndLicense(serverUrl, true);
         if (clData.error) {
             return {error: clData.error};
-=======
-        const isTabletDevice = await isTablet();
-
-        // Fetch in parallel server config & license / user preferences / teams / team membership
-        const promises: [Promise<ConfigAndLicenseRequest>, Promise<EntryResponse>] = [
-            fetchConfigAndLicense(serverUrl, true),
-            entry(serverUrl, '', ''),
-        ];
-
-        const [clData, entryData] = await Promise.all(promises);
-
-        if ('error' in entryData) {
-            return {error: entryData.error};
->>>>>>> 30820898
         }
 
         // schedule local push notification if needed
@@ -95,7 +76,6 @@
             }
         }
 
-<<<<<<< HEAD
         if (clData.config?.FeatureFlagGraphQL === 'true') {
             return graphQLCommon(serverUrl, false, '', '');
         }
@@ -116,129 +96,30 @@
         return {error: `${serverUrl} database not found`};
     }
 
-    try {
-        const isTabletDevice = await isTablet();
-        let initialTeam: Team|TeamModel|undefined;
-        let initialChannel: Channel|undefined;
-        let myTeams: Team[]|undefined;
+    const entryData = await entry(serverUrl, '', '');
 
-        // Fetch in parallel server config & license / user preferences / teams / team membership
-        const promises: [Promise<MyPreferencesRequest>, Promise<MyTeamsRequest>] = [
-            fetchMyPreferences(serverUrl, true),
-            fetchMyTeams(serverUrl, true),
-        ];
+    if ('error' in entryData) {
+        return {error: entryData.error};
+    }
 
-        const [prefData, teamData] = await Promise.all(promises);
-        let chData: MyChannelsRequest|undefined;
-        let rData: RolesRequest|undefined;
+    const isTabletDevice = await isTablet();
 
-        // select initial team
-        if (!prefData.error && !teamData.error) {
-            const teamOrderPreference = getPreferenceValue(prefData.preferences!, Preferences.TEAMS_ORDER, '', '') as string;
-            const teamRoles: string[] = [];
-            const teamMembers = new Set<string>();
+    const {models, initialTeamId, initialChannelId, prefData, teamData, chData} = entryData;
 
-            teamData.memberships?.forEach((tm) => {
-                teamRoles.push(...tm.roles.split(' '));
-                teamMembers.add(tm.team_id);
-            });
+    let switchToChannel = false;
+    if (initialChannelId && isTabletDevice) {
+        switchToChannel = true;
+        switchToChannelById(serverUrl, initialChannelId, initialTeamId);
+    } else {
+        setCurrentTeamAndChannelId(operator, initialTeamId, '');
+    }
 
-            myTeams = teamData.teams!.filter((t) => teamMembers.has(t.id));
-            initialTeam = selectDefaultTeam(myTeams, user.locale, teamOrderPreference, clData.config?.ExperimentalPrimaryTeam);
+    await operator.batchRecords(models);
 
-            if (initialTeam) {
-                const rolesToFetch = new Set<string>([...user.roles.split(' '), ...teamRoles]);
+    const config = clData.config || {} as ClientConfig;
+    const license = clData.license || {} as ClientLicense;
+    deferredAppEntryActions(serverUrl, 0, user.id, user.locale, prefData.preferences, config, license, teamData, chData, initialTeamId, switchToChannel ? initialChannelId : undefined);
 
-                // fetch channels / channel membership for initial team
-                chData = await fetchMyChannelsForTeam(serverUrl, initialTeam.id, false, 0, true);
-                if (chData.channels?.length && chData.memberships?.length) {
-                    const {channels, memberships} = chData;
-                    const channelIds = new Set(channels?.map((c) => c.id));
-                    for (let i = 0; i < memberships!.length; i++) {
-                        const member = memberships[i];
-                        if (channelIds.has(member.channel_id)) {
-                            member.roles.split(' ').forEach(rolesToFetch.add, rolesToFetch);
-                        }
-                    }
-
-                    // fetch user roles
-                    rData = await fetchRolesIfNeeded(serverUrl, Array.from(rolesToFetch), true);
-
-                    // select initial channel only on Tablets
-                    if (isTabletDevice) {
-                        initialChannel = selectDefaultChannelForTeam(channels!, memberships!, initialTeam!.id, rData.roles, user.locale);
-                    }
-                }
-            }
-        }
-
-        const modelPromises = await prepareModels({operator, teamData, chData, prefData, initialTeamId: initialTeam?.id});
-
-        const systemModels = prepareCommonSystemValues(
-            operator,
-            {
-                config: clData.config || ({} as ClientConfig),
-                license: clData.license || ({} as ClientLicense),
-                currentTeamId: initialTeam?.id || '',
-                currentChannelId: initialChannel?.id || '',
-            },
-        );
-        if (systemModels) {
-            modelPromises.push(systemModels);
-        }
-
-        if (initialTeam) {
-            const th = addTeamToTeamHistory(operator, initialTeam.id, true);
-            modelPromises.push(th);
-        }
-
-        if (initialTeam && initialChannel) {
-            try {
-                const tch = addChannelToTeamHistory(operator, initialTeam.id, initialChannel.id, true);
-                modelPromises.push(tch);
-            } catch {
-                // do nothing
-            }
-        }
-
-        if (rData?.roles?.length) {
-            const roles = operator.handleRole({roles: rData.roles, prepareRecordsOnly: true});
-            modelPromises.push(roles);
-=======
-        let switchToChannel = false;
-        const {models, initialTeamId, initialChannelId, prefData, teamData, chData} = entryData;
-        if (initialChannelId && isTabletDevice) {
-            switchToChannel = true;
-            switchToChannelById(serverUrl, initialChannelId, initialTeamId);
-        } else {
-            setCurrentTeamAndChannelId(operator, initialTeamId, '');
->>>>>>> 30820898
-        }
-
-        await operator.batchRecords(models);
-
-        const config = clData.config || {} as ClientConfig;
-        const license = clData.license || {} as ClientLicense;
-        deferredAppEntryActions(serverUrl, 0, user.id, user.locale, prefData.preferences, config, license, teamData, chData, initialTeamId, switchToChannel ? initialChannelId : undefined);
-
-<<<<<<< HEAD
-        const error = clData.error || prefData.error || teamData.error || chData?.error;
-        console.log('Time elapsed', Date.now() - time);
-        return {error, time: Date.now() - dt, hasTeams: Boolean((myTeams?.length || 0) > 0 && !teamData.error)};
-=======
-        return {time: Date.now() - dt, hasTeams: Boolean(teamData.teams?.length)};
->>>>>>> 30820898
-    } catch (error) {
-        const systemModels = await prepareCommonSystemValues(operator, {
-            config: ({} as ClientConfig),
-            license: ({} as ClientLicense),
-            currentTeamId: '',
-            currentChannelId: '',
-        });
-        if (systemModels) {
-            await operator.batchRecords(systemModels);
-        }
-        console.log('Time elapsed', Date.now() - time);
-        return {error};
-    }
+    console.log('Time elapsed', Date.now() - time);
+    return {time: Date.now() - dt, hasTeams: Boolean(teamData.teams?.length)};
 };