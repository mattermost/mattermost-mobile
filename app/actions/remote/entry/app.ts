// Copyright (c) 2015-present Mattermost, Inc. All Rights Reserved.
// See LICENSE.txt for license information.

import {switchToChannelById} from '@actions/remote/channel';
import {fetchRoles} from '@actions/remote/role';
import {fetchConfigAndLicense} from '@actions/remote/systems';
import DatabaseManager from '@database/manager';
import {queryChannelsById, getDefaultChannelForTeam} from '@queries/servers/channel';
import {prepareModels} from '@queries/servers/entry';
<<<<<<< HEAD
import {prepareCommonSystemValues, getCommonSystemValues, getCurrentChannelId, getCurrentTeamId, getWebSocketLastDisconnected, setCurrentTeamAndChannelId} from '@queries/servers/system';
import {deleteMyTeams, queryTeamsById} from '@queries/servers/team';
import {getCurrentUser} from '@queries/servers/user';
=======
import {prepareCommonSystemValues, queryCommonSystemValues, queryCurrentChannelId, queryCurrentTeamId, queryWebSocketLastDisconnected, setCurrentTeamAndChannelId} from '@queries/servers/system';
import {queryCurrentUser} from '@queries/servers/user';
>>>>>>> 9e77c419
import {deleteV1Data} from '@utils/file';
import {isTablet} from '@utils/helpers';

import {AppEntryData, AppEntryError, deferredAppEntryActions, fetchAppEntryData, syncOtherServers, teamsToRemove} from './common';

export const appEntry = async (serverUrl: string, since = 0) => {
    const operator = DatabaseManager.serverDatabases[serverUrl]?.operator;
    if (!operator) {
        return {error: `${serverUrl} database not found`};
    }
    const {database} = operator;

    const tabletDevice = await isTablet();
    const currentTeamId = await getCurrentTeamId(database);
    const lastDisconnectedAt = (await getWebSocketLastDisconnected(database)) || since;
    const fetchedData = await fetchAppEntryData(serverUrl, lastDisconnectedAt, currentTeamId);
    const fetchedError = (fetchedData as AppEntryError).error;

    if (fetchedError) {
        return {error: fetchedError};
    }

    const {initialTeamId, teamData, chData, prefData, meData, removeTeamIds, removeChannelIds} = fetchedData as AppEntryData;
    const rolesData = await fetchRoles(serverUrl, teamData?.memberships, chData?.memberships, meData?.user, true);

    if (initialTeamId === currentTeamId) {
        let cId = await getCurrentChannelId(database);
        if (tabletDevice) {
            if (!cId) {
                const channel = await getDefaultChannelForTeam(database, initialTeamId);
                if (channel) {
                    cId = channel.id;
                }
            }

            switchToChannelById(serverUrl, cId, initialTeamId);
        }
    } else {
        // Immediately set the new team as the current team in the database so that the UI
        // renders the correct team.
        let channelId = '';
        if (tabletDevice) {
            const channel = await getDefaultChannelForTeam(database, initialTeamId);
            channelId = channel?.id || '';
        }
        if (channelId) {
            switchToChannelById(serverUrl, channelId, initialTeamId);
        } else {
            setCurrentTeamAndChannelId(operator, initialTeamId, channelId);
        }
    }

<<<<<<< HEAD
    let removeTeams;
    if (removeTeamIds?.length) {
        // Immediately delete myTeams so that the UI renders only teams the user is a member of.
        removeTeams = await queryTeamsById(database, removeTeamIds).fetch();
        await deleteMyTeams(operator, removeTeams);
    }
=======
    const removeTeams = await teamsToRemove(serverUrl, removeTeamIds);
>>>>>>> 9e77c419

    let removeChannels;
    if (removeChannelIds?.length) {
        removeChannels = await queryChannelsById(database, removeChannelIds).fetch();
    }

    const modelPromises = await prepareModels({operator, initialTeamId, removeTeams, removeChannels, teamData, chData, prefData, meData});
    if (rolesData.roles?.length) {
        modelPromises.push(operator.handleRole({roles: rolesData.roles, prepareRecordsOnly: true}));
    }
    const models = await Promise.all(modelPromises);
    if (models.length) {
        await operator.batchRecords(models.flat());
    }

    const {id: currentUserId, locale: currentUserLocale} = meData.user || (await getCurrentUser(database))!;
    const {config, license} = await getCommonSystemValues(database);
    deferredAppEntryActions(serverUrl, lastDisconnectedAt, currentUserId, currentUserLocale, prefData.preferences, config, license, teamData, chData, initialTeamId);

    if (!since) {
        // Load data from other servers
        syncOtherServers(serverUrl);
    }

    const error = teamData.error || chData?.error || prefData.error || meData.error;
    return {error, userId: meData?.user?.id};
};

export const upgradeEntry = async (serverUrl: string) => {
    const dt = Date.now();
    const operator = DatabaseManager.serverDatabases[serverUrl]?.operator;
    if (!operator) {
        return {error: `${serverUrl} database not found`};
    }

    try {
        const configAndLicense = await fetchConfigAndLicense(serverUrl, false);
        const entry = await appEntry(serverUrl);

        const error = configAndLicense.error || entry.error;

        if (!error) {
            const models = await prepareCommonSystemValues(operator, {currentUserId: entry.userId});
            if (models?.length) {
                await operator.batchRecords(models);
            }
            DatabaseManager.updateServerIdentifier(serverUrl, configAndLicense.config!.DiagnosticId);
            DatabaseManager.setActiveServerDatabase(serverUrl);
            deleteV1Data();
        }

        return {error, time: Date.now() - dt};
    } catch (e) {
        return {error: e, time: Date.now() - dt};
    }
};<|MERGE_RESOLUTION|>--- conflicted
+++ resolved
@@ -7,14 +7,8 @@
 import DatabaseManager from '@database/manager';
 import {queryChannelsById, getDefaultChannelForTeam} from '@queries/servers/channel';
 import {prepareModels} from '@queries/servers/entry';
-<<<<<<< HEAD
 import {prepareCommonSystemValues, getCommonSystemValues, getCurrentChannelId, getCurrentTeamId, getWebSocketLastDisconnected, setCurrentTeamAndChannelId} from '@queries/servers/system';
-import {deleteMyTeams, queryTeamsById} from '@queries/servers/team';
 import {getCurrentUser} from '@queries/servers/user';
-=======
-import {prepareCommonSystemValues, queryCommonSystemValues, queryCurrentChannelId, queryCurrentTeamId, queryWebSocketLastDisconnected, setCurrentTeamAndChannelId} from '@queries/servers/system';
-import {queryCurrentUser} from '@queries/servers/user';
->>>>>>> 9e77c419
 import {deleteV1Data} from '@utils/file';
 import {isTablet} from '@utils/helpers';
 
@@ -67,16 +61,7 @@
         }
     }
 
-<<<<<<< HEAD
-    let removeTeams;
-    if (removeTeamIds?.length) {
-        // Immediately delete myTeams so that the UI renders only teams the user is a member of.
-        removeTeams = await queryTeamsById(database, removeTeamIds).fetch();
-        await deleteMyTeams(operator, removeTeams);
-    }
-=======
     const removeTeams = await teamsToRemove(serverUrl, removeTeamIds);
->>>>>>> 9e77c419
 
     let removeChannels;
     if (removeChannelIds?.length) {
