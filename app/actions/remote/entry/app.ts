// Copyright (c) 2015-present Mattermost, Inc. All Rights Reserved.
// See LICENSE.txt for license information.

import {switchToChannelById} from '@actions/remote/channel';
import {fetchConfigAndLicense} from '@actions/remote/systems';
<<<<<<< HEAD
import DatabaseManager from '@database/manager';
import {prepareCommonSystemValues, getCommonSystemValues, getCurrentTeamId, getWebSocketLastDisconnected, setCurrentTeamAndChannelId, getCurrentChannelId} from '@queries/servers/system';
=======
import {Screens} from '@constants';
import {SYSTEM_IDENTIFIERS} from '@constants/database';
import {PUSH_PROXY_RESPONSE_NOT_AVAILABLE, PUSH_PROXY_RESPONSE_UNKNOWN, PUSH_PROXY_STATUS_NOT_AVAILABLE, PUSH_PROXY_STATUS_UNKNOWN, PUSH_PROXY_STATUS_VERIFIED} from '@constants/push_proxy';
import DatabaseManager from '@database/manager';
import NetworkManager from '@managers/network_manager';
import {getDeviceToken} from '@queries/app/global';
import {queryChannelsById, getDefaultChannelForTeam} from '@queries/servers/channel';
import {prepareModels} from '@queries/servers/entry';
import {prepareCommonSystemValues, getCommonSystemValues, getCurrentTeamId, getWebSocketLastDisconnected, setCurrentTeamAndChannelId, getPushVerificationStatus} from '@queries/servers/system';
import {getNthLastChannelFromTeam} from '@queries/servers/team';
>>>>>>> d8c8893c
import {getCurrentUser} from '@queries/servers/user';
import {deleteV1Data} from '@utils/file';
import {isTablet} from '@utils/helpers';

<<<<<<< HEAD
import {deferredAppEntryActions, entry, registerDeviceToken, syncOtherServers} from './common';
=======
import {deferredAppEntryActions, fetchAppEntryData, registerDeviceToken, syncOtherServers, teamsToRemove} from './common';
>>>>>>> d8c8893c

export async function appEntry(serverUrl: string, since = 0) {
    const operator = DatabaseManager.serverDatabases[serverUrl]?.operator;
    if (!operator) {
        return {error: `${serverUrl} database not found`};
    }

    const {database} = operator;

    if (!since) {
        registerDeviceToken(serverUrl);
    }

    // clear lastUnreadChannelId
    const removeLastUnreadChannelId = await prepareCommonSystemValues(operator, {lastUnreadChannelId: ''});
    if (removeLastUnreadChannelId) {
        operator.batchRecords(removeLastUnreadChannelId);
    }

    const tabletDevice = await isTablet();
    const currentTeamId = await getCurrentTeamId(database);
    const currentChannelId = await getCurrentChannelId(database);
    const lastDisconnectedAt = (await getWebSocketLastDisconnected(database)) || since;
<<<<<<< HEAD

    const entryData = await entry(serverUrl, currentTeamId, currentChannelId, since);
    if ('error' in entryData) {
        return {error: entryData.error};
=======
    const fetchedData = await fetchAppEntryData(serverUrl, lastDisconnectedAt, currentTeamId);

    if ('error' in fetchedData) {
        return {error: fetchedData.error};
>>>>>>> d8c8893c
    }
    const {models, initialTeamId, initialChannelId, prefData, teamData, chData} = entryData;

<<<<<<< HEAD
    let switchToChannel = false;
=======
    const {initialTeamId, teamData, chData, prefData, meData, removeTeamIds, removeChannelIds} = fetchedData;
    const rolesData = await fetchRoles(serverUrl, teamData?.memberships, chData?.memberships, meData?.user, true, true);
>>>>>>> d8c8893c

    // Immediately set the new team as the current team in the database so that the UI
    // renders the correct team.
    if (tabletDevice && initialChannelId) {
        switchToChannel = true;
        switchToChannelById(serverUrl, initialChannelId, initialTeamId);
    } else {
        setCurrentTeamAndChannelId(operator, initialTeamId, initialChannelId);
    }

    await operator.batchRecords(models);

    const {id: currentUserId, locale: currentUserLocale} = (await getCurrentUser(database))!;
    const {config, license} = await getCommonSystemValues(database);
    await deferredAppEntryActions(serverUrl, lastDisconnectedAt, currentUserId, currentUserLocale, prefData.preferences, config, license, teamData, chData, initialTeamId, switchToChannel ? initialChannelId : undefined);

    if (!since) {
        // Load data from other servers
        syncOtherServers(serverUrl);
    }

<<<<<<< HEAD
    return {userId: currentUserId};
=======
    verifyPushProxy(serverUrl);

    const error = teamData.error || chData?.error || prefData.error || meData.error;
    return {error, userId: meData?.user?.id};
>>>>>>> d8c8893c
}

export async function verifyPushProxy(serverUrl: string) {
    const operator = DatabaseManager.serverDatabases[serverUrl]?.operator;
    if (!operator) {
        return;
    }

    const {database} = operator;

    const ppVerification = await getPushVerificationStatus(database);
    if (ppVerification !== PUSH_PROXY_STATUS_UNKNOWN) {
        return;
    }

    const appDatabase = DatabaseManager.appDatabase?.database;
    if (!appDatabase) {
        return;
    }

    const deviceId = await getDeviceToken(appDatabase);
    if (!deviceId) {
        return;
    }

    let client;
    try {
        client = NetworkManager.getClient(serverUrl);
    } catch (err) {
        return;
    }

    try {
        const response = await client.ping(deviceId);
        const canReceiveNotifications = response?.data?.CanReceiveNotifications;
        switch (canReceiveNotifications) {
            case PUSH_PROXY_RESPONSE_NOT_AVAILABLE:
                operator.handleSystem({systems: [{id: SYSTEM_IDENTIFIERS.PUSH_VERIFICATION_STATUS, value: PUSH_PROXY_STATUS_NOT_AVAILABLE}], prepareRecordsOnly: false});
                return;
            case PUSH_PROXY_RESPONSE_UNKNOWN:
                return;
            default:
                operator.handleSystem({systems: [{id: SYSTEM_IDENTIFIERS.PUSH_VERIFICATION_STATUS, value: PUSH_PROXY_STATUS_VERIFIED}], prepareRecordsOnly: false});
        }
    } catch (err) {
        // Do nothing
    }
}

export async function upgradeEntry(serverUrl: string) {
    const dt = Date.now();
    const operator = DatabaseManager.serverDatabases[serverUrl]?.operator;
    if (!operator) {
        return {error: `${serverUrl} database not found`};
    }

    try {
        const configAndLicense = await fetchConfigAndLicense(serverUrl, false);
        const entryData = await appEntry(serverUrl);

        const error = configAndLicense.error || entryData.error;

        if (!error) {
            const models = await prepareCommonSystemValues(operator, {currentUserId: entryData.userId});
            if (models?.length) {
                await operator.batchRecords(models);
            }
            DatabaseManager.updateServerIdentifier(serverUrl, configAndLicense.config!.DiagnosticId);
            DatabaseManager.setActiveServerDatabase(serverUrl);
            deleteV1Data();
        }

        return {error, time: Date.now() - dt};
    } catch (e) {
        return {error: e, time: Date.now() - dt};
    }
}<|MERGE_RESOLUTION|>--- conflicted
+++ resolved
@@ -3,30 +3,13 @@
 
 import {switchToChannelById} from '@actions/remote/channel';
 import {fetchConfigAndLicense} from '@actions/remote/systems';
-<<<<<<< HEAD
 import DatabaseManager from '@database/manager';
 import {prepareCommonSystemValues, getCommonSystemValues, getCurrentTeamId, getWebSocketLastDisconnected, setCurrentTeamAndChannelId, getCurrentChannelId} from '@queries/servers/system';
-=======
-import {Screens} from '@constants';
-import {SYSTEM_IDENTIFIERS} from '@constants/database';
-import {PUSH_PROXY_RESPONSE_NOT_AVAILABLE, PUSH_PROXY_RESPONSE_UNKNOWN, PUSH_PROXY_STATUS_NOT_AVAILABLE, PUSH_PROXY_STATUS_UNKNOWN, PUSH_PROXY_STATUS_VERIFIED} from '@constants/push_proxy';
-import DatabaseManager from '@database/manager';
-import NetworkManager from '@managers/network_manager';
-import {getDeviceToken} from '@queries/app/global';
-import {queryChannelsById, getDefaultChannelForTeam} from '@queries/servers/channel';
-import {prepareModels} from '@queries/servers/entry';
-import {prepareCommonSystemValues, getCommonSystemValues, getCurrentTeamId, getWebSocketLastDisconnected, setCurrentTeamAndChannelId, getPushVerificationStatus} from '@queries/servers/system';
-import {getNthLastChannelFromTeam} from '@queries/servers/team';
->>>>>>> d8c8893c
 import {getCurrentUser} from '@queries/servers/user';
 import {deleteV1Data} from '@utils/file';
 import {isTablet} from '@utils/helpers';
 
-<<<<<<< HEAD
-import {deferredAppEntryActions, entry, registerDeviceToken, syncOtherServers} from './common';
-=======
-import {deferredAppEntryActions, fetchAppEntryData, registerDeviceToken, syncOtherServers, teamsToRemove} from './common';
->>>>>>> d8c8893c
+import {deferredAppEntryActions, entry, registerDeviceToken, syncOtherServers, verifyPushProxy} from './common';
 
 export async function appEntry(serverUrl: string, since = 0) {
     const operator = DatabaseManager.serverDatabases[serverUrl]?.operator;
@@ -50,26 +33,14 @@
     const currentTeamId = await getCurrentTeamId(database);
     const currentChannelId = await getCurrentChannelId(database);
     const lastDisconnectedAt = (await getWebSocketLastDisconnected(database)) || since;
-<<<<<<< HEAD
 
     const entryData = await entry(serverUrl, currentTeamId, currentChannelId, since);
     if ('error' in entryData) {
         return {error: entryData.error};
-=======
-    const fetchedData = await fetchAppEntryData(serverUrl, lastDisconnectedAt, currentTeamId);
-
-    if ('error' in fetchedData) {
-        return {error: fetchedData.error};
->>>>>>> d8c8893c
     }
     const {models, initialTeamId, initialChannelId, prefData, teamData, chData} = entryData;
 
-<<<<<<< HEAD
     let switchToChannel = false;
-=======
-    const {initialTeamId, teamData, chData, prefData, meData, removeTeamIds, removeChannelIds} = fetchedData;
-    const rolesData = await fetchRoles(serverUrl, teamData?.memberships, chData?.memberships, meData?.user, true, true);
->>>>>>> d8c8893c
 
     // Immediately set the new team as the current team in the database so that the UI
     // renders the correct team.
@@ -91,61 +62,9 @@
         syncOtherServers(serverUrl);
     }
 
-<<<<<<< HEAD
-    return {userId: currentUserId};
-=======
     verifyPushProxy(serverUrl);
 
-    const error = teamData.error || chData?.error || prefData.error || meData.error;
-    return {error, userId: meData?.user?.id};
->>>>>>> d8c8893c
-}
-
-export async function verifyPushProxy(serverUrl: string) {
-    const operator = DatabaseManager.serverDatabases[serverUrl]?.operator;
-    if (!operator) {
-        return;
-    }
-
-    const {database} = operator;
-
-    const ppVerification = await getPushVerificationStatus(database);
-    if (ppVerification !== PUSH_PROXY_STATUS_UNKNOWN) {
-        return;
-    }
-
-    const appDatabase = DatabaseManager.appDatabase?.database;
-    if (!appDatabase) {
-        return;
-    }
-
-    const deviceId = await getDeviceToken(appDatabase);
-    if (!deviceId) {
-        return;
-    }
-
-    let client;
-    try {
-        client = NetworkManager.getClient(serverUrl);
-    } catch (err) {
-        return;
-    }
-
-    try {
-        const response = await client.ping(deviceId);
-        const canReceiveNotifications = response?.data?.CanReceiveNotifications;
-        switch (canReceiveNotifications) {
-            case PUSH_PROXY_RESPONSE_NOT_AVAILABLE:
-                operator.handleSystem({systems: [{id: SYSTEM_IDENTIFIERS.PUSH_VERIFICATION_STATUS, value: PUSH_PROXY_STATUS_NOT_AVAILABLE}], prepareRecordsOnly: false});
-                return;
-            case PUSH_PROXY_RESPONSE_UNKNOWN:
-                return;
-            default:
-                operator.handleSystem({systems: [{id: SYSTEM_IDENTIFIERS.PUSH_VERIFICATION_STATUS, value: PUSH_PROXY_STATUS_VERIFIED}], prepareRecordsOnly: false});
-        }
-    } catch (err) {
-        // Do nothing
-    }
+    return {userId: currentUserId};
 }
 
 export async function upgradeEntry(serverUrl: string) {
