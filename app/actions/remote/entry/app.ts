--- conflicted
+++ resolved
@@ -4,26 +4,13 @@
 import {switchToChannelById} from '@actions/remote/channel';
 import {fetchConfigAndLicense} from '@actions/remote/systems';
 import DatabaseManager from '@database/manager';
-<<<<<<< HEAD
-import NetworkManager from '@managers/network_manager';
-import {getDeviceToken} from '@queries/app/global';
-import {queryChannelsById, getDefaultChannelForTeam} from '@queries/servers/channel';
-import {prepareModels} from '@queries/servers/entry';
-import {prepareCommonSystemValues, getCommonSystemValues, getCurrentTeamId, getWebSocketLastDisconnected, setCurrentTeamAndChannelId, getConfig, getPushVerificationStatus} from '@queries/servers/system';
-import {getNthLastChannelFromTeam} from '@queries/servers/team';
-=======
-import {prepareCommonSystemValues, getCommonSystemValues, getCurrentTeamId, getWebSocketLastDisconnected, setCurrentTeamAndChannelId, getCurrentChannelId} from '@queries/servers/system';
->>>>>>> 30820898
+import {prepareCommonSystemValues, getCommonSystemValues, getCurrentTeamId, getWebSocketLastDisconnected, setCurrentTeamAndChannelId, getConfig, getCurrentChannelId} from '@queries/servers/system';
 import {getCurrentUser} from '@queries/servers/user';
 import {deleteV1Data} from '@utils/file';
 import {isTablet} from '@utils/helpers';
 
-<<<<<<< HEAD
-import {deferredAppEntryActions, fetchAppEntryData, registerDeviceToken, syncOtherServers, teamsToRemove} from './common';
+import {deferredAppEntryActions, entry, registerDeviceToken, syncOtherServers, verifyPushProxy} from './common';
 import {graphQLCommon} from './gql_common';
-=======
-import {deferredAppEntryActions, entry, registerDeviceToken, syncOtherServers, verifyPushProxy} from './common';
->>>>>>> 30820898
 
 export async function appEntry(serverUrl: string, since = 0, isUpgrade = false) {
     const operator = DatabaseManager.serverDatabases[serverUrl]?.operator;
@@ -46,7 +33,7 @@
     const config = await getConfig(database);
     if (config?.FeatureFlagGraphQL === 'true') {
         const {currentTeamId, currentChannelId} = await getCommonSystemValues(database);
-        const result = await graphQLCommon(serverUrl, true, currentTeamId, currentChannelId);
+        const result = await graphQLCommon(serverUrl, true, currentTeamId, currentChannelId, isUpgrade);
         if (!since) {
             // Load data from other servers
             syncOtherServers(serverUrl);
@@ -54,10 +41,10 @@
         return result;
     }
 
-    return restAppEntry(serverUrl, since);
+    return restAppEntry(serverUrl, since, isUpgrade);
 }
 
-const restAppEntry = async (serverUrl: string, since = 0) => {
+const restAppEntry = async (serverUrl: string, since = 0, isUpgrade = false) => {
     console.log('using rest');
     const time = Date.now();
     const operator = DatabaseManager.serverDatabases[serverUrl]?.operator;
@@ -70,49 +57,17 @@
     const currentTeamId = await getCurrentTeamId(database);
     const currentChannelId = await getCurrentChannelId(database);
     const lastDisconnectedAt = (await getWebSocketLastDisconnected(database)) || since;
-<<<<<<< HEAD
-    let t = Date.now();
-    const fetchedData = await fetchAppEntryData(serverUrl, lastDisconnectedAt, currentTeamId);
-=======
->>>>>>> 30820898
 
     const entryData = await entry(serverUrl, currentTeamId, currentChannelId, since);
     if ('error' in entryData) {
         return {error: entryData.error};
     }
-<<<<<<< HEAD
 
-    const {initialTeamId, teamData, chData, prefData, meData, removeTeamIds, removeChannelIds} = fetchedData;
-    const rolesData = await fetchRoles(serverUrl, teamData?.memberships, chData?.memberships, meData?.user, true, true);
-    console.log('fetch', Date.now() - t);
-    if (initialTeamId === currentTeamId) {
-        if (tabletDevice) {
-            const cId = await getNthLastChannelFromTeam(database, currentTeamId);
-            if (cId === Screens.GLOBAL_THREADS) {
-                switchToGlobalThreads(serverUrl);
-            } else {
-                switchToChannelById(serverUrl, cId, initialTeamId);
-            }
-        }
-    } else {
-        // Immediately set the new team as the current team in the database so that the UI
-        // renders the correct team.
-        let channelId = '';
-        if (tabletDevice) {
-            const channel = await getDefaultChannelForTeam(database, initialTeamId);
-            channelId = channel?.id || '';
-        }
-        if (channelId) {
-            switchToChannelById(serverUrl, channelId, initialTeamId);
-        } else {
-            setCurrentTeamAndChannelId(operator, initialTeamId, channelId);
-=======
     const {models, initialTeamId, initialChannelId, prefData, teamData, chData, meData} = entryData;
     if (isUpgrade && meData?.user) {
         const me = await prepareCommonSystemValues(operator, {currentUserId: meData.user.id});
         if (me?.length) {
             await operator.batchRecords(me);
->>>>>>> 30820898
         }
     }
 
@@ -127,24 +82,11 @@
         setCurrentTeamAndChannelId(operator, initialTeamId, initialChannelId);
     }
 
-<<<<<<< HEAD
-    const models = await Promise.all(modelPromises);
-    t = Date.now();
-    console.log('models #', models.flat().length);
-    await operator.batchRecords(models.flat());
-    console.log('batch', Date.now() - t);
-=======
     await operator.batchRecords(models);
->>>>>>> 30820898
 
     const {id: currentUserId, locale: currentUserLocale} = meData?.user || (await getCurrentUser(database))!;
     const {config, license} = await getCommonSystemValues(database);
-<<<<<<< HEAD
-    deferredAppEntryActions(serverUrl, lastDisconnectedAt, currentUserId, currentUserLocale, prefData.preferences, config, license, teamData, chData, initialTeamId);
-
-=======
     await deferredAppEntryActions(serverUrl, lastDisconnectedAt, currentUserId, currentUserLocale, prefData.preferences, config, license, teamData, chData, initialTeamId, switchToChannel ? initialChannelId : undefined);
->>>>>>> 30820898
     if (!since) {
         // Load data from other servers
         syncOtherServers(serverUrl);
@@ -152,61 +94,9 @@
 
     verifyPushProxy(serverUrl);
 
-<<<<<<< HEAD
-    const error = teamData.error || chData?.error || prefData.error || meData.error;
     console.log('Time elapsed', Date.now() - time);
-    return {error, userId: meData?.user?.id};
+    return {userId: currentUserId};
 };
-
-export async function verifyPushProxy(serverUrl: string) {
-    const operator = DatabaseManager.serverDatabases[serverUrl]?.operator;
-    if (!operator) {
-        return;
-    }
-
-    const {database} = operator;
-
-    const ppVerification = await getPushVerificationStatus(database);
-    if (ppVerification !== PUSH_PROXY_STATUS_UNKNOWN) {
-        return;
-    }
-
-    const appDatabase = DatabaseManager.appDatabase?.database;
-    if (!appDatabase) {
-        return;
-    }
-
-    const deviceId = await getDeviceToken(appDatabase);
-    if (!deviceId) {
-        return;
-    }
-
-    let client;
-    try {
-        client = NetworkManager.getClient(serverUrl);
-    } catch (err) {
-        return;
-    }
-
-    try {
-        const response = await client.ping(deviceId);
-        const canReceiveNotifications = response?.data?.CanReceiveNotifications;
-        switch (canReceiveNotifications) {
-            case PUSH_PROXY_RESPONSE_NOT_AVAILABLE:
-                operator.handleSystem({systems: [{id: SYSTEM_IDENTIFIERS.PUSH_VERIFICATION_STATUS, value: PUSH_PROXY_STATUS_NOT_AVAILABLE}], prepareRecordsOnly: false});
-                return;
-            case PUSH_PROXY_RESPONSE_UNKNOWN:
-                return;
-            default:
-                operator.handleSystem({systems: [{id: SYSTEM_IDENTIFIERS.PUSH_VERIFICATION_STATUS, value: PUSH_PROXY_STATUS_VERIFIED}], prepareRecordsOnly: false});
-        }
-    } catch (err) {
-        // Do nothing
-    }
-=======
-    return {userId: currentUserId};
->>>>>>> 30820898
-}
 
 export async function upgradeEntry(serverUrl: string) {
     const dt = Date.now();
