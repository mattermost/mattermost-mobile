--- conflicted
+++ resolved
@@ -28,52 +28,7 @@
         await operator.batchRecords(removeLastUnreadChannelId, 'appEntry - removeLastUnreadChannelId');
     }
 
-<<<<<<< HEAD
     WebsocketManager.openAll();
-=======
-    const {database} = operator;
-
-    const currentTeamId = await getCurrentTeamId(database);
-    const currentChannelId = await getCurrentChannelId(database);
-    const lastDisconnectedAt = (await getWebSocketLastDisconnected(database)) || since;
-
-    setTeamLoading(serverUrl, true);
-    const entryData = await entry(serverUrl, currentTeamId, currentChannelId, since);
-    if ('error' in entryData) {
-        setTeamLoading(serverUrl, false);
-        return {error: entryData.error};
-    }
-
-    const {models, initialTeamId, initialChannelId, prefData, teamData, chData, meData} = entryData;
-    if (isUpgrade && meData?.user) {
-        const isTabletDevice = await isTablet();
-        const me = await prepareCommonSystemValues(operator, {
-            currentUserId: meData.user.id,
-            currentTeamId: initialTeamId,
-            currentChannelId: isTabletDevice ? initialChannelId : undefined,
-        });
-        if (me?.length) {
-            await operator.batchRecords(me, 'appEntry - upgrade store me');
-        }
-    }
-
-    await handleEntryAfterLoadNavigation(serverUrl, teamData.memberships || [], chData?.memberships || [], currentTeamId, currentChannelId, initialTeamId, initialChannelId);
-
-    const dt = Date.now();
-    await operator.batchRecords(models, 'appEntry');
-    logInfo('ENTRY MODELS BATCHING TOOK', `${Date.now() - dt}ms`);
-    setTeamLoading(serverUrl, false);
-
-    const {id: currentUserId, locale: currentUserLocale} = meData?.user || (await getCurrentUser(database))!;
-    const config = await getConfig(database);
-    const license = await getLicense(database);
-    await deferredAppEntryActions(serverUrl, lastDisconnectedAt, currentUserId, currentUserLocale, prefData.preferences, config, license, teamData, chData, initialTeamId);
-
-    if (!since) {
-        // Load data from other servers
-        syncOtherServers(serverUrl);
-    }
->>>>>>> 78190cbc
 
     verifyPushProxy(serverUrl);
 
