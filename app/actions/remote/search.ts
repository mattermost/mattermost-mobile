// Copyright (c) 2015-present Mattermost, Inc. All Rights Reserved.
// See LICENSE.txt for license information.

import {SYSTEM_IDENTIFIERS} from '@constants/database';
import DatabaseManager from '@database/manager';
import NetworkManager from '@managers/network_manager';
import {prepareMissingChannelsForAllTeams} from '@queries/servers/channel';
import {getIsCRTEnabled, prepareThreadsFromReceivedPosts} from '@queries/servers/thread';
import {getCurrentUser} from '@queries/servers/user';

import {fetchPostAuthors, fetchMissingChannelsFromPosts} from './post';
import {forceLogoutIfNecessary} from './session';

import type {Client} from '@client/rest';
import type Model from '@nozbe/watermelondb/Model';

type FileSearchRequest = {
    error?: unknown;
    file_infos?: {[id: string]: FileInfo};
    next_file_info_id?: string;
    order?: string[];
    prev_file_info_id?: string;
}

type PostSearchRequest = {
    error?: unknown;
    order?: string[];
    posts?: Post[];
}

export async function fetchRecentMentions(serverUrl: string): Promise<PostSearchRequest> {
    try {
        const {database, operator} = DatabaseManager.getServerDatabaseAndOperator(serverUrl);
        const currentUser = await getCurrentUser(database);
        if (!currentUser) {
            return {
                posts: [],
                order: [],
            };
        }
        const terms = currentUser.userMentionKeys.map(({key}) => key).join(' ').trim() + ' ';
        const results = await searchPosts(serverUrl, {terms, is_or_search: true});
        if (results.error) {
            throw results.error;
        }

        const promises: Array<Promise<Model[]>> = [];
        const mentions: IdValue = {
            id: SYSTEM_IDENTIFIERS.RECENT_MENTIONS,
            value: JSON.stringify(results.order),
        };

        promises.push(operator.handleSystem({
            systems: [mentions],
            prepareRecordsOnly: true,
        }));

        return results;
    } catch (error) {
        return {error};
    }
}

export const searchPosts = async (serverUrl: string, params: PostSearchParams): Promise<PostSearchRequest> => {
    try {
        const {operator} = DatabaseManager.getServerDatabaseAndOperator(serverUrl);
        const client = NetworkManager.getClient(serverUrl);

        let postsArray: Post[] = [];
        const data = await client.searchPosts('', params.terms, params.is_or_search);

        const posts = data.posts || {};
        const order = data.order || [];

        const promises: Array<Promise<Model[]>> = [];
        postsArray = order.map((id) => posts[id]);
        if (postsArray.length) {
            const isCRTEnabled = await getIsCRTEnabled(operator.database);
            if (isCRTEnabled) {
                promises.push(prepareThreadsFromReceivedPosts(operator, postsArray));
            }

            const {authors} = await fetchPostAuthors(serverUrl, postsArray, true);
            const {channels, channelMemberships} = await fetchMissingChannelsFromPosts(serverUrl, postsArray, true);

            if (authors?.length) {
                promises.push(
                    operator.handleUsers({
                        users: authors,
                        prepareRecordsOnly: true,
                    }),
                );
            }

            if (channels?.length && channelMemberships?.length) {
                const channelPromises = prepareMissingChannelsForAllTeams(operator, channels, channelMemberships, isCRTEnabled);
                if (channelPromises.length) {
                    promises.push(...channelPromises);
                }
            }

            promises.push(
                operator.handlePosts({
                    actionType: '',
                    order: [],
                    posts: postsArray,
                    previousPostId: '',
                    prepareRecordsOnly: true,
                }),
            );
        }

        const modelArrays = await Promise.all(promises);
        const models = modelArrays.flatMap((mdls) => {
            if (!mdls || !mdls.length) {
                return [];
            }
            return mdls;
        });

        await operator.batchRecords(models);
        return {
            order,
            posts: postsArray,
        };
    } catch (error) {
        // eslint-disable-next-line no-console
        console.log('Failed: searchPosts', error);
        forceLogoutIfNecessary(serverUrl, error as ClientErrorProps);
        return {error};
    }
};

export const searchFiles = async (serverUrl: string, teamId: string, params: FileSearchParams): Promise<FileSearchRequest> => {
    const operator = DatabaseManager.serverDatabases[serverUrl]?.operator;

    if (!operator) {
        return {error: `${serverUrl} database not found`};
    }

    let client: Client;
    try {
        client = NetworkManager.getClient(serverUrl);
    } catch (error) {
        return {error};
    }

    let data;
    try {
        data = await client.searchFiles(teamId, params.terms);
    } catch (error) {
        forceLogoutIfNecessary(serverUrl, error as ClientErrorProps);
        return {error};
    }

<<<<<<< HEAD
    const result = processPostsFetched(data);
    await operator.handlePosts({
        ...result,
        actionType: '',
    });

    return result;
};

export const searchFiles = async (serverUrl: string, teamId: string, params: FileSearchParams): Promise<FileSearchRequest> => {
    const operator = DatabaseManager.serverDatabases[serverUrl]?.operator;

    if (!operator) {
        return {error: `${serverUrl} database not found`};
    }

    let client: Client;
    try {
        client = NetworkManager.getClient(serverUrl);
    } catch (error) {
        return {error};
    }

    let data;
    try {
        data = await client.searchFiles(teamId, params.terms);
    } catch (error) {
        forceLogoutIfNecessary(serverUrl, error as ClientErrorProps);
        return {error};
    }

=======
>>>>>>> b52b0c26
    return data;
};<|MERGE_RESOLUTION|>--- conflicted
+++ resolved
@@ -153,39 +153,5 @@
         return {error};
     }
 
-<<<<<<< HEAD
-    const result = processPostsFetched(data);
-    await operator.handlePosts({
-        ...result,
-        actionType: '',
-    });
-
-    return result;
+    return data;
 };
-
-export const searchFiles = async (serverUrl: string, teamId: string, params: FileSearchParams): Promise<FileSearchRequest> => {
-    const operator = DatabaseManager.serverDatabases[serverUrl]?.operator;
-
-    if (!operator) {
-        return {error: `${serverUrl} database not found`};
-    }
-
-    let client: Client;
-    try {
-        client = NetworkManager.getClient(serverUrl);
-    } catch (error) {
-        return {error};
-    }
-
-    let data;
-    try {
-        data = await client.searchFiles(teamId, params.terms);
-    } catch (error) {
-        forceLogoutIfNecessary(serverUrl, error as ClientErrorProps);
-        return {error};
-    }
-
-=======
->>>>>>> b52b0c26
-    return data;
-};