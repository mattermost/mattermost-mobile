// Copyright (c) 2015-present Mattermost, Inc. All Rights Reserved.
// See LICENSE.txt for license information.
//

/* eslint-disable max-lines */

import {DeviceEventEmitter} from 'react-native';

import {markChannelAsUnread, updateLastPostAt} from '@actions/local/channel';
import {processPostsFetched, removePost} from '@actions/local/post';
import {addRecentReaction} from '@actions/local/reactions';
import {processThreadsFromReceivedPosts} from '@actions/local/thread';
import {ActionType, Events, General, Post, ServerErrors} from '@constants';
import {SYSTEM_IDENTIFIERS} from '@constants/database';
import DatabaseManager from '@database/manager';
import {getNeededAtMentionedUsernames} from '@helpers/api/user';
import NetworkManager from '@init/network_manager';
import {prepareMissingChannelsForAllTeams, queryAllMyChannelIds} from '@queries/servers/channel';
import {queryAllCustomEmojis} from '@queries/servers/custom_emoji';
import {queryPostById, queryRecentPostsInChannel} from '@queries/servers/post';
import {queryCurrentUserId, queryCurrentChannelId} from '@queries/servers/system';
import {getIsCRTEnabled} from '@queries/servers/thread';
import {queryAllUsers} from '@queries/servers/user';
import {getValidEmojis, matchEmoticons} from '@utils/emoji/helpers';
import {getPostIdsForCombinedUserActivityPost} from '@utils/post_list';

import {forceLogoutIfNecessary} from './session';

import type {Client} from '@client/rest';
import type Model from '@nozbe/watermelondb/Model';
import type PostModel from '@typings/database/models/servers/post';

type PostsRequest = {
    error?: unknown;
    order?: string[];
    posts?: Post[];
    previousPostId?: string;
}

type AuthorsRequest = {
    authors?: UserProfile[];
    error?: unknown;
}

export const createPost = async (serverUrl: string, post: Partial<Post>, files: FileInfo[] = []): Promise<{data?: boolean; error?: any}> => {
    const operator = DatabaseManager.serverDatabases[serverUrl]?.operator;
    if (!operator) {
        return {error: `${serverUrl} database not found`};
    }

    let client: Client;
    try {
        client = NetworkManager.getClient(serverUrl);
    } catch (error) {
        return {error};
    }

    const currentUserId = await queryCurrentUserId(operator.database);
    const timestamp = Date.now();
    const pendingPostId = post.pending_post_id || `${currentUserId}:${timestamp}`;

    const existing = await queryPostById(operator.database, pendingPostId);
    if (existing && !existing.props.failed) {
        return {data: false};
    }

    let newPost = {
        ...post,
        id: '',
        pending_post_id: pendingPostId,
        create_at: timestamp,
        update_at: timestamp,
        delete_at: 0,
    } as Post;

    if (files.length) {
        const fileIds = files.map((file) => file.id);

        newPost = {
            ...newPost,
            file_ids: fileIds,
        };
    }

    const databasePost = {
        ...newPost,
        id: pendingPostId,
    };

    const initialPostModels: Model[] = [];

    const filesModels = await operator.handleFiles({files, prepareRecordsOnly: true});
    if (filesModels.length) {
        initialPostModels.push(...filesModels);
    }

    const postModels = await operator.handlePosts({
        actionType: ActionType.POSTS.RECEIVED_NEW,
        order: [databasePost.id],
        posts: [databasePost],
        prepareRecordsOnly: true,
    });
    if (postModels.length) {
        initialPostModels.push(...postModels);
    }

    const customEmojis = await queryAllCustomEmojis(operator.database);
    const emojisInMessage = matchEmoticons(newPost.message);
    const reactionModels = await addRecentReaction(serverUrl, getValidEmojis(emojisInMessage, customEmojis), true);
    if (!('error' in reactionModels) && reactionModels.length) {
        initialPostModels.push(...reactionModels);
    }

    operator.batchRecords(initialPostModels);

    try {
        const created = await client.createPost(newPost);
        await operator.handlePosts({
            actionType: ActionType.POSTS.RECEIVED_NEW,
            order: [created.id],
            posts: [created],
        });
        newPost = created;
    } catch (error: any) {
        const errorPost = {
            ...newPost,
            id: pendingPostId,
            props: {
                ...newPost.props,
                failed: true,
            },
            update_at: Date.now(),
        };

        // If the failure was because: the root post was deleted or
        // TownSquareIsReadOnly=true then remove the post
        if (error.server_error_id === ServerErrors.DELETED_ROOT_POST_ERROR ||
            error.server_error_id === ServerErrors.TOWN_SQUARE_READ_ONLY_ERROR ||
            error.server_error_id === ServerErrors.PLUGIN_DISMISSED_POST_ERROR
        ) {
            await removePost(serverUrl, databasePost);
        } else {
            await operator.handlePosts({
                actionType: ActionType.POSTS.RECEIVED_NEW,
                order: [errorPost.id],
                posts: [errorPost],
            });
        }
    }

    return {data: true};
};

export const fetchPostsForCurrentChannel = async (serverUrl: string) => {
    const database = DatabaseManager.serverDatabases[serverUrl]?.database;
    if (!database) {
        return {error: `${serverUrl} database not found`};
    }

    const currentChannelId = await queryCurrentChannelId(database);
    return fetchPostsForChannel(serverUrl, currentChannelId);
};

export const fetchPostsForChannel = async (serverUrl: string, channelId: string, fetchOnly = false) => {
    const operator = DatabaseManager.serverDatabases[serverUrl]?.operator;
    if (!operator) {
        return {error: `${serverUrl} database not found`};
    }

    let postAction: Promise<PostsRequest>|undefined;
    let actionType: string|undefined;
    const postsInChannel = await queryRecentPostsInChannel(operator.database, channelId);
    if (!postsInChannel || postsInChannel.length < General.POST_CHUNK_SIZE) {
        postAction = fetchPosts(serverUrl, channelId, 0, General.POST_CHUNK_SIZE, true);
        actionType = ActionType.POSTS.RECEIVED_IN_CHANNEL;
    } else {
        const since = postsInChannel[0]?.createAt || 0;
        postAction = fetchPostsSince(serverUrl, channelId, since, true);
        actionType = ActionType.POSTS.RECEIVED_SINCE;
    }

    const data = await postAction;
    if (data.error) {
        // Here we should emit an event that fetching posts failed.
    }

    let authors: UserProfile[] = [];
    if (data.posts?.length && data.order?.length) {
        try {
            const {authors: fetchedAuthors} = await fetchPostAuthors(serverUrl, data.posts, true);
            authors = fetchedAuthors || [];
        } catch (error) {
            // eslint-disable-next-line no-console
            console.log('FETCH AUTHORS ERROR', error);
        }

        if (!fetchOnly) {
            const models = [];
            const postModels = await operator.handlePosts({
                actionType,
                order: data.order,
                posts: data.posts,
                previousPostId: data.previousPostId,
                prepareRecordsOnly: true,
            });
            if (postModels) {
                models.push(...postModels);
            }
            if (authors.length) {
                const userModels = await operator.handleUsers({users: authors, prepareRecordsOnly: true});
                if (userModels.length) {
                    models.push(...userModels);
                }
            }

            let lastPostAt = 0;
            for (const post of data.posts) {
                lastPostAt = post.create_at > lastPostAt ? post.create_at : lastPostAt;
            }
            const {member: memberModel} = await updateLastPostAt(serverUrl, channelId, lastPostAt, true);
            if (memberModel) {
                models.push(memberModel);
            }

            const isCRTEnabled = await getIsCRTEnabled(operator.database);
            if (isCRTEnabled) {
                const {models: threadModels} = await processThreadsFromReceivedPosts(serverUrl, data.posts, true);
                if (threadModels?.length) {
                    models.push(...threadModels);
                }
            }

            if (models.length) {
                await operator.batchRecords(models);
            }
        }
    }

    return {posts: data.posts, order: data.order, authors, actionType, previousPostId: data.previousPostId};
};

export const fetchPostsForUnreadChannels = async (serverUrl: string, channels: Channel[], memberships: ChannelMembership[], excludeChannelId?: string) => {
    const database = DatabaseManager.serverDatabases[serverUrl]?.database;
    if (!database) {
        return {error: `${serverUrl} database not found`};
    }

    try {
        for (const member of memberships) {
            const channel = channels.find((c) => c.id === member.channel_id);
            if (channel && (channel.total_msg_count - member.msg_count) > 0 && channel.id !== excludeChannelId) {
                fetchPostsForChannel(serverUrl, channel.id);
            }
        }
    } catch (error) {
        return {error};
    }

    return {error: undefined};
};

export const fetchPosts = async (serverUrl: string, channelId: string, page = 0, perPage = General.POST_CHUNK_SIZE, fetchOnly = false): Promise<PostsRequest> => {
    const operator = DatabaseManager.serverDatabases[serverUrl]?.operator;
    if (!operator) {
        return {error: `${serverUrl} database not found`};
    }
    let client: Client;
    try {
        client = NetworkManager.getClient(serverUrl);
    } catch (error) {
        return {error};
    }

    try {
        const isCRTEnabled = await getIsCRTEnabled(operator.database);
        const data = await client.getPosts(channelId, page, perPage, isCRTEnabled, isCRTEnabled);
        const result = await processPostsFetched(serverUrl, ActionType.POSTS.RECEIVED_IN_CHANNEL, data, true);
        if (!fetchOnly) {
            const models = await operator.handlePosts({
                ...result,
                actionType: ActionType.POSTS.RECEIVED_SINCE,
                prepareRecordsOnly: true,
            });
            if (isCRTEnabled) {
                const {models: threadModels} = await processThreadsFromReceivedPosts(serverUrl, result.posts, true);
                if (threadModels?.length) {
                    models.push(...threadModels);
                }
            }
            if (models.length) {
                operator.batchRecords(models);
            }
        }
        return result;
    } catch (error) {
        forceLogoutIfNecessary(serverUrl, error as ClientErrorProps);
        return {error};
    }
};

export const fetchPostsBefore = async (serverUrl: string, channelId: string, postId: string, perPage = General.POST_CHUNK_SIZE, fetchOnly = false) => {
    const operator = DatabaseManager.serverDatabases[serverUrl]?.operator;
    if (!operator) {
        return {error: `${serverUrl} database not found`};
    }

    let client: Client;
    try {
        client = NetworkManager.getClient(serverUrl);
    } catch (error) {
        return {error};
    }

    const activeServerUrl = await DatabaseManager.getActiveServerUrl();

    try {
        if (activeServerUrl === serverUrl) {
            DeviceEventEmitter.emit(Events.LOADING_CHANNEL_POSTS, true);
        }
        const isCRTEnabled = await getIsCRTEnabled(operator.database);
        const data = await client.getPostsBefore(channelId, postId, 0, perPage, isCRTEnabled, isCRTEnabled);
        const result = await processPostsFetched(serverUrl, ActionType.POSTS.RECEIVED_BEFORE, data, true);

        if (activeServerUrl === serverUrl) {
            DeviceEventEmitter.emit(Events.LOADING_CHANNEL_POSTS, false);
        }

        if (result.posts.length && !fetchOnly) {
            try {
                const models = await operator.handlePosts({
                    actionType: ActionType.POSTS.RECEIVED_BEFORE,
                    ...result,
                    prepareRecordsOnly: true,
                });
                const {authors} = await fetchPostAuthors(serverUrl, result.posts, true);
                if (authors?.length) {
                    const userModels = await operator.handleUsers({
                        users: authors,
                        prepareRecordsOnly: true,
                    });
                    models.push(...userModels);
                }

                if (isCRTEnabled) {
                    const {models: threadModels} = await processThreadsFromReceivedPosts(serverUrl, result.posts, true);
                    if (threadModels?.length) {
                        models.push(...threadModels);
                    }
                }

                await operator.batchRecords(models);
            } catch (error) {
                // eslint-disable-next-line no-console
                console.log('FETCH AUTHORS ERROR', error);
            }
        }

        return result;
    } catch (error) {
        forceLogoutIfNecessary(serverUrl, error as ClientErrorProps);
        if (activeServerUrl === serverUrl) {
            DeviceEventEmitter.emit(Events.LOADING_CHANNEL_POSTS, true);
        }
        return {error};
    }
};

export const fetchPostsSince = async (serverUrl: string, channelId: string, since: number, fetchOnly = false): Promise<PostsRequest> => {
    const operator = DatabaseManager.serverDatabases[serverUrl]?.operator;
    if (!operator) {
        return {error: `${serverUrl} database not found`};
    }

    let client: Client;
    try {
        client = NetworkManager.getClient(serverUrl);
    } catch (error) {
        return {error};
    }

    try {
        const isCRTEnabled = await getIsCRTEnabled(operator.database);
        const data = await client.getPostsSince(channelId, since, isCRTEnabled, isCRTEnabled);
        const result = await processPostsFetched(serverUrl, ActionType.POSTS.RECEIVED_SINCE, data, true);
        if (!fetchOnly) {
            const models = await operator.handlePosts({
                ...result,
                actionType: ActionType.POSTS.RECEIVED_SINCE,
                prepareRecordsOnly: true,
            });
            if (isCRTEnabled) {
                const {models: threadModels} = await processThreadsFromReceivedPosts(serverUrl, result.posts, true);
                if (threadModels?.length) {
                    models.push(...threadModels);
                }
            }
            if (models.length) {
                operator.batchRecords(models);
            }
        }
        return result;
    } catch (error) {
        forceLogoutIfNecessary(serverUrl, error as ClientErrorProps);
        return {error};
    }
};

export const fetchPostAuthors = async (serverUrl: string, posts: Post[], fetchOnly = false): Promise<AuthorsRequest> => {
    const operator = DatabaseManager.serverDatabases[serverUrl]?.operator;
    if (!operator) {
        return {error: `${serverUrl} database not found`};
    }

    let client: Client;
    try {
        client = NetworkManager.getClient(serverUrl);
    } catch (error) {
        return {error};
    }

    const currentUserId = await queryCurrentUserId(operator.database);
    const users = await queryAllUsers(operator.database);
    const existingUserIds = new Set<string>();
    const existingUserNames = new Set<string>();
    let excludeUsername;
    users.forEach((u) => {
        existingUserIds.add(u.id);
        existingUserNames.add(u.username);
        if (u.id === currentUserId) {
            excludeUsername = u.username;
        }
    });

    const usernamesToLoad = getNeededAtMentionedUsernames(existingUserNames, posts, excludeUsername);
    const userIdsToLoad = new Set<string>();
    posts.forEach((p) => {
        const userId = p.user_id;

        if (userId === currentUserId) {
            return;
        }

        if (!existingUserIds.has(userId)) {
            userIdsToLoad.add(userId);
        }
    });

    try {
        const promises: Array<Promise<UserProfile[]>> = [];
        if (userIdsToLoad.size) {
            promises.push(client.getProfilesByIds(Array.from(userIdsToLoad)));
        }

        if (usernamesToLoad.size) {
            promises.push(client.getProfilesByUsernames(Array.from(usernamesToLoad)));
        }

        if (promises.length) {
            const result = await Promise.all(promises);
            const authors = result.flat();

            if (!fetchOnly && authors.length) {
                await operator.handleUsers({
                    users: authors,
                    prepareRecordsOnly: false,
                });
            }

            return {authors};
        }

        return {authors: [] as UserProfile[]};
    } catch (error) {
        forceLogoutIfNecessary(serverUrl, error as ClientErrorProps);
        return {error};
    }
};

export const fetchPostThread = async (serverUrl: string, postId: string, fetchOnly = false): Promise<PostsRequest> => {
    let client: Client;
    try {
        client = NetworkManager.getClient(serverUrl);
    } catch (error) {
        return {error};
    }

    try {
        const data = await client.getPostThread(postId);
        return processPostsFetched(serverUrl, ActionType.POSTS.RECEIVED_IN_THREAD, data, fetchOnly);
    } catch (error) {
        forceLogoutIfNecessary(serverUrl, error as ClientErrorProps);
        return {error};
    }
};

export const postActionWithCookie = async (serverUrl: string, postId: string, actionId: string, actionCookie: string, selectedOption = '') => {
    const operator = DatabaseManager.serverDatabases[serverUrl]?.operator;
    if (!operator) {
        return {error: `${serverUrl} database not found`};
    }

    let client: Client;
    try {
        client = NetworkManager.getClient(serverUrl);
    } catch (error) {
        return {error};
    }

    try {
        const data = await client.doPostActionWithCookie(postId, actionId, actionCookie, selectedOption);
        if (data?.trigger_id) {
            await operator.handleSystem({
                systems: [{
                    id: SYSTEM_IDENTIFIERS.INTEGRATION_TRIGGER_ID,
                    value: data.trigger_id,
                }],
                prepareRecordsOnly: false,
            });
        }

        return {data};
    } catch (error) {
        forceLogoutIfNecessary(serverUrl, error as ClientErrorProps);
        return {error};
    }
};

export async function fetchMissingChannelsFromPosts(serverUrl: string, posts: Post[], fetchOnly = false) {
    const operator = DatabaseManager.serverDatabases[serverUrl]?.operator;
    if (!operator) {
        return {error: `${serverUrl} database not found`};
    }

    let client: Client;
    try {
        client = NetworkManager.getClient(serverUrl);
    } catch (error) {
        return {error};
    }

    try {
        const channelIds = await queryAllMyChannelIds(operator.database);
        const channelPromises: Array<Promise<Channel>> = [];
        const userPromises: Array<Promise<ChannelMembership>> = [];

        posts.forEach((post) => {
            const id = post.channel_id;

            if (channelIds.indexOf(id) === -1) {
                channelPromises.push(client.getChannel(id));
                userPromises.push(client.getMyChannelMember(id));
            }
        });

        const channels = await Promise.all(channelPromises);
        const channelMemberships = await Promise.all(userPromises);

        if (!fetchOnly && channels.length && channelMemberships.length) {
            const modelPromises = prepareMissingChannelsForAllTeams(operator, channels, channelMemberships) as Array<Promise<Model[]>>;
            if (modelPromises && modelPromises.length) {
                const channelModelsArray = await Promise.all(modelPromises);
                if (channelModelsArray.length) {
                    const models = channelModelsArray.flatMap((mdls) => {
                        if (!mdls || mdls.length) {
                            return [];
                        }
                        return mdls;
                    });

<<<<<<< HEAD
                if (models.length) {
                    operator.batchRecords(models);
=======
                    if (models) {
                        operator.batchRecords(models);
                    }
>>>>>>> 9e77c419
                }
            }
        }

        return {
            channels,
            channelMemberships,
        };
    } catch (error) {
        forceLogoutIfNecessary(serverUrl, error as ClientErrorProps);
        return {error};
    }
}

export const fetchPostById = async (serverUrl: string, postId: string, fetchOnly = false) => {
    const operator = DatabaseManager.serverDatabases[serverUrl]?.operator;
    if (!operator) {
        return {error: `${serverUrl} database not found`};
    }

    let client: Client;
    try {
        client = NetworkManager.getClient(serverUrl);
    } catch (error) {
        return {error};
    }

    try {
        const post = await client.getPost(postId);
        if (!fetchOnly) {
            const models: Model[] = [];
            const {authors} = await fetchPostAuthors(serverUrl, [post], true);
            const posts = await operator.handlePosts({
                actionType: ActionType.POSTS.RECEIVED_NEW,
                order: [post.id],
                posts: [post],
                prepareRecordsOnly: true,
            });
            models.push(...posts);
            if (authors?.length) {
                const users = await operator.handleUsers({
                    users: authors,
                    prepareRecordsOnly: false,
                });
                models.push(...users);
            }

            await operator.batchRecords(models);
        }

        return {post};
    } catch (error) {
        forceLogoutIfNecessary(serverUrl, error as ClientErrorProps);
        return {error};
    }
};

export const togglePinPost = async (serverUrl: string, postId: string) => {
    const database = DatabaseManager.serverDatabases[serverUrl]?.database;
    if (!database) {
        return {error: `${serverUrl} database not found`};
    }

    let client: Client;
    try {
        client = NetworkManager.getClient(serverUrl);
    } catch (error) {
        return {error};
    }

    try {
        const post = await queryPostById(database, postId);
        if (post) {
            const isPinned = post.isPinned;
            const request = isPinned ? client.unpinPost : client.pinPost;

            await request(postId);
            await database.write(async () => {
                await post.update((p) => {
                    p.isPinned = !isPinned;
                });
            });
        }
        return {post};
    } catch (error) {
        forceLogoutIfNecessary(serverUrl, error as ClientErrorProps);
        return {error};
    }
};

export const deletePost = async (serverUrl: string, postToDelete: PostModel | Post) => {
    const database = DatabaseManager.serverDatabases[serverUrl]?.database;
    if (!database) {
        return {error: `${serverUrl} database not found`};
    }

    let client: Client;
    try {
        client = NetworkManager.getClient(serverUrl);
    } catch (error) {
        return {error};
    }

    try {
        if (postToDelete.type === Post.POST_TYPES.COMBINED_USER_ACTIVITY && postToDelete.props?.system_post_ids) {
            const systemPostIds = getPostIdsForCombinedUserActivityPost(postToDelete.id);
            const promises = systemPostIds.map((id) => client.deletePost(id));
            await Promise.all(promises);
        } else {
            await client.deletePost(postToDelete.id);
        }

        const post = await removePost(serverUrl, postToDelete);
        return {post};
    } catch (error) {
        forceLogoutIfNecessary(serverUrl, error as ClientErrorProps);
        return {error};
    }
};

export const markPostAsUnread = async (serverUrl: string, postId: string) => {
    const database = DatabaseManager.serverDatabases[serverUrl]?.database;
    if (!database) {
        return {error: `${serverUrl} database not found`};
    }
    let client;
    try {
        client = NetworkManager.getClient(serverUrl);
    } catch (error) {
        return {error};
    }

    try {
        const [userId, post] = await Promise.all([queryCurrentUserId(database), queryPostById(database, postId)]);
        if (post && userId) {
            await client.markPostAsUnread(userId, postId);
            const {channelId} = post;

            const [channel, channelMember] = await Promise.all([
                client.getChannel(channelId),
                client.getChannelMember(channelId, userId),
            ]);
            if (channel && channelMember) {
                const messageCount = channel.total_msg_count - channelMember.msg_count;
                const mentionCount = channelMember.mention_count;
                await markChannelAsUnread(serverUrl, channelId, messageCount, mentionCount, post.createAt);
                return {
                    post,
                };
            }
        }
        return {
            post,
        };
    } catch (error) {
        forceLogoutIfNecessary(serverUrl, error as ClientErrorProps);
        return {error};
    }
};

export const editPost = async (serverUrl: string, postId: string, postMessage: string) => {
    const database = DatabaseManager.serverDatabases[serverUrl]?.database;
    if (!database) {
        return {error: `${serverUrl} database not found`};
    }
    let client;
    try {
        client = NetworkManager.getClient(serverUrl);
    } catch (error) {
        return {error};
    }

    try {
        const post = await queryPostById(database, postId);
        if (post) {
            const {update_at, edit_at, message: updatedMessage} = await client.patchPost({message: postMessage, id: postId});
            await database.write(async () => {
                await post.update((p) => {
                    p.updateAt = update_at;
                    p.editAt = edit_at;
                    p.message = updatedMessage;
                });
            });
        }
        return {
            post,
        };
    } catch (error) {
        forceLogoutIfNecessary(serverUrl, error as ClientErrorProps);
        return {error};
    }
};

export async function fetchSavedPosts(serverUrl: string, teamId?: string, channelId?: string, page?: number, perPage?: number) {
    const operator = DatabaseManager.serverDatabases[serverUrl]?.operator;
    if (!operator) {
        return {error: `${serverUrl} database not found`};
    }
    let client;
    try {
        client = NetworkManager.getClient(serverUrl);
    } catch (error) {
        return {error};
    }

    try {
        const userId = await queryCurrentUserId(operator.database);
        const data = await client.getSavedPosts(userId, channelId, teamId, page, perPage);
        const posts = data.posts || {};
        const order = data.order || [];
        const postsArray = order.map((id) => posts[id]);

        if (!postsArray.length) {
            return {
                order,
                posts: postsArray,
            };
        }

        const promises: Array<Promise<Model[]>> = [];

        const {authors} = await fetchPostAuthors(serverUrl, postsArray, true);
        const {channels, channelMemberships} = await fetchMissingChannelsFromPosts(serverUrl, postsArray, true) as {channels: Channel[]; channelMemberships: ChannelMembership[]};

        if (authors?.length) {
            promises.push(
                operator.handleUsers({
                    users: authors,
                    prepareRecordsOnly: true,
                }),
            );
        }

        if (channels?.length && channelMemberships?.length) {
            const channelPromises = prepareMissingChannelsForAllTeams(operator, channels, channelMemberships) as Array<Promise<Model[]>>;
            if (channelPromises && channelPromises.length) {
                promises.push(...channelPromises);
            }
        }

        promises.push(
            operator.handlePosts({
                actionType: '',
                order: [],
                posts: postsArray,
                previousPostId: '',
                prepareRecordsOnly: true,
            }),
        );

        const modelArrays = await Promise.all(promises);
        const models = modelArrays.flatMap((mdls) => {
            if (!mdls || !mdls.length) {
                return [];
            }
            return mdls;
        });

        if (models.length) {
            await operator.batchRecords(models);
        }

        return {
            order,
            posts: postsArray,
        };
    } catch (error) {
        forceLogoutIfNecessary(serverUrl, error as ClientErrorProps);
        return {error};
    }
}<|MERGE_RESOLUTION|>--- conflicted
+++ resolved
@@ -566,15 +566,9 @@
                         }
                         return mdls;
                     });
-
-<<<<<<< HEAD
-                if (models.length) {
-                    operator.batchRecords(models);
-=======
-                    if (models) {
+                    if (models.length) {
                         operator.batchRecords(models);
                     }
->>>>>>> 9e77c419
                 }
             }
         }
