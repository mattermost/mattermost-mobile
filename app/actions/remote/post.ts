// Copyright (c) 2015-present Mattermost, Inc. All Rights Reserved.
// See LICENSE.txt for license information.
//

/* eslint-disable max-lines */

import {DeviceEventEmitter} from 'react-native';

import {markChannelAsUnread, updateLastPostAt} from '@actions/local/channel';
import {removePost} from '@actions/local/post';
import {addRecentReaction} from '@actions/local/reactions';
import {createThreadFromNewPost} from '@actions/local/thread';
import {ActionType, Events, General, Post, ServerErrors} from '@constants';
import {MM_TABLES} from '@constants/database';
import DatabaseManager from '@database/manager';
import {filterPostsInOrderedArray} from '@helpers/api/post';
import {getNeededAtMentionedUsernames} from '@helpers/api/user';
import {extractRecordsForTable} from '@helpers/database';
import NetworkManager from '@managers/network_manager';
import {prepareMissingChannelsForAllTeams, queryAllMyChannel} from '@queries/servers/channel';
import {queryAllCustomEmojis} from '@queries/servers/custom_emoji';
import {getPostById, getRecentPostsInChannel} from '@queries/servers/post';
import {getCurrentUserId, getCurrentChannelId} from '@queries/servers/system';
import {getIsCRTEnabled, prepareThreadsFromReceivedPosts} from '@queries/servers/thread';
import {queryAllUsers} from '@queries/servers/user';
import {getValidEmojis, matchEmoticons} from '@utils/emoji/helpers';
import {processPostsFetched} from '@utils/post';
import {getPostIdsForCombinedUserActivityPost} from '@utils/post_list';

import {forceLogoutIfNecessary} from './session';

import type {Client} from '@client/rest';
import type Model from '@nozbe/watermelondb/Model';
import type PostModel from '@typings/database/models/servers/post';

type PostsRequest = {
    error?: unknown;
    order?: string[];
    posts?: Post[];
    previousPostId?: string;
}

type PostsObjectsRequest = {
    error?: unknown;
    order?: string[];
    posts?: IDMappedObjects<Post>;
    previousPostId?: string;
}

type AuthorsRequest = {
    authors?: UserProfile[];
    error?: unknown;
}

<<<<<<< HEAD
export const retryPost = async (serverUrl: string, post: PostModel) => {
    const operator = DatabaseManager.serverDatabases[serverUrl]?.operator;
    if (!operator) {
        return {error: `${serverUrl} database not found`};
    }

    const newPost = {
        user_id: post.userId,
        channel_id: post.channelId,
        root_id: post.rootId,
        message: post.message,
        pending_post_id: post.pendingPostId,
        file_ids: await post.files.fetchIds(),
    };

    return createPost(serverUrl, newPost, []);
};

export const createPost = async (serverUrl: string, post: Partial<Post>, files: FileInfo[] = []): Promise<{data?: boolean; error?: any}> => {
=======
export async function createPost(serverUrl: string, post: Partial<Post>, files: FileInfo[] = []): Promise<{data?: boolean; error?: any}> {
>>>>>>> ee01febb
    const operator = DatabaseManager.serverDatabases[serverUrl]?.operator;
    if (!operator) {
        return {error: `${serverUrl} database not found`};
    }

    let client: Client;
    try {
        client = NetworkManager.getClient(serverUrl);
    } catch (error) {
        return {error};
    }

    const {database} = operator;

    const currentUserId = await getCurrentUserId(database);
    const timestamp = Date.now();
    const pendingPostId = post.pending_post_id || `${currentUserId}:${timestamp}`;

    const existing = await getPostById(database, pendingPostId);
    if (existing && !existing.props.failed) {
        return {data: false};
    }

    let newPost = {
        ...post,
        id: '',
        pending_post_id: pendingPostId,
        create_at: timestamp,
        update_at: timestamp,
        delete_at: 0,
    } as Post;

    if (files.length) {
        const fileIds = files.map((file) => file.id);

        newPost = {
            ...newPost,
            file_ids: fileIds,
        };
    }

    const databasePost = {
        ...newPost,
        id: pendingPostId,
    };

    const initialPostModels: Model[] = [];

    const filesModels = await operator.handleFiles({files, prepareRecordsOnly: true});
    initialPostModels.push(...filesModels);

    const postModels = await operator.handlePosts({
        actionType: ActionType.POSTS.RECEIVED_NEW,
        order: [databasePost.id],
        posts: [databasePost],
        prepareRecordsOnly: true,
    });
    initialPostModels.push(...postModels);

    const customEmojis = await queryAllCustomEmojis(database).fetch();
    const emojisInMessage = matchEmoticons(newPost.message);
    const reactionModels = await addRecentReaction(serverUrl, getValidEmojis(emojisInMessage, customEmojis), true);
    if (!('error' in reactionModels) && reactionModels.length) {
        initialPostModels.push(...reactionModels);
    }

    await operator.batchRecords(initialPostModels);

    const isCRTEnabled = await getIsCRTEnabled(database);

    try {
        const created = await client.createPost(newPost);
        const models = await operator.handlePosts({
            actionType: ActionType.POSTS.RECEIVED_NEW,
            order: [created.id],
            posts: [created],
            prepareRecordsOnly: true,
        });
        const {member} = await updateLastPostAt(serverUrl, created.channel_id, created.create_at, true);
        if (member) {
            models.push(member);
        }
        if (isCRTEnabled) {
            const {models: threadModels} = await createThreadFromNewPost(serverUrl, created, true);
            if (threadModels?.length) {
                models.push(...threadModels);
            }
        }
        await operator.batchRecords(models);

        newPost = created;
    } catch (error: any) {
        const errorPost = {
            ...newPost,
            id: pendingPostId,
            props: {
                ...newPost.props,
                failed: true,
            },
            update_at: Date.now(),
        };

        // If the failure was because: the root post was deleted or
        // TownSquareIsReadOnly=true then remove the post
        if (error.server_error_id === ServerErrors.DELETED_ROOT_POST_ERROR ||
            error.server_error_id === ServerErrors.TOWN_SQUARE_READ_ONLY_ERROR ||
            error.server_error_id === ServerErrors.PLUGIN_DISMISSED_POST_ERROR
        ) {
            await removePost(serverUrl, databasePost);
        } else {
            const models = await operator.handlePosts({
                actionType: ActionType.POSTS.RECEIVED_NEW,
                order: [errorPost.id],
                posts: [errorPost],
                prepareRecordsOnly: true,
            });
            if (isCRTEnabled) {
                const {models: threadModels} = await createThreadFromNewPost(serverUrl, errorPost, true);
                if (threadModels?.length) {
                    models.push(...threadModels);
                }
            }
            await operator.batchRecords(models);
        }
    }

    return {data: true};
}

export const fetchPostsForCurrentChannel = async (serverUrl: string) => {
    const database = DatabaseManager.serverDatabases[serverUrl]?.database;
    if (!database) {
        return {error: `${serverUrl} database not found`};
    }

    const currentChannelId = await getCurrentChannelId(database);
    return fetchPostsForChannel(serverUrl, currentChannelId);
};

export async function fetchPostsForChannel(serverUrl: string, channelId: string, fetchOnly = false) {
    const operator = DatabaseManager.serverDatabases[serverUrl]?.operator;
    if (!operator) {
        return {error: `${serverUrl} database not found`};
    }

    let postAction: Promise<PostsRequest>|undefined;
    let actionType: string|undefined;
    const postsInChannel = await getRecentPostsInChannel(operator.database, channelId);
    if (!postsInChannel || postsInChannel.length < General.POST_CHUNK_SIZE) {
        postAction = fetchPosts(serverUrl, channelId, 0, General.POST_CHUNK_SIZE, true);
        actionType = ActionType.POSTS.RECEIVED_IN_CHANNEL;
    } else {
        const since = postsInChannel[0]?.createAt || 0;
        postAction = fetchPostsSince(serverUrl, channelId, since, true);
        actionType = ActionType.POSTS.RECEIVED_SINCE;
    }

    const data = await postAction;
    if (data.error) {
        // Here we should emit an event that fetching posts failed.
    }

    let authors: UserProfile[] = [];
    if (data.posts?.length && data.order?.length) {
        try {
            const {authors: fetchedAuthors} = await fetchPostAuthors(serverUrl, data.posts, true);
            authors = fetchedAuthors || [];
        } catch (error) {
            // eslint-disable-next-line no-console
            console.log('FETCH AUTHORS ERROR', error);
        }

        if (!fetchOnly) {
            const isCRTEnabled = await getIsCRTEnabled(operator.database);

            const models = [];
            const postModels = await operator.handlePosts({
                actionType,
                order: data.order,
                posts: data.posts,
                previousPostId: data.previousPostId,
                prepareRecordsOnly: true,
            });
            models.push(...postModels);

            if (authors.length) {
                const userModels = await operator.handleUsers({users: authors, prepareRecordsOnly: true});
                models.push(...userModels);
            }

            let lastPostAt = 0;
            for (const post of data.posts) {
                if (!isCRTEnabled || post.root_id) {
                    lastPostAt = post.create_at > lastPostAt ? post.create_at : lastPostAt;
                }
            }

            if (lastPostAt) {
                const {member: memberModel} = await updateLastPostAt(serverUrl, channelId, lastPostAt, true);
                if (memberModel) {
                    models.push(memberModel);
                }
            }

            if (isCRTEnabled) {
                const threadModels = await prepareThreadsFromReceivedPosts(operator, data.posts);
                if (threadModels?.length) {
                    models.push(...threadModels);
                }
            }

            if (models.length) {
                await operator.batchRecords(models);
            }
        }
    }

    return {posts: data.posts, order: data.order, authors, actionType, previousPostId: data.previousPostId};
}

export const fetchPostsForUnreadChannels = async (serverUrl: string, channels: Channel[], memberships: ChannelMembership[], excludeChannelId?: string) => {
    const database = DatabaseManager.serverDatabases[serverUrl]?.database;
    if (!database) {
        return {error: `${serverUrl} database not found`};
    }

    try {
        for (const member of memberships) {
            const channel = channels.find((c) => c.id === member.channel_id);
            if (channel && (channel.total_msg_count - member.msg_count) > 0 && channel.id !== excludeChannelId) {
                fetchPostsForChannel(serverUrl, channel.id);
            }
        }
    } catch (error) {
        return {error};
    }

    return {error: undefined};
};

export async function fetchPosts(serverUrl: string, channelId: string, page = 0, perPage = General.POST_CHUNK_SIZE, fetchOnly = false): Promise<PostsRequest> {
    const operator = DatabaseManager.serverDatabases[serverUrl]?.operator;
    if (!operator) {
        return {error: `${serverUrl} database not found`};
    }
    let client: Client;
    try {
        client = NetworkManager.getClient(serverUrl);
    } catch (error) {
        return {error};
    }

    try {
        const isCRTEnabled = await getIsCRTEnabled(operator.database);
        const data = await client.getPosts(channelId, page, perPage, isCRTEnabled, isCRTEnabled);
        const result = await processPostsFetched(data);
        if (!fetchOnly) {
            const models = await operator.handlePosts({
                ...result,
                actionType: ActionType.POSTS.RECEIVED_SINCE,
                prepareRecordsOnly: true,
            });
            if (isCRTEnabled) {
                const threadModels = await prepareThreadsFromReceivedPosts(operator, result.posts);
                if (threadModels?.length) {
                    models.push(...threadModels);
                }
            }
            await operator.batchRecords(models);
        }
        return result;
    } catch (error) {
        forceLogoutIfNecessary(serverUrl, error as ClientErrorProps);
        return {error};
    }
}

export async function fetchPostsBefore(serverUrl: string, channelId: string, postId: string, perPage = General.POST_CHUNK_SIZE, fetchOnly = false) {
    const operator = DatabaseManager.serverDatabases[serverUrl]?.operator;
    if (!operator) {
        return {error: `${serverUrl} database not found`};
    }

    let client: Client;
    try {
        client = NetworkManager.getClient(serverUrl);
    } catch (error) {
        return {error};
    }

    const activeServerUrl = await DatabaseManager.getActiveServerUrl();

    try {
        if (activeServerUrl === serverUrl) {
            DeviceEventEmitter.emit(Events.LOADING_CHANNEL_POSTS, true);
        }
        const isCRTEnabled = await getIsCRTEnabled(operator.database);
        const data = await client.getPostsBefore(channelId, postId, 0, perPage, isCRTEnabled, isCRTEnabled);
        const result = await processPostsFetched(data);

        if (activeServerUrl === serverUrl) {
            DeviceEventEmitter.emit(Events.LOADING_CHANNEL_POSTS, false);
        }

        if (result.posts.length && !fetchOnly) {
            try {
                const models = await operator.handlePosts({
                    actionType: ActionType.POSTS.RECEIVED_BEFORE,
                    ...result,
                    prepareRecordsOnly: true,
                });
                const {authors} = await fetchPostAuthors(serverUrl, result.posts, true);
                if (authors?.length) {
                    const userModels = await operator.handleUsers({
                        users: authors,
                        prepareRecordsOnly: true,
                    });
                    models.push(...userModels);
                }

                if (isCRTEnabled) {
                    const threadModels = await prepareThreadsFromReceivedPosts(operator, result.posts);
                    if (threadModels?.length) {
                        models.push(...threadModels);
                    }
                }

                await operator.batchRecords(models);
            } catch (error) {
                // eslint-disable-next-line no-console
                console.log('FETCH AUTHORS ERROR', error);
            }
        }

        return result;
    } catch (error) {
        forceLogoutIfNecessary(serverUrl, error as ClientErrorProps);
        if (activeServerUrl === serverUrl) {
            DeviceEventEmitter.emit(Events.LOADING_CHANNEL_POSTS, true);
        }
        return {error};
    }
}

export async function fetchPostsSince(serverUrl: string, channelId: string, since: number, fetchOnly = false): Promise<PostsRequest> {
    const operator = DatabaseManager.serverDatabases[serverUrl]?.operator;
    if (!operator) {
        return {error: `${serverUrl} database not found`};
    }

    let client: Client;
    try {
        client = NetworkManager.getClient(serverUrl);
    } catch (error) {
        return {error};
    }

    try {
        const isCRTEnabled = await getIsCRTEnabled(operator.database);
        const data = await client.getPostsSince(channelId, since, isCRTEnabled, isCRTEnabled);
        const result = await processPostsFetched(data);
        if (!fetchOnly) {
            const models = await operator.handlePosts({
                ...result,
                actionType: ActionType.POSTS.RECEIVED_SINCE,
                prepareRecordsOnly: true,
            });
            if (isCRTEnabled) {
                const threadModels = await prepareThreadsFromReceivedPosts(operator, result.posts);
                if (threadModels?.length) {
                    models.push(...threadModels);
                }
            }
            await operator.batchRecords(models);
        }
        return result;
    } catch (error) {
        forceLogoutIfNecessary(serverUrl, error as ClientErrorProps);
        return {error};
    }
}

export const fetchPostAuthors = async (serverUrl: string, posts: Post[], fetchOnly = false): Promise<AuthorsRequest> => {
    const operator = DatabaseManager.serverDatabases[serverUrl]?.operator;
    if (!operator) {
        return {error: `${serverUrl} database not found`};
    }

    let client: Client;
    try {
        client = NetworkManager.getClient(serverUrl);
    } catch (error) {
        return {error};
    }

    const currentUserId = await getCurrentUserId(operator.database);
    const users = await queryAllUsers(operator.database).fetch();
    const existingUserIds = new Set<string>();
    const existingUserNames = new Set<string>();
    let excludeUsername;
    users.forEach((u) => {
        existingUserIds.add(u.id);
        existingUserNames.add(u.username);
        if (u.id === currentUserId) {
            excludeUsername = u.username;
        }
    });

    const usernamesToLoad = getNeededAtMentionedUsernames(existingUserNames, posts, excludeUsername);
    const userIdsToLoad = new Set<string>();
    posts.forEach((p) => {
        const userId = p.user_id;

        if (userId === currentUserId) {
            return;
        }

        if (!existingUserIds.has(userId)) {
            userIdsToLoad.add(userId);
        }
    });

    try {
        const promises: Array<Promise<UserProfile[]>> = [];
        if (userIdsToLoad.size) {
            promises.push(client.getProfilesByIds(Array.from(userIdsToLoad)));
        }

        if (usernamesToLoad.size) {
            promises.push(client.getProfilesByUsernames(Array.from(usernamesToLoad)));
        }

        if (promises.length) {
            const result = await Promise.all(promises);
            const authors = result.flat();

            if (!fetchOnly && authors.length) {
                await operator.handleUsers({
                    users: authors,
                    prepareRecordsOnly: false,
                });
            }

            return {authors};
        }

        return {authors: [] as UserProfile[]};
    } catch (error) {
        forceLogoutIfNecessary(serverUrl, error as ClientErrorProps);
        return {error};
    }
};

export async function fetchPostThread(serverUrl: string, postId: string, fetchOnly = false): Promise<PostsRequest> {
    const operator = DatabaseManager.serverDatabases[serverUrl]?.operator;
    if (!operator) {
        return {error: `${serverUrl} database not found`};
    }

    let client: Client;
    try {
        client = NetworkManager.getClient(serverUrl);
    } catch (error) {
        return {error};
    }

    try {
        const isCRTEnabled = await getIsCRTEnabled(operator.database);
        const data = await client.getPostThread(postId, isCRTEnabled, isCRTEnabled);
        const result = processPostsFetched(data);
        if (!fetchOnly) {
            const models = await operator.handlePosts({
                ...result,
                actionType: ActionType.POSTS.RECEIVED_IN_THREAD,
                prepareRecordsOnly: true,
            });
            if (isCRTEnabled) {
                const threadModels = await prepareThreadsFromReceivedPosts(operator, result.posts);
                if (threadModels?.length) {
                    models.push(...threadModels);
                }
            }
            await operator.batchRecords(models);
        }
        return result;
    } catch (error) {
        forceLogoutIfNecessary(serverUrl, error as ClientErrorProps);
        return {error};
    }
}

export async function fetchPostsAround(serverUrl: string, channelId: string, postId: string, perPage = General.POST_AROUND_CHUNK_SIZE) {
    const operator = DatabaseManager.serverDatabases[serverUrl]?.operator;
    if (!operator) {
        return {error: `${serverUrl} database not found`};
    }

    let client: Client;
    try {
        client = NetworkManager.getClient(serverUrl);
    } catch (error) {
        return {error};
    }

    try {
        const [after, post, before] = await Promise.all<PostsObjectsRequest>([
            client.getPostsAfter(channelId, postId, 0, perPage),
            client.getPostThread(postId),
            client.getPostsBefore(channelId, postId, 0, perPage),
        ]);

        const preData: PostResponse = {
            posts: {
                ...filterPostsInOrderedArray(after.posts, after.order),
                postId: post.posts![postId],
                ...filterPostsInOrderedArray(before.posts, before.order),
            },
            order: [],
        };

        const data = processPostsFetched(preData);

        let posts: Model[] = [];
        const models: Model[] = [];
        if (data.posts?.length) {
            try {
                const {authors} = await fetchPostAuthors(serverUrl, data.posts, true);
                if (authors?.length) {
                    const userModels = await operator.handleUsers({
                        users: authors,
                        prepareRecordsOnly: true,
                    });
                    models.push(...userModels);
                }
            } catch (error) {
                // eslint-disable-next-line no-console
                console.error('FETCH AUTHORS ERROR', error);
            }

            posts = await operator.handlePosts({
                actionType: ActionType.POSTS.RECEIVED_AROUND,
                ...data,
                prepareRecordsOnly: true,
            });

            models.push(...posts);

            const isCRTEnabled = await getIsCRTEnabled(operator.database);
            if (isCRTEnabled) {
                const threadModels = await prepareThreadsFromReceivedPosts(operator, data.posts);
                if (threadModels?.length) {
                    models.push(...threadModels);
                }
            }
            await operator.batchRecords(models);
        }

        return {posts: extractRecordsForTable<PostModel>(posts, MM_TABLES.SERVER.POST)};
    } catch (error) {
        // eslint-disable-next-line no-console
        console.error('FETCH POSTS AROUND ERROR', error);
        forceLogoutIfNecessary(serverUrl, error as ClientErrorProps);
        return {error};
    }
}

export async function fetchMissingChannelsFromPosts(serverUrl: string, posts: Post[], fetchOnly = false) {
    const operator = DatabaseManager.serverDatabases[serverUrl]?.operator;
    if (!operator) {
        return {error: `${serverUrl} database not found`};
    }

    let client: Client;
    try {
        client = NetworkManager.getClient(serverUrl);
    } catch (error) {
        return {error};
    }

    try {
        const channelIds = new Set(await queryAllMyChannel(operator.database).fetchIds());
        const channelPromises: Array<Promise<Channel>> = [];
        const userPromises: Array<Promise<ChannelMembership>> = [];

        posts.forEach((post) => {
            const id = post.channel_id;

            if (!channelIds.has(id)) {
                channelPromises.push(client.getChannel(id));
                userPromises.push(client.getMyChannelMember(id));
            }
        });

        const channels = await Promise.all(channelPromises);
        const channelMemberships = await Promise.all(userPromises);

        if (!fetchOnly && channels.length && channelMemberships.length) {
            const modelPromises = prepareMissingChannelsForAllTeams(operator, channels, channelMemberships);
            if (modelPromises.length) {
                const channelModelsArray = await Promise.all(modelPromises);
                if (channelModelsArray.length) {
                    const models = channelModelsArray.flatMap((mdls) => {
                        if (!mdls || mdls.length) {
                            return [];
                        }
                        return mdls;
                    });
                    if (models.length) {
                        await operator.batchRecords(models);
                    }
                }
            }
        }

        return {
            channels,
            channelMemberships,
        };
    } catch (error) {
        forceLogoutIfNecessary(serverUrl, error as ClientErrorProps);
        return {error};
    }
}

export async function fetchPostById(serverUrl: string, postId: string, fetchOnly = false) {
    const operator = DatabaseManager.serverDatabases[serverUrl]?.operator;
    if (!operator) {
        return {error: `${serverUrl} database not found`};
    }

    let client: Client;
    try {
        client = NetworkManager.getClient(serverUrl);
    } catch (error) {
        return {error};
    }

    try {
        const post = await client.getPost(postId);
        if (!fetchOnly) {
            const models: Model[] = [];
            const {authors} = await fetchPostAuthors(serverUrl, [post], true);
            const posts = await operator.handlePosts({
                actionType: ActionType.POSTS.RECEIVED_NEW,
                order: [post.id],
                posts: [post],
                prepareRecordsOnly: true,
            });
            models.push(...posts);

            if (authors?.length) {
                const users = await operator.handleUsers({
                    users: authors,
                    prepareRecordsOnly: false,
                });
                models.push(...users);
            }

            const isCRTEnabled = await getIsCRTEnabled(operator.database);
            if (isCRTEnabled) {
                const threadModels = await prepareThreadsFromReceivedPosts(operator, [post]);
                if (threadModels?.length) {
                    models.push(...threadModels);
                }
            }

            await operator.batchRecords(models);
        }

        return {post};
    } catch (error) {
        forceLogoutIfNecessary(serverUrl, error as ClientErrorProps);
        return {error};
    }
}

export const togglePinPost = async (serverUrl: string, postId: string) => {
    const database = DatabaseManager.serverDatabases[serverUrl]?.database;
    if (!database) {
        return {error: `${serverUrl} database not found`};
    }

    let client: Client;
    try {
        client = NetworkManager.getClient(serverUrl);
    } catch (error) {
        return {error};
    }

    try {
        const post = await getPostById(database, postId);
        if (post) {
            const isPinned = post.isPinned;
            const request = isPinned ? client.unpinPost : client.pinPost;

            await request(postId);
            await database.write(async () => {
                await post.update((p) => {
                    p.isPinned = !isPinned;
                });
            });
        }
        return {post};
    } catch (error) {
        forceLogoutIfNecessary(serverUrl, error as ClientErrorProps);
        return {error};
    }
};

export const deletePost = async (serverUrl: string, postToDelete: PostModel | Post) => {
    const database = DatabaseManager.serverDatabases[serverUrl]?.database;
    if (!database) {
        return {error: `${serverUrl} database not found`};
    }

    let client: Client;
    try {
        client = NetworkManager.getClient(serverUrl);
    } catch (error) {
        return {error};
    }

    try {
        if (postToDelete.type === Post.POST_TYPES.COMBINED_USER_ACTIVITY && postToDelete.props?.system_post_ids) {
            const systemPostIds = getPostIdsForCombinedUserActivityPost(postToDelete.id);
            const promises = systemPostIds.map((id) => client.deletePost(id));
            await Promise.all(promises);
        } else {
            await client.deletePost(postToDelete.id);
        }

        const post = await removePost(serverUrl, postToDelete);
        return {post};
    } catch (error) {
        forceLogoutIfNecessary(serverUrl, error as ClientErrorProps);
        return {error};
    }
};

export const markPostAsUnread = async (serverUrl: string, postId: string) => {
    const database = DatabaseManager.serverDatabases[serverUrl]?.database;
    if (!database) {
        return {error: `${serverUrl} database not found`};
    }
    let client;
    try {
        client = NetworkManager.getClient(serverUrl);
    } catch (error) {
        return {error};
    }

    try {
        const [userId, post] = await Promise.all([getCurrentUserId(database), getPostById(database, postId)]);
        if (post && userId) {
            await client.markPostAsUnread(userId, postId);
            const {channelId} = post;

            const [channel, channelMember] = await Promise.all([
                client.getChannel(channelId),
                client.getChannelMember(channelId, userId),
            ]);
            if (channel && channelMember) {
                const isCRTEnabled = await getIsCRTEnabled(database);
                let totalMessages = channel.total_msg_count;
                let messages = channelMember.msg_count;
                let mentionCount = channelMember.mention_count;

                if (isCRTEnabled) {
                    totalMessages = channel.total_msg_count_root!;
                    messages = channelMember.msg_count_root!;
                    mentionCount = channelMember.mention_count_root!;
                }

                const messageCount = totalMessages - messages;
                await markChannelAsUnread(serverUrl, channelId, messageCount, mentionCount, post.createAt);
                return {
                    post,
                };
            }
        }
        return {
            post,
        };
    } catch (error) {
        forceLogoutIfNecessary(serverUrl, error as ClientErrorProps);
        return {error};
    }
};

export const editPost = async (serverUrl: string, postId: string, postMessage: string) => {
    const database = DatabaseManager.serverDatabases[serverUrl]?.database;
    if (!database) {
        return {error: `${serverUrl} database not found`};
    }
    let client;
    try {
        client = NetworkManager.getClient(serverUrl);
    } catch (error) {
        return {error};
    }

    try {
        const post = await getPostById(database, postId);
        if (post) {
            const {update_at, edit_at, message: updatedMessage} = await client.patchPost({message: postMessage, id: postId});
            await database.write(async () => {
                await post.update((p) => {
                    p.updateAt = update_at;
                    p.editAt = edit_at;
                    p.message = updatedMessage;
                });
            });
        }
        return {
            post,
        };
    } catch (error) {
        forceLogoutIfNecessary(serverUrl, error as ClientErrorProps);
        return {error};
    }
};

export async function fetchSavedPosts(serverUrl: string, teamId?: string, channelId?: string, page?: number, perPage?: number) {
    const operator = DatabaseManager.serverDatabases[serverUrl]?.operator;
    if (!operator) {
        return {error: `${serverUrl} database not found`};
    }
    let client;
    try {
        client = NetworkManager.getClient(serverUrl);
    } catch (error) {
        return {error};
    }

    try {
        const userId = await getCurrentUserId(operator.database);
        const data = await client.getSavedPosts(userId, channelId, teamId, page, perPage);
        const posts = data.posts || {};
        const order = data.order || [];
        const postsArray = order.map((id) => posts[id]);

        if (!postsArray.length) {
            return {
                order,
                posts: postsArray,
            };
        }

        const promises: Array<Promise<Model[]>> = [];

        const {authors} = await fetchPostAuthors(serverUrl, postsArray, true);
        const {channels, channelMemberships} = await fetchMissingChannelsFromPosts(serverUrl, postsArray, true);

        if (authors?.length) {
            promises.push(
                operator.handleUsers({
                    users: authors,
                    prepareRecordsOnly: true,
                }),
            );
        }

        if (channels?.length && channelMemberships?.length) {
            const channelPromises = prepareMissingChannelsForAllTeams(operator, channels, channelMemberships);
            if (channelPromises.length) {
                promises.push(...channelPromises);
            }
        }

        promises.push(
            operator.handlePosts({
                actionType: '',
                order: [],
                posts: postsArray,
                previousPostId: '',
                prepareRecordsOnly: true,
            }),
        );

        const isCRTEnabled = await getIsCRTEnabled(operator.database);
        if (isCRTEnabled) {
            promises.push(prepareThreadsFromReceivedPosts(operator, postsArray));
        }

        const modelArrays = await Promise.all(promises);
        const models = modelArrays.flatMap((mdls) => {
            if (!mdls || !mdls.length) {
                return [];
            }
            return mdls;
        });

        await operator.batchRecords(models);

        return {
            order,
            posts: postsArray,
        };
    } catch (error) {
        forceLogoutIfNecessary(serverUrl, error as ClientErrorProps);
        return {error};
    }
}<|MERGE_RESOLUTION|>--- conflicted
+++ resolved
@@ -52,7 +52,6 @@
     error?: unknown;
 }
 
-<<<<<<< HEAD
 export const retryPost = async (serverUrl: string, post: PostModel) => {
     const operator = DatabaseManager.serverDatabases[serverUrl]?.operator;
     if (!operator) {
@@ -71,10 +70,7 @@
     return createPost(serverUrl, newPost, []);
 };
 
-export const createPost = async (serverUrl: string, post: Partial<Post>, files: FileInfo[] = []): Promise<{data?: boolean; error?: any}> => {
-=======
 export async function createPost(serverUrl: string, post: Partial<Post>, files: FileInfo[] = []): Promise<{data?: boolean; error?: any}> {
->>>>>>> ee01febb
     const operator = DatabaseManager.serverDatabases[serverUrl]?.operator;
     if (!operator) {
         return {error: `${serverUrl} database not found`};
