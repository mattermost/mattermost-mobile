// Copyright (c) 2015-present Mattermost, Inc. All Rights Reserved.
// See LICENSE.txt for license information.
//

/* eslint-disable max-lines */

import {DeviceEventEmitter} from 'react-native';

import {markChannelAsUnread, updateLastPostAt} from '@actions/local/channel';
import {removePost, storePostsForChannel} from '@actions/local/post';
import {addRecentReaction} from '@actions/local/reactions';
import {createThreadFromNewPost} from '@actions/local/thread';
import {ActionType, Events, General, Post, ServerErrors} from '@constants';
import {MM_TABLES} from '@constants/database';
import DatabaseManager from '@database/manager';
import {filterPostsInOrderedArray} from '@helpers/api/post';
import {getNeededAtMentionedUsernames} from '@helpers/api/user';
import {extractRecordsForTable} from '@helpers/database';
import NetworkManager from '@managers/network_manager';
import {getMyChannel, prepareMissingChannelsForAllTeams, queryAllMyChannel} from '@queries/servers/channel';
import {queryAllCustomEmojis} from '@queries/servers/custom_emoji';
import {getPostById, getRecentPostsInChannel} from '@queries/servers/post';
import {getCurrentUserId, getCurrentChannelId} from '@queries/servers/system';
import {getIsCRTEnabled, prepareThreadsFromReceivedPosts} from '@queries/servers/thread';
import {queryAllUsers} from '@queries/servers/user';
import {getValidEmojis, matchEmoticons} from '@utils/emoji/helpers';
import {logError} from '@utils/log';
import {processPostsFetched} from '@utils/post';
import {getPostIdsForCombinedUserActivityPost} from '@utils/post_list';

import {forceLogoutIfNecessary} from './session';

import type {Client} from '@client/rest';
import type Model from '@nozbe/watermelondb/Model';
import type PostModel from '@typings/database/models/servers/post';

type PostsRequest = {
    error?: unknown;
    order?: string[];
    posts?: Post[];
    previousPostId?: string;
}

type PostsObjectsRequest = {
    error?: unknown;
    order?: string[];
    posts?: IDMappedObjects<Post>;
    previousPostId?: string;
}

type AuthorsRequest = {
    authors?: UserProfile[];
    error?: unknown;
}

export async function createPost(serverUrl: string, post: Partial<Post>, files: FileInfo[] = []): Promise<{data?: boolean; error?: any}> {
    const operator = DatabaseManager.serverDatabases[serverUrl]?.operator;
    if (!operator) {
        return {error: `${serverUrl} database not found`};
    }

    let client: Client;
    try {
        client = NetworkManager.getClient(serverUrl);
    } catch (error) {
        return {error};
    }

    const {database} = operator;

    const currentUserId = await getCurrentUserId(database);
    const timestamp = Date.now();
    const pendingPostId = post.pending_post_id || `${currentUserId}:${timestamp}`;

    const existing = await getPostById(database, pendingPostId);
    if (existing && !existing.props.failed) {
        return {data: false};
    }

    let newPost = {
        ...post,
        id: '',
        pending_post_id: pendingPostId,
        create_at: timestamp,
        update_at: timestamp,
        delete_at: 0,
    } as Post;

    if (files.length) {
        const fileIds = files.map((file) => file.id);

        newPost = {
            ...newPost,
            file_ids: fileIds,
        };
    }

    const databasePost = {
        ...newPost,
        id: pendingPostId,
    };

    const initialPostModels: Model[] = [];

    if (files.length) {
        for (const f of files) {
            // Set the pending post Id
            f.post_id = pendingPostId;
        }
        const filesModels = await operator.handleFiles({files, prepareRecordsOnly: true});
        initialPostModels.push(...filesModels);
    }

    const postModels = await operator.handlePosts({
        actionType: ActionType.POSTS.RECEIVED_NEW,
        order: [databasePost.id],
        posts: [databasePost],
        prepareRecordsOnly: true,
    });
    initialPostModels.push(...postModels);

    const customEmojis = await queryAllCustomEmojis(database).fetch();
    const emojisInMessage = matchEmoticons(newPost.message);
    const reactionModels = await addRecentReaction(serverUrl, getValidEmojis(emojisInMessage, customEmojis), true);
    if (!('error' in reactionModels) && reactionModels.length) {
        initialPostModels.push(...reactionModels);
    }

    await operator.batchRecords(initialPostModels);

    const isCRTEnabled = await getIsCRTEnabled(database);

    try {
        const created = await client.createPost(newPost);
        const models = await operator.handlePosts({
            actionType: ActionType.POSTS.RECEIVED_NEW,
            order: [created.id],
            posts: [created],
            prepareRecordsOnly: true,
        });
        const isCrtReply = isCRTEnabled && created.root_id !== '';
        if (!isCrtReply) {
            const {member} = await updateLastPostAt(serverUrl, created.channel_id, created.create_at, true);
            if (member) {
                models.push(member);
            }
        }
        if (isCRTEnabled) {
            const {models: threadModels} = await createThreadFromNewPost(serverUrl, created, true);
            if (threadModels?.length) {
                models.push(...threadModels);
            }
        }
        await operator.batchRecords(models);

        newPost = created;
    } catch (error: any) {
        const errorPost = {
            ...newPost,
            id: pendingPostId,
            props: {
                ...newPost.props,
                failed: true,
            },
            update_at: Date.now(),
        };

        // If the failure was because: the root post was deleted or
        // TownSquareIsReadOnly=true then remove the post
        if (error.server_error_id === ServerErrors.DELETED_ROOT_POST_ERROR ||
            error.server_error_id === ServerErrors.TOWN_SQUARE_READ_ONLY_ERROR ||
            error.server_error_id === ServerErrors.PLUGIN_DISMISSED_POST_ERROR
        ) {
            await removePost(serverUrl, databasePost);
        } else {
            const models = await operator.handlePosts({
                actionType: ActionType.POSTS.RECEIVED_NEW,
                order: [errorPost.id],
                posts: [errorPost],
                prepareRecordsOnly: true,
            });
            if (isCRTEnabled) {
                const {models: threadModels} = await createThreadFromNewPost(serverUrl, errorPost, true);
                if (threadModels?.length) {
                    models.push(...threadModels);
                }
            }
            await operator.batchRecords(models);
        }
    }

    return {data: true};
}

export const retryFailedPost = async (serverUrl: string, post: PostModel) => {
    const operator = DatabaseManager.serverDatabases[serverUrl]?.operator;
    if (!operator) {
        return {error: `${serverUrl} database not found`};
    }

    let client: Client;
    try {
        client = NetworkManager.getClient(serverUrl);
    } catch (error) {
        return {error};
    }

    const {database} = operator;
    const isCRTEnabled = await getIsCRTEnabled(database);

    try {
        const timestamp = Date.now();
        const apiPost = await post.toApi();
        const newPost = {
            ...apiPost,
            props: {
                ...apiPost.props,
                failed: false,
            },
            id: '',
            create_at: timestamp,
            update_at: timestamp,
            delete_at: 0,
        } as Post;

        // Update the local post to reflect the pending state in the UI
        // timestamps will remain the same as the initial attempt for createAt
        // but updateAt will be use for the optimistic post UI
        post.prepareUpdate((p) => {
            p.props = newPost.props;
            p.updateAt = timestamp;
        });
        await operator.batchRecords([post]);

        const created = await client.createPost(newPost);
        const models = await operator.handlePosts({
            actionType: ActionType.POSTS.RECEIVED_NEW,
            order: [created.id],
            posts: [created],
            prepareRecordsOnly: true,
        });
        const isCrtReply = isCRTEnabled && created.root_id !== '';
        if (!isCrtReply) {
            const {member} = await updateLastPostAt(serverUrl, created.channel_id, created.create_at, true);
            if (member) {
                models.push(member);
            }
        }
        await operator.batchRecords(models);
    } catch (error: any) {
        if (error.server_error_id === ServerErrors.DELETED_ROOT_POST_ERROR ||
            error.server_error_id === ServerErrors.TOWN_SQUARE_READ_ONLY_ERROR ||
            error.server_error_id === ServerErrors.PLUGIN_DISMISSED_POST_ERROR
        ) {
            await removePost(serverUrl, post);
        } else {
            post.prepareUpdate((p) => {
                p.props = {
                    ...p.props,
                    failed: true,
                };
            });
            await operator.batchRecords([post]);
        }

        return {error};
    }

    return {error: undefined};
};

export const fetchPostsForCurrentChannel = async (serverUrl: string) => {
    const database = DatabaseManager.serverDatabases[serverUrl]?.database;
    if (!database) {
        return {error: `${serverUrl} database not found`};
    }

    const currentChannelId = await getCurrentChannelId(database);
    return fetchPostsForChannel(serverUrl, currentChannelId);
};

export async function fetchPostsForChannel(serverUrl: string, channelId: string, fetchOnly = false) {
    try {
        const {database} = DatabaseManager.getServerDatabaseAndOperator(serverUrl);
        let postAction: Promise<PostsRequest>|undefined;
        let actionType: string|undefined;
        const myChannel = await getMyChannel(database, channelId);
        const postsInChannel = await getRecentPostsInChannel(database, channelId);
        const since = myChannel?.lastFetchedAt || postsInChannel?.[0]?.createAt || 0;
        if (since) {
            postAction = fetchPostsSince(serverUrl, channelId, since, true);
            actionType = ActionType.POSTS.RECEIVED_SINCE;
        } else {
            postAction = fetchPosts(serverUrl, channelId, 0, General.POST_CHUNK_SIZE, true);
            actionType = ActionType.POSTS.RECEIVED_IN_CHANNEL;
        }

        const data = await postAction;
        if (data.error) {
            throw data.error;
        }

        let authors: UserProfile[] = [];
        if (data.posts?.length && data.order?.length) {
            const {authors: fetchedAuthors} = await fetchPostAuthors(serverUrl, data.posts, true);
            authors = fetchedAuthors || [];

<<<<<<< HEAD
            if (!fetchOnly) {
                await storePostsForChannel(
                    serverUrl, channelId,
                    data.posts, data.order, data.previousPostId ?? '',
                    actionType, authors,
                );
=======
            if (isCRTEnabled) {
                const threadModels = await prepareThreadsFromReceivedPosts(operator, data.posts, false);
                if (threadModels?.length) {
                    models.push(...threadModels);
                }
            }

            if (models.length) {
                await operator.batchRecords(models);
>>>>>>> 60013a31
            }
        }

        return {posts: data.posts, order: data.order, authors, actionType, previousPostId: data.previousPostId};
    } catch (error) {
        logError('FetchPostsForChannel', error);
        return {error};
    }
}

export const fetchPostsForUnreadChannels = async (serverUrl: string, channels: Channel[], memberships: ChannelMembership[], excludeChannelId?: string, emitEvent = false) => {
    const database = DatabaseManager.serverDatabases[serverUrl]?.database;
    if (!database) {
        return {error: `${serverUrl} database not found`};
    }

    try {
        const promises = [];
        if (emitEvent) {
            DeviceEventEmitter.emit(Events.FETCHING_POSTS, true);
        }
        for (const member of memberships) {
            const channel = channels.find((c) => c.id === member.channel_id);
            if (channel && (channel.total_msg_count - member.msg_count) > 0 && channel.id !== excludeChannelId) {
                promises.push(fetchPostsForChannel(serverUrl, channel.id));
            }
        }
        await Promise.all(promises);
        if (emitEvent) {
            DeviceEventEmitter.emit(Events.FETCHING_POSTS, false);
        }
    } catch (error) {
        return {error};
    }

    return {error: undefined};
};

export async function fetchPosts(serverUrl: string, channelId: string, page = 0, perPage = General.POST_CHUNK_SIZE, fetchOnly = false): Promise<PostsRequest> {
    try {
        const {operator} = DatabaseManager.getServerDatabaseAndOperator(serverUrl);
        const client = NetworkManager.getClient(serverUrl);
        const isCRTEnabled = await getIsCRTEnabled(operator.database);
        const data = await client.getPosts(channelId, page, perPage, isCRTEnabled, isCRTEnabled);
        const result = processPostsFetched(data);
        if (!fetchOnly) {
            const models = await operator.handlePosts({
                ...result,
                actionType: ActionType.POSTS.RECEIVED_SINCE,
                prepareRecordsOnly: true,
            });

            const {authors} = await fetchPostAuthors(serverUrl, result.posts, true);
            if (authors?.length) {
                const userModels = await operator.handleUsers({
                    users: authors,
                    prepareRecordsOnly: true,
                });
                models.push(...userModels);
            }

            if (isCRTEnabled) {
                const threadModels = await prepareThreadsFromReceivedPosts(operator, result.posts, false);
                if (threadModels?.length) {
                    models.push(...threadModels);
                }
            }
            await operator.batchRecords(models);
        }
        return result;
    } catch (error) {
        forceLogoutIfNecessary(serverUrl, error as ClientErrorProps);
        return {error};
    }
}

export async function fetchPostsBefore(serverUrl: string, channelId: string, postId: string, perPage = General.POST_CHUNK_SIZE, fetchOnly = false) {
    const operator = DatabaseManager.serverDatabases[serverUrl]?.operator;
    if (!operator) {
        return {error: `${serverUrl} database not found`};
    }

    let client: Client;
    try {
        client = NetworkManager.getClient(serverUrl);
    } catch (error) {
        return {error};
    }

    const activeServerUrl = await DatabaseManager.getActiveServerUrl();

    try {
        if (activeServerUrl === serverUrl) {
            DeviceEventEmitter.emit(Events.LOADING_CHANNEL_POSTS, true);
        }
        const isCRTEnabled = await getIsCRTEnabled(operator.database);
        const data = await client.getPostsBefore(channelId, postId, 0, perPage, isCRTEnabled, isCRTEnabled);
        const result = processPostsFetched(data);

        if (activeServerUrl === serverUrl) {
            DeviceEventEmitter.emit(Events.LOADING_CHANNEL_POSTS, false);
        }

        if (result.posts.length && !fetchOnly) {
            try {
                const models = await operator.handlePosts({
                    actionType: ActionType.POSTS.RECEIVED_BEFORE,
                    ...result,
                    prepareRecordsOnly: true,
                });
                const {authors} = await fetchPostAuthors(serverUrl, result.posts, true);
                if (authors?.length) {
                    const userModels = await operator.handleUsers({
                        users: authors,
                        prepareRecordsOnly: true,
                    });
                    models.push(...userModels);
                }

                if (isCRTEnabled) {
                    const threadModels = await prepareThreadsFromReceivedPosts(operator, result.posts, false);
                    if (threadModels?.length) {
                        models.push(...threadModels);
                    }
                }

                await operator.batchRecords(models);
            } catch (error) {
                logError('FETCH AUTHORS ERROR', error);
            }
        }

        return result;
    } catch (error) {
        forceLogoutIfNecessary(serverUrl, error as ClientErrorProps);
        if (activeServerUrl === serverUrl) {
            DeviceEventEmitter.emit(Events.LOADING_CHANNEL_POSTS, true);
        }
        return {error};
    }
}

export async function fetchPostsSince(serverUrl: string, channelId: string, since: number, fetchOnly = false): Promise<PostsRequest> {
    const operator = DatabaseManager.serverDatabases[serverUrl]?.operator;
    if (!operator) {
        return {error: `${serverUrl} database not found`};
    }

    let client: Client;
    try {
        client = NetworkManager.getClient(serverUrl);
    } catch (error) {
        return {error};
    }

    try {
        const isCRTEnabled = await getIsCRTEnabled(operator.database);
        const data = await client.getPostsSince(channelId, since, isCRTEnabled, isCRTEnabled);
        const result = await processPostsFetched(data);
        if (!fetchOnly) {
            const models = await operator.handlePosts({
                ...result,
                actionType: ActionType.POSTS.RECEIVED_SINCE,
                prepareRecordsOnly: true,
            });

            const {authors} = await fetchPostAuthors(serverUrl, result.posts, true);
            if (authors?.length) {
                const userModels = await operator.handleUsers({
                    users: authors,
                    prepareRecordsOnly: true,
                });
                models.push(...userModels);
            }

            if (isCRTEnabled) {
                const threadModels = await prepareThreadsFromReceivedPosts(operator, result.posts, false);
                if (threadModels?.length) {
                    models.push(...threadModels);
                }
            }
            await operator.batchRecords(models);
        }
        return result;
    } catch (error) {
        forceLogoutIfNecessary(serverUrl, error as ClientErrorProps);
        return {error};
    }
}

export const fetchPostAuthors = async (serverUrl: string, posts: Post[], fetchOnly = false): Promise<AuthorsRequest> => {
    const operator = DatabaseManager.serverDatabases[serverUrl]?.operator;
    if (!operator) {
        return {error: `${serverUrl} database not found`};
    }

    let client: Client;
    try {
        client = NetworkManager.getClient(serverUrl);
    } catch (error) {
        return {error};
    }

    const currentUserId = await getCurrentUserId(operator.database);
    const users = await queryAllUsers(operator.database).fetch();
    const existingUserIds = new Set<string>();
    const existingUserNames = new Set<string>();
    let excludeUsername;
    users.forEach((u) => {
        existingUserIds.add(u.id);
        existingUserNames.add(u.username);
        if (u.id === currentUserId) {
            excludeUsername = u.username;
        }
    });

    const usernamesToLoad = getNeededAtMentionedUsernames(existingUserNames, posts, excludeUsername);
    const userIdsToLoad = new Set<string>();
    for (const p of posts) {
        const {user_id} = p;
        if (user_id !== currentUserId) {
            userIdsToLoad.add(user_id);
        }
    }

    try {
        const promises: Array<Promise<UserProfile[]>> = [];
        if (userIdsToLoad.size) {
            promises.push(client.getProfilesByIds(Array.from(userIdsToLoad)));
        }

        if (usernamesToLoad.size) {
            promises.push(client.getProfilesByUsernames(Array.from(usernamesToLoad)));
        }

        if (promises.length) {
            const result = await Promise.all(promises);
            const authors = result.flat();

            if (!fetchOnly && authors.length) {
                await operator.handleUsers({
                    users: authors,
                    prepareRecordsOnly: false,
                });
            }

            return {authors};
        }

        return {authors: [] as UserProfile[]};
    } catch (error) {
        logError('FETCH AUTHORS ERROR', error);
        forceLogoutIfNecessary(serverUrl, error as ClientErrorProps);
        return {error};
    }
};

export async function fetchPostThread(serverUrl: string, postId: string, fetchOnly = false): Promise<PostsRequest> {
    const operator = DatabaseManager.serverDatabases[serverUrl]?.operator;
    if (!operator) {
        return {error: `${serverUrl} database not found`};
    }

    let client: Client;
    try {
        client = NetworkManager.getClient(serverUrl);
    } catch (error) {
        return {error};
    }

    try {
        const isCRTEnabled = await getIsCRTEnabled(operator.database);
        const data = await client.getPostThread(postId, isCRTEnabled, isCRTEnabled);
        const result = processPostsFetched(data);
        if (!fetchOnly) {
            const models = await operator.handlePosts({
                ...result,
                actionType: ActionType.POSTS.RECEIVED_IN_THREAD,
                prepareRecordsOnly: true,
            });

            const {authors} = await fetchPostAuthors(serverUrl, result.posts, true);
            if (authors?.length) {
                const userModels = await operator.handleUsers({
                    users: authors,
                    prepareRecordsOnly: true,
                });
                models.push(...userModels);
            }

            if (isCRTEnabled) {
                const threadModels = await prepareThreadsFromReceivedPosts(operator, result.posts, true);
                if (threadModels?.length) {
                    models.push(...threadModels);
                }
            }
            await operator.batchRecords(models);
        }
        return result;
    } catch (error) {
        forceLogoutIfNecessary(serverUrl, error as ClientErrorProps);
        return {error};
    }
}

export async function fetchPostsAround(serverUrl: string, channelId: string, postId: string, perPage = General.POST_AROUND_CHUNK_SIZE, isCRTEnabled = false) {
    const operator = DatabaseManager.serverDatabases[serverUrl]?.operator;
    if (!operator) {
        return {error: `${serverUrl} database not found`};
    }

    let client: Client;
    try {
        client = NetworkManager.getClient(serverUrl);
    } catch (error) {
        return {error};
    }

    try {
        const [after, post, before] = await Promise.all<PostsObjectsRequest>([
            client.getPostsAfter(channelId, postId, 0, perPage, isCRTEnabled, isCRTEnabled),
            client.getPostThread(postId, isCRTEnabled, isCRTEnabled),
            client.getPostsBefore(channelId, postId, 0, perPage, isCRTEnabled, isCRTEnabled),
        ]);

        const preData: PostResponse = {
            posts: {
                ...filterPostsInOrderedArray(after.posts, after.order),
                postId: post.posts![postId],
                ...filterPostsInOrderedArray(before.posts, before.order),
            },
            order: [],
        };

        const data = processPostsFetched(preData);

        let posts: Model[] = [];
        const models: Model[] = [];
        if (data.posts?.length) {
            try {
                const {authors} = await fetchPostAuthors(serverUrl, data.posts, true);
                if (authors?.length) {
                    const userModels = await operator.handleUsers({
                        users: authors,
                        prepareRecordsOnly: true,
                    });
                    models.push(...userModels);
                }
            } catch (error) {
                logError('FETCH AUTHORS ERROR', error);
            }

            posts = await operator.handlePosts({
                actionType: ActionType.POSTS.RECEIVED_AROUND,
                ...data,
                prepareRecordsOnly: true,
            });

            models.push(...posts);

            if (isCRTEnabled) {
                const threadModels = await prepareThreadsFromReceivedPosts(operator, data.posts, false);
                if (threadModels?.length) {
                    models.push(...threadModels);
                }
            }
            await operator.batchRecords(models);
        }

        return {posts: extractRecordsForTable<PostModel>(posts, MM_TABLES.SERVER.POST)};
    } catch (error) {
        logError('FETCH POSTS AROUND ERROR', error);
        forceLogoutIfNecessary(serverUrl, error as ClientErrorProps);
        return {error};
    }
}

export async function fetchMissingChannelsFromPosts(serverUrl: string, posts: Post[], fetchOnly = false) {
    const operator = DatabaseManager.serverDatabases[serverUrl]?.operator;
    if (!operator) {
        return {error: `${serverUrl} database not found`};
    }

    let client: Client;
    try {
        client = NetworkManager.getClient(serverUrl);
    } catch (error) {
        return {error};
    }

    try {
        const channelIds = new Set(await queryAllMyChannel(operator.database).fetchIds());
        const channelPromises: Array<Promise<Channel>> = [];
        const userPromises: Array<Promise<ChannelMembership>> = [];

        posts.forEach((post) => {
            const id = post.channel_id;

            if (!channelIds.has(id)) {
                channelPromises.push(client.getChannel(id));
                userPromises.push(client.getMyChannelMember(id));
            }
        });

        const channels = await Promise.all(channelPromises);
        const channelMemberships = await Promise.all(userPromises);

        if (!fetchOnly && channels.length && channelMemberships.length) {
            const isCRTEnabled = await getIsCRTEnabled(operator.database);
            const modelPromises = prepareMissingChannelsForAllTeams(operator, channels, channelMemberships, isCRTEnabled);
            if (modelPromises.length) {
                const channelModelsArray = await Promise.all(modelPromises);
                if (channelModelsArray.length) {
                    const models = channelModelsArray.flatMap((mdls) => {
                        if (!mdls || mdls.length) {
                            return [];
                        }
                        return mdls;
                    });
                    if (models.length) {
                        await operator.batchRecords(models);
                    }
                }
            }
        }

        return {
            channels,
            channelMemberships,
        };
    } catch (error) {
        forceLogoutIfNecessary(serverUrl, error as ClientErrorProps);
        return {error};
    }
}

export async function fetchPostById(serverUrl: string, postId: string, fetchOnly = false) {
    const operator = DatabaseManager.serverDatabases[serverUrl]?.operator;
    if (!operator) {
        return {error: `${serverUrl} database not found`};
    }

    let client: Client;
    try {
        client = NetworkManager.getClient(serverUrl);
    } catch (error) {
        return {error};
    }

    try {
        const post = await client.getPost(postId);
        if (!fetchOnly) {
            const models: Model[] = [];
            const {authors} = await fetchPostAuthors(serverUrl, [post], true);
            const posts = await operator.handlePosts({
                actionType: ActionType.POSTS.RECEIVED_NEW,
                order: [post.id],
                posts: [post],
                prepareRecordsOnly: true,
            });
            models.push(...posts);

            if (authors?.length) {
                const users = await operator.handleUsers({
                    users: authors,
                    prepareRecordsOnly: false,
                });
                models.push(...users);
            }

            const isCRTEnabled = await getIsCRTEnabled(operator.database);
            if (isCRTEnabled) {
                const threadModels = await prepareThreadsFromReceivedPosts(operator, [post], false);
                if (threadModels?.length) {
                    models.push(...threadModels);
                }
            }

            await operator.batchRecords(models);
        }

        return {post};
    } catch (error) {
        forceLogoutIfNecessary(serverUrl, error as ClientErrorProps);
        return {error};
    }
}

export const togglePinPost = async (serverUrl: string, postId: string) => {
    const database = DatabaseManager.serverDatabases[serverUrl]?.database;
    if (!database) {
        return {error: `${serverUrl} database not found`};
    }

    let client: Client;
    try {
        client = NetworkManager.getClient(serverUrl);
    } catch (error) {
        return {error};
    }

    try {
        const post = await getPostById(database, postId);
        if (post) {
            const isPinned = post.isPinned;
            const request = isPinned ? client.unpinPost : client.pinPost;

            await request(postId);
            await database.write(async () => {
                await post.update((p) => {
                    p.isPinned = !isPinned;
                });
            });
        }
        return {post};
    } catch (error) {
        forceLogoutIfNecessary(serverUrl, error as ClientErrorProps);
        return {error};
    }
};

export const deletePost = async (serverUrl: string, postToDelete: PostModel | Post) => {
    const database = DatabaseManager.serverDatabases[serverUrl]?.database;
    if (!database) {
        return {error: `${serverUrl} database not found`};
    }

    let client: Client;
    try {
        client = NetworkManager.getClient(serverUrl);
    } catch (error) {
        return {error};
    }

    try {
        if (postToDelete.type === Post.POST_TYPES.COMBINED_USER_ACTIVITY && postToDelete.props?.system_post_ids) {
            const systemPostIds = getPostIdsForCombinedUserActivityPost(postToDelete.id);
            const promises = systemPostIds.map((id) => client.deletePost(id));
            await Promise.all(promises);
        } else {
            await client.deletePost(postToDelete.id);
        }

        const post = await removePost(serverUrl, postToDelete);
        return {post};
    } catch (error) {
        forceLogoutIfNecessary(serverUrl, error as ClientErrorProps);
        return {error};
    }
};

export const markPostAsUnread = async (serverUrl: string, postId: string) => {
    const database = DatabaseManager.serverDatabases[serverUrl]?.database;
    if (!database) {
        return {error: `${serverUrl} database not found`};
    }
    let client;
    try {
        client = NetworkManager.getClient(serverUrl);
    } catch (error) {
        return {error};
    }

    try {
        const [userId, post] = await Promise.all([getCurrentUserId(database), getPostById(database, postId)]);
        if (post && userId) {
            await client.markPostAsUnread(userId, postId);
            const {channelId} = post;

            const [channel, channelMember] = await Promise.all([
                client.getChannel(channelId),
                client.getChannelMember(channelId, userId),
            ]);
            if (channel && channelMember) {
                const isCRTEnabled = await getIsCRTEnabled(database);
                let totalMessages = channel.total_msg_count;
                let messages = channelMember.msg_count;
                let mentionCount = channelMember.mention_count;

                if (isCRTEnabled) {
                    totalMessages = channel.total_msg_count_root!;
                    messages = channelMember.msg_count_root!;
                    mentionCount = channelMember.mention_count_root!;
                }

                const messageCount = totalMessages - messages;
                await markChannelAsUnread(serverUrl, channelId, messageCount, mentionCount, post.createAt);
                return {
                    post,
                };
            }
        }
        return {
            post,
        };
    } catch (error) {
        forceLogoutIfNecessary(serverUrl, error as ClientErrorProps);
        return {error};
    }
};

export const editPost = async (serverUrl: string, postId: string, postMessage: string) => {
    const database = DatabaseManager.serverDatabases[serverUrl]?.database;
    if (!database) {
        return {error: `${serverUrl} database not found`};
    }
    let client;
    try {
        client = NetworkManager.getClient(serverUrl);
    } catch (error) {
        return {error};
    }

    try {
        const post = await getPostById(database, postId);
        if (post) {
            const {update_at, edit_at, message: updatedMessage} = await client.patchPost({message: postMessage, id: postId});
            await database.write(async () => {
                await post.update((p) => {
                    p.updateAt = update_at;
                    p.editAt = edit_at;
                    p.message = updatedMessage;
                });
            });
        }
        return {
            post,
        };
    } catch (error) {
        forceLogoutIfNecessary(serverUrl, error as ClientErrorProps);
        return {error};
    }
};

export async function fetchSavedPosts(serverUrl: string, teamId?: string, channelId?: string, page?: number, perPage?: number) {
    const operator = DatabaseManager.serverDatabases[serverUrl]?.operator;
    if (!operator) {
        return {error: `${serverUrl} database not found`};
    }
    let client;
    try {
        client = NetworkManager.getClient(serverUrl);
    } catch (error) {
        return {error};
    }

    try {
        const userId = await getCurrentUserId(operator.database);
        const data = await client.getSavedPosts(userId, channelId, teamId, page, perPage);
        const posts = data.posts || {};
        const order = data.order || [];
        const postsArray = order.map((id) => posts[id]);

        if (!postsArray.length) {
            return {
                order,
                posts: postsArray,
            };
        }

        const promises: Array<Promise<Model[]>> = [];

        const {authors} = await fetchPostAuthors(serverUrl, postsArray, true);
        const {channels, channelMemberships} = await fetchMissingChannelsFromPosts(serverUrl, postsArray, true);

        if (authors?.length) {
            promises.push(
                operator.handleUsers({
                    users: authors,
                    prepareRecordsOnly: true,
                }),
            );
        }

        if (channels?.length && channelMemberships?.length) {
            const isCRTEnabled = await getIsCRTEnabled(operator.database);
            const channelPromises = prepareMissingChannelsForAllTeams(operator, channels, channelMemberships, isCRTEnabled);
            if (channelPromises.length) {
                promises.push(...channelPromises);
            }
        }

        promises.push(
            operator.handlePosts({
                actionType: '',
                order: [],
                posts: postsArray,
                previousPostId: '',
                prepareRecordsOnly: true,
            }),
        );

        const isCRTEnabled = await getIsCRTEnabled(operator.database);
        if (isCRTEnabled) {
            promises.push(prepareThreadsFromReceivedPosts(operator, postsArray, false));
        }

        const modelArrays = await Promise.all(promises);
        const models = modelArrays.flatMap((mdls) => {
            if (!mdls || !mdls.length) {
                return [];
            }
            return mdls;
        });

        await operator.batchRecords(models);

        return {
            order,
            posts: postsArray,
        };
    } catch (error) {
        forceLogoutIfNecessary(serverUrl, error as ClientErrorProps);
        return {error};
    }
}

export async function fetchPinnedPosts(serverUrl: string, channelId: string) {
    const operator = DatabaseManager.serverDatabases[serverUrl]?.operator;
    if (!operator) {
        return {error: `${serverUrl} database not found`};
    }
    let client;
    try {
        client = NetworkManager.getClient(serverUrl);
    } catch (error) {
        return {error};
    }

    try {
        const data = await client.getPinnedPosts(channelId);
        const posts = data.posts || {};
        const order = data.order || [];
        const postsArray = order.map((id) => posts[id]);

        if (!postsArray.length) {
            return {
                order,
                posts: postsArray,
            };
        }

        const promises: Array<Promise<Model[]>> = [];
        const {database} = operator;
        const isCRTEnabled = await getIsCRTEnabled(database);

        const {authors} = await fetchPostAuthors(serverUrl, postsArray, true);
        const {channels, channelMemberships} = await fetchMissingChannelsFromPosts(serverUrl, postsArray, true);

        if (authors?.length) {
            promises.push(
                operator.handleUsers({
                    users: authors,
                    prepareRecordsOnly: true,
                }),
            );
        }

        if (channels?.length && channelMemberships?.length) {
            const channelPromises = prepareMissingChannelsForAllTeams(operator, channels, channelMemberships, isCRTEnabled);
            if (channelPromises.length) {
                promises.push(...channelPromises);
            }
        }

        promises.push(
            operator.handlePosts({
                actionType: '',
                order: [],
                posts: postsArray,
                previousPostId: '',
                prepareRecordsOnly: true,
            }),
        );

        if (isCRTEnabled) {
            promises.push(prepareThreadsFromReceivedPosts(operator, postsArray, false));
        }

        const modelArrays = await Promise.all(promises);
        const models = modelArrays.flatMap((mdls) => {
            if (!mdls || !mdls.length) {
                return [];
            }
            return mdls;
        });

        await operator.batchRecords(models);

        return {
            order,
            posts: postsArray,
        };
    } catch (error) {
        forceLogoutIfNecessary(serverUrl, error as ClientErrorProps);
        return {error};
    }
}<|MERGE_RESOLUTION|>--- conflicted
+++ resolved
@@ -305,24 +305,12 @@
             const {authors: fetchedAuthors} = await fetchPostAuthors(serverUrl, data.posts, true);
             authors = fetchedAuthors || [];
 
-<<<<<<< HEAD
             if (!fetchOnly) {
                 await storePostsForChannel(
                     serverUrl, channelId,
                     data.posts, data.order, data.previousPostId ?? '',
                     actionType, authors,
                 );
-=======
-            if (isCRTEnabled) {
-                const threadModels = await prepareThreadsFromReceivedPosts(operator, data.posts, false);
-                if (threadModels?.length) {
-                    models.push(...threadModels);
-                }
-            }
-
-            if (models.length) {
-                await operator.batchRecords(models);
->>>>>>> 60013a31
             }
         }
 
