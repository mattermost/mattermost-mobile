--- conflicted
+++ resolved
@@ -19,14 +19,9 @@
 import NetworkManager from '@init/network_manager';
 import {prepareMissingChannelsForAllTeams, queryAllMyChannel} from '@queries/servers/channel';
 import {queryAllCustomEmojis} from '@queries/servers/custom_emoji';
-<<<<<<< HEAD
-import {queryPostById, queryRecentPostsInChannel} from '@queries/servers/post';
-import {queryCurrentUserId, queryCurrentChannelId} from '@queries/servers/system';
-import {getIsCRTEnabled} from '@queries/servers/thread';
-=======
 import {getPostById, getRecentPostsInChannel} from '@queries/servers/post';
 import {getCurrentUserId, getCurrentChannelId} from '@queries/servers/system';
->>>>>>> 80930477
+import {getIsCRTEnabled} from '@queries/servers/thread';
 import {queryAllUsers} from '@queries/servers/user';
 import {getValidEmojis, matchEmoticons} from '@utils/emoji/helpers';
 import {getPostIdsForCombinedUserActivityPost} from '@utils/post_list';
@@ -69,21 +64,13 @@
         return {error};
     }
 
-<<<<<<< HEAD
     const {database} = operator;
 
-    const currentUserId = await queryCurrentUserId(database);
+    const currentUserId = await getCurrentUserId(database);
     const timestamp = Date.now();
     const pendingPostId = post.pending_post_id || `${currentUserId}:${timestamp}`;
 
-    const existing = await queryPostById(database, pendingPostId);
-=======
-    const currentUserId = await getCurrentUserId(operator.database);
-    const timestamp = Date.now();
-    const pendingPostId = post.pending_post_id || `${currentUserId}:${timestamp}`;
-
-    const existing = await getPostById(operator.database, pendingPostId);
->>>>>>> 80930477
+    const existing = await getPostById(database, pendingPostId);
     if (existing && !existing.props.failed) {
         return {data: false};
     }
@@ -128,11 +115,7 @@
         initialPostModels.push(...postModels);
     }
 
-<<<<<<< HEAD
-    const customEmojis = await queryAllCustomEmojis(database);
-=======
-    const customEmojis = await queryAllCustomEmojis(operator.database).fetch();
->>>>>>> 80930477
+    const customEmojis = await queryAllCustomEmojis(database).fetch();
     const emojisInMessage = matchEmoticons(newPost.message);
     const reactionModels = await addRecentReaction(serverUrl, getValidEmojis(emojisInMessage, customEmojis), true);
     if (!('error' in reactionModels) && reactionModels.length) {
