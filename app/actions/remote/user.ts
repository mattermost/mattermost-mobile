--- conflicted
+++ resolved
@@ -531,7 +531,6 @@
     }
 };
 
-<<<<<<< HEAD
 export const fetchProfilesNotInChannel = async (
     serverUrl: string,
     teamId: string,
@@ -562,10 +561,7 @@
     }
 };
 
-export const searchProfiles = async (serverUrl: string, term: string, options: any = {}, fetchOnly = false) => {
-=======
 export const searchProfiles = async (serverUrl: string, term: string, options: SearchUserOptions, fetchOnly = false) => {
->>>>>>> e9b61244
     let client: Client;
     try {
         client = NetworkManager.getClient(serverUrl);
