// Copyright (c) 2015-present Mattermost, Inc. All Rights Reserved.
// See LICENSE.txt for license information.

import {Model} from '@nozbe/watermelondb';
import {chunk} from 'lodash';

import {updateChannelsDisplayName} from '@actions/local/channel';
import {updateRecentCustomStatuses, updateLocalUser} from '@actions/local/user';
import {fetchRolesIfNeeded} from '@actions/remote/role';
import {General} from '@constants';
import DatabaseManager from '@database/manager';
import {debounce} from '@helpers/api/general';
import NetworkManager from '@init/network_manager';
<<<<<<< HEAD
import {queryChannelsByTypes} from '@queries/servers/channel';
import {getCurrentUserId} from '@queries/servers/system';
import {prepareUsers, queryAllUsers, getCurrentUser, queryUsersById, queryUsersByUsername} from '@queries/servers/user';
import {removeUserFromList} from '@utils/user';
=======
import {queryCurrentTeamId, queryCurrentUserId} from '@queries/servers/system';
import {prepareUsers, queryAllUsers, queryCurrentUser, queryUsersById, queryUsersByUsername} from '@queries/servers/user';
>>>>>>> 9f9190f5

import {forceLogoutIfNecessary} from './session';

import type {Client} from '@client/rest';
import type ClientError from '@client/rest/error';
import type UserModel from '@typings/database/models/servers/user';

export type MyUserRequest = {
    user?: UserProfile;
    error?: unknown;
}

export type ProfilesPerChannelRequest = {
    data?: ProfilesInChannelRequest[];
    error?: unknown;
}

export type ProfilesInChannelRequest = {
    users?: UserProfile[];
    channelId: string;
    error?: unknown;
}

export const fetchMe = async (serverUrl: string, fetchOnly = false): Promise<MyUserRequest> => {
    let client;
    try {
        client = NetworkManager.getClient(serverUrl);
    } catch (error) {
        return {error};
    }

    try {
        const [user, userStatus] = await Promise.all<[Promise<UserProfile>, Promise<UserStatus>]>([
            client.getMe(),
            client.getStatus('me'),
        ]);

        user.status = userStatus.status;

        if (!fetchOnly) {
            const operator = DatabaseManager.serverDatabases[serverUrl]?.operator;
            if (operator) {
                await operator.handleUsers({users: [user], prepareRecordsOnly: false});
            }
        }

        return {user};
    } catch (error) {
        await forceLogoutIfNecessary(serverUrl, error as ClientErrorProps);
        return {error};
    }
};

export const fetchProfilesInChannel = async (serverUrl: string, channelId: string, excludeUserId?: string, fetchOnly = false): Promise<ProfilesInChannelRequest> => {
    let client: Client;
    try {
        client = NetworkManager.getClient(serverUrl);
    } catch (error) {
        return {channelId, error};
    }

    try {
        const users = await client.getProfilesInChannel(channelId);
        const uniqueUsers = Array.from(new Set(users));
        const filteredUsers = uniqueUsers.filter((u) => u.id !== excludeUserId);
        if (!fetchOnly) {
            const operator = DatabaseManager.serverDatabases[serverUrl]?.operator;
            if (operator && filteredUsers.length) {
                const modelPromises: Array<Promise<Model[]>> = [];
                const membership = filteredUsers.map((u) => ({
                    channel_id: channelId,
                    user_id: u.id,
                }));
                modelPromises.push(operator.handleChannelMembership({
                    channelMemberships: membership,
                    prepareRecordsOnly: true,
                }));
                const prepare = prepareUsers(operator, filteredUsers);
                if (prepare) {
                    modelPromises.push(prepare);
                }

                if (modelPromises.length) {
                    const models = await Promise.all(modelPromises);
                    await operator.batchRecords(models.flat());
                }
            }
        }

        return {channelId, users: filteredUsers};
    } catch (error) {
        forceLogoutIfNecessary(serverUrl, error as ClientError);
        return {channelId, error};
    }
};

export const fetchProfilesPerChannels = async (serverUrl: string, channelIds: string[], excludeUserId?: string, fetchOnly = false): Promise<ProfilesPerChannelRequest> => {
    try {
        // Batch fetching profiles per channel by chunks of 50
        const channels = chunk(channelIds, 50);
        const data: ProfilesInChannelRequest[] = [];
        for await (const cIds of channels) {
            const requests = cIds.map((id) => fetchProfilesInChannel(serverUrl, id, excludeUserId, true));
            const response = await Promise.all(requests);
            data.push(...response);
        }

        if (!fetchOnly) {
            const operator = DatabaseManager.serverDatabases[serverUrl]?.operator;
            if (operator) {
                const modelPromises: Array<Promise<Model[]>> = [];
                const users = new Set<UserProfile>();
                const memberships: Array<{channel_id: string; user_id: string}> = [];
                for (const item of data) {
                    if (item.users?.length) {
                        item.users.forEach((u) => {
                            users.add(u);
                            memberships.push({channel_id: item.channelId, user_id: u.id});
                        });
                    }
                }
                modelPromises.push(operator.handleChannelMembership({
                    channelMemberships: memberships,
                    prepareRecordsOnly: true,
                }));
                const prepare = prepareUsers(operator, Array.from(users).filter((u) => u.id !== excludeUserId));
                if (prepare) {
                    modelPromises.push(prepare);
                }

                if (modelPromises.length) {
                    const models = await Promise.all(modelPromises);
                    await operator.batchRecords(models.flat());
                }
            }
        }

        return {data};
    } catch (error) {
        return {error};
    }
};

export const updateMe = async (serverUrl: string, user: Partial<UserProfile>) => {
    const database = DatabaseManager.serverDatabases[serverUrl]?.database;
    const operator = DatabaseManager.serverDatabases[serverUrl]?.operator;
    if (!database) {
        return {error: `${serverUrl} database not found`};
    }

    let client;
    try {
        client = NetworkManager.getClient(serverUrl);
    } catch (error) {
        return {error};
    }

    let data: UserProfile;
    try {
        data = await client.patchMe(user);
    } catch (e) {
        forceLogoutIfNecessary(serverUrl, e as ClientError);
        return {error: e};
    }

    if (data) {
        operator.handleUsers({prepareRecordsOnly: false, users: [data]});

        const updatedRoles: string[] = data.roles.split(' ');
        if (updatedRoles.length) {
            await fetchRolesIfNeeded(serverUrl, updatedRoles);
        }
    }

    return {data};
};

let ids: string[] = [];
const debouncedFetchStatusesByIds = debounce((serverUrl: string) => {
    fetchStatusByIds(serverUrl, [...new Set(ids)]);
}, 200, false, () => {
    ids = [];
});

export const fetchStatusInBatch = (serverUrl: string, id: string) => {
    ids = [...ids, id];
    return debouncedFetchStatusesByIds.apply(null, [serverUrl]);
};

export const fetchStatusByIds = async (serverUrl: string, userIds: string[], fetchOnly = false) => {
    let client: Client;
    try {
        client = NetworkManager.getClient(serverUrl);
    } catch (error) {
        return {error};
    }
    if (!userIds.length) {
        return {statuses: []};
    }

    try {
        const statuses = await client.getStatusesByIds(userIds);

        if (!fetchOnly && DatabaseManager.serverDatabases[serverUrl]) {
            const {database, operator} = DatabaseManager.serverDatabases[serverUrl];
            if (operator) {
                const users = await queryUsersById(database, userIds).fetch();
                for (const user of users) {
                    const status = statuses.find((s) => s.user_id === user.id);
                    user.prepareStatus(status?.status || General.OFFLINE);
                }

                await operator.batchRecords(users);
            }
        }

        return {statuses};
    } catch (error) {
        forceLogoutIfNecessary(serverUrl, error as ClientError);
        return {error};
    }
};

export const fetchUsersByIds = async (serverUrl: string, userIds: string[], fetchOnly = false) => {
    let client: Client;
    try {
        client = NetworkManager.getClient(serverUrl);
    } catch (error) {
        return {error};
    }
    if (!userIds.length) {
        return {users: [], existingUsers: []};
    }

    const operator = DatabaseManager.serverDatabases[serverUrl]?.operator;
    if (!operator) {
        return {error: `${serverUrl} database not found`};
    }

    try {
        const currentUser = await getCurrentUser(operator.database);
        const existingUsers = await queryUsersById(operator.database, userIds).fetch();
        if (userIds.includes(currentUser!.id)) {
            existingUsers.push(currentUser!);
        }
        const usersToLoad = new Set(userIds.filter((id) => (!existingUsers.find((u) => u.id === id))));
        if (usersToLoad.size === 0) {
            return {users: [], existingUsers};
        }
        const users = await client.getProfilesByIds([...new Set(usersToLoad)]);
        if (!fetchOnly) {
            await operator.handleUsers({
                users,
                prepareRecordsOnly: false,
            });
        }

        return {users, existingUsers};
    } catch (error) {
        forceLogoutIfNecessary(serverUrl, error as ClientError);
        return {error};
    }
};

export const fetchUsersByUsernames = async (serverUrl: string, usernames: string[], fetchOnly = false) => {
    let client: Client;
    try {
        client = NetworkManager.getClient(serverUrl);
    } catch (error) {
        return {error};
    }
    if (!usernames.length) {
        return {users: []};
    }

    const operator = DatabaseManager.serverDatabases[serverUrl]?.operator;
    if (!operator) {
        return {error: `${serverUrl} database not found`};
    }

    try {
        const currentUser = await getCurrentUser(operator.database);
        const exisingUsers = await queryUsersByUsername(operator.database, usernames).fetch();
        const usersToLoad = usernames.filter((username) => (username !== currentUser?.username && !exisingUsers.find((u) => u.username === username)));
        const users = await client.getProfilesByUsernames([...new Set(usersToLoad)]);

        if (!fetchOnly) {
            await operator.handleUsers({
                users,
                prepareRecordsOnly: false,
            });
        }

        return {users};
    } catch (error) {
        forceLogoutIfNecessary(serverUrl, error as ClientError);
        return {error};
    }
};

export const fetchProfiles = async (serverUrl: string, page = 0, perPage: number = General.PROFILE_CHUNK_SIZE, options: any = {}, fetchOnly = false) => {
    let client: Client;
    try {
        client = NetworkManager.getClient(serverUrl);
    } catch (error) {
        return {error};
    }

    const operator = DatabaseManager.serverDatabases[serverUrl]?.operator;
    if (!operator) {
        return {error: `${serverUrl} database not found`};
    }

    try {
        const users = await client.getProfiles(page, perPage, options);

        if (!fetchOnly) {
            const currentUserId = await getCurrentUserId(operator.database);
            const toStore = removeUserFromList(currentUserId, users);
            await operator.handleUsers({
                users: toStore,
                prepareRecordsOnly: false,
            });
        }

        return {users};
    } catch (error) {
        forceLogoutIfNecessary(serverUrl, error as ClientError);
        return {error};
    }
};

export const fetchProfilesInTeam = async (serverUrl: string, teamId: string, page = 0, perPage: number = General.PROFILE_CHUNK_SIZE, sort = '', options: any = {}, fetchOnly = false) => {
    let client: Client;
    try {
        client = NetworkManager.getClient(serverUrl);
    } catch (error) {
        return {error};
    }

    const operator = DatabaseManager.serverDatabases[serverUrl]?.operator;
    if (!operator) {
        return {error: `${serverUrl} database not found`};
    }

    try {
        const users = await client.getProfilesInTeam(teamId, page, perPage, sort, options);

        if (!fetchOnly) {
            const currentUserId = await getCurrentUserId(operator.database);
            const toStore = removeUserFromList(currentUserId, users);

            await operator.handleUsers({
                users: toStore,
                prepareRecordsOnly: false,
            });
        }

        return {users};
    } catch (error) {
        forceLogoutIfNecessary(serverUrl, error as ClientError);
        return {error};
    }
};

export const searchProfiles = async (serverUrl: string, term: string, options: any = {}, fetchOnly = false) => {
    let client: Client;
    try {
        client = NetworkManager.getClient(serverUrl);
    } catch (error) {
        return {error};
    }

    const operator = DatabaseManager.serverDatabases[serverUrl]?.operator;
    if (!operator) {
        return {error: `${serverUrl} database not found`};
    }

    try {
        const currentUserId = await getCurrentUserId(operator.database);
        const users = await client.searchUsers(term, options);

        if (!fetchOnly) {
            const toStore = removeUserFromList(currentUserId, users);
            await operator.handleUsers({
                users: toStore,
                prepareRecordsOnly: false,
            });
        }

        return {data: users};
    } catch (error) {
        forceLogoutIfNecessary(serverUrl, error as ClientError);
        return {error};
    }
};

export const fetchMissingProfilesByIds = async (serverUrl: string, userIds: string[]) => {
    const operator = DatabaseManager.serverDatabases[serverUrl]?.operator;
    if (!operator) {
        return {error: `${serverUrl} database not found`};
    }

    try {
        const {users} = await fetchUsersByIds(serverUrl, userIds);
        if (users) {
            const statusToLoad = users.map((u) => u.id);
            fetchStatusByIds(serverUrl, statusToLoad);
        }
        return {users};
    } catch (error) {
        forceLogoutIfNecessary(serverUrl, error as ClientError);
        return {error};
    }
};

export const fetchMissingProfilesByUsernames = async (serverUrl: string, usernames: string[]) => {
    const operator = DatabaseManager.serverDatabases[serverUrl]?.operator;
    if (!operator) {
        return {error: `${serverUrl} database not found`};
    }

    try {
        const {users} = await fetchUsersByUsernames(serverUrl, usernames);
        if (users) {
            const statusToLoad = users.map((u) => u.id);
            fetchStatusByIds(serverUrl, statusToLoad);
        }
        return {users};
    } catch (error) {
        forceLogoutIfNecessary(serverUrl, error as ClientError);
        return {error};
    }
};

export const updateAllUsersSince = async (serverUrl: string, since: number, fetchOnly = false) => {
    if (!since) {
        return {users: []};
    }

    const operator = DatabaseManager.serverDatabases[serverUrl]?.operator;
    if (!operator) {
        return {error: `${serverUrl} database not found`};
    }
    const database = operator.database;

    let client: Client;
    try {
        client = NetworkManager.getClient(serverUrl);
    } catch (error) {
        return {error};
    }

    const currentUserId = await getCurrentUserId(database);
    const userIds = (await queryAllUsers(database).fetchIds()).filter((id) => id !== currentUserId);
    let userUpdates: UserProfile[] = [];
    try {
        userUpdates = await client.getProfilesByIds(userIds, {since});
        if (userUpdates.length && !fetchOnly) {
            const modelsToBatch: Model[] = [];
            const userModels = await operator.handleUsers({users: userUpdates, prepareRecordsOnly: true});
            modelsToBatch.push(...userModels);
            const directChannels = await queryChannelsByTypes(database, [General.DM_CHANNEL, General.GM_CHANNEL]).fetch();
            const {models} = await updateChannelsDisplayName(serverUrl, directChannels, userUpdates, true);
            if (models?.length) {
                modelsToBatch.push(...models);
            }

            if (modelsToBatch.length) {
                await operator.batchRecords(modelsToBatch);
            }
        }
    } catch {
        // Do nothing
    }

    return {users: userUpdates};
};

export const updateUsersNoLongerVisible = async (serverUrl: string, prepareRecordsOnly = false): Promise<{error?: unknown; models?: Model[]}> => {
    let client: Client;
    try {
        client = NetworkManager.getClient(serverUrl);
    } catch (error) {
        return {error};
    }

    const serverDatabase = DatabaseManager.serverDatabases[serverUrl];
    if (!serverDatabase) {
        return {error: `${serverUrl} database not found`};
    }

    const models: Model[] = [];
    try {
        const knownUsers = new Set(await client.getKnownUsers());
        const currentUserId = await getCurrentUserId(serverDatabase.database);
        knownUsers.add(currentUserId);

        const allUsers = await queryAllUsers(serverDatabase.database).fetch();
        for (const user of allUsers) {
            if (!knownUsers.has(user.id)) {
                user.prepareDestroyPermanently();
                models.push(user);
            }
        }
        if (models.length && !prepareRecordsOnly) {
            serverDatabase.operator.batchRecords(models);
        }
    } catch (error) {
        forceLogoutIfNecessary(serverUrl, error as ClientError);
        return {error};
    }

    return {models};
};

export const setStatus = async (serverUrl: string, status: UserStatus) => {
    let client: Client;
    try {
        client = NetworkManager.getClient(serverUrl);
    } catch (error) {
        return {error};
    }

    try {
        const data = await client.updateStatus(status);
        await updateLocalUser(serverUrl, {status: status.status});

        return {
            data,
        };
    } catch (error) {
        forceLogoutIfNecessary(serverUrl, error as ClientErrorProps);
        return {error};
    }
};

export const updateCustomStatus = async (serverUrl: string, user: UserModel, customStatus: UserCustomStatus) => {
    let client: Client;
    try {
        client = NetworkManager.getClient(serverUrl);
    } catch (error) {
        return {error};
    }

    try {
        await client.updateCustomStatus(customStatus);
        return {data: true};
    } catch (error) {
        return {error};
    }
};

export const removeRecentCustomStatus = async (serverUrl: string, customStatus: UserCustomStatus) => {
    let client: Client;
    try {
        client = NetworkManager.getClient(serverUrl);
    } catch (error) {
        return {error};
    }

    const operator = DatabaseManager.serverDatabases[serverUrl]?.operator;
    if (!operator) {
        return {error: `${serverUrl} database not found`};
    }

    updateRecentCustomStatuses(serverUrl, customStatus, false, true);

    try {
        await client.removeRecentCustomStatus(customStatus);
    } catch (error) {
        return {error};
    }

    return {data: true};
};

export const unsetCustomStatus = async (serverUrl: string) => {
    let client: Client;

    try {
        client = NetworkManager.getClient(serverUrl);
    } catch (error) {
        return {error};
    }

    try {
        await client.unsetCustomStatus();
    } catch (error) {
        return {error};
    }

    return {data: true};
};

export const setDefaultProfileImage = async (serverUrl: string, userId: string) => {
    let client: Client;

    try {
        client = NetworkManager.getClient(serverUrl);
    } catch (error) {
        return {error};
    }

    try {
        await client.setDefaultProfileImage(userId);
        updateLocalUser(serverUrl, {last_picture_update: Date.now()});
    } catch (error) {
        return {error};
    }

    return {data: true};
};

export const uploadUserProfileImage = async (serverUrl: string, localPath: string) => {
    const database = DatabaseManager.serverDatabases[serverUrl]?.database;
    if (!database) {
        return {error: `${serverUrl} database not found`};
    }

    let client: Client;
    try {
        client = NetworkManager.getClient(serverUrl);
    } catch (error) {
        return {error};
    }

    try {
        const currentUser = await getCurrentUser(database);
        if (currentUser) {
            const endpoint = `${client.getUserRoute(currentUser.id)}/image`;

            await client.apiClient.upload(endpoint, localPath, {
                skipBytes: 0,
                method: 'POST',
                multipart: {
                    fileKey: 'image',
                },
            });
        }
    } catch (e) {
        return {error: e};
    }
    return {error: undefined};
};

export const searchUsers = async (serverUrl: string, term: string, channelId?: string) => {
    const database = DatabaseManager.serverDatabases[serverUrl]?.database;
    if (!database) {
        return {error: `${serverUrl} database not found`};
    }

    let client: Client;
    try {
        client = NetworkManager.getClient(serverUrl);
    } catch (error) {
        return {error};
    }

    try {
        const currentTeamId = await queryCurrentTeamId(database);
        const users = await client.autocompleteUsers(term, currentTeamId, channelId);
        return {users};
    } catch (error) {
        return {error};
    }
};

export const buildProfileImageUrl = (serverUrl: string, userId: string, timestamp = 0) => {
    let client: Client;
    try {
        client = NetworkManager.getClient(serverUrl);
    } catch (error) {
        return '';
    }

    return client.getProfilePictureUrl(userId, timestamp);
};<|MERGE_RESOLUTION|>--- conflicted
+++ resolved
@@ -11,15 +11,10 @@
 import DatabaseManager from '@database/manager';
 import {debounce} from '@helpers/api/general';
 import NetworkManager from '@init/network_manager';
-<<<<<<< HEAD
 import {queryChannelsByTypes} from '@queries/servers/channel';
-import {getCurrentUserId} from '@queries/servers/system';
-import {prepareUsers, queryAllUsers, getCurrentUser, queryUsersById, queryUsersByUsername} from '@queries/servers/user';
+import {getCurrentTeamId, getCurrentUserId} from '@queries/servers/system';
+import {getCurrentUser, prepareUsers, queryAllUsers, queryUsersById, queryUsersByUsername} from '@queries/servers/user';
 import {removeUserFromList} from '@utils/user';
-=======
-import {queryCurrentTeamId, queryCurrentUserId} from '@queries/servers/system';
-import {prepareUsers, queryAllUsers, queryCurrentUser, queryUsersById, queryUsersByUsername} from '@queries/servers/user';
->>>>>>> 9f9190f5
 
 import {forceLogoutIfNecessary} from './session';
 
@@ -680,7 +675,7 @@
     }
 
     try {
-        const currentTeamId = await queryCurrentTeamId(database);
+        const currentTeamId = await getCurrentTeamId(database);
         const users = await client.autocompleteUsers(term, currentTeamId, channelId);
         return {users};
     } catch (error) {
