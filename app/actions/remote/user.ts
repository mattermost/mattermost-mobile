// Copyright (c) 2015-present Mattermost, Inc. All Rights Reserved.
// See LICENSE.txt for license information.

import {Model, Q} from '@nozbe/watermelondb';
import {chunk} from 'lodash';

import {updateChannelsDisplayName} from '@actions/local/channel';
import {updateRecentCustomStatuses, updateLocalUser} from '@actions/local/user';
import {fetchRolesIfNeeded} from '@actions/remote/role';
import {Database, General} from '@constants';
import {MM_TABLES} from '@constants/database';
import DatabaseManager from '@database/manager';
import {debounce} from '@helpers/api/general';
import NetworkManager from '@init/network_manager';
import {queryCurrentTeamId, queryCurrentUserId} from '@queries/servers/system';
import {prepareUsers, queryAllUsers, queryCurrentUser, queryUsersById, queryUsersByUsername} from '@queries/servers/user';

import {forceLogoutIfNecessary} from './session';

import type {Client} from '@client/rest';
import type ClientError from '@client/rest/error';
import type ChannelModel from '@typings/database/models/servers/channel';
import type UserModel from '@typings/database/models/servers/user';

export type MyUserRequest = {
    user?: UserProfile;
    error?: unknown;
}

export type ProfilesPerChannelRequest = {
    data?: ProfilesInChannelRequest[];
    error?: unknown;
}

export type ProfilesInChannelRequest = {
    users?: UserProfile[];
    channelId: string;
    error?: unknown;
}

const {SERVER: {CHANNEL}} = MM_TABLES;

export const fetchMe = async (serverUrl: string, fetchOnly = false): Promise<MyUserRequest> => {
    let client;
    try {
        client = NetworkManager.getClient(serverUrl);
    } catch (error) {
        return {error};
    }

    try {
        const [user, userStatus] = await Promise.all<[Promise<UserProfile>, Promise<UserStatus>]>([
            client.getMe(),
            client.getStatus('me'),
        ]);

        user.status = userStatus.status;

        if (!fetchOnly) {
            const operator = DatabaseManager.serverDatabases[serverUrl]?.operator;
            if (operator) {
                await operator.handleUsers({users: [user], prepareRecordsOnly: false});
            }
        }

        return {user};
    } catch (error) {
        await forceLogoutIfNecessary(serverUrl, error as ClientErrorProps);
        return {error};
    }
};

export const fetchProfilesInChannel = async (serverUrl: string, channelId: string, excludeUserId?: string, fetchOnly = false): Promise<ProfilesInChannelRequest> => {
    let client: Client;
    try {
        client = NetworkManager.getClient(serverUrl);
    } catch (error) {
        return {channelId, error};
    }

    try {
        const users = await client.getProfilesInChannel(channelId);
        const uniqueUsers = Array.from(new Set(users));
        const filteredUsers = uniqueUsers.filter((u) => u.id !== excludeUserId);
        if (!fetchOnly) {
            const operator = DatabaseManager.serverDatabases[serverUrl]?.operator;
            if (operator && filteredUsers.length) {
                const modelPromises: Array<Promise<Model[]>> = [];
                const membership = filteredUsers.map((u) => ({
                    channel_id: channelId,
                    user_id: u.id,
                }));
                modelPromises.push(operator.handleChannelMembership({
                    channelMemberships: membership,
                    prepareRecordsOnly: true,
                }));
                const prepare = prepareUsers(operator, filteredUsers);
                if (prepare) {
                    modelPromises.push(prepare);
                }

                if (modelPromises.length) {
                    const models = await Promise.all(modelPromises);
                    await operator.batchRecords(models.flat());
                }
            }
        }

        return {channelId, users: filteredUsers};
    } catch (error) {
        forceLogoutIfNecessary(serverUrl, error as ClientError);
        return {channelId, error};
    }
};

export const fetchProfilesPerChannels = async (serverUrl: string, channelIds: string[], excludeUserId?: string, fetchOnly = false): Promise<ProfilesPerChannelRequest> => {
    try {
        // Batch fetching profiles per channel by chunks of 50
        const channels = chunk(channelIds, 50);
        const data: ProfilesInChannelRequest[] = [];
        for await (const cIds of channels) {
            const requests = cIds.map((id) => fetchProfilesInChannel(serverUrl, id, excludeUserId, true));
            const response = await Promise.all(requests);
            data.push(...response);
        }

        if (!fetchOnly) {
            const operator = DatabaseManager.serverDatabases[serverUrl]?.operator;
            if (operator) {
                const modelPromises: Array<Promise<Model[]>> = [];
                const users = new Set<UserProfile>();
                const memberships: Array<{channel_id: string; user_id: string}> = [];
                for (const item of data) {
                    if (item.users?.length) {
                        item.users.forEach((u) => {
                            users.add(u);
                            memberships.push({channel_id: item.channelId, user_id: u.id});
                        });
                    }
                }
                modelPromises.push(operator.handleChannelMembership({
                    channelMemberships: memberships,
                    prepareRecordsOnly: true,
                }));
                const prepare = prepareUsers(operator, Array.from(users).filter((u) => u.id !== excludeUserId));
                if (prepare) {
                    modelPromises.push(prepare);
                }

                if (modelPromises.length) {
                    const models = await Promise.all(modelPromises);
                    await operator.batchRecords(models.flat());
                }
            }
        }

        return {data};
    } catch (error) {
        return {error};
    }
};

export const updateMe = async (serverUrl: string, user: Partial<UserProfile>) => {
    const database = DatabaseManager.serverDatabases[serverUrl]?.database;
    const operator = DatabaseManager.serverDatabases[serverUrl]?.operator;
    if (!database) {
        return {error: `${serverUrl} database not found`};
    }

    let client;
    try {
        client = NetworkManager.getClient(serverUrl);
    } catch (error) {
        return {error};
    }

    let data: UserProfile;
    try {
        data = await client.patchMe(user);
    } catch (e) {
        forceLogoutIfNecessary(serverUrl, e as ClientError);
        return {error: e};
    }

    if (data) {
        operator.handleUsers({prepareRecordsOnly: false, users: [data]});

        const updatedRoles: string[] = data.roles.split(' ');
        if (updatedRoles.length) {
            await fetchRolesIfNeeded(serverUrl, updatedRoles);
        }
    }

    return {data};
};

let ids: string[] = [];
const debouncedFetchStatusesByIds = debounce((serverUrl: string) => {
    fetchStatusByIds(serverUrl, [...new Set(ids)]);
}, 200, false, () => {
    ids = [];
});

export const fetchStatusInBatch = (serverUrl: string, id: string) => {
    ids = [...ids, id];
    return debouncedFetchStatusesByIds.apply(null, [serverUrl]);
};

export const fetchStatusByIds = async (serverUrl: string, userIds: string[], fetchOnly = false) => {
    let client: Client;
    try {
        client = NetworkManager.getClient(serverUrl);
    } catch (error) {
        return {error};
    }
    if (!userIds.length) {
        return {statuses: []};
    }

    try {
        const statuses = await client.getStatusesByIds(userIds);

        if (!fetchOnly && DatabaseManager.serverDatabases[serverUrl]) {
            const {database, operator} = DatabaseManager.serverDatabases[serverUrl];
            if (operator) {
                const users = await database.get(Database.MM_TABLES.SERVER.USER).query(Q.where('id', Q.oneOf(userIds))).fetch() as UserModel[];
                for (const user of users) {
                    const status = statuses.find((s) => s.user_id === user.id);
                    user.prepareStatus(status?.status || General.OFFLINE);
                }

                await operator.batchRecords(users);
            }
        }

        return {statuses};
    } catch (error) {
        forceLogoutIfNecessary(serverUrl, error as ClientError);
        return {error};
    }
};

export const fetchUsersByIds = async (serverUrl: string, userIds: string[], fetchOnly = false) => {
    let client: Client;
    try {
        client = NetworkManager.getClient(serverUrl);
    } catch (error) {
        return {error};
    }
    if (!userIds.length) {
        return {users: []};
    }

    const operator = DatabaseManager.serverDatabases[serverUrl]?.operator;
    if (!operator) {
        return {error: `${serverUrl} database not found`};
    }

    try {
        const currentUserId = await queryCurrentUserId(operator.database);
        const exisingUsers = await queryUsersById(operator.database, userIds);
        const usersToLoad = userIds.filter((id) => (id !== currentUserId && !exisingUsers.find((u) => u.id === id)));
        const users = await client.getProfilesByIds([...new Set(usersToLoad)]);
        if (!fetchOnly) {
            await operator.handleUsers({
                users,
                prepareRecordsOnly: false,
            });
        }

        return {users};
    } catch (error) {
        forceLogoutIfNecessary(serverUrl, error as ClientError);
        return {error};
    }
};

export const fetchUsersByUsernames = async (serverUrl: string, usernames: string[], fetchOnly = false) => {
    let client: Client;
    try {
        client = NetworkManager.getClient(serverUrl);
    } catch (error) {
        return {error};
    }
    if (!usernames.length) {
        return {users: []};
    }

    const operator = DatabaseManager.serverDatabases[serverUrl]?.operator;
    if (!operator) {
        return {error: `${serverUrl} database not found`};
    }

    try {
        const currentUser = await queryCurrentUser(operator.database);
        const exisingUsers = await queryUsersByUsername(operator.database, usernames);
        const usersToLoad = usernames.filter((username) => (username !== currentUser?.username && !exisingUsers.find((u) => u.username === username)));
        const users = await client.getProfilesByUsernames([...new Set(usersToLoad)]);

        if (!fetchOnly) {
            await operator.handleUsers({
                users,
                prepareRecordsOnly: false,
            });
        }

        return {users};
    } catch (error) {
        forceLogoutIfNecessary(serverUrl, error as ClientError);
        return {error};
    }
};

export const fetchMissingProfilesByIds = async (serverUrl: string, userIds: string[]) => {
    const operator = DatabaseManager.serverDatabases[serverUrl]?.operator;
    if (!operator) {
        return {error: `${serverUrl} database not found`};
    }

    try {
        const {users} = await fetchUsersByIds(serverUrl, userIds);
        if (users) {
            const statusToLoad = users.map((u) => u.id);
            fetchStatusByIds(serverUrl, statusToLoad);
        }
        return {users};
    } catch (error) {
        forceLogoutIfNecessary(serverUrl, error as ClientError);
        return {error};
    }
};

export const fetchMissingProfilesByUsernames = async (serverUrl: string, usernames: string[]) => {
    const operator = DatabaseManager.serverDatabases[serverUrl]?.operator;
    if (!operator) {
        return {error: `${serverUrl} database not found`};
    }

    try {
        const {users} = await fetchUsersByUsernames(serverUrl, usernames);
        if (users) {
            const statusToLoad = users.map((u) => u.id);
            fetchStatusByIds(serverUrl, statusToLoad);
        }
        return {users};
    } catch (error) {
        forceLogoutIfNecessary(serverUrl, error as ClientError);
        return {error};
    }
};

export const updateAllUsersSince = async (serverUrl: string, since: number, fetchOnly = false) => {
    if (!since) {
        return {users: []};
    }

    const operator = DatabaseManager.serverDatabases[serverUrl]?.operator;
    if (!operator) {
        return {error: `${serverUrl} database not found`};
    }

    let client: Client;
    try {
        client = NetworkManager.getClient(serverUrl);
    } catch (error) {
        return {error};
    }

    const currentUserId = await queryCurrentUserId(operator.database);
    const users = await queryAllUsers(operator.database);
    const userIds = users.map((u) => u.id).filter((id) => id !== currentUserId);
    let userUpdates: UserProfile[] = [];
    try {
        userUpdates = await client.getProfilesByIds(userIds, {since});
        if (userUpdates.length && !fetchOnly) {
            const modelsToBatch: Model[] = [];
            const userModels = await operator.handleUsers({users: userUpdates, prepareRecordsOnly: true});
            modelsToBatch.push(...userModels);
            const directChannels = await operator.database.get<ChannelModel>(CHANNEL).
                query(Q.where('type', Q.oneOf([General.DM_CHANNEL, General.GM_CHANNEL]))).
                fetch();
            const {models} = await updateChannelsDisplayName(serverUrl, directChannels, userUpdates, true);
            if (models?.length) {
                modelsToBatch.push(...models);
            }

            if (modelsToBatch.length) {
                await operator.batchRecords(modelsToBatch);
            }
        }
    } catch {
        // Do nothing
    }

    return {users: userUpdates};
};

export const updateUsersNoLongerVisible = async (serverUrl: string, prepareRecordsOnly = false): Promise<{error?: unknown; models?: Model[]}> => {
    let client: Client;
    try {
        client = NetworkManager.getClient(serverUrl);
    } catch (error) {
        return {error};
    }

    const serverDatabase = DatabaseManager.serverDatabases[serverUrl];
    if (!serverDatabase) {
        return {error: `${serverUrl} database not found`};
    }

    const models: Model[] = [];
    try {
        const knownUsers = new Set(await client.getKnownUsers());
        const currentUserId = await queryCurrentUserId(serverDatabase.database);
        knownUsers.add(currentUserId);

        const allUsers = await queryAllUsers(serverDatabase.database);
        for (const user of allUsers) {
            if (!knownUsers.has(user.id)) {
                user.prepareDestroyPermanently();
                models.push(user);
            }
        }
        if (models.length && !prepareRecordsOnly) {
            serverDatabase.operator.batchRecords(models);
        }
    } catch (error) {
        forceLogoutIfNecessary(serverUrl, error as ClientError);
        return {error};
    }

    return {models};
};

export const setStatus = async (serverUrl: string, status: UserStatus) => {
    let client: Client;
    try {
        client = NetworkManager.getClient(serverUrl);
    } catch (error) {
        return {error};
    }

    try {
        const data = await client.updateStatus(status);
        await updateLocalUser(serverUrl, {status: status.status});

        return {
            data,
        };
    } catch (error) {
        forceLogoutIfNecessary(serverUrl, error as ClientErrorProps);
        return {error};
    }
};

export const updateCustomStatus = async (serverUrl: string, user: UserModel, customStatus: UserCustomStatus) => {
    let client: Client;
    try {
        client = NetworkManager.getClient(serverUrl);
    } catch (error) {
        return {error};
    }

    try {
        await client.updateCustomStatus(customStatus);
        return {data: true};
    } catch (error) {
        return {error};
    }
};

export const removeRecentCustomStatus = async (serverUrl: string, customStatus: UserCustomStatus) => {
    let client: Client;
    try {
        client = NetworkManager.getClient(serverUrl);
    } catch (error) {
        return {error};
    }

    const operator = DatabaseManager.serverDatabases[serverUrl]?.operator;
    if (!operator) {
        return {error: `${serverUrl} database not found`};
    }

    updateRecentCustomStatuses(serverUrl, customStatus, false, true);

    try {
        await client.removeRecentCustomStatus(customStatus);
    } catch (error) {
        return {error};
    }

    return {data: true};
};

export const unsetCustomStatus = async (serverUrl: string) => {
    let client: Client;

    try {
        client = NetworkManager.getClient(serverUrl);
    } catch (error) {
        return {error};
    }

    try {
        await client.unsetCustomStatus();
    } catch (error) {
        return {error};
    }

    return {data: true};
};

export const setDefaultProfileImage = async (serverUrl: string, userId: string) => {
    let client: Client;

    try {
        client = NetworkManager.getClient(serverUrl);
    } catch (error) {
        return {error};
    }

    try {
        await client.setDefaultProfileImage(userId);
        updateLocalUser(serverUrl, {last_picture_update: Date.now()});
    } catch (error) {
        return {error};
    }

    return {data: true};
};

export const uploadUserProfileImage = async (serverUrl: string, localPath: string) => {
    const database = DatabaseManager.serverDatabases[serverUrl]?.database;
    if (!database) {
        return {error: `${serverUrl} database not found`};
    }

    let client: Client;
    try {
        client = NetworkManager.getClient(serverUrl);
    } catch (error) {
        return {error};
    }

    try {
        const currentUser = await queryCurrentUser(database);
        if (currentUser) {
            const endpoint = `${client.getUserRoute(currentUser.id)}/image`;

            await client.apiClient.upload(endpoint, localPath, {
                skipBytes: 0,
                method: 'POST',
                multipart: {
                    fileKey: 'image',
                },
            });
        }
    } catch (e) {
        return {error: e};
    }
    return {error: undefined};
};

<<<<<<< HEAD
export const searchUsers = async (serverUrl: string, term: string, channelId?: string) => {
    const database = DatabaseManager.serverDatabases[serverUrl]?.database;
    if (!database) {
        return {error: `${serverUrl} database not found`};
    }

=======
export const buildProfileImageUrl = (serverUrl: string, userId: string, timestamp = 0) => {
>>>>>>> 49506c1b
    let client: Client;
    try {
        client = NetworkManager.getClient(serverUrl);
    } catch (error) {
<<<<<<< HEAD
        return {error};
    }

    try {
        const currentTeamId = await queryCurrentTeamId(database);
        const users = await client.autocompleteUsers(term, currentTeamId, channelId);
        return {users};
    } catch (error) {
        return {error};
    }
=======
        return '';
    }

    return client.getProfilePictureUrl(userId, timestamp);
>>>>>>> 49506c1b
};<|MERGE_RESOLUTION|>--- conflicted
+++ resolved
@@ -562,21 +562,16 @@
     return {error: undefined};
 };
 
-<<<<<<< HEAD
 export const searchUsers = async (serverUrl: string, term: string, channelId?: string) => {
     const database = DatabaseManager.serverDatabases[serverUrl]?.database;
     if (!database) {
         return {error: `${serverUrl} database not found`};
     }
 
-=======
-export const buildProfileImageUrl = (serverUrl: string, userId: string, timestamp = 0) => {
->>>>>>> 49506c1b
-    let client: Client;
-    try {
-        client = NetworkManager.getClient(serverUrl);
-    } catch (error) {
-<<<<<<< HEAD
+    let client: Client;
+    try {
+        client = NetworkManager.getClient(serverUrl);
+    } catch (error) {
         return {error};
     }
 
@@ -587,10 +582,15 @@
     } catch (error) {
         return {error};
     }
-=======
+};
+
+export const buildProfileImageUrl = (serverUrl: string, userId: string, timestamp = 0) => {
+    let client: Client;
+    try {
+        client = NetworkManager.getClient(serverUrl);
+    } catch (error) {
         return '';
     }
 
     return client.getProfilePictureUrl(userId, timestamp);
->>>>>>> 49506c1b
 };