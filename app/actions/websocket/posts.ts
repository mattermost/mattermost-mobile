// Copyright (c) 2015-present Mattermost, Inc. All Rights Reserved.
// See LICENSE.txt for license information.

import {Model} from '@nozbe/watermelondb';
import {DeviceEventEmitter} from 'react-native';

import {storeMyChannelsForTeam, markChannelAsUnread, markChannelAsViewed, updateLastPostAt} from '@actions/local/channel';
import {markPostAsDeleted} from '@actions/local/post';
<<<<<<< HEAD
import {processThreadFromNewPost, processUpdateThreadReplyCount} from '@actions/local/thread';
import {fetchMyChannel, markChannelAsRead} from '@actions/remote/channel';
import {fetchPostAuthors, fetchPostById} from '@actions/remote/post';
import {getThread} from '@actions/remote/thread';
=======
import {createThreadFromNewPost, updateThread} from '@actions/local/thread';
import {fetchMyChannel, markChannelAsRead} from '@actions/remote/channel';
import {fetchPostAuthors, fetchPostById} from '@actions/remote/post';
import {fetchThread} from '@actions/remote/thread';
>>>>>>> 73d23ea5
import {ActionType, Events} from '@constants';
import DatabaseManager from '@database/manager';
import {getChannelById, getMyChannel} from '@queries/servers/channel';
import {getPostById} from '@queries/servers/post';
import {getCurrentChannelId, getCurrentUserId} from '@queries/servers/system';
import {getIsCRTEnabled} from '@queries/servers/thread';
import {isFromWebhook, isSystemMessage, shouldIgnorePost} from '@utils/post';

import type MyChannelModel from '@typings/database/models/servers/my_channel';

function preparedMyChannelHack(myChannel: MyChannelModel) {
    // @ts-expect-error hack accessing _preparedState
    if (!myChannel._preparedState) {
        // @ts-expect-error hack setting _preparedState
        myChannel._preparedState = null;
    }
}

export async function handleNewPostEvent(serverUrl: string, msg: WebSocketMessage) {
    const operator = DatabaseManager.serverDatabases[serverUrl]?.operator;
    if (!operator) {
        return;
    }

    const {database} = operator;

    let post: Post;
    try {
        post = JSON.parse(msg.data.post);
    } catch {
        return;
    }
<<<<<<< HEAD

    const currentUserId = await getCurrentUserId(database);

=======
    const currentUserId = await getCurrentUserId(database);

>>>>>>> 73d23ea5
    const existing = await getPostById(database, post.pending_post_id);

    if (existing) {
        return;
    }

    const models: Model[] = [];

    const postModels = await operator.handlePosts({
        actionType: ActionType.POSTS.RECEIVED_NEW,
        order: [post.id],
        posts: [post],
        prepareRecordsOnly: true,
    });

    if (postModels?.length) {
        models.push(...postModels);
    }

    const isCRTEnabled = await getIsCRTEnabled(database);
    if (isCRTEnabled) {
<<<<<<< HEAD
        const {models: threadModels} = await processThreadFromNewPost(serverUrl, post, true);
=======
        const {models: threadModels} = await createThreadFromNewPost(serverUrl, post, true);
>>>>>>> 73d23ea5
        if (threadModels?.length) {
            models.push(...threadModels);
        }
    }

    // Ensure the channel membership
    let myChannel = await getMyChannel(database, post.channel_id);
    if (myChannel) {
        const {member} = await updateLastPostAt(serverUrl, post.channel_id, post.create_at, false);
        if (member) {
            myChannel = member;
        }
    } else {
        const myChannelRequest = await fetchMyChannel(serverUrl, '', post.channel_id, true);
        if (myChannelRequest.error) {
            return;
        }

        // We want to have this on the database so we can make any needed update later
        const myChannelModels = await storeMyChannelsForTeam(serverUrl, '', myChannelRequest.channels!, myChannelRequest.memberships!, false);
        if (myChannelModels.error) {
            return;
        }

        myChannel = await getMyChannel(database, post.channel_id);
        if (!myChannel) {
            return;
        }
    }

    // If we don't have the root post for this post, fetch it from the server
    if (post.root_id) {
        const rootPost = await getPostById(database, post.root_id);
<<<<<<< HEAD
=======

>>>>>>> 73d23ea5
        if (!rootPost) {
            fetchPostById(serverUrl, post.root_id);
        }
    }

    const currentChannelId = await getCurrentChannelId(database);

    if (post.channel_id === currentChannelId) {
        const data = {
            channelId: post.channel_id,
            rootId: post.root_id,
            userId: post.user_id,
            now: Date.now(),
        };
        DeviceEventEmitter.emit(Events.USER_STOP_TYPING, data);
    }

    const {authors} = await fetchPostAuthors(serverUrl, [post], true);
    if (authors?.length) {
        const authorsModels = await operator.handleUsers({users: authors, prepareRecordsOnly: true});
        if (authorsModels.length) {
            models.push(...authorsModels);
        }
    }

    if (!shouldIgnorePost(post)) {
        let markAsViewed = false;
        let markAsRead = false;

        if (!myChannel.manuallyUnread) {
            if (
                post.user_id === currentUserId &&
                !isSystemMessage(post) &&
                !isFromWebhook(post)
            ) {
                markAsViewed = true;
                markAsRead = false;
            } else if ((post.channel_id === currentChannelId)) { // TODO: THREADS && !viewingGlobalThreads) {
                // Don't mark as read if we're in global threads screen
                // the currentChannelId still refers to previously viewed channel
                markAsViewed = false;
                markAsRead = true;
            }
        }

        if (markAsRead) {
            markChannelAsRead(serverUrl, post.channel_id);
        } else if (markAsViewed) {
            preparedMyChannelHack(myChannel);
            const {member: viewedAt} = await markChannelAsViewed(serverUrl, post.channel_id, true);
            if (viewedAt) {
                models.push(viewedAt);
            }
        } else {
            const hasMentions = msg.data.mentions?.includes(currentUserId);
            preparedMyChannelHack(myChannel);
            const {member: unreadAt} = await markChannelAsUnread(
                serverUrl,
                post.channel_id,
                myChannel.messageCount + 1,
                myChannel.mentionsCount + (hasMentions ? 1 : 0),
                myChannel.lastViewedAt,
                true,
            );
            if (unreadAt) {
                models.push(unreadAt);
            }
        }
    }

    operator.batchRecords(models);
}

export async function handlePostEdited(serverUrl: string, msg: WebSocketMessage) {
    const operator = DatabaseManager.serverDatabases[serverUrl]?.operator;
    if (!operator) {
        return;
    }

    let post: Post;
    try {
        post = JSON.parse(msg.data.post);
    } catch {
        return;
    }

    const models: Model[] = [];

    const {authors} = await fetchPostAuthors(serverUrl, [post], true);
    if (authors?.length) {
        const authorsModels = await operator.handleUsers({users: authors, prepareRecordsOnly: true});
        if (authorsModels.length) {
            models.push(...authorsModels);
        }
    }

    const postModels = await operator.handlePosts({
        actionType: ActionType.POSTS.RECEIVED_NEW,
        order: [post.id],
        posts: [post],
        prepareRecordsOnly: true,
    });
    if (postModels.length) {
        models.push(...postModels);
    }

    if (models.length) {
        operator.batchRecords(models);
    }
}

export async function handlePostDeleted(serverUrl: string, msg: WebSocketMessage) {
    const operator = DatabaseManager.serverDatabases[serverUrl]?.operator;
    if (!operator) {
        return;
    }
    try {
        const {database} = operator;

        const post: Post = JSON.parse(msg.data.post);

        const models: Model[] = [];

        const {model: deleteModel} = await markPostAsDeleted(serverUrl, post, true);
        if (deleteModel) {
            models.push(deleteModel);
        }

        // update thread when a reply is deleted and CRT is enabled
        if (post.root_id) {
            const isCRTEnabled = await getIsCRTEnabled(database);
            if (isCRTEnabled) {
                // Update reply_count of the thread;
                // Note: reply_count includes current deleted count, So subtract 1 from reply_count
<<<<<<< HEAD
                const {model: threadModel} = await processUpdateThreadReplyCount(serverUrl, post.root_id, post.reply_count - 1, true);
=======
                const {model: threadModel} = await updateThread(serverUrl, post.root_id, {reply_count: post.reply_count - 1}, true);
>>>>>>> 73d23ea5
                if (threadModel) {
                    models.push(threadModel);
                }

                const channel = await getChannelById(database, post.channel_id);
                if (channel) {
<<<<<<< HEAD
                    getThread(serverUrl, channel.teamId, post.root_id);
=======
                    fetchThread(serverUrl, channel.teamId, post.root_id);
>>>>>>> 73d23ea5
                }
            }
        }

        if (models.length) {
<<<<<<< HEAD
            operator.batchRecords(models);
=======
            await operator.batchRecords(models);
>>>>>>> 73d23ea5
        }
    } catch {
        // Do nothing
    }
}

export async function handlePostUnread(serverUrl: string, msg: WebSocketMessage) {
    const {channel_id: channelId} = msg.broadcast;
    const {mention_count: mentionCount, msg_count: msgCount, last_viewed_at: lastViewedAt} = msg.data;
    const database = DatabaseManager.serverDatabases[serverUrl]?.database;
    if (!database) {
        return;
    }

    const myChannel = await getMyChannel(database, channelId);
    if (!myChannel?.manuallyUnread) {
        // We used to fetch the channel to get the delta on the message count
        // We just need to identify that there are unread messages, the exact number is uninportant
        markChannelAsUnread(serverUrl, channelId, msgCount, mentionCount, lastViewedAt);
    }
}<|MERGE_RESOLUTION|>--- conflicted
+++ resolved
@@ -6,17 +6,10 @@
 
 import {storeMyChannelsForTeam, markChannelAsUnread, markChannelAsViewed, updateLastPostAt} from '@actions/local/channel';
 import {markPostAsDeleted} from '@actions/local/post';
-<<<<<<< HEAD
-import {processThreadFromNewPost, processUpdateThreadReplyCount} from '@actions/local/thread';
-import {fetchMyChannel, markChannelAsRead} from '@actions/remote/channel';
-import {fetchPostAuthors, fetchPostById} from '@actions/remote/post';
-import {getThread} from '@actions/remote/thread';
-=======
 import {createThreadFromNewPost, updateThread} from '@actions/local/thread';
 import {fetchMyChannel, markChannelAsRead} from '@actions/remote/channel';
 import {fetchPostAuthors, fetchPostById} from '@actions/remote/post';
 import {fetchThread} from '@actions/remote/thread';
->>>>>>> 73d23ea5
 import {ActionType, Events} from '@constants';
 import DatabaseManager from '@database/manager';
 import {getChannelById, getMyChannel} from '@queries/servers/channel';
@@ -49,14 +42,8 @@
     } catch {
         return;
     }
-<<<<<<< HEAD
-
     const currentUserId = await getCurrentUserId(database);
 
-=======
-    const currentUserId = await getCurrentUserId(database);
-
->>>>>>> 73d23ea5
     const existing = await getPostById(database, post.pending_post_id);
 
     if (existing) {
@@ -78,11 +65,7 @@
 
     const isCRTEnabled = await getIsCRTEnabled(database);
     if (isCRTEnabled) {
-<<<<<<< HEAD
-        const {models: threadModels} = await processThreadFromNewPost(serverUrl, post, true);
-=======
         const {models: threadModels} = await createThreadFromNewPost(serverUrl, post, true);
->>>>>>> 73d23ea5
         if (threadModels?.length) {
             models.push(...threadModels);
         }
@@ -116,10 +99,7 @@
     // If we don't have the root post for this post, fetch it from the server
     if (post.root_id) {
         const rootPost = await getPostById(database, post.root_id);
-<<<<<<< HEAD
-=======
-
->>>>>>> 73d23ea5
+
         if (!rootPost) {
             fetchPostById(serverUrl, post.root_id);
         }
@@ -254,32 +234,20 @@
             if (isCRTEnabled) {
                 // Update reply_count of the thread;
                 // Note: reply_count includes current deleted count, So subtract 1 from reply_count
-<<<<<<< HEAD
-                const {model: threadModel} = await processUpdateThreadReplyCount(serverUrl, post.root_id, post.reply_count - 1, true);
-=======
                 const {model: threadModel} = await updateThread(serverUrl, post.root_id, {reply_count: post.reply_count - 1}, true);
->>>>>>> 73d23ea5
                 if (threadModel) {
                     models.push(threadModel);
                 }
 
                 const channel = await getChannelById(database, post.channel_id);
                 if (channel) {
-<<<<<<< HEAD
-                    getThread(serverUrl, channel.teamId, post.root_id);
-=======
                     fetchThread(serverUrl, channel.teamId, post.root_id);
->>>>>>> 73d23ea5
                 }
             }
         }
 
         if (models.length) {
-<<<<<<< HEAD
-            operator.batchRecords(models);
-=======
             await operator.batchRecords(models);
->>>>>>> 73d23ea5
         }
     } catch {
         // Do nothing
