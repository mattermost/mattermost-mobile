--- conflicted
+++ resolved
@@ -56,11 +56,7 @@
     handleDirectAddedEvent,
     handleUserAddedToChannelEvent,
     handleUserRemovedFromChannelEvent} from './channel';
-<<<<<<< HEAD
 import {handleGroupMemberAddEvent, handleGroupMemberDeleteEvent, handleGroupReceivedEvent, handleGroupTeamAssociatedEvent, handleGroupTeamDissociateEvent} from './group';
-=======
-import {handleGroupMemberAddEvent, handleGroupMemberDeleteEvent, handleGroupReceivedEvent} from './group';
->>>>>>> f61ea842
 import {handleOpenDialogEvent} from './integrations';
 import {handleNewPostEvent, handlePostDeleted, handlePostEdited, handlePostUnread} from './posts';
 import {handlePreferenceChangedEvent, handlePreferencesChangedEvent, handlePreferencesDeletedEvent} from './preferences';
@@ -426,7 +422,6 @@
         case WebsocketEvents.GROUP_MEMBER_DELETE:
             handleGroupMemberDeleteEvent(serverUrl, msg);
             break;
-<<<<<<< HEAD
         case WebsocketEvents.GROUP_ASSOCIATED_TO_TEAM:
             handleGroupTeamAssociatedEvent(serverUrl, msg);
             break;
@@ -437,7 +432,5 @@
             break;
         case WebsocketEvents.GROUP_DISSOCIATED_TO_CHANNEL:
             break;
-=======
->>>>>>> f61ea842
     }
 }