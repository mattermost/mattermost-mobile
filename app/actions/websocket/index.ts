// Copyright (c) 2015-present Mattermost, Inc. All Rights Reserved.
// See LICENSE.txt for license information.

import {DeviceEventEmitter} from 'react-native';

import {fetchMissingSidebarInfo, fetchMyChannelsForTeam} from '@actions/remote/channel';
import {fetchPostsSince} from '@actions/remote/post';
import {fetchMyPreferences} from '@actions/remote/preference';
import {fetchRoles} from '@actions/remote/role';
import {fetchConfigAndLicense} from '@actions/remote/systems';
import {fetchAllTeams, fetchMyTeams} from '@actions/remote/team';
import {fetchMe, updateAllUsersSinceLastDisconnect} from '@actions/remote/user';
import {General, WebsocketEvents} from '@constants';
import {SYSTEM_IDENTIFIERS} from '@constants/database';
import Events from '@constants/events';
import DatabaseManager from '@database/manager';
import {getTeammateNameDisplaySetting} from '@helpers/api/preference';
import {prepareMyChannelsForTeam} from '@queries/servers/channel';
import {queryCommonSystemValues, queryConfig, queryWebSocketLastDisconnected} from '@queries/servers/system';
import {queryCurrentUser} from '@queries/servers/user';

import {handleChannelDeletedEvent, handleUserAddedToChannelEvent, handleUserRemovedFromChannelEvent} from './channel';
import {handleNewPostEvent, handlePostDeleted, handlePostEdited, handlePostUnread} from './posts';
import {handlePreferenceChangedEvent, handlePreferencesChangedEvent, handlePreferencesDeletedEvent} from './preferences';
import {handleUserRoleUpdatedEvent, handleMemberRoleUpdatedEvent, handleRoleUpdatedEvent} from './roles';
import {handleLeaveTeamEvent} from './teams';
import {handleUserUpdatedEvent} from './users';

import type {Model} from '@nozbe/watermelondb';
import type {WebSocketMessage} from '@typings/api/websocket';

export async function handleFirstConnect(serverUrl: string) {
    const database = DatabaseManager.serverDatabases[serverUrl]?.database;
    if (!database) {
        return;
    }
    const config = await queryConfig(database);
    const lastDisconnect = await queryWebSocketLastDisconnected(database);
    if (lastDisconnect && config.EnableReliableWebSockets !== 'true') {
        doReconnect(serverUrl);
        return;
    }

    doFirstConnect(serverUrl);
}

export function handleReconnect(serverUrl: string) {
    doReconnect(serverUrl);
}

export async function handleClose(serverUrl: string, lastDisconnect: number) {
    const operator = DatabaseManager.serverDatabases[serverUrl]?.operator;
    if (!operator) {
        return;
    }
    await operator.handleSystem({
        systems: [
            {
                id: SYSTEM_IDENTIFIERS.WEBSOCKET,
                value: lastDisconnect.toString(10),
            },
        ],
        prepareRecordsOnly: false,
    });
}

function doFirstConnect(serverUrl: string) {
    updateAllUsersSinceLastDisconnect(serverUrl);
}

async function doReconnect(serverUrl: string) {
    const database = DatabaseManager.serverDatabases[serverUrl];
    if (!database) {
        return;
    }

    const system = await queryCommonSystemValues(database.database);
    const lastDisconnectedAt = await queryWebSocketLastDisconnected(database.database);

    // TODO consider fetch only and batch all the results.
    await fetchMe(serverUrl);
    await fetchMyPreferences(serverUrl);
    const {config} = await fetchConfigAndLicense(serverUrl);
    const {memberships: teamMemberships, error: teamMembershipsError} = await fetchMyTeams(serverUrl);
    const {currentChannelId, currentUserId, currentTeamId, license} = system;
    const currentTeamMembership = teamMemberships?.find((tm) => tm.team_id === currentTeamId && tm.delete_at === 0);

    let channelMemberships: ChannelMembership[] | undefined;
    if (currentTeamMembership) {
        const {memberships, channels, error} = await fetchMyChannelsForTeam(serverUrl, currentTeamMembership.team_id, true, lastDisconnectedAt);
        if (error) {
            DeviceEventEmitter.emit(Events.TEAM_LOAD_ERROR, serverUrl, error);
            return;
        }
        const currentUser = await queryCurrentUser(database.database);
        const preferences = currentUser ? (await currentUser.preferences.fetch()) : [];
        const teammateDisplayNameSetting = getTeammateNameDisplaySetting(preferences || [], system.config, license);
        const directChannels = channels?.filter((c) => c.type === General.DM_CHANNEL || c.type === General.GM_CHANNEL);
        if (directChannels?.length) {
            await fetchMissingSidebarInfo(serverUrl, directChannels, currentUser?.locale, teammateDisplayNameSetting, currentUserId);
        }

        const modelPromises: Array<Promise<Model[]>> = [];
        const prepare = await prepareMyChannelsForTeam(database.operator, currentTeamMembership.team_id, channels!, memberships!);
        if (prepare) {
            modelPromises.push(...prepare);
        }
        if (modelPromises.length) {
            const models = await Promise.all(modelPromises);
            const flattenedModels = models.flat();
            if (flattenedModels?.length > 0) {
                try {
                    await database.operator.batchRecords(flattenedModels);
                } catch {
                    // eslint-disable-next-line no-console
                    console.log('FAILED TO BATCH CHANNELS');
                }
            }
        }

        channelMemberships = memberships;

        if (currentChannelId) {
            const stillMemberOfCurrentChannel = memberships?.find((cm) => cm.channel_id === currentChannelId);
            const channelStillExist = channels?.find((c) => c.id === currentChannelId);
            const viewArchivedChannels = config?.ExperimentalViewArchivedChannels === 'true';

            if (!stillMemberOfCurrentChannel) {
                handleUserRemovedFromChannelEvent(serverUrl, {data: {user_id: currentUserId, channel_id: currentChannelId}});
            } else if (!channelStillExist ||
                (!viewArchivedChannels && channelStillExist.delete_at !== 0)
            ) {
                handleChannelDeletedEvent(serverUrl, {data: {user_id: currentUserId, channel_id: currentChannelId}} as WebSocketMessage);
            } else {
                // TODO Differentiate between post and thread, to fetch the thread posts
                fetchPostsSince(serverUrl, currentChannelId, lastDisconnectedAt);
            }
        }

        // TODO Consider global thread screen to update global threads
    } else if (!teamMembershipsError) {
        handleLeaveTeamEvent(serverUrl, {data: {user_id: currentUserId, team_id: currentTeamId}} as WebSocketMessage);
    }

    fetchRoles(serverUrl, teamMemberships, channelMemberships);
    fetchAllTeams(serverUrl);

    // TODO Fetch App bindings?

    updateAllUsersSinceLastDisconnect(serverUrl);
}

export async function handleEvent(serverUrl: string, msg: WebSocketMessage) {
    switch (msg.event) {
        case WebsocketEvents.POSTED:
        case WebsocketEvents.EPHEMERAL_MESSAGE:
            handleNewPostEvent(serverUrl, msg);
            break;

        case WebsocketEvents.POST_EDITED:
            handlePostEdited(serverUrl, msg);
            break;

        case WebsocketEvents.POST_DELETED:
            handlePostDeleted(serverUrl, msg);
            break;

        case WebsocketEvents.POST_UNREAD:
            handlePostUnread(serverUrl, msg);
            break;

        case WebsocketEvents.LEAVE_TEAM:
            handleLeaveTeamEvent(serverUrl, msg);
            break;
        case WebsocketEvents.UPDATE_TEAM:
            break;

        // return dispatch(handleUpdateTeamEvent(msg));
        case WebsocketEvents.ADDED_TO_TEAM:
            break;

        // return dispatch(handleTeamAddedEvent(msg));
        case WebsocketEvents.USER_ADDED:
            handleUserAddedToChannelEvent(serverUrl, msg);
            break;
        case WebsocketEvents.USER_REMOVED:
            handleUserRemovedFromChannelEvent(serverUrl, msg);
            break;
        case WebsocketEvents.USER_UPDATED:
            handleUserUpdatedEvent(serverUrl, msg);
            break;
<<<<<<< HEAD

=======
        case WebsocketEvents.ROLE_ADDED:
            break;

        // return dispatch(handleRoleAddedEvent(msg));
        case WebsocketEvents.ROLE_REMOVED:
            break;

        // return dispatch(handleRoleRemovedEvent(msg));
>>>>>>> be63e3c7
        case WebsocketEvents.ROLE_UPDATED:
            handleRoleUpdatedEvent(serverUrl, msg);
            break;

        case WebsocketEvents.USER_ROLE_UPDATED:
            handleUserRoleUpdatedEvent(serverUrl, msg);
            break;

        case WebsocketEvents.MEMBERROLE_UPDATED:
            handleMemberRoleUpdatedEvent(serverUrl, msg);
            break;

        case WebsocketEvents.CHANNEL_CREATED:
            break;

        // return dispatch(handleChannelCreatedEvent(msg));
        case WebsocketEvents.CHANNEL_DELETED:
            handleChannelDeletedEvent(serverUrl, msg);
            break;
        case WebsocketEvents.CHANNEL_UNARCHIVED:
            break;

        // return dispatch(handleChannelUnarchiveEvent(msg));
        case WebsocketEvents.CHANNEL_UPDATED:
            break;

        // return dispatch(handleChannelUpdatedEvent(msg));
        case WebsocketEvents.CHANNEL_CONVERTED:
            break;

        // return dispatch(handleChannelConvertedEvent(msg));
        case WebsocketEvents.CHANNEL_VIEWED:
            break;

        // return dispatch(handleChannelViewedEvent(msg));
        case WebsocketEvents.CHANNEL_MEMBER_UPDATED:
            break;

        // return dispatch(handleChannelMemberUpdatedEvent(msg));
        case WebsocketEvents.CHANNEL_SCHEME_UPDATED:
            break;

        // return dispatch(handleChannelSchemeUpdatedEvent(msg));
        case WebsocketEvents.DIRECT_ADDED:
            break;

        // return dispatch(handleDirectAddedEvent(msg));
        case WebsocketEvents.PREFERENCE_CHANGED:
            handlePreferenceChangedEvent(serverUrl, msg);
            break;

        case WebsocketEvents.PREFERENCES_CHANGED:
            handlePreferencesChangedEvent(serverUrl, msg);
            break;

        case WebsocketEvents.PREFERENCES_DELETED:
            handlePreferencesDeletedEvent(serverUrl, msg);
            break;

        case WebsocketEvents.STATUS_CHANGED:
            break;

        // return dispatch(handleStatusChangedEvent(msg));
        case WebsocketEvents.TYPING:
            break;

        // return dispatch(handleUserTypingEvent(msg));
        case WebsocketEvents.HELLO:
            break;

        // handleHelloEvent(msg);
        // break;
        case WebsocketEvents.REACTION_ADDED:
            break;

        // return dispatch(handleReactionAddedEvent(msg));
        case WebsocketEvents.REACTION_REMOVED:
            break;

        // return dispatch(handleReactionRemovedEvent(msg));
        case WebsocketEvents.EMOJI_ADDED:
            break;

        // return dispatch(handleAddEmoji(msg));
        case WebsocketEvents.LICENSE_CHANGED:
            break;

        // return dispatch(handleLicenseChangedEvent(msg));
        case WebsocketEvents.CONFIG_CHANGED:
            break;

        // return dispatch(handleConfigChangedEvent(msg));
        case WebsocketEvents.OPEN_DIALOG:
            break;

        // return dispatch(handleOpenDialogEvent(msg));
        case WebsocketEvents.RECEIVED_GROUP:
            break;

        // return dispatch(handleGroupUpdatedEvent(msg));
        case WebsocketEvents.THREAD_UPDATED:
            break;

        // return dispatch(handleThreadUpdated(msg));
        case WebsocketEvents.THREAD_READ_CHANGED:
            break;

        // return dispatch(handleThreadReadChanged(msg));
        case WebsocketEvents.THREAD_FOLLOW_CHANGED:
            break;

        // return dispatch(handleThreadFollowChanged(msg));
        case WebsocketEvents.APPS_FRAMEWORK_REFRESH_BINDINGS:
            break;

        // return dispatch(handleRefreshAppsBindings());
    }
}<|MERGE_RESOLUTION|>--- conflicted
+++ resolved
@@ -189,18 +189,6 @@
         case WebsocketEvents.USER_UPDATED:
             handleUserUpdatedEvent(serverUrl, msg);
             break;
-<<<<<<< HEAD
-
-=======
-        case WebsocketEvents.ROLE_ADDED:
-            break;
-
-        // return dispatch(handleRoleAddedEvent(msg));
-        case WebsocketEvents.ROLE_REMOVED:
-            break;
-
-        // return dispatch(handleRoleRemovedEvent(msg));
->>>>>>> be63e3c7
         case WebsocketEvents.ROLE_UPDATED:
             handleRoleUpdatedEvent(serverUrl, msg);
             break;
