--- conflicted
+++ resolved
@@ -145,39 +145,7 @@
     }
     const {models, initialTeamId, initialChannelId, prefData, teamData, chData} = entryData;
 
-<<<<<<< HEAD
-    let switchedToChannel = false;
-
-    // if no longer a member of the current team or the current channel
-    if (initialTeamId !== currentTeam?.id || initialChannelId !== currentChannel?.id) {
-        const currentServer = await getActiveServer();
-        const isChannelScreenMounted = NavigationStore.getScreensInStack().includes(Screens.CHANNEL);
-        if (serverUrl === currentServer?.url) {
-            if (currentTeam && initialTeamId !== currentTeam.id) {
-                DeviceEventEmitter.emit(Events.LEAVE_TEAM, {displayName: currentTeam.displayName});
-                await dismissAllModals();
-                await popToRoot();
-            } else if (currentChannel && initialChannelId !== currentChannel.id && isChannelScreenMounted) {
-                DeviceEventEmitter.emit(Events.LEAVE_CHANNEL, {displayName: currentChannel?.displayName});
-                await dismissAllModals();
-                await popToRoot();
-            }
-
-            const tabletDevice = await isTablet();
-
-            if (tabletDevice && initialChannelId) {
-                switchedToChannel = true;
-                switchToChannelById(serverUrl, initialChannelId, initialTeamId);
-            } else {
-                setCurrentTeamAndChannelId(operator, initialTeamId, initialChannelId);
-            }
-        } else {
-            setCurrentTeamAndChannelId(operator, initialTeamId, initialChannelId);
-        }
-    }
-=======
     await handleEntryAfterLoadNavigation(serverUrl, teamData.memberships || [], chData?.memberships || [], currentTeam?.id || '', currentChannel?.id || '', initialTeamId, initialChannelId);
->>>>>>> fe4a0a28
 
     const dt = Date.now();
     await operator.batchRecords(models);
