// Copyright (c) 2015-present Mattermost, Inc. All Rights Reserved.
// See LICENSE.txt for license information.

import {markChannelAsViewed} from '@actions/local/channel';
import {fetchMissingSidebarInfo, markChannelAsRead, switchToChannelById} from '@actions/remote/channel';
<<<<<<< HEAD
import {AppEntryData, AppEntryError, fetchAppEntryData, teamsToRemove} from '@actions/remote/entry/common';
import {graphQLCommon} from '@actions/remote/entry/gql_common';
=======
import {fetchAppEntryData, teamsToRemove} from '@actions/remote/entry/common';
>>>>>>> 2511ab45
import {fetchPostsForUnreadChannels, fetchPostsSince} from '@actions/remote/post';
import {fetchRoles} from '@actions/remote/role';
import {fetchConfigAndLicense} from '@actions/remote/systems';
import {fetchAllTeams, fetchTeamsChannelsAndUnreadPosts} from '@actions/remote/team';
import {fetchNewThreads} from '@actions/remote/thread';
import {fetchStatusByIds, updateAllUsersSince} from '@actions/remote/user';
import {Screens, WebsocketEvents} from '@constants';
import {SYSTEM_IDENTIFIERS} from '@constants/database';
import DatabaseManager from '@database/manager';
import ServerDataOperator from '@database/operator/server_data_operator';
import {getTeammateNameDisplaySetting} from '@helpers/api/preference';
import {queryChannelsById, getDefaultChannelForTeam} from '@queries/servers/channel';
import {prepareModels} from '@queries/servers/entry';
import {getCommonSystemValues, getConfig, getCurrentChannelId, getWebSocketLastDisconnected, resetWebSocketLastDisconnected, setCurrentTeamAndChannelId} from '@queries/servers/system';
import EphemeralStore from '@store/ephemeral_store';
import {isDMorGM} from '@utils/channel';
import {isTablet} from '@utils/helpers';
import {isCRTEnabled} from '@utils/thread';

import {handleCategoryCreatedEvent, handleCategoryDeletedEvent, handleCategoryOrderUpdatedEvent, handleCategoryUpdatedEvent} from './category';
import {handleChannelConvertedEvent, handleChannelCreatedEvent,
    handleChannelDeletedEvent,
    handleChannelMemberUpdatedEvent,
    handleChannelUnarchiveEvent,
    handleChannelUpdatedEvent,
    handleChannelViewedEvent,
    handleDirectAddedEvent,
    handleUserAddedToChannelEvent,
    handleUserRemovedFromChannelEvent} from './channel';
import {handleOpenDialogEvent} from './integrations';
import {handleNewPostEvent, handlePostDeleted, handlePostEdited, handlePostUnread} from './posts';
import {handlePreferenceChangedEvent, handlePreferencesChangedEvent, handlePreferencesDeletedEvent} from './preferences';
import {handleAddCustomEmoji, handleReactionRemovedFromPostEvent, handleReactionAddedToPostEvent} from './reactions';
import {handleUserRoleUpdatedEvent, handleTeamMemberRoleUpdatedEvent, handleRoleUpdatedEvent} from './roles';
import {handleLicenseChangedEvent, handleConfigChangedEvent} from './system';
import {handleLeaveTeamEvent, handleUserAddedToTeamEvent, handleUpdateTeamEvent} from './teams';
import {handleThreadUpdatedEvent, handleThreadReadChangedEvent, handleThreadFollowChangedEvent} from './threads';
import {handleUserUpdatedEvent, handleUserTypingEvent} from './users';

// ESR: 5.37
const alreadyConnected = new Set<string>();

export async function handleFirstConnect(serverUrl: string) {
    const operator = DatabaseManager.serverDatabases[serverUrl]?.operator;
    if (!operator) {
        return;
    }
    const {database} = operator;
    const config = await getConfig(database);
    const lastDisconnect = await getWebSocketLastDisconnected(database);

    // ESR: 5.37
    if (lastDisconnect && config?.EnableReliableWebSockets !== 'true' && alreadyConnected.has(serverUrl)) {
        handleReconnect(serverUrl);
        return;
    }

    alreadyConnected.add(serverUrl);
    resetWebSocketLastDisconnected(operator);
    fetchStatusByIds(serverUrl, ['me']);
}

export function handleReconnect(serverUrl: string) {
    doReconnect(serverUrl);
}

export async function handleClose(serverUrl: string, lastDisconnect: number) {
    const operator = DatabaseManager.serverDatabases[serverUrl]?.operator;
    if (!operator) {
        return;
    }
    await operator.handleSystem({
        systems: [
            {
                id: SYSTEM_IDENTIFIERS.WEBSOCKET,
                value: lastDisconnect.toString(10),
            },
        ],
        prepareRecordsOnly: false,
    });
}

async function doReconnectRest(serverUrl: string, operator: ServerDataOperator, currentTeamId: string, currentUserId: string, config: ClientConfig, license: ClientLicense, lastDisconnectedAt: number) {
    const {database} = operator;
    const tabletDevice = await isTablet();
<<<<<<< HEAD
    const fetchedData = await fetchAppEntryData(serverUrl, lastDisconnectedAt, currentTeamId);
    const fetchedError = (fetchedData as AppEntryError).error;
=======
    const system = await getCommonSystemValues(database);
    const lastDisconnectedAt = await getWebSocketLastDisconnected(database);

    resetWebSocketLastDisconnected(operator);
    let {config, license} = await fetchConfigAndLicense(serverUrl);
    if (!config) {
        config = system.config;
    }

    if (!license) {
        license = system.license;
    }

    const fetchedData = await fetchAppEntryData(serverUrl, lastDisconnectedAt, system.currentTeamId);
>>>>>>> 2511ab45

    if ('error' in fetchedData) {
        return;
    }

    const {initialTeamId, teamData, chData, prefData, meData, removeTeamIds, removeChannelIds} = fetchedData;
    const rolesData = await fetchRoles(serverUrl, teamData.memberships, chData?.memberships, meData.user, true);
    const profiles: UserProfile[] = [];

    if (chData?.channels?.length) {
        const teammateDisplayNameSetting = getTeammateNameDisplaySetting(prefData.preferences || [], config, license);
        let direct: Channel[];
        [chData.channels, direct] = chData.channels.reduce<Channel[][]>(([others, channels], c: Channel) => {
            if (isDMorGM(c)) {
                channels.push(c);
            } else {
                others.push(c);
            }

            return [others, channels];
        }, [[], []]);

        if (direct.length) {
            const {directChannels, users} = await fetchMissingSidebarInfo(serverUrl, direct, meData.user?.locale, teammateDisplayNameSetting, currentUserId, true);
            if (directChannels?.length) {
                chData.channels.push(...directChannels);
            }
            if (users?.length) {
                profiles.push(...users);
            }
        }
    }

    // if no longer a member of the current team
    if (initialTeamId !== currentTeamId) {
        let cId = '';
        if (tabletDevice) {
            if (!cId) {
                const channel = await getDefaultChannelForTeam(database, initialTeamId);
                if (channel) {
                    cId = channel.id;
                }
            }
            switchToChannelById(serverUrl, cId, initialTeamId);
        } else {
            setCurrentTeamAndChannelId(operator, initialTeamId, cId);
        }
    }

    const removeTeams = await teamsToRemove(serverUrl, removeTeamIds);

    let removeChannels;
    if (removeChannelIds?.length) {
        removeChannels = await queryChannelsById(database, removeChannelIds).fetch();
    }

    const modelPromises = await prepareModels({operator, initialTeamId, removeTeams, removeChannels, teamData, chData, prefData, meData});
    if (rolesData.roles?.length) {
        modelPromises.push(operator.handleRole({roles: rolesData.roles, prepareRecordsOnly: true}));
    }

    if (profiles.length) {
        modelPromises.push(operator.handleUsers({users: profiles, prepareRecordsOnly: true}));
    }

    if (modelPromises.length) {
        const models = await Promise.all(modelPromises);
        const flattenedModels = models.flat();
        if (flattenedModels?.length > 0) {
            try {
                await operator.batchRecords(flattenedModels);
            } catch {
                // eslint-disable-next-line no-console
                console.log('FAILED TO BATCH WS reconnection');
            }
        }
    }

    const currentChannelId = await getCurrentChannelId(database);
    if (currentChannelId) {
        // https://mattermost.atlassian.net/browse/MM-40098
        fetchPostsSince(serverUrl, currentChannelId, lastDisconnectedAt);

        const isChannelScreenMounted = EphemeralStore.getNavigationComponents().includes(Screens.CHANNEL);

        if (isChannelScreenMounted || tabletDevice) {
            markChannelAsRead(serverUrl, currentChannelId);
            markChannelAsViewed(serverUrl, currentChannelId);
        }

        // defer fetching posts for unread channels on initial team
        if (chData?.channels && chData.memberships) {
            fetchPostsForUnreadChannels(serverUrl, chData.channels, chData.memberships, currentChannelId);
        }
    }

    // defer fetch channels and unread posts for other teams
    if (teamData.teams?.length && teamData.memberships?.length) {
        await fetchTeamsChannelsAndUnreadPosts(serverUrl, lastDisconnectedAt, teamData.teams, teamData.memberships, initialTeamId);
    }

    if (prefData.preferences && isCRTEnabled(prefData.preferences, config)) {
        if (initialTeamId) {
            await fetchNewThreads(serverUrl, initialTeamId, false);
        }

        if (teamData.teams?.length) {
            for await (const team of teamData.teams) {
                if (team.id !== initialTeamId) {
                    // need to await here since GM/DM threads in different teams overlap
                    await fetchNewThreads(serverUrl, team.id, false);
                }
            }
        }
    }
}

async function doReconnect(serverUrl: string) {
    const operator = DatabaseManager.serverDatabases[serverUrl]?.operator;
    if (!operator) {
        return;
    }

    const {database} = operator;
    const system = await getCommonSystemValues(database);
    const lastDisconnectedAt = await getWebSocketLastDisconnected(database);

    resetWebSocketLastDisconnected(operator);
    let {config, license} = await fetchConfigAndLicense(serverUrl);
    if (!config) {
        config = system.config;
    }

    if (!license) {
        license = system.license;
    }

    if (config.FeatureFlagGraphQL === 'true') {
        await graphQLCommon(serverUrl, true, system.currentTeamId, system.currentChannelId);
    } else {
        await doReconnectRest(serverUrl, operator, system.currentTeamId, system.currentUserId, config, license, lastDisconnectedAt);
    }

    fetchAllTeams(serverUrl);
    updateAllUsersSince(serverUrl, lastDisconnectedAt);

    // https://mattermost.atlassian.net/browse/MM-41520
}

export async function handleEvent(serverUrl: string, msg: WebSocketMessage) {
    switch (msg.event) {
        case WebsocketEvents.POSTED:
        case WebsocketEvents.EPHEMERAL_MESSAGE:
            handleNewPostEvent(serverUrl, msg);
            break;

        case WebsocketEvents.POST_EDITED:
            handlePostEdited(serverUrl, msg);
            break;

        case WebsocketEvents.POST_DELETED:
            handlePostDeleted(serverUrl, msg);
            break;

        case WebsocketEvents.POST_UNREAD:
            handlePostUnread(serverUrl, msg);
            break;

        case WebsocketEvents.LEAVE_TEAM:
            handleLeaveTeamEvent(serverUrl, msg);
            break;
        case WebsocketEvents.UPDATE_TEAM:
            handleUpdateTeamEvent(serverUrl, msg);
            break;
        case WebsocketEvents.ADDED_TO_TEAM:
            handleUserAddedToTeamEvent(serverUrl, msg);
            break;

        case WebsocketEvents.USER_ADDED:
            handleUserAddedToChannelEvent(serverUrl, msg);
            break;
        case WebsocketEvents.USER_REMOVED:
            handleUserRemovedFromChannelEvent(serverUrl, msg);
            break;
        case WebsocketEvents.USER_UPDATED:
            handleUserUpdatedEvent(serverUrl, msg);
            break;
        case WebsocketEvents.ROLE_UPDATED:
            handleRoleUpdatedEvent(serverUrl, msg);
            break;

        case WebsocketEvents.USER_ROLE_UPDATED:
            handleUserRoleUpdatedEvent(serverUrl, msg);
            break;

        case WebsocketEvents.MEMBERROLE_UPDATED:
            handleTeamMemberRoleUpdatedEvent(serverUrl, msg);
            break;

        case WebsocketEvents.CATEGORY_CREATED:
            handleCategoryCreatedEvent(serverUrl, msg);
            break;
        case WebsocketEvents.CATEGORY_UPDATED:
            handleCategoryUpdatedEvent(serverUrl, msg);
            break;
        case WebsocketEvents.CATEGORY_ORDER_UPDATED:
            handleCategoryOrderUpdatedEvent(serverUrl, msg);
            break;
        case WebsocketEvents.CATEGORY_DELETED:
            handleCategoryDeletedEvent(serverUrl, msg);
            break;

        case WebsocketEvents.CHANNEL_CREATED:
            handleChannelCreatedEvent(serverUrl, msg);
            break;

        case WebsocketEvents.CHANNEL_DELETED:
            handleChannelDeletedEvent(serverUrl, msg);
            break;
        case WebsocketEvents.CHANNEL_UNARCHIVED:
            handleChannelUnarchiveEvent(serverUrl, msg);
            break;

        case WebsocketEvents.CHANNEL_UPDATED:
            handleChannelUpdatedEvent(serverUrl, msg);
            break;

        case WebsocketEvents.CHANNEL_CONVERTED:
            handleChannelConvertedEvent(serverUrl, msg);
            break;

        case WebsocketEvents.CHANNEL_VIEWED:
            handleChannelViewedEvent(serverUrl, msg);
            break;

        case WebsocketEvents.CHANNEL_MEMBER_UPDATED:
            handleChannelMemberUpdatedEvent(serverUrl, msg);
            break;

        case WebsocketEvents.CHANNEL_SCHEME_UPDATED:
            // Do nothing, handled by CHANNEL_UPDATED due to changes in the channel scheme.
            break;

        case WebsocketEvents.DIRECT_ADDED:
        case WebsocketEvents.GROUP_ADDED:
            handleDirectAddedEvent(serverUrl, msg);
            break;

        case WebsocketEvents.PREFERENCE_CHANGED:
            handlePreferenceChangedEvent(serverUrl, msg);
            break;

        case WebsocketEvents.PREFERENCES_CHANGED:
            handlePreferencesChangedEvent(serverUrl, msg);
            break;

        case WebsocketEvents.PREFERENCES_DELETED:
            handlePreferencesDeletedEvent(serverUrl, msg);
            break;

        case WebsocketEvents.STATUS_CHANGED:
            break;

        // return dispatch(handleStatusChangedEvent(msg));
        case WebsocketEvents.TYPING:
            handleUserTypingEvent(serverUrl, msg);
            break;

        case WebsocketEvents.REACTION_ADDED:
            handleReactionAddedToPostEvent(serverUrl, msg);
            break;

        case WebsocketEvents.REACTION_REMOVED:
            handleReactionRemovedFromPostEvent(serverUrl, msg);
            break;

        case WebsocketEvents.EMOJI_ADDED:
            handleAddCustomEmoji(serverUrl, msg);
            break;

        case WebsocketEvents.LICENSE_CHANGED:
            handleLicenseChangedEvent(serverUrl, msg);
            break;

        case WebsocketEvents.CONFIG_CHANGED:
            handleConfigChangedEvent(serverUrl, msg);
            break;

        case WebsocketEvents.OPEN_DIALOG:
            handleOpenDialogEvent(serverUrl, msg);
            break;

        case WebsocketEvents.THREAD_UPDATED:
            handleThreadUpdatedEvent(serverUrl, msg);
            break;

        case WebsocketEvents.THREAD_READ_CHANGED:
            handleThreadReadChangedEvent(serverUrl, msg);
            break;

        case WebsocketEvents.THREAD_FOLLOW_CHANGED:
            handleThreadFollowChangedEvent(serverUrl, msg);
            break;

        case WebsocketEvents.APPS_FRAMEWORK_REFRESH_BINDINGS:
            break;

        // return dispatch(handleRefreshAppsBindings());
    }
}<|MERGE_RESOLUTION|>--- conflicted
+++ resolved
@@ -3,12 +3,8 @@
 
 import {markChannelAsViewed} from '@actions/local/channel';
 import {fetchMissingSidebarInfo, markChannelAsRead, switchToChannelById} from '@actions/remote/channel';
-<<<<<<< HEAD
-import {AppEntryData, AppEntryError, fetchAppEntryData, teamsToRemove} from '@actions/remote/entry/common';
+import {fetchAppEntryData, teamsToRemove} from '@actions/remote/entry/common';
 import {graphQLCommon} from '@actions/remote/entry/gql_common';
-=======
-import {fetchAppEntryData, teamsToRemove} from '@actions/remote/entry/common';
->>>>>>> 2511ab45
 import {fetchPostsForUnreadChannels, fetchPostsSince} from '@actions/remote/post';
 import {fetchRoles} from '@actions/remote/role';
 import {fetchConfigAndLicense} from '@actions/remote/systems';
@@ -94,25 +90,8 @@
 async function doReconnectRest(serverUrl: string, operator: ServerDataOperator, currentTeamId: string, currentUserId: string, config: ClientConfig, license: ClientLicense, lastDisconnectedAt: number) {
     const {database} = operator;
     const tabletDevice = await isTablet();
-<<<<<<< HEAD
-    const fetchedData = await fetchAppEntryData(serverUrl, lastDisconnectedAt, currentTeamId);
-    const fetchedError = (fetchedData as AppEntryError).error;
-=======
-    const system = await getCommonSystemValues(database);
-    const lastDisconnectedAt = await getWebSocketLastDisconnected(database);
-
-    resetWebSocketLastDisconnected(operator);
-    let {config, license} = await fetchConfigAndLicense(serverUrl);
-    if (!config) {
-        config = system.config;
-    }
-
-    if (!license) {
-        license = system.license;
-    }
-
-    const fetchedData = await fetchAppEntryData(serverUrl, lastDisconnectedAt, system.currentTeamId);
->>>>>>> 2511ab45
+resetWebSocketLastDisconnected(operator);    
+const fetchedData = await fetchAppEntryData(serverUrl, lastDisconnectedAt, currentTeamId);
 
     if ('error' in fetchedData) {
         return;
