--- conflicted
+++ resolved
@@ -180,12 +180,8 @@
     const {id: currentUserId, locale: currentUserLocale} = (await getCurrentUser(database))!;
     const license = await getLicense(database);
     const config = await getConfig(database);
-<<<<<<< HEAD
-    await deferredAppEntryActions(serverUrl, lastDisconnectedAt, currentUserId, currentUserLocale, prefData.preferences, config, license, teamData, chData, initialTeamId, switchedToChannel ? initialChannelId : undefined);
-=======
->>>>>>> 0917baa7
-
-    if (isSupportedServerCalls(config.Version)) {
+
+    if (isSupportedServerCalls(config?.Version)) {
         loadConfigAndCalls(serverUrl, currentUserId);
     }
 
