--- conflicted
+++ resolved
@@ -11,12 +11,8 @@
 import {Events, Screens, WebsocketEvents} from '@constants';
 import {SYSTEM_IDENTIFIERS} from '@constants/database';
 import DatabaseManager from '@database/manager';
-<<<<<<< HEAD
 import ServerDataOperator from '@database/operator/server_data_operator';
-import {queryActiveServer} from '@queries/app/servers';
-=======
 import {getActiveServerUrl, queryActiveServer} from '@queries/app/servers';
->>>>>>> 9370a9c5
 import {getCurrentChannel} from '@queries/servers/channel';
 import {getCommonSystemValues, getConfig, getWebSocketLastDisconnected, resetWebSocketLastDisconnected, setCurrentTeamAndChannelId} from '@queries/servers/system';
 import {getCurrentTeam} from '@queries/servers/team';
@@ -97,14 +93,11 @@
     const {database} = operator;
     const currentTeam = await getCurrentTeam(database);
     const currentChannel = await getCurrentChannel(database);
-<<<<<<< HEAD
-=======
     const currentActiveServerUrl = await getActiveServerUrl(DatabaseManager.appDatabase!.database);
 
     if (serverUrl === currentActiveServerUrl) {
         DeviceEventEmitter.emit(Events.FETCHING_POSTS, true);
     }
->>>>>>> 9370a9c5
     const entryData = await entry(serverUrl, currentTeam?.id, currentChannel?.id, lastDisconnectedAt);
     if ('error' in entryData) {
         if (serverUrl === currentActiveServerUrl) {
