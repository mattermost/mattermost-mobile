// Copyright (c) 2015-present Mattermost, Inc. All Rights Reserved.
// See LICENSE.txt for license information.

import {setAppInactiveSince} from '@actions/app/global';
import {markChannelAsViewed} from '@actions/local/channel';
import {dataRetentionCleanup} from '@actions/local/systems';
import {markChannelAsRead} from '@actions/remote/channel';
import {
    deferredAppEntryActions,
    entry,
    handleEntryAfterLoadNavigation,
    registerDeviceToken,
} from '@actions/remote/entry/common';
import {fetchPostsForChannel, fetchPostThread} from '@actions/remote/post';
import {openAllUnreadChannels} from '@actions/remote/preference';
import {autoUpdateTimezone} from '@actions/remote/user';
import {getAppInactiveSince} from '@app/queries/app/global';
import {loadConfigAndCalls} from '@calls/actions/calls';
<<<<<<< HEAD
import {isSupportedServerCalls} from '@calls/utils';
import {Screens} from '@constants';
import {SYSTEM_IDENTIFIERS} from '@constants/database';
=======
import {
    handleCallCaption,
    handleCallChannelDisabled,
    handleCallChannelEnabled,
    handleCallEnded,
    handleCallHostChanged,
    handleCallJobState,
    handleCallRecordingState,
    handleCallScreenOff,
    handleCallScreenOn,
    handleCallStarted, handleCallUserConnected, handleCallUserDisconnected,
    handleCallUserJoined,
    handleCallUserLeft,
    handleCallUserMuted,
    handleCallUserRaiseHand,
    handleCallUserReacted,
    handleCallUserUnmuted,
    handleCallUserUnraiseHand,
    handleCallUserVoiceOff,
    handleCallUserVoiceOn,
    handleHostLowerHand,
    handleHostMute,
    handleHostRemoved,
    handleUserDismissedNotification,
} from '@calls/connection/websocket_event_handlers';
import {isSupportedServerCalls} from '@calls/utils';
import {Screens, WebsocketEvents} from '@constants';
>>>>>>> 8cef881d
import DatabaseManager from '@database/manager';
import AppsManager from '@managers/apps_manager';
import {getActiveServerUrl} from '@queries/app/servers';
import {getLastPostInThread} from '@queries/servers/post';
import {
    getConfig,
    getCurrentChannelId,
    getCurrentTeamId,
    getLicense,
    getLastFullSync,
    setLastFullSync,
} from '@queries/servers/system';
import {getIsCRTEnabled} from '@queries/servers/thread';
import {getCurrentUser} from '@queries/servers/user';
import EphemeralStore from '@store/ephemeral_store';
import NavigationStore from '@store/navigation_store';
import {setTeamLoading} from '@store/team_load_store';
import {isTablet} from '@utils/helpers';
import {logDebug, logInfo} from '@utils/log';

export async function handleFirstConnect(serverUrl: string) {
    registerDeviceToken(serverUrl);
    autoUpdateTimezone(serverUrl);
    return doReconnect(serverUrl);
}

export async function handleReconnect(serverUrl: string) {
    return doReconnect(serverUrl);
}

async function doReconnect(serverUrl: string) {
    const operator = DatabaseManager.serverDatabases[serverUrl]?.operator;
    if (!operator) {
        return new Error('cannot find server database');
    }

    const appDatabase = DatabaseManager.appDatabase?.database;
    if (!appDatabase) {
        return new Error('cannot find app database');
    }

    const {database} = operator;

<<<<<<< HEAD
    let lastDisconnectedAt = await getWebSocketLastDisconnected(database);
    if (!lastDisconnectedAt) {
        lastDisconnectedAt = await getAppInactiveSince();
    }
    setAppInactiveSince(0);
    resetWebSocketLastDisconnected(operator);
=======
    const lastFullSync = await getLastFullSync(database);
    const now = Date.now();
>>>>>>> 8cef881d

    const currentTeamId = await getCurrentTeamId(database);
    const currentChannelId = await getCurrentChannelId(database);

    setTeamLoading(serverUrl, true);
    const entryData = await entry(serverUrl, currentTeamId, currentChannelId, lastFullSync);
    if ('error' in entryData) {
        setTeamLoading(serverUrl, false);
        return entryData.error;
    }
    const {models, initialTeamId, initialChannelId, prefData, teamData, chData, gmConverted} = entryData;

    await handleEntryAfterLoadNavigation(serverUrl, teamData.memberships || [], chData?.memberships || [], currentTeamId || '', currentChannelId || '', initialTeamId, initialChannelId, gmConverted);

    const dt = Date.now();
    if (models?.length) {
        await operator.batchRecords(models, 'doReconnect');
    }

    await setLastFullSync(operator, now);

    const tabletDevice = isTablet();
    const isActiveServer = (await getActiveServerUrl()) === serverUrl;
    if (isActiveServer && tabletDevice && initialChannelId === currentChannelId) {
        await markChannelAsRead(serverUrl, initialChannelId);
        markChannelAsViewed(serverUrl, initialChannelId);
    }

    logInfo('WEBSOCKET RECONNECT MODELS BATCHING TOOK', `${Date.now() - dt}ms`);
    setTeamLoading(serverUrl, false);

    await fetchPostDataIfNeeded(serverUrl);

    const {id: currentUserId, locale: currentUserLocale} = (await getCurrentUser(database))!;
    const license = await getLicense(database);
    const config = await getConfig(database);

    if (isSupportedServerCalls(config?.Version)) {
        loadConfigAndCalls(serverUrl, currentUserId);
    }

    await deferredAppEntryActions(serverUrl, lastFullSync, currentUserId, currentUserLocale, prefData.preferences, config, license, teamData, chData, initialTeamId);

    openAllUnreadChannels(serverUrl);

    dataRetentionCleanup(serverUrl);

    AppsManager.refreshAppBindings(serverUrl);
    return undefined;
}

<<<<<<< HEAD
=======
export async function handleEvent(serverUrl: string, msg: WebSocketMessage) {
    switch (msg.event) {
        case WebsocketEvents.POSTED:
        case WebsocketEvents.EPHEMERAL_MESSAGE:
            handleNewPostEvent(serverUrl, msg);
            break;

        case WebsocketEvents.POST_EDITED:
            handlePostEdited(serverUrl, msg);
            break;

        case WebsocketEvents.POST_DELETED:
            handlePostDeleted(serverUrl, msg);
            break;

        case WebsocketEvents.POST_UNREAD:
            handlePostUnread(serverUrl, msg);
            break;

        case WebsocketEvents.POST_ACKNOWLEDGEMENT_ADDED:
            handlePostAcknowledgementAdded(serverUrl, msg);
            break;
        case WebsocketEvents.POST_ACKNOWLEDGEMENT_REMOVED:
            handlePostAcknowledgementRemoved(serverUrl, msg);
            break;

        case WebsocketEvents.LEAVE_TEAM:
            handleLeaveTeamEvent(serverUrl, msg);
            break;
        case WebsocketEvents.UPDATE_TEAM:
            handleUpdateTeamEvent(serverUrl, msg);
            break;
        case WebsocketEvents.ADDED_TO_TEAM:
            handleUserAddedToTeamEvent(serverUrl, msg);
            break;

        case WebsocketEvents.USER_ADDED:
            handleUserAddedToChannelEvent(serverUrl, msg);
            break;
        case WebsocketEvents.USER_REMOVED:
            handleUserRemovedFromChannelEvent(serverUrl, msg);
            break;
        case WebsocketEvents.USER_UPDATED:
            handleUserUpdatedEvent(serverUrl, msg);
            break;
        case WebsocketEvents.ROLE_UPDATED:
            handleRoleUpdatedEvent(serverUrl, msg);
            break;

        case WebsocketEvents.USER_ROLE_UPDATED:
            handleUserRoleUpdatedEvent(serverUrl, msg);
            break;

        case WebsocketEvents.MEMBERROLE_UPDATED:
            handleTeamMemberRoleUpdatedEvent(serverUrl, msg);
            break;

        case WebsocketEvents.CATEGORY_CREATED:
            handleCategoryCreatedEvent(serverUrl, msg);
            break;
        case WebsocketEvents.CATEGORY_UPDATED:
            handleCategoryUpdatedEvent(serverUrl, msg);
            break;
        case WebsocketEvents.CATEGORY_ORDER_UPDATED:
            handleCategoryOrderUpdatedEvent(serverUrl, msg);
            break;
        case WebsocketEvents.CATEGORY_DELETED:
            handleCategoryDeletedEvent(serverUrl, msg);
            break;

        case WebsocketEvents.CHANNEL_CREATED:
            handleChannelCreatedEvent(serverUrl, msg);
            break;

        case WebsocketEvents.CHANNEL_DELETED:
            handleChannelDeletedEvent(serverUrl, msg);
            break;
        case WebsocketEvents.CHANNEL_UNARCHIVED:
            handleChannelUnarchiveEvent(serverUrl, msg);
            break;

        case WebsocketEvents.CHANNEL_UPDATED:
            handleChannelUpdatedEvent(serverUrl, msg);
            break;

        case WebsocketEvents.CHANNEL_CONVERTED:
            handleChannelConvertedEvent(serverUrl, msg);
            break;

        case WebsocketEvents.CHANNEL_VIEWED:
            handleChannelViewedEvent(serverUrl, msg);
            break;

        case WebsocketEvents.MULTIPLE_CHANNELS_VIEWED:
            handleMultipleChannelsViewedEvent(serverUrl, msg);
            break;

        case WebsocketEvents.CHANNEL_MEMBER_UPDATED:
            handleChannelMemberUpdatedEvent(serverUrl, msg);
            break;

        case WebsocketEvents.CHANNEL_SCHEME_UPDATED:
            // Do nothing, handled by CHANNEL_UPDATED due to changes in the channel scheme.
            break;

        case WebsocketEvents.DIRECT_ADDED:
        case WebsocketEvents.GROUP_ADDED:
            handleDirectAddedEvent(serverUrl, msg);
            break;

        case WebsocketEvents.PREFERENCE_CHANGED:
            handlePreferenceChangedEvent(serverUrl, msg);
            break;

        case WebsocketEvents.PREFERENCES_CHANGED:
            handlePreferencesChangedEvent(serverUrl, msg);
            break;

        case WebsocketEvents.PREFERENCES_DELETED:
            handlePreferencesDeletedEvent(serverUrl, msg);
            break;

        case WebsocketEvents.STATUS_CHANGED:
            handleStatusChangedEvent(serverUrl, msg);
            break;
        case WebsocketEvents.TYPING:
            handleUserTypingEvent(serverUrl, msg);
            break;

        case WebsocketEvents.REACTION_ADDED:
            handleReactionAddedToPostEvent(serverUrl, msg);
            break;

        case WebsocketEvents.REACTION_REMOVED:
            handleReactionRemovedFromPostEvent(serverUrl, msg);
            break;

        case WebsocketEvents.EMOJI_ADDED:
            handleAddCustomEmoji(serverUrl, msg);
            break;

        case WebsocketEvents.LICENSE_CHANGED:
            handleLicenseChangedEvent(serverUrl, msg);
            break;

        case WebsocketEvents.CONFIG_CHANGED:
            handleConfigChangedEvent(serverUrl, msg);
            break;

        case WebsocketEvents.OPEN_DIALOG:
            handleOpenDialogEvent(serverUrl, msg);
            break;

        case WebsocketEvents.DELETE_TEAM:
            handleTeamArchived(serverUrl, msg);
            break;

        case WebsocketEvents.RESTORE_TEAM:
            handleTeamRestored(serverUrl, msg);
            break;

        case WebsocketEvents.THREAD_UPDATED:
            handleThreadUpdatedEvent(serverUrl, msg);
            break;

        case WebsocketEvents.THREAD_READ_CHANGED:
            handleThreadReadChangedEvent(serverUrl, msg);
            break;

        case WebsocketEvents.THREAD_FOLLOW_CHANGED:
            handleThreadFollowChangedEvent(serverUrl, msg);
            break;

        case WebsocketEvents.APPS_FRAMEWORK_REFRESH_BINDINGS:
            break;

            // return dispatch(handleRefreshAppsBindings());

        // Calls ws events:
        case WebsocketEvents.CALLS_CHANNEL_ENABLED:
            handleCallChannelEnabled(serverUrl, msg);
            break;
        case WebsocketEvents.CALLS_CHANNEL_DISABLED:
            handleCallChannelDisabled(serverUrl, msg);
            break;

        // DEPRECATED in favour of user_joined (since v0.21.0)
        case WebsocketEvents.CALLS_USER_CONNECTED:
            handleCallUserConnected(serverUrl, msg);
            break;

        // DEPRECATED in favour of user_left (since v0.21.0)
        case WebsocketEvents.CALLS_USER_DISCONNECTED:
            handleCallUserDisconnected(serverUrl, msg);
            break;

        case WebsocketEvents.CALLS_USER_JOINED:
            handleCallUserJoined(serverUrl, msg);
            break;
        case WebsocketEvents.CALLS_USER_LEFT:
            handleCallUserLeft(serverUrl, msg);
            break;
        case WebsocketEvents.CALLS_USER_MUTED:
            handleCallUserMuted(serverUrl, msg);
            break;
        case WebsocketEvents.CALLS_USER_UNMUTED:
            handleCallUserUnmuted(serverUrl, msg);
            break;
        case WebsocketEvents.CALLS_USER_VOICE_ON:
            handleCallUserVoiceOn(msg);
            break;
        case WebsocketEvents.CALLS_USER_VOICE_OFF:
            handleCallUserVoiceOff(msg);
            break;
        case WebsocketEvents.CALLS_CALL_START:
            handleCallStarted(serverUrl, msg);
            break;
        case WebsocketEvents.CALLS_SCREEN_ON:
            handleCallScreenOn(serverUrl, msg);
            break;
        case WebsocketEvents.CALLS_SCREEN_OFF:
            handleCallScreenOff(serverUrl, msg);
            break;
        case WebsocketEvents.CALLS_USER_RAISE_HAND:
            handleCallUserRaiseHand(serverUrl, msg);
            break;
        case WebsocketEvents.CALLS_USER_UNRAISE_HAND:
            handleCallUserUnraiseHand(serverUrl, msg);
            break;
        case WebsocketEvents.CALLS_CALL_END:
            handleCallEnded(serverUrl, msg);
            break;
        case WebsocketEvents.CALLS_USER_REACTED:
            handleCallUserReacted(serverUrl, msg);
            break;

        // DEPRECATED in favour of CALLS_JOB_STATE (since v2.15.0)
        case WebsocketEvents.CALLS_RECORDING_STATE:
            handleCallRecordingState(serverUrl, msg);
            break;
        case WebsocketEvents.CALLS_JOB_STATE:
            handleCallJobState(serverUrl, msg);
            break;
        case WebsocketEvents.CALLS_HOST_CHANGED:
            handleCallHostChanged(serverUrl, msg);
            break;
        case WebsocketEvents.CALLS_USER_DISMISSED_NOTIFICATION:
            handleUserDismissedNotification(serverUrl, msg);
            break;
        case WebsocketEvents.CALLS_CAPTION:
            handleCallCaption(serverUrl, msg);
            break;
        case WebsocketEvents.CALLS_HOST_MUTE:
            handleHostMute(serverUrl, msg);
            break;
        case WebsocketEvents.CALLS_HOST_LOWER_HAND:
            handleHostLowerHand(serverUrl, msg);
            break;
        case WebsocketEvents.CALLS_HOST_REMOVED:
            handleHostRemoved(serverUrl, msg);
            break;

        case WebsocketEvents.GROUP_RECEIVED:
            handleGroupReceivedEvent(serverUrl, msg);
            break;
        case WebsocketEvents.GROUP_MEMBER_ADD:
            handleGroupMemberAddEvent(serverUrl, msg);
            break;
        case WebsocketEvents.GROUP_MEMBER_DELETE:
            handleGroupMemberDeleteEvent(serverUrl, msg);
            break;
        case WebsocketEvents.GROUP_ASSOCIATED_TO_TEAM:
            handleGroupTeamAssociatedEvent(serverUrl, msg);
            break;
        case WebsocketEvents.GROUP_DISSOCIATED_TO_TEAM:
            handleGroupTeamDissociateEvent(serverUrl, msg);
            break;
        case WebsocketEvents.GROUP_ASSOCIATED_TO_CHANNEL:
            break;
        case WebsocketEvents.GROUP_DISSOCIATED_TO_CHANNEL:
            break;

        // Plugins
        case WebsocketEvents.PLUGIN_STATUSES_CHANGED:
        case WebsocketEvents.PLUGIN_ENABLED:
        case WebsocketEvents.PLUGIN_DISABLED:
            // Do nothing, this event doesn't need logic in the mobile app
            break;
    }
}

>>>>>>> 8cef881d
async function fetchPostDataIfNeeded(serverUrl: string) {
    try {
        const isActiveServer = (await getActiveServerUrl()) === serverUrl;
        if (!isActiveServer) {
            return;
        }

        const {database} = DatabaseManager.getServerDatabaseAndOperator(serverUrl);
        const currentChannelId = await getCurrentChannelId(database);
        const isCRTEnabled = await getIsCRTEnabled(database);
        const mountedScreens = NavigationStore.getScreensInStack();
        const isChannelScreenMounted = mountedScreens.includes(Screens.CHANNEL);
        const isThreadScreenMounted = mountedScreens.includes(Screens.THREAD);
        const tabletDevice = isTablet();

        if (isCRTEnabled && isThreadScreenMounted) {
            // Fetch new posts in the thread only when CRT is enabled,
            // for non-CRT fetchPostsForChannel includes posts in the thread
            const rootId = EphemeralStore.getCurrentThreadId();
            if (rootId) {
                const lastPost = await getLastPostInThread(database, rootId);
                if (lastPost) {
                    if (lastPost) {
                        const options: FetchPaginatedThreadOptions = {};
                        options.fromCreateAt = lastPost.createAt;
                        options.fromPost = lastPost.id;
                        options.direction = 'down';
                        await fetchPostThread(serverUrl, rootId, options);
                    }
                }
            }
        }

        if (currentChannelId && (isChannelScreenMounted || tabletDevice)) {
            await fetchPostsForChannel(serverUrl, currentChannelId);
            markChannelAsRead(serverUrl, currentChannelId);
            if (!EphemeralStore.wasNotificationTapped()) {
                markChannelAsViewed(serverUrl, currentChannelId, true);
            }
            EphemeralStore.setNotificationTapped(false);
        }
    } catch (error) {
        logDebug('could not fetch needed post after WS reconnect', error);
    }
}<|MERGE_RESOLUTION|>--- conflicted
+++ resolved
@@ -1,7 +1,6 @@
 // Copyright (c) 2015-present Mattermost, Inc. All Rights Reserved.
 // See LICENSE.txt for license information.
 
-import {setAppInactiveSince} from '@actions/app/global';
 import {markChannelAsViewed} from '@actions/local/channel';
 import {dataRetentionCleanup} from '@actions/local/systems';
 import {markChannelAsRead} from '@actions/remote/channel';
@@ -14,41 +13,9 @@
 import {fetchPostsForChannel, fetchPostThread} from '@actions/remote/post';
 import {openAllUnreadChannels} from '@actions/remote/preference';
 import {autoUpdateTimezone} from '@actions/remote/user';
-import {getAppInactiveSince} from '@app/queries/app/global';
 import {loadConfigAndCalls} from '@calls/actions/calls';
-<<<<<<< HEAD
 import {isSupportedServerCalls} from '@calls/utils';
 import {Screens} from '@constants';
-import {SYSTEM_IDENTIFIERS} from '@constants/database';
-=======
-import {
-    handleCallCaption,
-    handleCallChannelDisabled,
-    handleCallChannelEnabled,
-    handleCallEnded,
-    handleCallHostChanged,
-    handleCallJobState,
-    handleCallRecordingState,
-    handleCallScreenOff,
-    handleCallScreenOn,
-    handleCallStarted, handleCallUserConnected, handleCallUserDisconnected,
-    handleCallUserJoined,
-    handleCallUserLeft,
-    handleCallUserMuted,
-    handleCallUserRaiseHand,
-    handleCallUserReacted,
-    handleCallUserUnmuted,
-    handleCallUserUnraiseHand,
-    handleCallUserVoiceOff,
-    handleCallUserVoiceOn,
-    handleHostLowerHand,
-    handleHostMute,
-    handleHostRemoved,
-    handleUserDismissedNotification,
-} from '@calls/connection/websocket_event_handlers';
-import {isSupportedServerCalls} from '@calls/utils';
-import {Screens, WebsocketEvents} from '@constants';
->>>>>>> 8cef881d
 import DatabaseManager from '@database/manager';
 import AppsManager from '@managers/apps_manager';
 import {getActiveServerUrl} from '@queries/app/servers';
@@ -92,17 +59,8 @@
 
     const {database} = operator;
 
-<<<<<<< HEAD
-    let lastDisconnectedAt = await getWebSocketLastDisconnected(database);
-    if (!lastDisconnectedAt) {
-        lastDisconnectedAt = await getAppInactiveSince();
-    }
-    setAppInactiveSince(0);
-    resetWebSocketLastDisconnected(operator);
-=======
     const lastFullSync = await getLastFullSync(database);
     const now = Date.now();
->>>>>>> 8cef881d
 
     const currentTeamId = await getCurrentTeamId(database);
     const currentChannelId = await getCurrentChannelId(database);
@@ -154,300 +112,6 @@
     return undefined;
 }
 
-<<<<<<< HEAD
-=======
-export async function handleEvent(serverUrl: string, msg: WebSocketMessage) {
-    switch (msg.event) {
-        case WebsocketEvents.POSTED:
-        case WebsocketEvents.EPHEMERAL_MESSAGE:
-            handleNewPostEvent(serverUrl, msg);
-            break;
-
-        case WebsocketEvents.POST_EDITED:
-            handlePostEdited(serverUrl, msg);
-            break;
-
-        case WebsocketEvents.POST_DELETED:
-            handlePostDeleted(serverUrl, msg);
-            break;
-
-        case WebsocketEvents.POST_UNREAD:
-            handlePostUnread(serverUrl, msg);
-            break;
-
-        case WebsocketEvents.POST_ACKNOWLEDGEMENT_ADDED:
-            handlePostAcknowledgementAdded(serverUrl, msg);
-            break;
-        case WebsocketEvents.POST_ACKNOWLEDGEMENT_REMOVED:
-            handlePostAcknowledgementRemoved(serverUrl, msg);
-            break;
-
-        case WebsocketEvents.LEAVE_TEAM:
-            handleLeaveTeamEvent(serverUrl, msg);
-            break;
-        case WebsocketEvents.UPDATE_TEAM:
-            handleUpdateTeamEvent(serverUrl, msg);
-            break;
-        case WebsocketEvents.ADDED_TO_TEAM:
-            handleUserAddedToTeamEvent(serverUrl, msg);
-            break;
-
-        case WebsocketEvents.USER_ADDED:
-            handleUserAddedToChannelEvent(serverUrl, msg);
-            break;
-        case WebsocketEvents.USER_REMOVED:
-            handleUserRemovedFromChannelEvent(serverUrl, msg);
-            break;
-        case WebsocketEvents.USER_UPDATED:
-            handleUserUpdatedEvent(serverUrl, msg);
-            break;
-        case WebsocketEvents.ROLE_UPDATED:
-            handleRoleUpdatedEvent(serverUrl, msg);
-            break;
-
-        case WebsocketEvents.USER_ROLE_UPDATED:
-            handleUserRoleUpdatedEvent(serverUrl, msg);
-            break;
-
-        case WebsocketEvents.MEMBERROLE_UPDATED:
-            handleTeamMemberRoleUpdatedEvent(serverUrl, msg);
-            break;
-
-        case WebsocketEvents.CATEGORY_CREATED:
-            handleCategoryCreatedEvent(serverUrl, msg);
-            break;
-        case WebsocketEvents.CATEGORY_UPDATED:
-            handleCategoryUpdatedEvent(serverUrl, msg);
-            break;
-        case WebsocketEvents.CATEGORY_ORDER_UPDATED:
-            handleCategoryOrderUpdatedEvent(serverUrl, msg);
-            break;
-        case WebsocketEvents.CATEGORY_DELETED:
-            handleCategoryDeletedEvent(serverUrl, msg);
-            break;
-
-        case WebsocketEvents.CHANNEL_CREATED:
-            handleChannelCreatedEvent(serverUrl, msg);
-            break;
-
-        case WebsocketEvents.CHANNEL_DELETED:
-            handleChannelDeletedEvent(serverUrl, msg);
-            break;
-        case WebsocketEvents.CHANNEL_UNARCHIVED:
-            handleChannelUnarchiveEvent(serverUrl, msg);
-            break;
-
-        case WebsocketEvents.CHANNEL_UPDATED:
-            handleChannelUpdatedEvent(serverUrl, msg);
-            break;
-
-        case WebsocketEvents.CHANNEL_CONVERTED:
-            handleChannelConvertedEvent(serverUrl, msg);
-            break;
-
-        case WebsocketEvents.CHANNEL_VIEWED:
-            handleChannelViewedEvent(serverUrl, msg);
-            break;
-
-        case WebsocketEvents.MULTIPLE_CHANNELS_VIEWED:
-            handleMultipleChannelsViewedEvent(serverUrl, msg);
-            break;
-
-        case WebsocketEvents.CHANNEL_MEMBER_UPDATED:
-            handleChannelMemberUpdatedEvent(serverUrl, msg);
-            break;
-
-        case WebsocketEvents.CHANNEL_SCHEME_UPDATED:
-            // Do nothing, handled by CHANNEL_UPDATED due to changes in the channel scheme.
-            break;
-
-        case WebsocketEvents.DIRECT_ADDED:
-        case WebsocketEvents.GROUP_ADDED:
-            handleDirectAddedEvent(serverUrl, msg);
-            break;
-
-        case WebsocketEvents.PREFERENCE_CHANGED:
-            handlePreferenceChangedEvent(serverUrl, msg);
-            break;
-
-        case WebsocketEvents.PREFERENCES_CHANGED:
-            handlePreferencesChangedEvent(serverUrl, msg);
-            break;
-
-        case WebsocketEvents.PREFERENCES_DELETED:
-            handlePreferencesDeletedEvent(serverUrl, msg);
-            break;
-
-        case WebsocketEvents.STATUS_CHANGED:
-            handleStatusChangedEvent(serverUrl, msg);
-            break;
-        case WebsocketEvents.TYPING:
-            handleUserTypingEvent(serverUrl, msg);
-            break;
-
-        case WebsocketEvents.REACTION_ADDED:
-            handleReactionAddedToPostEvent(serverUrl, msg);
-            break;
-
-        case WebsocketEvents.REACTION_REMOVED:
-            handleReactionRemovedFromPostEvent(serverUrl, msg);
-            break;
-
-        case WebsocketEvents.EMOJI_ADDED:
-            handleAddCustomEmoji(serverUrl, msg);
-            break;
-
-        case WebsocketEvents.LICENSE_CHANGED:
-            handleLicenseChangedEvent(serverUrl, msg);
-            break;
-
-        case WebsocketEvents.CONFIG_CHANGED:
-            handleConfigChangedEvent(serverUrl, msg);
-            break;
-
-        case WebsocketEvents.OPEN_DIALOG:
-            handleOpenDialogEvent(serverUrl, msg);
-            break;
-
-        case WebsocketEvents.DELETE_TEAM:
-            handleTeamArchived(serverUrl, msg);
-            break;
-
-        case WebsocketEvents.RESTORE_TEAM:
-            handleTeamRestored(serverUrl, msg);
-            break;
-
-        case WebsocketEvents.THREAD_UPDATED:
-            handleThreadUpdatedEvent(serverUrl, msg);
-            break;
-
-        case WebsocketEvents.THREAD_READ_CHANGED:
-            handleThreadReadChangedEvent(serverUrl, msg);
-            break;
-
-        case WebsocketEvents.THREAD_FOLLOW_CHANGED:
-            handleThreadFollowChangedEvent(serverUrl, msg);
-            break;
-
-        case WebsocketEvents.APPS_FRAMEWORK_REFRESH_BINDINGS:
-            break;
-
-            // return dispatch(handleRefreshAppsBindings());
-
-        // Calls ws events:
-        case WebsocketEvents.CALLS_CHANNEL_ENABLED:
-            handleCallChannelEnabled(serverUrl, msg);
-            break;
-        case WebsocketEvents.CALLS_CHANNEL_DISABLED:
-            handleCallChannelDisabled(serverUrl, msg);
-            break;
-
-        // DEPRECATED in favour of user_joined (since v0.21.0)
-        case WebsocketEvents.CALLS_USER_CONNECTED:
-            handleCallUserConnected(serverUrl, msg);
-            break;
-
-        // DEPRECATED in favour of user_left (since v0.21.0)
-        case WebsocketEvents.CALLS_USER_DISCONNECTED:
-            handleCallUserDisconnected(serverUrl, msg);
-            break;
-
-        case WebsocketEvents.CALLS_USER_JOINED:
-            handleCallUserJoined(serverUrl, msg);
-            break;
-        case WebsocketEvents.CALLS_USER_LEFT:
-            handleCallUserLeft(serverUrl, msg);
-            break;
-        case WebsocketEvents.CALLS_USER_MUTED:
-            handleCallUserMuted(serverUrl, msg);
-            break;
-        case WebsocketEvents.CALLS_USER_UNMUTED:
-            handleCallUserUnmuted(serverUrl, msg);
-            break;
-        case WebsocketEvents.CALLS_USER_VOICE_ON:
-            handleCallUserVoiceOn(msg);
-            break;
-        case WebsocketEvents.CALLS_USER_VOICE_OFF:
-            handleCallUserVoiceOff(msg);
-            break;
-        case WebsocketEvents.CALLS_CALL_START:
-            handleCallStarted(serverUrl, msg);
-            break;
-        case WebsocketEvents.CALLS_SCREEN_ON:
-            handleCallScreenOn(serverUrl, msg);
-            break;
-        case WebsocketEvents.CALLS_SCREEN_OFF:
-            handleCallScreenOff(serverUrl, msg);
-            break;
-        case WebsocketEvents.CALLS_USER_RAISE_HAND:
-            handleCallUserRaiseHand(serverUrl, msg);
-            break;
-        case WebsocketEvents.CALLS_USER_UNRAISE_HAND:
-            handleCallUserUnraiseHand(serverUrl, msg);
-            break;
-        case WebsocketEvents.CALLS_CALL_END:
-            handleCallEnded(serverUrl, msg);
-            break;
-        case WebsocketEvents.CALLS_USER_REACTED:
-            handleCallUserReacted(serverUrl, msg);
-            break;
-
-        // DEPRECATED in favour of CALLS_JOB_STATE (since v2.15.0)
-        case WebsocketEvents.CALLS_RECORDING_STATE:
-            handleCallRecordingState(serverUrl, msg);
-            break;
-        case WebsocketEvents.CALLS_JOB_STATE:
-            handleCallJobState(serverUrl, msg);
-            break;
-        case WebsocketEvents.CALLS_HOST_CHANGED:
-            handleCallHostChanged(serverUrl, msg);
-            break;
-        case WebsocketEvents.CALLS_USER_DISMISSED_NOTIFICATION:
-            handleUserDismissedNotification(serverUrl, msg);
-            break;
-        case WebsocketEvents.CALLS_CAPTION:
-            handleCallCaption(serverUrl, msg);
-            break;
-        case WebsocketEvents.CALLS_HOST_MUTE:
-            handleHostMute(serverUrl, msg);
-            break;
-        case WebsocketEvents.CALLS_HOST_LOWER_HAND:
-            handleHostLowerHand(serverUrl, msg);
-            break;
-        case WebsocketEvents.CALLS_HOST_REMOVED:
-            handleHostRemoved(serverUrl, msg);
-            break;
-
-        case WebsocketEvents.GROUP_RECEIVED:
-            handleGroupReceivedEvent(serverUrl, msg);
-            break;
-        case WebsocketEvents.GROUP_MEMBER_ADD:
-            handleGroupMemberAddEvent(serverUrl, msg);
-            break;
-        case WebsocketEvents.GROUP_MEMBER_DELETE:
-            handleGroupMemberDeleteEvent(serverUrl, msg);
-            break;
-        case WebsocketEvents.GROUP_ASSOCIATED_TO_TEAM:
-            handleGroupTeamAssociatedEvent(serverUrl, msg);
-            break;
-        case WebsocketEvents.GROUP_DISSOCIATED_TO_TEAM:
-            handleGroupTeamDissociateEvent(serverUrl, msg);
-            break;
-        case WebsocketEvents.GROUP_ASSOCIATED_TO_CHANNEL:
-            break;
-        case WebsocketEvents.GROUP_DISSOCIATED_TO_CHANNEL:
-            break;
-
-        // Plugins
-        case WebsocketEvents.PLUGIN_STATUSES_CHANGED:
-        case WebsocketEvents.PLUGIN_ENABLED:
-        case WebsocketEvents.PLUGIN_DISABLED:
-            // Do nothing, this event doesn't need logic in the mobile app
-            break;
-    }
-}
-
->>>>>>> 8cef881d
 async function fetchPostDataIfNeeded(serverUrl: string) {
     try {
         const isActiveServer = (await getActiveServerUrl()) === serverUrl;
