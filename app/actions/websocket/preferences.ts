--- conflicted
+++ resolved
@@ -16,12 +16,7 @@
     }
 
     try {
-<<<<<<< HEAD
-        const preference = JSON.parse(msg.data.preference) as PreferenceType;
-
-=======
         const preference: PreferenceType = JSON.parse(msg.data.preference);
->>>>>>> 75d1c9d2
         handleSavePostAdded(serverUrl, [preference]);
 
         if (operator) {
@@ -46,12 +41,7 @@
         return;
     }
     try {
-<<<<<<< HEAD
-        const preferences = JSON.parse(msg.data.preferences) as PreferenceType[];
-
-=======
         const preferences: PreferenceType[] = JSON.parse(msg.data.preferences);
->>>>>>> 75d1c9d2
         handleSavePostAdded(serverUrl, preferences);
 
         if (operator) {
