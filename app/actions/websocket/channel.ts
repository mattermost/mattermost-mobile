// Copyright (c) 2015-present Mattermost, Inc. All Rights Reserved.
// See LICENSE.txt for license information.

import {Model} from '@nozbe/watermelondb';
import {DeviceEventEmitter} from 'react-native';

import {removeCurrentUserFromChannel, setChannelDeleteAt, switchToChannel} from '@actions/local/channel';
import {fetchMyChannel} from '@actions/remote/channel';
import {fetchPostsForChannel} from '@actions/remote/post';
import {fetchUsersByIds, updateUsersNoLongerVisible} from '@actions/remote/user';
import Events from '@constants/events';
import DatabaseManager from '@database/manager';
import {queryActiveServer} from '@queries/app/servers';
import {deleteChannelMembership, prepareMyChannelsForTeam, queryChannelsById, queryCurrentChannel} from '@queries/servers/channel';
import {prepareCommonSystemValues, queryConfig, setCurrentChannelId} from '@queries/servers/system';
import {queryLastChannelFromTeam} from '@queries/servers/team';
import {queryCurrentUser, queryUserById} from '@queries/servers/user';
import {dismissAllModals, popToRoot} from '@screens/navigation';
import {WebSocketMessage} from '@typings/api/websocket';
import {isTablet} from '@utils/helpers';

<<<<<<< HEAD
export async function handleUserRemovedEvent(serverUrl: string, msg: WebSocketMessage) {
=======
export async function handleUserAddedToChannelEvent(serverUrl: string, msg: any) {
    const database = DatabaseManager.serverDatabases[serverUrl];
    if (!database) {
        return;
    }
    const currentUser = await queryCurrentUser(database.database);
    const {team_id: teamId, channel_id: channelId, user_id: userId} = msg.data;

    const models: Model[] = [];

    try {
        const addedUser = queryUserById(database.database, userId);
        if (!addedUser) {
            // TODO Potential improvement https://mattermost.atlassian.net/browse/MM-40581
            const {users} = await fetchUsersByIds(serverUrl, [userId], true);
            if (users) {
                models.push(...await database.operator.handleUsers({users, prepareRecordsOnly: true}));
            }
        }

        if (userId === currentUser?.id) {
            const {channels, memberships} = await fetchMyChannel(serverUrl, teamId, channelId, true);
            if (channels && memberships) {
                const prepare = await prepareMyChannelsForTeam(database.operator, teamId, channels, memberships);
                if (prepare) {
                    const prepareModels = await Promise.all(prepare);
                    const flattenedModels = prepareModels.flat();
                    if (flattenedModels?.length > 0) {
                        models.push(...flattenedModels);
                    }
                }
            }

            const {posts, order, authors, actionType, previousPostId} = await fetchPostsForChannel(serverUrl, channelId, true);
            if (posts?.length && order && actionType) {
                models.push(...await database.operator.handlePosts({
                    actionType,
                    order,
                    posts,
                    previousPostId,
                    prepareRecordsOnly: true,
                }));
            }

            if (authors?.length) {
                models.push(...await database.operator.handleUsers({users: authors, prepareRecordsOnly: true}));
            }

            database.operator.batchRecords(models);
        } else {
            const channels = await queryChannelsById(database.database, [channelId]);
            if (channels?.[0]) {
                models.push(...await database.operator.handleChannelMembership({
                    channelMemberships: [{channel_id: channelId, user_id: userId}],
                    prepareRecordsOnly: true,
                }));
            }
        }
    } catch {
        // Do nothing
    }

    database.operator.batchRecords(models);
}

export async function handleUserRemovedFromChannelEvent(serverUrl: string, msg: any) {
>>>>>>> d5228633
    const database = DatabaseManager.serverDatabases[serverUrl];
    if (!database) {
        return;
    }

    const channel = await queryCurrentChannel(database.database);
    const user = await queryCurrentUser(database.database);
    if (!user) {
        return;
    }

    const userId = msg.data.user_id;
    const channelId = msg.data.channel_id;

    const models: Model[] = [];

    if (user.isGuest) {
        const {models: updateVisibleModels} = await updateUsersNoLongerVisible(serverUrl, true);
        if (updateVisibleModels) {
            models.push(...updateVisibleModels);
        }
    }

    if (user.id === userId) {
        const {models: removeUserModels} = await removeCurrentUserFromChannel(serverUrl, channelId, true);
        if (removeUserModels) {
            models.push(...removeUserModels);
        }

        if (channel && channel.id === channelId) {
            const currentServer = await queryActiveServer(DatabaseManager.appDatabase!.database);

            if (currentServer?.url === serverUrl) {
                DeviceEventEmitter.emit(Events.LEAVE_CHANNEL);
                await dismissAllModals();
                await popToRoot();

                if (await isTablet()) {
                    const channelToJumpTo = await queryLastChannelFromTeam(database.database, channel?.teamId);
                    if (channelToJumpTo) {
                        const {models: switchChannelModels} = await switchToChannel(serverUrl, channelToJumpTo, '', true);
                        if (switchChannelModels) {
                            models.push(...switchChannelModels);
                        }
                    } // TODO else jump to "join a channel" screen https://mattermost.atlassian.net/browse/MM-41051
                } else {
                    const currentChannelModels = await prepareCommonSystemValues(database.operator, {currentChannelId: ''});
                    if (currentChannelModels?.length) {
                        models.push(...currentChannelModels);
                    }
                }
            }
        }
    } else {
        const {models: deleteMemberModels} = await deleteChannelMembership(database.operator, userId, channelId, true);
        if (deleteMemberModels) {
            models.push(...deleteMemberModels);
        }
    }

    database.operator.batchRecords(models);
}

export async function handleChannelDeletedEvent(serverUrl: string, msg: WebSocketMessage) {
    const database = DatabaseManager.serverDatabases[serverUrl];
    if (!database) {
        return;
    }

    const currentChannel = await queryCurrentChannel(database.database);
    const user = await queryCurrentUser(database.database);
    if (!user) {
        return;
    }

    const config = await queryConfig(database.database);

    await setChannelDeleteAt(serverUrl, msg.data.channel_id, msg.data.delete_at);

    if (user.isGuest) {
        updateUsersNoLongerVisible(serverUrl);
    }

    if (config?.ExperimentalViewArchivedChannels !== 'true') {
        removeCurrentUserFromChannel(serverUrl, msg.data.channel_id);

        if (currentChannel && currentChannel.id === msg.data.channel_id) {
            const currentServer = await queryActiveServer(DatabaseManager.appDatabase!.database);

            if (currentServer?.url === serverUrl) {
                DeviceEventEmitter.emit(Events.CHANNEL_DELETED);
                await dismissAllModals();
                await popToRoot();

                if (await isTablet()) {
                    const channelToJumpTo = await queryLastChannelFromTeam(database.database, currentChannel?.teamId);
                    if (channelToJumpTo) {
                        switchToChannel(serverUrl, channelToJumpTo);
                    } // TODO else jump to "join a channel" screen
                } else {
                    setCurrentChannelId(database.operator, '');
                }
            }
        }
    }
}<|MERGE_RESOLUTION|>--- conflicted
+++ resolved
@@ -19,9 +19,6 @@
 import {WebSocketMessage} from '@typings/api/websocket';
 import {isTablet} from '@utils/helpers';
 
-<<<<<<< HEAD
-export async function handleUserRemovedEvent(serverUrl: string, msg: WebSocketMessage) {
-=======
 export async function handleUserAddedToChannelEvent(serverUrl: string, msg: any) {
     const database = DatabaseManager.serverDatabases[serverUrl];
     if (!database) {
@@ -88,7 +85,6 @@
 }
 
 export async function handleUserRemovedFromChannelEvent(serverUrl: string, msg: any) {
->>>>>>> d5228633
     const database = DatabaseManager.serverDatabases[serverUrl];
     if (!database) {
         return;
