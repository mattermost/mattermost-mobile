// Copyright (c) 2015-present Mattermost, Inc. All Rights Reserved.
// See LICENSE.txt for license information.

<<<<<<< HEAD
import AppsTypes from '@mm-redux/action_types/apps';
=======
>>>>>>> dd365450
import {fetchAppBindings, fetchThreadAppBindings} from '@mm-redux/actions/apps';
import {getThreadAppsBindingsChannelId} from '@mm-redux/selectors/entities/apps';
import {getCurrentChannelId} from '@mm-redux/selectors/entities/common';
import {getCurrentUserId} from '@mm-redux/selectors/entities/users';
import {ActionResult, DispatchFunc, GetStateFunc} from '@mm-redux/types/actions';

export function handleRefreshAppsBindings() {
    return (dispatch: DispatchFunc, getState: GetStateFunc): ActionResult => {
        const state = getState();
<<<<<<< HEAD
        dispatch(fetchAppBindings(getCurrentUserId(state), getCurrentChannelId(state)));

        const threadChannelID = getThreadAppsBindingsChannelId(state);
        if (threadChannelID) {
            dispatch(fetchThreadAppBindings(getCurrentUserId(state), threadChannelID));
        }

=======
        if (!appsEnabled(state)) {
            return {data: true};
        }

        dispatch(fetchAppBindings(getCurrentUserId(state), getCurrentChannelId(state)));

        const threadChannelID = getThreadAppsBindingsChannelId(state);
        if (threadChannelID) {
            dispatch(fetchThreadAppBindings(getCurrentUserId(state), threadChannelID));
        }

>>>>>>> dd365450
        return {data: true};
    };
}

export function handleAppsPluginEnabled() {
    return (dispatch: DispatchFunc, getState: GetStateFunc): ActionResult => {
        dispatch({
            type: AppsTypes.APPS_PLUGIN_ENABLED,
        });

        const state = getState();
        dispatch(fetchAppBindings(getCurrentUserId(state), getCurrentChannelId(state)));

        return {data: true};
    };
}

export function handleAppsPluginDisabled() {
    return {
        type: AppsTypes.APPS_PLUGIN_DISABLED,
    };
}<|MERGE_RESOLUTION|>--- conflicted
+++ resolved
@@ -1,28 +1,18 @@
 // Copyright (c) 2015-present Mattermost, Inc. All Rights Reserved.
 // See LICENSE.txt for license information.
 
-<<<<<<< HEAD
 import AppsTypes from '@mm-redux/action_types/apps';
-=======
->>>>>>> dd365450
 import {fetchAppBindings, fetchThreadAppBindings} from '@mm-redux/actions/apps';
 import {getThreadAppsBindingsChannelId} from '@mm-redux/selectors/entities/apps';
 import {getCurrentChannelId} from '@mm-redux/selectors/entities/common';
 import {getCurrentUserId} from '@mm-redux/selectors/entities/users';
 import {ActionResult, DispatchFunc, GetStateFunc} from '@mm-redux/types/actions';
+import {appsEnabled} from '@utils/apps';
 
 export function handleRefreshAppsBindings() {
     return (dispatch: DispatchFunc, getState: GetStateFunc): ActionResult => {
         const state = getState();
-<<<<<<< HEAD
-        dispatch(fetchAppBindings(getCurrentUserId(state), getCurrentChannelId(state)));
 
-        const threadChannelID = getThreadAppsBindingsChannelId(state);
-        if (threadChannelID) {
-            dispatch(fetchThreadAppBindings(getCurrentUserId(state), threadChannelID));
-        }
-
-=======
         if (!appsEnabled(state)) {
             return {data: true};
         }
@@ -34,7 +24,6 @@
             dispatch(fetchThreadAppBindings(getCurrentUserId(state), threadChannelID));
         }
 
->>>>>>> dd365450
         return {data: true};
     };
 }
