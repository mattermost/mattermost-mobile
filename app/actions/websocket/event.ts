--- conflicted
+++ resolved
@@ -305,15 +305,14 @@
             handleCustomProfileAttributesFieldDeletedEvent(serverUrl, msg);
             break;
 
-<<<<<<< HEAD
+        // Agents
+        case WebsocketEvents.AGENTS_POST_UPDATE:
+            handleAgentPostUpdate(msg);
+            break;
+
         // Burn on Read Events
         case WebsocketEvents.BOR_POST_REVEALED:
             handleBoRPostRevealedEvent(serverUrl, msg);
-=======
-        // Agents
-        case WebsocketEvents.AGENTS_POST_UPDATE:
-            handleAgentPostUpdate(msg);
->>>>>>> 6fdfd57c
             break;
     }
     handlePlaybookEvents(serverUrl, msg);
