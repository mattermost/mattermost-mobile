--- conflicted
+++ resolved
@@ -49,12 +49,6 @@
     } catch (error) {
         return {error};
     }
-<<<<<<< HEAD
-
-    return operator.handleGlobal({
-        globals: [{id: GLOBAL_IDENTIFIERS.PROFILE_LONG_PRESS_TUTORIAL, value: 'true'}],
-        prepareRecordsOnly,
-    });
 };
 
 export async function resetAfterCRTChange(serverUrl: string) {
@@ -87,7 +81,4 @@
         }
         return {error};
     }
-}
-=======
-};
->>>>>>> 9370a9c5
+}