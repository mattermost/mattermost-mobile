--- conflicted
+++ resolved
@@ -641,22 +641,6 @@
             const currentTeamId = getCurrentTeamId(state);
             const currentUser = getCurrentUser(state);
             const actions: Array<GenericAction> = [];
-<<<<<<< HEAD
-            if (msg.data.user_id) {
-                actions.push({
-                    type: ChannelTypes.CHANNEL_MEMBER_REMOVED,
-                    data: {
-                        channel_id: msg.broadcast.channel_id,
-                        user_id: msg.data.user_id,
-                    },
-                });
-            } else if (msg.broadcast.user_id) {
-                actions.push({
-                    type: ChannelTypes.CHANNEL_MEMBER_REMOVED,
-                    data: {
-                        channel_id: msg.data.channel_id,
-                        user_id: msg.broadcast.user_id,
-=======
             let channelId;
             let userId;
 
@@ -674,18 +658,13 @@
                     data: {
                         channel_id: channelId,
                         user_id: userId,
->>>>>>> ea0f8ab5
                     },
                 });
             }
 
             const channel = channels[currentChannelId];
 
-<<<<<<< HEAD
-            if (msg.data.user_id && msg.data.user_id !== currentUser.id) {
-=======
             if (msg.data?.user_id !== currentUser.id) {
->>>>>>> ea0f8ab5
                 const members = getChannelMembersInChannels(state);
                 const isMember = Object.values(members).some((member) => member[msg.data.user_id]);
                 if (channel && isGuest(currentUser.roles) && !isMember) {
@@ -723,10 +702,7 @@
                 }
 
                 if (msg.data.channel_id === currentChannelId) {
-<<<<<<< HEAD
-=======
                     // emit the event so the client can change his own state
->>>>>>> ea0f8ab5
                     redirectToDefaultChannel = true;
                 }
                 if (isGuest(currentUser.roles)) {
