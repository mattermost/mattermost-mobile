--- conflicted
+++ resolved
@@ -96,12 +96,7 @@
                                     },
                                 },
                                 layout: {
-<<<<<<< HEAD
-                                    backgroundColor: colorStyles.container.backgroundColor,
                                     componentBackgroundColor: colorStyles.container.backgroundColor,
-=======
-                                    componentBackgroundColor: theme.centerChannelBg,
->>>>>>> 217ef59f
                                 },
                                 statusBar: {
                                     visible: true,
