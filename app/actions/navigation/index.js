// Copyright (c) 2015-present Mattermost, Inc. All Rights Reserved.
// See LICENSE.txt for license information.

import {Keyboard, Platform} from 'react-native';
import {Navigation} from 'react-native-navigation';
import merge from 'deepmerge';

import {getTheme} from 'mattermost-redux/selectors/entities/preferences';

import store from 'app/store';
import EphemeralStore from 'app/store/ephemeral_store';

function getThemeFromState() {
    const state = store.getState();

    return getTheme(state);
}

export function resetToChannel(passProps = {}) {
    const theme = getThemeFromState();

<<<<<<< HEAD
    Navigation.setRoot({
        root: {
            stack: {
                children: [{
                    component: {
                        name: 'Channel',
                        passProps,
                        options: {
                            layout: {
                                backgroundColor: theme.centerChannelBg,
                            },
                            statusBar: {
                                visible: true,
                            },
                            topBar: {
                                visible: false,
                                height: 0,
                                backButton: {
                                    color: theme.sidebarHeaderTextColor,
                                    title: '',
                                },
                                background: {
                                    color: theme.sidebarHeaderBg,
                                },
                                title: {
                                    color: theme.sidebarHeaderTextColor,
                                },
                            },
=======
    const stack = {
        children: [{
            component: {
                id: 'Channel',
                name: 'Channel',
                passProps,
                options: {
                    layout: {
                        backgroundColor: theme.centerChannelBg,
                    },
                    statusBar: {
                        visible: true,
                    },
                    topBar: {
                        visible: false,
                        height: 0,
                        background: {
                            color: theme.sidebarHeaderBg,
                        },
                        backButton: {
                            visible: false,
>>>>>>> a971e682
                        },
                    },
                },
            },
        }],
    };

    let platformStack = {stack};
    if (Platform.OS === 'android') {
        platformStack = {
            sideMenu: {
                left: {
                    component: {
                        id: 'MainSidebar',
                        name: 'MainSidebar',
                    },
                },
                center: {
                    stack,
                },
                right: {
                    component: {
                        id: 'SettingsSidebar',
                        name: 'SettingsSidebar',
                    },
                },
            },
        };
    }

    Navigation.setRoot({
        root: {
            ...platformStack,
        },
    });
}

export function resetToSelectServer(allowOtherServers) {
    const theme = getThemeFromState();

    Navigation.setRoot({
        root: {
            stack: {
                children: [{
                    component: {
                        id: 'SelectServer',
                        name: 'SelectServer',
                        passProps: {
                            allowOtherServers,
                        },
                        options: {
                            statusBar: {
                                visible: true,
                            },
                            topBar: {
                                backButton: {
                                    color: theme.sidebarHeaderTextColor,
                                    title: '',
                                },
                                background: {
                                    color: theme.sidebarHeaderBg,
                                },
                                visible: false,
                                height: 0,
                            },
                        },
                    },
                }],
            },
        },
    });
}

export function resetToTeams(name, title, passProps = {}, options = {}) {
    const theme = getThemeFromState();
    const defaultOptions = {
        layout: {
            backgroundColor: theme.centerChannelBg,
        },
        statusBar: {
            visible: true,
        },
        topBar: {
            visible: true,
            title: {
                color: theme.sidebarHeaderTextColor,
                text: title,
            },
            backButton: {
                color: theme.sidebarHeaderTextColor,
                title: '',
            },
            background: {
                color: theme.sidebarHeaderBg,
            },
        },
    };

    Navigation.setRoot({
        root: {
            stack: {
                children: [{
                    component: {
                        id: name,
                        name,
                        passProps,
                        options: merge(defaultOptions, options),
                    },
                }],
            },
        },
    });
}

export function goToScreen(name, title, passProps = {}, options = {}) {
    const theme = getThemeFromState();
    const componentId = EphemeralStore.getNavigationTopComponentId();
    const defaultOptions = {
        layout: {
            backgroundColor: theme.centerChannelBg,
        },
        sideMenu: {
            left: {enabled: false},
            right: {enabled: false},
        },
        topBar: {
            animate: true,
            visible: true,
            backButton: {
                color: theme.sidebarHeaderTextColor,
                title: '',
            },
            background: {
                color: theme.sidebarHeaderBg,
            },
            title: {
                color: theme.sidebarHeaderTextColor,
                text: title,
            },
        },
    };

    Navigation.push(componentId, {
        component: {
            id: name,
            name,
            passProps,
            options: merge(defaultOptions, options),
        },
    });
}

export function popTopScreen(screenId) {
    if (screenId) {
        Navigation.pop(screenId);
    } else {
        const componentId = EphemeralStore.getNavigationTopComponentId();
        Navigation.pop(componentId);
    }
}

export async function popToRoot() {
    const componentId = EphemeralStore.getNavigationTopComponentId();

    try {
        await Navigation.popToRoot(componentId);
    } catch (error) {
        // RNN returns a promise rejection if there are no screens
        // atop the root screen to pop. We'll do nothing in this case.
    }
}

export function showModal(name, title, passProps = {}, options = {}) {
    const theme = getThemeFromState();
    const defaultOptions = {
        layout: {
            backgroundColor: theme.centerChannelBg,
        },
        statusBar: {
            visible: true,
        },
        topBar: {
            animate: true,
            visible: true,
            backButton: {
                color: theme.sidebarHeaderTextColor,
                title: '',
            },
            background: {
                color: theme.sidebarHeaderBg,
            },
            title: {
                color: theme.sidebarHeaderTextColor,
                text: title,
            },
            leftButtonColor: theme.sidebarHeaderTextColor,
            rightButtonColor: theme.sidebarHeaderTextColor,
        },
    };

    Navigation.showModal({
        stack: {
            children: [{
                component: {
                    id: name,
                    name,
                    passProps,
                    options: merge(defaultOptions, options),
                },
            }],
        },
    });
}

export function showModalOverCurrentContext(name, passProps = {}, options = {}) {
    const title = '';
    const animationsEnabled = (Platform.OS === 'android').toString();
    const defaultOptions = {
        modalPresentationStyle: 'overCurrentContext',
        layout: {
            backgroundColor: 'transparent',
        },
        topBar: {
            visible: false,
            height: 0,
        },
        animations: {
            showModal: {
                enabled: animationsEnabled,
                alpha: {
                    from: 0,
                    to: 1,
                    duration: 250,
                },
            },
            dismissModal: {
                enabled: animationsEnabled,
                alpha: {
                    from: 1,
                    to: 0,
                    duration: 250,
                },
            },
        },
    };
    const mergeOptions = merge(defaultOptions, options);

    showModal(name, title, passProps, mergeOptions);
}

export function showSearchModal(initialValue = '') {
    const name = 'Search';
    const title = '';
    const passProps = {initialValue};
    const options = {
        topBar: {
            visible: false,
            height: 0,
        },
    };

    showModal(name, title, passProps, options);
}

export async function dismissModal(options = {}) {
    const componentId = EphemeralStore.getNavigationTopComponentId();

    try {
        await Navigation.dismissModal(componentId, options);
    } catch (error) {
        // RNN returns a promise rejection if there is no modal to
        // dismiss. We'll do nothing in this case.
    }
}

export async function dismissAllModals(options = {}) {
    try {
        await Navigation.dismissAllModals(options);
    } catch (error) {
        // RNN returns a promise rejection if there are no modals to
        // dismiss. We'll do nothing in this case.
    }
}

export function setButtons(componentId, buttons = {leftButtons: [], rightButtons: []}) {
    const options = {
        topBar: {
            ...buttons,
        },
    };

    mergeNavigationOptions(componentId, options);
}

export function mergeNavigationOptions(componentId, options) {
    Navigation.mergeOptions(componentId, options);
}

export function showOverlay(name, passProps, options = {}) {
    const defaultOptions = {
        overlay: {
            interceptTouchOutside: false,
        },
    };

    Navigation.showOverlay({
        component: {
            id: name,
            name,
            passProps,
            options: merge(defaultOptions, options),
        },
    });
}

export async function dismissOverlay(componentId) {
    try {
        await Navigation.dismissOverlay(componentId);
    } catch (error) {
        // RNN returns a promise rejection if there is no modal with
        // this componentId to dismiss. We'll do nothing in this case.
    }
}

export function openMainSideMenu() {
    if (Platform.OS === 'ios') {
        return;
    }

    const componentId = EphemeralStore.getNavigationTopComponentId();

    Keyboard.dismiss();
    Navigation.mergeOptions(componentId, {
        sideMenu: {
            left: {visible: true},
        },
    });
}

export function closeMainSideMenu() {
    if (Platform.OS === 'ios') {
        return;
    }

    const componentId = EphemeralStore.getNavigationTopComponentId();

    Keyboard.dismiss();
    Navigation.mergeOptions(componentId, {
        sideMenu: {
            left: {visible: false},
        },
    });
}

export function enableMainSideMenu(enabled, visible = true) {
    if (Platform.OS === 'ios') {
        return;
    }

    const componentId = EphemeralStore.getNavigationTopComponentId();

    Navigation.mergeOptions(componentId, {
        sideMenu: {
            left: {enabled, visible},
        },
    });
}

export function openSettingsSideMenu() {
    if (Platform.OS === 'ios') {
        return;
    }

    const componentId = EphemeralStore.getNavigationTopComponentId();

    Keyboard.dismiss();
    Navigation.mergeOptions(componentId, {
        sideMenu: {
            right: {visible: true},
        },
    });
}

export function closeSettingsSideMenu() {
    if (Platform.OS === 'ios') {
        return;
    }

    const componentId = EphemeralStore.getNavigationTopComponentId();

    Keyboard.dismiss();
    Navigation.mergeOptions(componentId, {
        sideMenu: {
            right: {visible: false},
        },
    });
}<|MERGE_RESOLUTION|>--- conflicted
+++ resolved
@@ -19,36 +19,6 @@
 export function resetToChannel(passProps = {}) {
     const theme = getThemeFromState();
 
-<<<<<<< HEAD
-    Navigation.setRoot({
-        root: {
-            stack: {
-                children: [{
-                    component: {
-                        name: 'Channel',
-                        passProps,
-                        options: {
-                            layout: {
-                                backgroundColor: theme.centerChannelBg,
-                            },
-                            statusBar: {
-                                visible: true,
-                            },
-                            topBar: {
-                                visible: false,
-                                height: 0,
-                                backButton: {
-                                    color: theme.sidebarHeaderTextColor,
-                                    title: '',
-                                },
-                                background: {
-                                    color: theme.sidebarHeaderBg,
-                                },
-                                title: {
-                                    color: theme.sidebarHeaderTextColor,
-                                },
-                            },
-=======
     const stack = {
         children: [{
             component: {
@@ -70,7 +40,6 @@
                         },
                         backButton: {
                             visible: false,
->>>>>>> a971e682
                         },
                     },
                 },
