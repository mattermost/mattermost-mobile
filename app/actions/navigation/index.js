// Copyright (c) 2015-present Mattermost, Inc. All Rights Reserved.
// See LICENSE.txt for license information.

import {Platform, Keyboard} from 'react-native';
import {Appearance} from 'react-native-appearance';
import {Navigation} from 'react-native-navigation';
import merge from 'deepmerge';

import {getTheme} from '@mm-redux/selectors/entities/preferences';

import store from 'app/store';
import EphemeralStore from 'app/store/ephemeral_store';
import {getColorStyles} from 'app/utils/appearance';

const CHANNEL_SCREEN = 'Channel';

function getThemeFromState() {
    const state = store.getState();

    return getTheme(state);
}

export function resetToChannel(passProps = {}) {
    const theme = getThemeFromState();

    EphemeralStore.clearNavigationComponents();

    const stack = {
        children: [{
            component: {
                id: CHANNEL_SCREEN,
                name: CHANNEL_SCREEN,
                passProps,
                options: {
                    layout: {
                        componentBackgroundColor: theme.centerChannelBg,
                    },
                    statusBar: {
                        visible: true,
                    },
                    topBar: {
                        visible: false,
                        height: 0,
                        background: {
                            color: theme.sidebarHeaderBg,
                        },
                        backButton: {
                            visible: false,
                            color: theme.sidebarHeaderTextColor,
                        },
                    },
                },
            },
        }],
    };

    let platformStack = {stack};
    if (Platform.OS === 'android') {
        platformStack = {
            sideMenu: {
                left: {
                    component: {
                        id: 'MainSidebar',
                        name: 'MainSidebar',
                    },
                },
                center: {
                    stack,
                },
                right: {
                    component: {
                        id: 'SettingsSidebar',
                        name: 'SettingsSidebar',
                    },
                },
            },
        };
    }

    Navigation.setRoot({
        root: {
            ...platformStack,
        },
    });
}

export function resetToSelectServer(allowOtherServers) {
    const colorStyles = getColorStyles(Appearance.getColorScheme());

    Navigation.setRoot({
        root: {
            stack: {
                children: [{
                    component: {
                        id: 'SelectServer',
                        name: 'SelectServer',
                        passProps: {
                            allowOtherServers,
                        },
                        options: {
                            layout: {
<<<<<<< HEAD
                                componentBackgroundColor: colorStyles.container.backgroundColor,
=======
                                backgroundColor: theme.centerChannelBg,
                                componentBackgroundColor: theme.centerChannelBg,
>>>>>>> aaa571db
                            },
                            statusBar: {
                                visible: true,
                            },
                            topBar: {
                                backButton: {
                                    color: colorStyles.navigation.color,
                                    title: '',
                                },
                                background: {
                                    color: colorStyles.navigation.backgroundColor,
                                },
                                visible: false,
                                height: 0,
                            },
                        },
                    },
                }],
            },
        },
    });
}

export function resetToTeams(name, title, passProps = {}, options = {}) {
    const theme = getThemeFromState();
    const defaultOptions = {
        layout: {
            componentBackgroundColor: theme.centerChannelBg,
        },
        statusBar: {
            visible: true,
        },
        topBar: {
            visible: true,
            title: {
                color: theme.sidebarHeaderTextColor,
                text: title,
            },
            backButton: {
                color: theme.sidebarHeaderTextColor,
                title: '',
            },
            background: {
                color: theme.sidebarHeaderBg,
            },
        },
    };

    Navigation.setRoot({
        root: {
            stack: {
                children: [{
                    component: {
                        id: name,
                        name,
                        passProps,
                        options: merge(defaultOptions, options),
                    },
                }],
            },
        },
    });
}

export function goToScreen(name, title, passProps = {}, options = {}) {
    const theme = getThemeFromState();
    const componentId = EphemeralStore.getNavigationTopComponentId();
    const defaultOptions = {
        layout: {
            componentBackgroundColor: theme.centerChannelBg,
        },
        popGesture: true,
        sideMenu: {
            left: {enabled: false},
            right: {enabled: false},
        },
        topBar: {
            animate: true,
            visible: true,
            backButton: {
                color: theme.sidebarHeaderTextColor,
                title: '',
            },
            background: {
                color: theme.sidebarHeaderBg,
            },
            title: {
                color: theme.sidebarHeaderTextColor,
                text: title,
            },
        },
    };

    Navigation.push(componentId, {
        component: {
            id: name,
            name,
            passProps,
            options: merge(defaultOptions, options),
        },
    });
}

export function popTopScreen(screenId) {
    if (screenId) {
        Navigation.pop(screenId);
    } else {
        const componentId = EphemeralStore.getNavigationTopComponentId();
        Navigation.pop(componentId);
    }
}

export async function popToRoot() {
    const componentId = EphemeralStore.getNavigationTopComponentId();

    try {
        await Navigation.popToRoot(componentId);
    } catch (error) {
        // RNN returns a promise rejection if there are no screens
        // atop the root screen to pop. We'll do nothing in this case.
    }
}

export function showModal(name, title, passProps = {}, options = {}) {
    const theme = getThemeFromState();
    const defaultOptions = {
        modalPresentationStyle: Platform.select({ios: 'fullScreen', android: 'none'}),
        layout: {
            componentBackgroundColor: theme.centerChannelBg,
        },
        statusBar: {
            visible: true,
        },
        topBar: {
            animate: true,
            visible: true,
            backButton: {
                color: theme.sidebarHeaderTextColor,
                title: '',
            },
            background: {
                color: theme.sidebarHeaderBg,
            },
            title: {
                color: theme.sidebarHeaderTextColor,
                text: title,
            },
            leftButtonColor: theme.sidebarHeaderTextColor,
            rightButtonColor: theme.sidebarHeaderTextColor,
        },
    };

    Navigation.showModal({
        stack: {
            children: [{
                component: {
                    id: name,
                    name,
                    passProps,
                    options: merge(defaultOptions, options),
                },
            }],
        },
    });
}

export function showModalOverCurrentContext(name, passProps = {}, options = {}) {
    const title = '';
    const animationsEnabled = (Platform.OS === 'android').toString();
    const defaultOptions = {
        modalPresentationStyle: 'overCurrentContext',
        layout: {
            backgroundColor: 'transparent',
            componentBackgroundColor: 'transparent',
        },
        topBar: {
            visible: false,
            height: 0,
        },
        animations: {
            showModal: {
                enabled: animationsEnabled,
                alpha: {
                    from: 0,
                    to: 1,
                    duration: 250,
                },
            },
            dismissModal: {
                enabled: animationsEnabled,
                alpha: {
                    from: 1,
                    to: 0,
                    duration: 250,
                },
            },
        },
    };
    const mergeOptions = merge(defaultOptions, options);

    showModal(name, title, passProps, mergeOptions);
}

export function showSearchModal(initialValue = '') {
    const name = 'Search';
    const title = '';
    const passProps = {initialValue};
    const options = {
        topBar: {
            visible: false,
            height: 0,
        },
    };

    showModal(name, title, passProps, options);
}

export async function dismissModal(options = {}) {
    const componentId = EphemeralStore.getNavigationTopComponentId();

    try {
        await Navigation.dismissModal(componentId, options);
    } catch (error) {
        // RNN returns a promise rejection if there is no modal to
        // dismiss. We'll do nothing in this case.
    }
}

export async function dismissAllModals(options = {}) {
    try {
        await Navigation.dismissAllModals(options);
    } catch (error) {
        // RNN returns a promise rejection if there are no modals to
        // dismiss. We'll do nothing in this case.
    }
}

export function setButtons(componentId, buttons = {leftButtons: [], rightButtons: []}) {
    const options = {
        topBar: {
            ...buttons,
        },
    };

    mergeNavigationOptions(componentId, options);
}

export function mergeNavigationOptions(componentId, options) {
    Navigation.mergeOptions(componentId, options);
}

export function showOverlay(name, passProps, options = {}) {
    const defaultOptions = {
        layout: {
            backgroundColor: 'transparent',
            componentBackgroundColor: 'transparent',
        },
        overlay: {
            interceptTouchOutside: false,
        },
    };

    Navigation.showOverlay({
        component: {
            name,
            passProps,
            options: merge(defaultOptions, options),
        },
    });
}

export async function dismissOverlay(componentId) {
    try {
        await Navigation.dismissOverlay(componentId);
    } catch (error) {
        // RNN returns a promise rejection if there is no modal with
        // this componentId to dismiss. We'll do nothing in this case.
    }
}

export function openMainSideMenu() {
    if (Platform.OS === 'ios') {
        return;
    }

    const componentId = EphemeralStore.getNavigationTopComponentId();

    Keyboard.dismiss();
    Navigation.mergeOptions(componentId, {
        sideMenu: {
            left: {visible: true},
        },
    });
}

export function closeMainSideMenu() {
    if (Platform.OS === 'ios') {
        return;
    }

    Keyboard.dismiss();
    Navigation.mergeOptions(CHANNEL_SCREEN, {
        sideMenu: {
            left: {visible: false},
        },
    });
}

export function enableMainSideMenu(enabled, visible = true) {
    if (Platform.OS === 'ios') {
        return;
    }

    Navigation.mergeOptions(CHANNEL_SCREEN, {
        sideMenu: {
            left: {enabled, visible},
        },
    });
}

export function openSettingsSideMenu() {
    if (Platform.OS === 'ios') {
        return;
    }

    Keyboard.dismiss();
    Navigation.mergeOptions(CHANNEL_SCREEN, {
        sideMenu: {
            right: {visible: true},
        },
    });
}

export function closeSettingsSideMenu() {
    if (Platform.OS === 'ios') {
        return;
    }

    Keyboard.dismiss();
    Navigation.mergeOptions(CHANNEL_SCREEN, {
        sideMenu: {
            right: {visible: false},
        },
    });
}<|MERGE_RESOLUTION|>--- conflicted
+++ resolved
@@ -99,12 +99,8 @@
                         },
                         options: {
                             layout: {
-<<<<<<< HEAD
+                                backgroundColor: theme.centerChannelBg,
                                 componentBackgroundColor: colorStyles.container.backgroundColor,
-=======
-                                backgroundColor: theme.centerChannelBg,
-                                componentBackgroundColor: theme.centerChannelBg,
->>>>>>> aaa571db
                             },
                             statusBar: {
                                 visible: true,
