--- conflicted
+++ resolved
@@ -1,12 +1,8 @@
 // Copyright (c) 2015-present Mattermost, Inc. All Rights Reserved.
 // See LICENSE.txt for license information.
 
-<<<<<<< HEAD
-import {Platform} from 'react-native';
+import {Platform, Keyboard} from 'react-native';
 import {Appearance} from 'react-native-appearance';
-=======
-import {Keyboard, Platform} from 'react-native';
->>>>>>> 898b59ab
 import {Navigation} from 'react-native-navigation';
 import merge from 'deepmerge';
 
