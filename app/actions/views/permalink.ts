// Copyright (c) 2015-present Mattermost, Inc. All Rights Reserved.
// See LICENSE.txt for license information.

import {intlShape} from 'react-intl';
import {Alert, Keyboard} from 'react-native';

import {showModalOverCurrentContext} from '@actions/navigation';
import {loadChannelsByTeamName} from '@actions/views/channel';
import {getPost} from '@actions/views/post';
import {selectFocusedPostId} from '@mm-redux/actions/posts';
import {getChannel, joinChannel} from '@mm-redux/actions/channels';
import {General} from '@mm-redux/constants';
import type {DispatchFunc, GetStateFunc} from '@mm-redux/types/actions';
import {permalinkBadTeam} from '@utils/general';
import {changeOpacity} from '@utils/theme';
import {getCurrentUserId} from '@mm-redux/selectors/entities/common';
import {getCurrentUserRoles} from '@mm-redux/selectors/entities/users';
import {isSystemAdmin} from '@mm-redux/utils/user_utils';
import {isChannelMember} from '@utils/channels';

export let showingPermalink = false;

export function showPermalink(intl: typeof intlShape, teamName: string, postId: string, openAsPermalink = true) {
    return async (dispatch: DispatchFunc, getState: GetStateFunc) => {
        const loadTeam = await dispatch(loadChannelsByTeamName(teamName, permalinkBadTeam.bind(null, intl)));
        if (loadTeam.error) {
            Alert.alert(
                intl.formatMessage({
                    id: 'mobile.failed_network_action.teams_channel_description',
                    defaultMessage: 'Channels could not be loaded for {teamName}.',
                }, {teamName}),
            );
            return null;
        }
        Keyboard.dismiss();

        // Warn before joining private channels through permalink
        const state = getState();
        const currentUserId = getCurrentUserId(state);
        const roles = currentUserId ? getCurrentUserRoles(state) : '';
        if (isSystemAdmin(roles)) {
            const postData = await dispatch(getPost(postId));
            if (postData.error) {
                Alert.alert(
                    intl.formatMessage({
                        id: 'permalink.unable_to_get_post',
                        defaultMessage: 'Unable to get the post data.',
                    }, {teamName}),
                );
                return {error: postData.data};
            }
            const channelId = postData.data?.channel_id;
            if (channelId) {
                const {data: isMember} = isChannelMember(state, channelId);
                if (!isMember) {
                    const {data: channelData, error: channelError} = await dispatch(getChannel(channelId));
                    if (channelError) {
                        Alert.alert(
                            intl.formatMessage({
                                id: 'permalink.unable_to_get_channel',
                                defaultMessage: 'Unable to get the channel data.',
                            }, {teamName}),
                        );
                        return {error: channelError};
                    }
                    if (channelData.type === General.PRIVATE_CHANNEL) {
                        Alert.alert(
                            intl.formatMessage({
                                id: 'permalink.show_dialog_warn.title',
                                defaultMessage: 'Private Channel',
                            }),
                            intl.formatMessage({
                                id: 'permalink.show_dialog_warn.description',
                                defaultMessage: 'You must join "{channel}" to view this post.',
                            }, {
                                channel: channelData.name,
                            }),
                            [
                                {
                                    text: intl.formatMessage({
                                        id: 'permalink.show_dialog_warn.cancel',
                                        defaultMessage: 'Cancel',
                                    }),
                                },
                                {
                                    text: intl.formatMessage({
                                        id: 'permalink.show_dialog_warn.join',
                                        defaultMessage: 'Join',
                                    }),
                                    onPress: async () => {
                                        const joinResponse = await dispatch(joinChannel(currentUserId, teamName, channelId, channelData.name));
                                        if (joinResponse.error) {
                                            Alert.alert(
                                                intl.formatMessage({
                                                    id: 'permalink.unable_to_jon_channel',
                                                    defaultMessage: 'Unable to join the channel',
                                                }),
                                            );
                                        } else {
                                            dispatch(processShowPermaLink(postId, openAsPermalink));
                                        }
                                    },
                                },
                            ],
                        );
                        return null;
                    }
                }
            }
        }
<<<<<<< HEAD
        dispatch(processShowPermaLink(postId, openAsPermalink));
        return null;
    };
}

function processShowPermaLink(postId: string, openAsPermalink: boolean) {
    return async (dispatch: DispatchFunc) => {
        dispatch(selectFocusedPostId(postId));
        if (!showingPermalink) {
            const screen = 'Permalink';
            const passProps = {
                isPermalink: openAsPermalink,
                onClose: () => {
                    dispatch(closePermalink());
                },
            };

            const options = {
                layout: {
                    componentBackgroundColor: changeOpacity('#000', 0.2),
                },
            };

            showingPermalink = true;
            showModalOverCurrentContext(screen, passProps, options);
        }
        return {data: true};
=======
        return {};
>>>>>>> 916e38c5
    };
}

export function closePermalink() {
    return async (dispatch: DispatchFunc) => {
        showingPermalink = false;
        return dispatch(selectFocusedPostId(''));
    };
}<|MERGE_RESOLUTION|>--- conflicted
+++ resolved
@@ -2,143 +2,45 @@
 // See LICENSE.txt for license information.
 
 import {intlShape} from 'react-intl';
-import {Alert, Keyboard} from 'react-native';
+import {Keyboard} from 'react-native';
 
 import {showModalOverCurrentContext} from '@actions/navigation';
 import {loadChannelsByTeamName} from '@actions/views/channel';
-import {getPost} from '@actions/views/post';
 import {selectFocusedPostId} from '@mm-redux/actions/posts';
-import {getChannel, joinChannel} from '@mm-redux/actions/channels';
-import {General} from '@mm-redux/constants';
-import type {DispatchFunc, GetStateFunc} from '@mm-redux/types/actions';
+import type {DispatchFunc} from '@mm-redux/types/actions';
 import {permalinkBadTeam} from '@utils/general';
 import {changeOpacity} from '@utils/theme';
-import {getCurrentUserId} from '@mm-redux/selectors/entities/common';
-import {getCurrentUserRoles} from '@mm-redux/selectors/entities/users';
-import {isSystemAdmin} from '@mm-redux/utils/user_utils';
-import {isChannelMember} from '@utils/channels';
 
 export let showingPermalink = false;
 
 export function showPermalink(intl: typeof intlShape, teamName: string, postId: string, openAsPermalink = true) {
-    return async (dispatch: DispatchFunc, getState: GetStateFunc) => {
+    return async (dispatch: DispatchFunc) => {
         const loadTeam = await dispatch(loadChannelsByTeamName(teamName, permalinkBadTeam.bind(null, intl)));
-        if (loadTeam.error) {
-            Alert.alert(
-                intl.formatMessage({
-                    id: 'mobile.failed_network_action.teams_channel_description',
-                    defaultMessage: 'Channels could not be loaded for {teamName}.',
-                }, {teamName}),
-            );
-            return null;
-        }
-        Keyboard.dismiss();
 
-        // Warn before joining private channels through permalink
-        const state = getState();
-        const currentUserId = getCurrentUserId(state);
-        const roles = currentUserId ? getCurrentUserRoles(state) : '';
-        if (isSystemAdmin(roles)) {
-            const postData = await dispatch(getPost(postId));
-            if (postData.error) {
-                Alert.alert(
-                    intl.formatMessage({
-                        id: 'permalink.unable_to_get_post',
-                        defaultMessage: 'Unable to get the post data.',
-                    }, {teamName}),
-                );
-                return {error: postData.data};
-            }
-            const channelId = postData.data?.channel_id;
-            if (channelId) {
-                const {data: isMember} = isChannelMember(state, channelId);
-                if (!isMember) {
-                    const {data: channelData, error: channelError} = await dispatch(getChannel(channelId));
-                    if (channelError) {
-                        Alert.alert(
-                            intl.formatMessage({
-                                id: 'permalink.unable_to_get_channel',
-                                defaultMessage: 'Unable to get the channel data.',
-                            }, {teamName}),
-                        );
-                        return {error: channelError};
-                    }
-                    if (channelData.type === General.PRIVATE_CHANNEL) {
-                        Alert.alert(
-                            intl.formatMessage({
-                                id: 'permalink.show_dialog_warn.title',
-                                defaultMessage: 'Private Channel',
-                            }),
-                            intl.formatMessage({
-                                id: 'permalink.show_dialog_warn.description',
-                                defaultMessage: 'You must join "{channel}" to view this post.',
-                            }, {
-                                channel: channelData.name,
-                            }),
-                            [
-                                {
-                                    text: intl.formatMessage({
-                                        id: 'permalink.show_dialog_warn.cancel',
-                                        defaultMessage: 'Cancel',
-                                    }),
-                                },
-                                {
-                                    text: intl.formatMessage({
-                                        id: 'permalink.show_dialog_warn.join',
-                                        defaultMessage: 'Join',
-                                    }),
-                                    onPress: async () => {
-                                        const joinResponse = await dispatch(joinChannel(currentUserId, teamName, channelId, channelData.name));
-                                        if (joinResponse.error) {
-                                            Alert.alert(
-                                                intl.formatMessage({
-                                                    id: 'permalink.unable_to_jon_channel',
-                                                    defaultMessage: 'Unable to join the channel',
-                                                }),
-                                            );
-                                        } else {
-                                            dispatch(processShowPermaLink(postId, openAsPermalink));
-                                        }
-                                    },
-                                },
-                            ],
-                        );
-                        return null;
-                    }
-                }
+        if (!loadTeam.error) {
+            Keyboard.dismiss();
+            dispatch(selectFocusedPostId(postId));
+
+            if (!showingPermalink) {
+                const screen = 'Permalink';
+                const passProps = {
+                    isPermalink: openAsPermalink,
+                    onClose: () => {
+                        dispatch(closePermalink());
+                    },
+                };
+
+                const options = {
+                    layout: {
+                        componentBackgroundColor: changeOpacity('#000', 0.2),
+                    },
+                };
+
+                showingPermalink = true;
+                showModalOverCurrentContext(screen, passProps, options);
             }
         }
-<<<<<<< HEAD
-        dispatch(processShowPermaLink(postId, openAsPermalink));
-        return null;
-    };
-}
-
-function processShowPermaLink(postId: string, openAsPermalink: boolean) {
-    return async (dispatch: DispatchFunc) => {
-        dispatch(selectFocusedPostId(postId));
-        if (!showingPermalink) {
-            const screen = 'Permalink';
-            const passProps = {
-                isPermalink: openAsPermalink,
-                onClose: () => {
-                    dispatch(closePermalink());
-                },
-            };
-
-            const options = {
-                layout: {
-                    componentBackgroundColor: changeOpacity('#000', 0.2),
-                },
-            };
-
-            showingPermalink = true;
-            showModalOverCurrentContext(screen, passProps, options);
-        }
-        return {data: true};
-=======
         return {};
->>>>>>> 916e38c5
     };
 }
 
