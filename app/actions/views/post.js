// Copyright (c) 2015-present Mattermost, Inc. All Rights Reserved.
// See LICENSE.txt for license information.

import {batchActions} from 'redux-batched-actions';

import {UserTypes} from '@mm-redux/action_types';
import {
    doPostAction,
    getNeededAtMentionedUsernames,
    receivedNewPost,
    receivedPost,
    receivedPosts,
    receivedPostsBefore,
    receivedPostsInChannel,
    receivedPostsSince,
    receivedPostsInThread,
} from '@mm-redux/actions/posts';
import {Client4} from '@mm-redux/client';
import {Posts} from '@mm-redux/constants';
import {getPost as selectPost, getPostIdsInChannel} from '@mm-redux/selectors/entities/posts';
import {getCurrentChannelId} from '@mm-redux/selectors/entities/channels';
import {removeUserFromList} from '@mm-redux/utils/user_utils';
import {isUnreadChannel, isArchivedChannel} from '@mm-redux/utils/channel_utils';

import {ViewTypes} from '@constants';
import {generateId} from '@utils/file';
import {getChannelSinceValue} from '@utils/channels';

import {getEmojisInPosts} from './emoji';

<<<<<<< HEAD
export function sendEphemeralPost(message, channelId, parentId) {
=======
export function sendEphemeralPost(message, channelId = '', parentId = '') {
>>>>>>> b8229e87
    return async (dispatch, getState) => {
        const timestamp = Date.now();
        const post = {
            id: generateId(),
            user_id: '0',
            channel_id: channelId || getCurrentChannelId(getState()),
            message,
            type: Posts.POST_TYPES.EPHEMERAL,
            create_at: timestamp,
            update_at: timestamp,
            root_id: parentId,
            parent_id: parentId,
            props: {},
        };

        dispatch(receivedNewPost(post));

        return {};
    };
}

export function sendAddToChannelEphemeralPost(user, addedUsername, message, channelId, postRootId = '') {
    return async (dispatch) => {
        const timestamp = Date.now();
        const post = {
            id: generateId(),
            user_id: user.id,
            channel_id: channelId,
            message,
            type: Posts.POST_TYPES.EPHEMERAL_ADD_TO_CHANNEL,
            create_at: timestamp,
            update_at: timestamp,
            root_id: postRootId,
            parent_id: postRootId,
            props: {
                username: user.username,
                addedUsername,
            },
        };

        dispatch(receivedNewPost(post));
    };
}

export function setAutocompleteSelector(dataSource, onSelect, options) {
    return {
        type: ViewTypes.SELECTED_ACTION_MENU,
        data: {
            dataSource,
            onSelect,
            options,
        },
    };
}

export function selectAttachmentMenuAction(postId, actionId, text, value) {
    return (dispatch) => {
        dispatch({
            type: ViewTypes.SUBMIT_ATTACHMENT_MENU_ACTION,
            postId,
            data: {
                [actionId]: {
                    text,
                    value,
                },
            },
        });

        dispatch(doPostAction(postId, actionId, value));
    };
}

export function getPosts(channelId, page = 0, perPage = Posts.POST_CHUNK_SIZE) {
    return async (dispatch, getState) => {
        try {
            const state = getState();
            const {postsInChannel} = state.entities.posts;
            const postForChannel = postsInChannel[channelId];
            const data = await Client4.getPosts(channelId, page, perPage);
            const posts = Object.values(data.posts);
            const actions = [{
                type: ViewTypes.SET_CHANNEL_RETRY_FAILED,
                failed: false,
            }];

            if (posts?.length) {
                actions.push(receivedPosts(data));
                const additional = await dispatch(getPostsAdditionalDataBatch(posts));
                if (additional.data.length) {
                    actions.push(...additional.data);
                }
            }

            if (posts?.length || !postForChannel) {
                actions.push(receivedPostsInChannel(data, channelId, page === 0, data.prev_post_id === ''));
            }

            dispatch(batchActions(actions, 'BATCH_GET_POSTS'));

            return {data};
        } catch (error) {
            return {error};
        }
    };
}

export function getPost(postId) {
    return async (dispatch) => {
        try {
            const data = await Client4.getPost(postId);

            if (data) {
                const actions = [
                    receivedPost(data),
                ];

                const additional = await dispatch(getPostsAdditionalDataBatch([data]));
                if (additional.data.length) {
                    actions.push(...additional.data);
                }

                dispatch(batchActions(actions, 'BATCH_GET_POST'));
            }

            return {data};
        } catch (error) {
            return {error};
        }
    };
}

export function getPostsSince(channelId, since) {
    return async (dispatch) => {
        try {
            const data = await Client4.getPostsSince(channelId, since);
            const posts = Object.values(data.posts);

            if (posts?.length) {
                const actions = [
                    receivedPosts(data),
                    receivedPostsSince(data, channelId),
                ];

                const additional = await dispatch(getPostsAdditionalDataBatch(posts));
                if (additional.data.length) {
                    actions.push(...additional.data);
                }

                dispatch(batchActions(actions, 'BATCH_GET_POSTS_SINCE'));
            }

            return {data};
        } catch (error) {
            return {error};
        }
    };
}

export function getPostsBefore(channelId, postId, page = 0, perPage = Posts.POST_CHUNK_SIZE) {
    return async (dispatch) => {
        try {
            const data = await Client4.getPostsBefore(channelId, postId, page, perPage);
            const posts = Object.values(data.posts);

            if (posts?.length) {
                const actions = [
                    receivedPosts(data),
                    receivedPostsBefore(data, channelId, postId, data.prev_post_id === ''),
                ];

                const additional = await dispatch(getPostsAdditionalDataBatch(posts));
                if (additional.data.length) {
                    actions.push(...additional.data);
                }

                dispatch(batchActions(actions, 'BATCH_GET_POSTS_BEFORE'));
            }

            return {data};
        } catch (error) {
            return {error};
        }
    };
}

export function getPostThread(rootId, skipDispatch = false) {
    return async (dispatch) => {
        try {
            const data = await Client4.getPostThread(rootId);
            const posts = Object.values(data.posts);

            if (posts.length) {
                const actions = [
                    receivedPosts(data),
                    receivedPostsInThread(data, rootId),
                ];

                const additional = await dispatch(getPostsAdditionalDataBatch(posts));
                if (additional.data.length) {
                    actions.push(...additional.data);
                }

                if (skipDispatch) {
                    return {data: actions};
                }

                dispatch(batchActions(actions, 'BATCH_GET_POSTS_THREAD'));
            }

            return {data};
        } catch (error) {
            return {error};
        }
    };
}

export function getPostsAround(channelId, postId, perPage = Posts.POST_CHUNK_SIZE / 2) {
    return async (dispatch) => {
        try {
            const [before, thread, after] = await Promise.all([
                Client4.getPostsBefore(channelId, postId, 0, perPage),
                Client4.getPostThread(postId),
                Client4.getPostsAfter(channelId, postId, 0, perPage),
            ]);

            const data = {
                posts: {
                    ...after.posts,
                    ...thread.posts,
                    ...before.posts,
                },
                order: [ // Remember that the order is newest posts first
                    ...after.order,
                    postId,
                    ...before.order,
                ],
                next_post_id: after.next_post_id,
                prev_post_id: before.prev_post_id,
            };

            const posts = Object.values(data.posts);

            if (posts?.length) {
                const actions = [
                    receivedPosts(data),
                    receivedPostsInChannel(data, channelId, after.next_post_id === '', before.prev_post_id === ''),
                ];

                const additional = await dispatch(getPostsAdditionalDataBatch(posts));
                if (additional.data.length) {
                    actions.push(...additional.data);
                }

                dispatch(batchActions(actions, 'BATCH_GET_POSTS_AROUND'));
            }

            return {data};
        } catch (error) {
            return {error};
        }
    };
}

export function handleNewPostBatch(WebSocketMessage) {
    return async (dispatch, getState) => {
        const state = getState();
        const post = JSON.parse(WebSocketMessage.data.post);
        const actions = [receivedNewPost(post)];

        // If we don't have the thread for this post, fetch it from the server
        // and include the actions in the batch
        if (post.root_id) {
            const rootPost = selectPost(state, post.root_id);

            if (!rootPost) {
                const thread = await dispatch(getPostThread(post.root_id, true));
                if (thread.actions?.length) {
                    actions.push(...thread.actions);
                }
            }
        }

        const additional = await dispatch(getPostsAdditionalDataBatch([post]));
        if (additional.data.length) {
            actions.push(...additional.data);
        }

        return actions;
    };
}

export function getPostsAdditionalDataBatch(posts = []) {
    return async (dispatch, getState) => {
        const data = [];

        if (!posts.length) {
            return {data};
        }

        // Custom Emojis used in the posts
        // Do not wait for this as they need to be loaded one by one
        dispatch(getEmojisInPosts(posts));

        try {
            const state = getState();
            const promises = [];
            const promiseTrace = [];
            const extra = userMetadataToLoadFromPosts(state, posts);

            if (extra?.userIds.length) {
                promises.push(Client4.getProfilesByIds(extra.userIds));
                promiseTrace.push('ids');
            }

            if (extra?.usernames.length) {
                promises.push(Client4.getProfilesByUsernames(extra.usernames));
                promiseTrace.push('usernames');
            }

            if (extra?.statuses.length) {
                promises.push(Client4.getStatusesByIds(extra.statuses));
                promiseTrace.push('statuses');
            }

            if (promises.length) {
                const result = await Promise.all(promises);
                result.forEach((p, index) => {
                    if (p.length) {
                        const type = promiseTrace[index];
                        switch (type) {
                        case 'statuses':
                            data.push({
                                type: UserTypes.RECEIVED_STATUSES,
                                data: p,
                            });
                            break;
                        default: {
                            const {currentUserId} = state.entities.users;

                            removeUserFromList(currentUserId, p);
                            data.push({
                                type: UserTypes.RECEIVED_PROFILES_LIST,
                                data: p,
                            });
                            break;
                        }
                        }
                    }
                });
            }
        } catch (error) {
            // do nothing
        }

        return {data};
    };
}

function userMetadataToLoadFromPosts(state, posts = []) {
    const {currentUserId, profiles, statuses} = state.entities.users;

    // Profiles of users mentioned in the posts
    const usernamesToLoad = getNeededAtMentionedUsernames(state, posts);

    // Statuses and profiles of the users who made the posts
    const userIdsToLoad = new Set();
    const statusesToLoad = new Set();

    posts.forEach((post) => {
        const userId = post.user_id;

        if (!statuses[userId]) {
            statusesToLoad.add(userId);
        }

        if (userId === currentUserId) {
            return;
        }

        if (!profiles[userId]) {
            userIdsToLoad.add(userId);
        }
    });

    return {
        usernames: Array.from(usernamesToLoad),
        userIds: Array.from(userIdsToLoad),
        statuses: Array.from(statusesToLoad),
    };
}

export function loadUnreadChannelPosts(channels, channelMembers) {
    return async (dispatch, getState) => {
        const state = getState();
        const currentChannelId = getCurrentChannelId(state);

        const promises = [];
        const promiseTrace = [];

        const channelMembersByChannel = {};
        channelMembers.forEach((member) => {
            channelMembersByChannel[member.channel_id] = member;
        });

        channels.forEach((channel) => {
            if (channel.id === currentChannelId || isArchivedChannel(channel)) {
                return;
            }

            const isUnread = isUnreadChannel(channelMembersByChannel, channel);
            if (!isUnread) {
                return;
            }

            const postIds = getPostIdsInChannel(state, channel.id);

            let promise;
            const trace = {
                channelId: channel.id,
                since: false,
            };
            if (!postIds || !postIds.length) {
                // Get the first page of posts if it appears we haven't gotten it yet, like the webapp
                promise = Client4.getPosts(channel.id);
            } else {
                const since = getChannelSinceValue(state, channel.id, postIds);
                promise = Client4.getPostsSince(channel.id, since);
                trace.since = since;
            }

            promises.push(promise);
            promiseTrace.push(trace);
        });

        let posts = [];
        const actions = [];
        if (promises.length) {
            const results = await Promise.all(promises);
            results.forEach((data, index) => {
                const channelPosts = Object.values(data.posts);
                if (channelPosts.length) {
                    posts = posts.concat(channelPosts);

                    const trace = promiseTrace[index];
                    if (trace.since) {
                        actions.push(receivedPostsSince(data, trace.channelId));
                    } else {
                        actions.push(receivedPostsInChannel(data, trace.channelId, true, data.prev_post_id === ''));
                    }

                    actions.push({
                        type: ViewTypes.RECEIVED_POSTS_FOR_CHANNEL_AT_TIME,
                        channelId: trace.channelId,
                        time: Date.now(),
                    });
                }
            });
        }

        console.log(`Fetched ${posts.length} posts from ${promises.length} unread channels`); //eslint-disable-line no-console
        if (posts.length) {
            // receivedPosts should be the first action dispatched as
            // receivedPostsSince and receivedPostsInChannel reducers are
            // dependent on it.
            actions.unshift(receivedPosts({posts}));
            const additional = await dispatch(getPostsAdditionalDataBatch(posts));
            if (additional.data.length) {
                actions.push(...additional.data);
            }

            dispatch(batchActions(actions));
        }
    };
}<|MERGE_RESOLUTION|>--- conflicted
+++ resolved
@@ -28,11 +28,7 @@
 
 import {getEmojisInPosts} from './emoji';
 
-<<<<<<< HEAD
-export function sendEphemeralPost(message, channelId, parentId) {
-=======
 export function sendEphemeralPost(message, channelId = '', parentId = '') {
->>>>>>> b8229e87
     return async (dispatch, getState) => {
         const timestamp = Date.now();
         const post = {
