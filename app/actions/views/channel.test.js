--- conflicted
+++ resolved
@@ -166,16 +166,14 @@
                     [currentTeamId]: {},
                 },
             },
-<<<<<<< HEAD
             apps: {
                 pluginEnabled: true,
-=======
+            },
             general: {
                 config: {
                     EnableLegacySidebar: 'true',
                 },
                 serverVersion: '5.12.0',
->>>>>>> 4697b1a5
             },
         },
     };
