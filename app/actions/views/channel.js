// Copyright (c) 2015-present Mattermost, Inc. All Rights Reserved.
// See LICENSE.txt for license information.

import {batchActions} from 'redux-batched-actions';

import {ViewTypes, ListTypes} from 'app/constants';

import {UserTypes, ChannelTypes} from 'mattermost-redux/action_types';
import {
    fetchMyChannelsAndMembers,
    getChannelByNameAndTeamName,
    markChannelAsRead,
<<<<<<< HEAD
    leaveChannel as serviceLeaveChannel,
=======
    leaveChannel as serviceLeaveChannel, markChannelAsViewed,
    selectChannel,
>>>>>>> a0a1fa28
} from 'mattermost-redux/actions/channels';
import {getPosts, getPostsBefore, getPostsSince, getPostThread} from 'mattermost-redux/actions/posts';
import {getFilesForPost} from 'mattermost-redux/actions/files';
import {savePreferences} from 'mattermost-redux/actions/preferences';
import {getTeamMembersByIds} from 'mattermost-redux/actions/teams';
import {getProfilesInChannel} from 'mattermost-redux/actions/users';
import {General, Preferences} from 'mattermost-redux/constants';
import {getCurrentChannelId, getMyChannelMember} from 'mattermost-redux/selectors/entities/channels';
import {getCurrentTeamId, getTeamByName} from 'mattermost-redux/selectors/entities/teams';

import {
    getChannelByName,
    getDirectChannelName,
    getUserIdFromChannelName,
    isDirectChannel,
    isGroupChannel,
} from 'mattermost-redux/utils/channel_utils';
import EventEmitter from 'mattermost-redux/utils/event_emitter';
import {getLastCreateAt} from 'mattermost-redux/utils/post_utils';
import {getPreferencesByCategory} from 'mattermost-redux/utils/preference_utils';

import {INSERT_TO_COMMENT, INSERT_TO_DRAFT} from 'app/constants/post_textbox';
import {isDirectChannelVisible, isGroupChannelVisible} from 'app/utils/channels';

const MAX_POST_TRIES = 3;

export function loadChannelsIfNecessary(teamId) {
    return async (dispatch, getState) => {
        await fetchMyChannelsAndMembers(teamId)(dispatch, getState);
    };
}

export function loadChannelsByTeamName(teamName) {
    return async (dispatch, getState) => {
        const state = getState();
        const {currentTeamId} = state.entities.teams;
        const team = getTeamByName(state, teamName);

        if (team && team.id !== currentTeamId) {
            await dispatch(fetchMyChannelsAndMembers(team.id));
        }
    };
}

export function loadProfilesAndTeamMembersForDMSidebar(teamId) {
    return async (dispatch, getState) => {
        const state = getState();
        const {currentUserId, profilesInChannel} = state.entities.users;
        const {channels, myMembers} = state.entities.channels;
        const {myPreferences} = state.entities.preferences;
        const {membersInTeam} = state.entities.teams;
        const dmPrefs = getPreferencesByCategory(myPreferences, Preferences.CATEGORY_DIRECT_CHANNEL_SHOW);
        const gmPrefs = getPreferencesByCategory(myPreferences, Preferences.CATEGORY_GROUP_CHANNEL_SHOW);
        const members = [];
        const loadProfilesForChannels = [];
        const prefs = [];

        function buildPref(name) {
            return {
                user_id: currentUserId,
                category: Preferences.CATEGORY_DIRECT_CHANNEL_SHOW,
                name,
                value: 'true',
            };
        }

        // Find DM's and GM's that need to be shown
        const directChannels = Object.values(channels).filter((c) => (isDirectChannel(c) || isGroupChannel(c)));
        directChannels.forEach((channel) => {
            const member = myMembers[channel.id];
            if (isDirectChannel(channel) && !isDirectChannelVisible(currentUserId, myPreferences, channel) && member.mention_count > 0) {
                const teammateId = getUserIdFromChannelName(currentUserId, channel.name);
                let pref = dmPrefs.get(teammateId);
                if (pref) {
                    pref = {...pref, value: 'true'};
                } else {
                    pref = buildPref(teammateId);
                }
                dmPrefs.set(teammateId, pref);
                prefs.push(pref);
            } else if (isGroupChannel(channel) && !isGroupChannelVisible(myPreferences, channel) && (member.mention_count > 0 || member.msg_count < channel.total_msg_count)) {
                const id = channel.id;
                let pref = gmPrefs.get(id);
                if (pref) {
                    pref = {...pref, value: 'true'};
                } else {
                    pref = buildPref(id);
                }
                gmPrefs.set(id, pref);
                prefs.push(pref);
            }
        });

        if (prefs.length) {
            savePreferences(currentUserId, prefs)(dispatch, getState);
        }

        for (const [key, pref] of dmPrefs) {
            if (pref.value === 'true') {
                members.push(key);
            }
        }

        for (const [key, pref] of gmPrefs) {
            //only load the profiles in channels if we don't already have them
            if (pref.value === 'true' && !profilesInChannel[key]) {
                loadProfilesForChannels.push(key);
            }
        }

        if (loadProfilesForChannels.length) {
            for (let i = 0; i < loadProfilesForChannels.length; i++) {
                const channelId = loadProfilesForChannels[i];
                getProfilesInChannel(channelId, 0)(dispatch, getState);
            }
        }

        let membersToLoad = members;
        if (membersInTeam[teamId]) {
            membersToLoad = members.filter((m) => !membersInTeam[teamId].hasOwnProperty(m));
        }

        if (membersToLoad.length) {
            getTeamMembersByIds(teamId, membersToLoad)(dispatch, getState);
        }

        const actions = [];
        for (let i = 0; i < members.length; i++) {
            const channelName = getDirectChannelName(currentUserId, members[i]);
            const channel = getChannelByName(channels, channelName);
            if (channel) {
                actions.push({
                    type: UserTypes.RECEIVED_PROFILE_IN_CHANNEL,
                    data: {id: channel.id, user_id: members[i]},
                });
            }
        }

        if (actions.length) {
            dispatch(batchActions(actions), getState);
        }
    };
}

export function loadPostsIfNecessaryWithRetry(channelId) {
    return async (dispatch, getState) => {
        const state = getState();
        const {posts, postsInChannel} = state.entities.posts;
        const postsIds = postsInChannel[channelId];
        const actions = [];

        const time = Date.now();

        let loadMorePostsVisible = true;
        let received;
        if (!postsIds || postsIds.length < ViewTypes.POST_VISIBILITY_CHUNK_SIZE) {
            // Get the first page of posts if it appears we haven't gotten it yet, like the webapp
            received = await retryGetPostsAction(getPosts(channelId), dispatch, getState);

            if (received) {
                const count = received.order.length;
                loadMorePostsVisible = count >= ViewTypes.POST_VISIBILITY_CHUNK_SIZE;
                actions.push({
                    type: ViewTypes.SET_INITIAL_POST_COUNT,
                    data: {
                        channelId,
                        count,
                    },
                });
            }
        } else {
            const {lastConnectAt} = state.device.websocket;
            const lastGetPosts = state.views.channel.lastGetPosts[channelId];

            let since;
            if (lastGetPosts && lastGetPosts < lastConnectAt) {
                // Since the websocket disconnected, we may have missed some posts since then
                since = lastGetPosts;
            } else {
                // Trust that we've received all posts since the last time the websocket disconnected
                // so just get any that have changed since the latest one we've received
                const postsForChannel = postsIds.map((id) => posts[id]);
                since = getLastCreateAt(postsForChannel);
            }

            received = await retryGetPostsAction(getPostsSince(channelId, since), dispatch, getState);

            if (received) {
                const count = received.order.length;
                loadMorePostsVisible = postsIds.length + count >= ViewTypes.POST_VISIBILITY_CHUNK_SIZE;
                actions.push({
                    type: ViewTypes.SET_INITIAL_POST_COUNT,
                    data: {
                        channelId,
                        count: postsIds.length + count,
                    },
                });
            }
        }

        dispatch(setLoadMorePostsVisible(loadMorePostsVisible));

        if (received) {
            actions.push({
                type: ViewTypes.RECEIVED_POSTS_FOR_CHANNEL_AT_TIME,
                channelId,
                time,
            });
        }

        dispatch(batchActions(actions));

        return received && received.order ? received.order.length : 0;
    };
}

export async function retryGetPostsAction(action, dispatch, getState, maxTries = MAX_POST_TRIES) {
    for (let i = 0; i < maxTries; i++) {
        const {data} = await dispatch(action); // eslint-disable-line no-await-in-loop

        if (data) {
            dispatch(setChannelRetryFailed(false));
            return data;
        }
    }

    dispatch(setChannelRetryFailed(true));
    return null;
}

export function loadFilesForPostIfNecessary(postId) {
    return async (dispatch, getState) => {
        const {files} = getState().entities;
        const fileIdsForPost = files.fileIdsByPostId[postId];

        if (!fileIdsForPost?.length) {
            await dispatch(getFilesForPost(postId));
        }
    };
}

export function loadThreadIfNecessary(rootId, channelId) {
    return async (dispatch, getState) => {
        const state = getState();
        const {posts, postsInChannel} = state.entities.posts;
        const channelPosts = postsInChannel[channelId];

        if (rootId && (!posts[rootId] || !channelPosts || !channelPosts[rootId])) {
            getPostThread(rootId, false)(dispatch, getState);
        }
    };
}

export function selectInitialChannel(teamId) {
    return (dispatch, getState) => {
        const state = getState();
        const {channels, myMembers} = state.entities.channels;
        const {currentUserId} = state.entities.users;
        const {myPreferences} = state.entities.preferences;
        const lastChannelForTeam = state.views.team.lastChannelForTeam[teamId];
        const lastChannelId = lastChannelForTeam && lastChannelForTeam.length ? lastChannelForTeam[0] : '';
        const lastChannel = channels[lastChannelId];

        const isDMVisible = lastChannel && lastChannel.type === General.DM_CHANNEL &&
            isDirectChannelVisible(currentUserId, myPreferences, lastChannel);

        const isGMVisible = lastChannel && lastChannel.type === General.GM_CHANNEL &&
            isGroupChannelVisible(myPreferences, lastChannel);

        if (
            myMembers[lastChannelId] &&
            lastChannel &&
            (lastChannel.team_id === teamId || isDMVisible || isGMVisible)
        ) {
            dispatch(handleSelectChannel(lastChannelId));
            return;
        }

        dispatch(selectDefaultChannel(teamId));
    };
}

export function selectPenultimateChannel(teamId) {
    return (dispatch, getState) => {
        const state = getState();
        const {channels, myMembers} = state.entities.channels;
        const {currentUserId} = state.entities.users;
        const {myPreferences} = state.entities.preferences;
        const lastChannelForTeam = state.views.team.lastChannelForTeam[teamId];
        const lastChannelId = lastChannelForTeam && lastChannelForTeam.length > 1 ? lastChannelForTeam[1] : '';
        const lastChannel = channels[lastChannelId];

        const isDMVisible = lastChannel && lastChannel.type === General.DM_CHANNEL &&
            isDirectChannelVisible(currentUserId, myPreferences, lastChannel);

        const isGMVisible = lastChannel && lastChannel.type === General.GM_CHANNEL &&
            isGroupChannelVisible(myPreferences, lastChannel);

        if (
            myMembers[lastChannelId] &&
            lastChannel &&
            lastChannel.delete_at === 0 &&
            (lastChannel.team_id === teamId || isDMVisible || isGMVisible)
        ) {
            dispatch(setChannelLoading(true));
            dispatch(setChannelDisplayName(lastChannel.display_name));
            dispatch(handleSelectChannel(lastChannelId));
            return;
        }

        dispatch(selectDefaultChannel(teamId));
    };
}

export function selectDefaultChannel(teamId) {
    return (dispatch, getState) => {
        const {channels} = getState().entities.channels;

        const channel = Object.values(channels).find((c) => c.team_id === teamId && c.name === General.DEFAULT_CHANNEL);
        let channelId;
        if (channel) {
            channelId = channel.id;
        } else {
            // Handle case when the default channel cannot be found
            // so we need to get the first available channel of the team
            const channelsInTeam = Object.values(channels).filter((c) => c.team_id === teamId);
            const firstChannel = channelsInTeam.length ? channelsInTeam[0].id : {id: ''};

            channelId = firstChannel.id;
        }

        if (channelId) {
            dispatch(setChannelDisplayName(''));
            dispatch(handleSelectChannel(channelId));
        }
    };
}

export function handleSelectChannel(channelId) {
    return async (dispatch, getState) => {
        const state = getState();
        const currentTeamId = getCurrentTeamId(state);
        const currentChannelId = getCurrentChannelId(state);
        const sameChannel = channelId === currentChannelId;
        const member = getMyChannelMember(state, channelId);

<<<<<<< HEAD
        dispatch(loadPostsIfNecessaryWithRetry(channelId));

=======
        dispatch(setLoadMorePostsVisible(true));
        dispatch(loadPostsIfNecessaryWithRetry(channelId));
>>>>>>> a0a1fa28
        dispatch(batchActions([
            selectChannel(channelId),
            {
                type: ChannelTypes.SELECT_CHANNEL,
                data: channelId,
            },
            {
                type: ViewTypes.SET_INITIAL_POST_VISIBILITY,
                data: channelId,
            },
            setChannelLoading(false),
            {
                type: ViewTypes.SET_LAST_CHANNEL_FOR_TEAM,
                teamId: currentTeamId,
                channelId,
            },
<<<<<<< HEAD
        ], 'BATCH_SELECT_CHANNEL'));
=======
            {
                type: ViewTypes.SELECT_CHANNEL_WITH_MEMBER,
                data: channelId,
                member,
            },
        ]));

        dispatch(markChannelAsRead(channelId, sameChannel ? null : currentChannelId));
        dispatch(markChannelAsViewed(channelId, sameChannel ? null : currentChannelId));
>>>>>>> a0a1fa28
    };
}

export function handleSelectChannelByName(channelName, teamName) {
    return async (dispatch, getState) => {
        const state = getState();
        const {teams: currentTeams, currentTeamId} = state.entities.teams;
        const currentTeamName = currentTeams[currentTeamId].name;
        const {data: channel} = await dispatch(getChannelByNameAndTeamName(teamName || currentTeamName, channelName));
        const currentChannelId = getCurrentChannelId(state);
        if (channel && currentChannelId !== channel.id) {
            dispatch(setChannelDisplayName(channel.display_name));
            dispatch(handleSelectChannel(channel.id));
        }
    };
}

export function handlePostDraftChanged(channelId, draft) {
    return async (dispatch, getState) => {
        dispatch({
            type: ViewTypes.POST_DRAFT_CHANGED,
            channelId,
            draft,
        }, getState);
    };
}

export function insertToDraft(value) {
    return (dispatch, getState) => {
        const state = getState();
        const threadId = state.entities.posts.selectedPostId;

        const insertEvent = threadId ? INSERT_TO_COMMENT : INSERT_TO_DRAFT;

        EventEmitter.emit(insertEvent, value);
    };
}

export function toggleDMChannel(otherUserId, visible, channelId) {
    return async (dispatch, getState) => {
        const state = getState();
        const {currentUserId} = state.entities.users;

        const dm = [{
            user_id: currentUserId,
            category: Preferences.CATEGORY_DIRECT_CHANNEL_SHOW,
            name: otherUserId,
            value: visible,
        }, {
            user_id: currentUserId,
            category: Preferences.CATEGORY_CHANNEL_OPEN_TIME,
            name: channelId,
            value: Date.now().toString(),
        }];

        dispatch(savePreferences(currentUserId, dm));
    };
}

export function toggleGMChannel(channelId, visible) {
    return async (dispatch, getState) => {
        const state = getState();
        const {currentUserId} = state.entities.users;

        const gm = [{
            user_id: currentUserId,
            category: Preferences.CATEGORY_GROUP_CHANNEL_SHOW,
            name: channelId,
            value: visible,
        }];

        dispatch(savePreferences(currentUserId, gm));
    };
}

export function closeDMChannel(channel) {
    return async (dispatch, getState) => {
        const state = getState();
        const currentChannelId = getCurrentChannelId(state);

        dispatch(toggleDMChannel(channel.teammate_id, 'false'));
        if (channel.id === currentChannelId) {
            dispatch(selectInitialChannel(state.entities.teams.currentTeamId));
        }
    };
}

export function closeGMChannel(channel) {
    return async (dispatch, getState) => {
        const state = getState();
        const currentChannelId = getCurrentChannelId(state);

        toggleGMChannel(channel.id, 'false')(dispatch, getState);
        if (channel.id === currentChannelId) {
            selectInitialChannel(state.entities.teams.currentTeamId)(dispatch, getState);
        }
    };
}

export function refreshChannelWithRetry(channelId) {
    return async (dispatch, getState) => {
        dispatch(setChannelRefreshing(true));
        const posts = await retryGetPostsAction(getPosts(channelId), dispatch, getState);
        dispatch(setChannelRefreshing(false));
        return posts;
    };
}

export function leaveChannel(channel, reset = false) {
    return async (dispatch, getState) => {
        const state = getState();
        const {currentChannelId} = state.entities.channels;
        const {currentTeamId} = state.entities.teams;

        dispatch({
            type: ViewTypes.REMOVE_LAST_CHANNEL_FOR_TEAM,
            data: {
                teamId: currentTeamId,
                channelId: channel.id,
            },
        });

        if (channel.id === currentChannelId || reset) {
            await dispatch(selectDefaultChannel(currentTeamId));
        }

        await dispatch(serviceLeaveChannel(channel.id));
    };
}

export function setChannelLoading(loading = true) {
    return {
        type: ViewTypes.SET_CHANNEL_LOADER,
        loading,
    };
}

export function setChannelRefreshing(loading = true) {
    return {
        type: ViewTypes.SET_CHANNEL_REFRESHING,
        loading,
    };
}

export function setChannelRetryFailed(failed = true) {
    return {
        type: ViewTypes.SET_CHANNEL_RETRY_FAILED,
        failed,
    };
}

export function setChannelDisplayName(displayName) {
    return {
        type: ViewTypes.SET_CHANNEL_DISPLAY_NAME,
        displayName,
    };
}

// Returns true if there are more posts to load
export function increasePostVisibility(channelId, focusedPostId, direction = ListTypes.VISIBILITY_SCROLL_UP) {
    return async (dispatch, getState) => {
        const state = getState();
        const {loadingPosts, postVisibility} = state.views.channel;
        const currentPostVisibility = postVisibility[channelId] || 0;

        if (loadingPosts[channelId]) {
            return true;
        }

        // Check if we already have the posts that we want to show
        if (!focusedPostId) {
            const loadedPostCount = state.views.channel.postCountInChannel[channelId] || 0;
            const desiredPostVisibility = currentPostVisibility + ViewTypes.POST_VISIBILITY_CHUNK_SIZE;

            if (loadedPostCount >= desiredPostVisibility) {
                // We already have the posts, so we just need to show them
                dispatch(batchActions([
                    doIncreasePostVisibility(channelId),
                    setLoadMorePostsVisible(true),
                ]));

                return true;
            }
        }

        dispatch({
            type: ViewTypes.LOADING_POSTS,
            data: true,
            channelId,
        });

        const pageSize = ViewTypes.POST_VISIBILITY_CHUNK_SIZE;
        const page = Math.floor(currentPostVisibility / pageSize);

        let result;
        if (focusedPostId) {
            result = await retryGetPostsAction(getPostsBefore(channelId, focusedPostId, page, pageSize), dispatch, getState);
        } else if (direction === ListTypes.VISIBILITY_SCROLL_DOWN) {
            const lastPostId = state.entities.posts.postsInChannel[channelId][0];
            result = await retryGetPostsAction(getPostsBefore(channelId, lastPostId, page, pageSize), dispatch, getState);
        } else {
            result = await retryGetPostsAction(getPosts(channelId, page, pageSize), dispatch, getState);
        }

        const actions = [{
            type: ViewTypes.LOADING_POSTS,
            data: false,
            channelId,
        }];

        let hasMorePost = false;
        if (result) {
            const count = result.order.length;
            hasMorePost = count >= pageSize;

            actions.push({
                type: ViewTypes.INCREASE_POST_COUNT,
                data: {
                    channelId,
                    count,
                },
            });

            // make sure to increment the posts visibility
            // only if we got results
            actions.push(doIncreasePostVisibility(channelId));

            actions.push(setLoadMorePostsVisible(hasMorePost));
        }

        dispatch(batchActions(actions));

        return hasMorePost;
    };
}

function doIncreasePostVisibility(channelId) {
    return {
        type: ViewTypes.INCREASE_POST_VISIBILITY,
        data: channelId,
        amount: ViewTypes.POST_VISIBILITY_CHUNK_SIZE,
    };
}

function setLoadMorePostsVisible(visible) {
    return {
        type: ViewTypes.SET_LOAD_MORE_POSTS_VISIBLE,
        data: visible,
    };
}<|MERGE_RESOLUTION|>--- conflicted
+++ resolved
@@ -9,13 +9,10 @@
 import {
     fetchMyChannelsAndMembers,
     getChannelByNameAndTeamName,
+    leaveChannel as serviceLeaveChannel,
     markChannelAsRead,
-<<<<<<< HEAD
-    leaveChannel as serviceLeaveChannel,
-=======
-    leaveChannel as serviceLeaveChannel, markChannelAsViewed,
+    markChannelAsViewed,
     selectChannel,
->>>>>>> a0a1fa28
 } from 'mattermost-redux/actions/channels';
 import {getPosts, getPostsBefore, getPostsSince, getPostThread} from 'mattermost-redux/actions/posts';
 import {getFilesForPost} from 'mattermost-redux/actions/files';
@@ -362,13 +359,8 @@
         const sameChannel = channelId === currentChannelId;
         const member = getMyChannelMember(state, channelId);
 
-<<<<<<< HEAD
-        dispatch(loadPostsIfNecessaryWithRetry(channelId));
-
-=======
         dispatch(setLoadMorePostsVisible(true));
         dispatch(loadPostsIfNecessaryWithRetry(channelId));
->>>>>>> a0a1fa28
         dispatch(batchActions([
             selectChannel(channelId),
             {
@@ -385,9 +377,6 @@
                 teamId: currentTeamId,
                 channelId,
             },
-<<<<<<< HEAD
-        ], 'BATCH_SELECT_CHANNEL'));
-=======
             {
                 type: ViewTypes.SELECT_CHANNEL_WITH_MEMBER,
                 data: channelId,
@@ -397,7 +386,6 @@
 
         dispatch(markChannelAsRead(channelId, sameChannel ? null : currentChannelId));
         dispatch(markChannelAsViewed(channelId, sameChannel ? null : currentChannelId));
->>>>>>> a0a1fa28
     };
 }
 
