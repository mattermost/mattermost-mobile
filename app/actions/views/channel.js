--- conflicted
+++ resolved
@@ -40,11 +40,7 @@
 import {isDirectChannelVisible, isGroupChannelVisible, getChannelSinceValue, privateChannelJoinPrompt} from '@utils/channels';
 import {isPendingPost} from '@utils/general';
 import {fetchAppBindings} from '@mm-redux/actions/apps';
-<<<<<<< HEAD
-import {shouldProcessApps} from '@utils/apps';
-=======
 import {appsEnabled} from '@utils/apps';
->>>>>>> b8229e87
 
 const MAX_RETRIES = 3;
 
@@ -218,11 +214,7 @@
 
             dispatch(batchActions(actions, 'BATCH_SWITCH_CHANNEL'));
 
-<<<<<<< HEAD
-            if (shouldProcessApps(state)) {
-=======
             if (appsEnabled(state)) {
->>>>>>> b8229e87
                 //TODO improve sync method
                 dispatch(fetchAppBindings(currentUserId, channelId));
             }
