// Copyright (c) 2015-present Mattermost, Inc. All Rights Reserved.
// See LICENSE.txt for license information.

import {batchActions} from 'redux-batched-actions';

import {ViewTypes, NavigationTypes} from 'app/constants';

import {TeamTypes, ChannelTypes, RoleTypes} from '@mm-redux/action_types';
import {
    fetchMyChannelsAndMembers,
    getChannelByNameAndTeamName,
    leaveChannel as serviceLeaveChannel,
} from '@mm-redux/actions/channels';
import {getFilesForPost} from '@mm-redux/actions/files';
import {savePreferences} from '@mm-redux/actions/preferences';
import {selectTeam} from '@mm-redux/actions/teams';
import {Client4} from '@mm-redux/client';
import {General, Preferences} from '@mm-redux/constants';
import {getPostIdsInChannel} from '@mm-redux/selectors/entities/posts';
import {
    getCurrentChannelId,
    getRedirectChannelNameForTeam,
    getChannelsNameMapInTeam,
    getDefaultChannelForTeams,
    getMyFirstChannelForTeams,
    isManuallyUnread,
} from '@mm-redux/selectors/entities/channels';
import {getCurrentUser, getCurrentUserId} from '@mm-redux/selectors/entities/users';
import {getTeamByName} from '@mm-redux/selectors/entities/teams';

import {getChannelByName as selectChannelByName, getChannelsIdForTeam} from '@mm-redux/utils/channel_utils';
import EventEmitter from '@mm-redux/utils/event_emitter';

import {loadSidebarDirectMessagesProfiles} from '@actions/helpers/channels';
import {getPosts, getPostsBefore, getPostsSince, getPostThread, loadUnreadChannelPosts} from '@actions/views/post';
import {INSERT_TO_COMMENT, INSERT_TO_DRAFT} from '@constants/post_draft';
import {getChannelReachable} from '@selectors/channel';
import telemetry from '@telemetry';
import {isDirectChannelVisible, isGroupChannelVisible, getChannelSinceValue} from '@utils/channels';
import {isPendingPost} from '@utils/general';
import {isGuest} from '@utils/users';

const MAX_RETRIES = 3;

export function loadChannelsByTeamName(teamName, errorHandler) {
    return async (dispatch, getState) => {
        const state = getState();
        const {currentTeamId} = state.entities.teams;
        const team = getTeamByName(state, teamName);

        if (!team && errorHandler) {
            errorHandler();
        }

        if (team && team.id !== currentTeamId) {
            await dispatch(fetchMyChannelsAndMembers(team.id));
        }
    };
}

export function loadPostsIfNecessaryWithRetry(channelId) {
    return async (dispatch, getState) => {
        const state = getState();
        const postIds = getPostIdsInChannel(state, channelId);
        const actions = [];

        const time = Date.now();

        let loadMorePostsVisible = true;
        let postAction;
        if (!postIds || postIds.length < ViewTypes.POST_VISIBILITY_CHUNK_SIZE) {
            // Get the first page of posts if it appears we haven't gotten it yet, like the webapp
            postAction = getPosts(channelId);
        } else {
            const since = getChannelSinceValue(state, channelId, postIds);
            postAction = getPostsSince(channelId, since);
        }

        const received = await dispatch(fetchPostActionWithRetry(postAction));

        if (received) {
            actions.push({
                type: ViewTypes.RECEIVED_POSTS_FOR_CHANNEL_AT_TIME,
                channelId,
                time,
            },
            setChannelRetryFailed(false));

            if (received?.order) {
                const count = received.order.length;
                loadMorePostsVisible = count >= ViewTypes.POST_VISIBILITY_CHUNK_SIZE;
            }
        }

        actions.push(setLoadMorePostsVisible(loadMorePostsVisible));
        dispatch(batchActions(actions, 'BATCH_LOAD_POSTS_IN_CHANNEL'));
    };
}

export function fetchPostActionWithRetry(action, maxTries = MAX_RETRIES) {
    return async (dispatch) => {
        for (let i = 0; i <= maxTries; i++) {
            const {data} = await dispatch(action); // eslint-disable-line no-await-in-loop

            if (data) {
                return data;
            }
        }

        dispatch(setChannelRetryFailed(true));

        return null;
    };
}

export function loadFilesForPostIfNecessary(postId) {
    return async (dispatch, getState) => {
        const {files} = getState().entities;
        const fileIdsForPost = files.fileIdsByPostId[postId];

        if (!fileIdsForPost?.length) {
            await dispatch(getFilesForPost(postId));
        }
    };
}

export function loadThreadIfNecessary(rootId) {
    return (dispatch, getState) => {
        const state = getState();
        const {posts, postsInThread} = state.entities.posts;
        const threadPosts = postsInThread[rootId];

        if (!posts[rootId] || !threadPosts) {
            dispatch(getPostThread(rootId));
        }
    };
}

export function selectInitialChannel(teamId) {
    return (dispatch, getState) => {
        const state = getState();
        const {channels, myMembers} = state.entities.channels;
        const {currentUserId} = state.entities.users;
        const {myPreferences} = state.entities.preferences;
        const lastChannelForTeam = state.views.team.lastChannelForTeam[teamId];
        const lastChannelId = lastChannelForTeam && lastChannelForTeam.length ? lastChannelForTeam[0] : '';
        const lastChannel = channels[lastChannelId];

        const isDMVisible = lastChannel && lastChannel.type === General.DM_CHANNEL &&
            isDirectChannelVisible(currentUserId, myPreferences, lastChannel);

        const isGMVisible = lastChannel && lastChannel.type === General.GM_CHANNEL &&
            isGroupChannelVisible(myPreferences, lastChannel);

        if (
            myMembers[lastChannelId] &&
            lastChannel &&
            (lastChannel.team_id === teamId || isDMVisible || isGMVisible)
        ) {
            dispatch(handleSelectChannel(lastChannelId));
            return;
        }

        dispatch(selectDefaultChannel(teamId));
    };
}

export function selectPenultimateChannel(teamId) {
    return (dispatch, getState) => {
        const state = getState();
        const {channels, myMembers} = state.entities.channels;
        const {currentUserId} = state.entities.users;
        const {myPreferences} = state.entities.preferences;
        const lastChannelForTeam = state.views.team.lastChannelForTeam[teamId];
        const lastChannelId = lastChannelForTeam && lastChannelForTeam.length > 1 ? lastChannelForTeam[1] : '';
        const lastChannel = channels[lastChannelId];

        const isDMVisible = lastChannel && lastChannel.type === General.DM_CHANNEL &&
            isDirectChannelVisible(currentUserId, myPreferences, lastChannel);

        const isGMVisible = lastChannel && lastChannel.type === General.GM_CHANNEL &&
            isGroupChannelVisible(myPreferences, lastChannel);

        if (
            myMembers[lastChannelId] &&
            lastChannel &&
            lastChannel.delete_at === 0 &&
            (lastChannel.team_id === teamId || isDMVisible || isGMVisible)
        ) {
            dispatch(handleSelectChannel(lastChannelId));
            return;
        }

        dispatch(selectDefaultChannel(teamId));
    };
}

export function selectDefaultChannel(teamId) {
    return (dispatch, getState) => {
        const state = getState();

        const channelsInTeam = getChannelsNameMapInTeam(state, teamId);
        const channel = selectChannelByName(channelsInTeam, getRedirectChannelNameForTeam(state, teamId));
        let channelId;
        if (channel) {
            dispatch(handleSelectChannel(channel.id));
            return;
        }

        // Handle case when the default channel cannot be found
        // so we need to get the first available channel of the team
        const channels = Object.values(channelsInTeam);
        const firstChannel = channels.length ? channels[0].id : '';
        channelId = firstChannel;

        if (channelId) {
            dispatch(handleSelectChannel(channelId));
            return;
        }

        // Handle case when no channel found in the current team
        // so we need to get the first available default channel of all teams
        const teamsDefaultChannels = getDefaultChannelForTeams(state);
        for (const ch in Object.values(teamsDefaultChannels)) {
            if (ch) {
                channelId = ch.id;
                break;
            }
        }

        if (channelId) {
            dispatch(handleSelectChannel(channelId));
            return;
        }

        // Handle case when no default channel found in any team
        // so we need to get the first available channel of all teams
        const teamsMyFirstChannels = getMyFirstChannelForTeams(state);
        for (const ch in Object.values(teamsMyFirstChannels)) {
            if (ch) {
                channelId = ch.id;
                break;
            }
        }

        if (channelId) {
            dispatch(handleSelectChannel(channelId));
            return;
        }

        // If there is no possible channel to redirect, redirect to no teams
        // page.
        const currentUser = getCurrentUser(state);
        EventEmitter.emit(NavigationTypes.NAVIGATION_NO_TEAMS, isGuest(currentUser));
    };
}

export function handleSelectChannel(channelId) {
    return async (dispatch, getState) => {
        const dt = Date.now();
        const state = getState();
        const {channels, currentChannelId, myMembers} = state.entities.channels;
        const {currentTeamId} = state.entities.teams;
        const channel = channels[channelId];
        const member = myMembers[channelId];

        if (channel) {
            dispatch(loadPostsIfNecessaryWithRetry(channelId));

            let previousChannelId = null;
            if (currentChannelId !== channelId) {
                previousChannelId = currentChannelId;
            }

<<<<<<< HEAD
        if (channel && currentChannelId !== channelId) {
            const actions = markAsViewedAndReadBatch(state, channelId, currentChannelId);
            if (channel.team_id && channel.team_id !== currentTeamId) {
                actions.push({
                    type: TeamTypes.SELECT_TEAM,
                    data: channel.team_id,
                });
            }
=======
            const actions = markAsViewedAndReadBatch(state, channelId, previousChannelId);
>>>>>>> 41788163
            actions.push({
                type: ChannelTypes.SELECT_CHANNEL,
                data: channelId,
                extra: {
                    channel,
                    member,
                    teamId: channel.team_id || currentTeamId,
                },
            });

            dispatch(batchActions(actions, 'BATCH_SWITCH_CHANNEL'));

            console.log('channel switch to', channel?.display_name, channelId, (Date.now() - dt), 'ms'); //eslint-disable-line
        }
    };
}

export function handleSelectChannelByName(channelName, teamName, errorHandler) {
    return async (dispatch, getState) => {
        const state = getState();
        const {teams: currentTeams, currentTeamId} = state.entities.teams;
        const currentTeam = currentTeams[currentTeamId];
        const currentTeamName = currentTeam?.name;
        const response = await dispatch(getChannelByNameAndTeamName(teamName || currentTeamName, channelName));
        const {error, data: channel} = response;
        const currentChannelId = getCurrentChannelId(state);
        const reachable = getChannelReachable(state, channelName, teamName);

        if (!reachable && errorHandler) {
            errorHandler();
        }

        // Fallback to API response error, if any.
        if (error) {
            return {error};
        }

        if (teamName && teamName !== currentTeamName) {
            const team = getTeamByName(state, teamName);
            dispatch(selectTeam(team));
        }

        if (channel && currentChannelId !== channel.id) {
            dispatch(handleSelectChannel(channel.id));
        }

        return null;
    };
}

export function handlePostDraftChanged(channelId, draft) {
    return (dispatch, getState) => {
        const state = getState();

        if (state.views.channel.drafts[channelId]?.draft !== draft) {
            dispatch({
                type: ViewTypes.POST_DRAFT_CHANGED,
                channelId,
                draft,
            });
        }
    };
}

export function insertToDraft(value) {
    return (dispatch, getState) => {
        const state = getState();
        const threadId = state.entities.posts.selectedPostId;

        const insertEvent = threadId ? INSERT_TO_COMMENT : INSERT_TO_DRAFT;

        EventEmitter.emit(insertEvent, value);
    };
}

export function markChannelViewedAndRead(channelId, previousChannelId, markOnServer = true) {
    return (dispatch, getState) => {
        const state = getState();
        const actions = markAsViewedAndReadBatch(state, channelId, previousChannelId, markOnServer);

        dispatch(batchActions(actions, 'BATCH_MARK_CHANNEL_VIEWED_AND_READ'));
    };
}

export function markAsViewedAndReadBatch(state, channelId, prevChannelId = '', markOnServer = true) {
    const actions = [];
    const {channels, myMembers} = state.entities.channels;
    const channel = channels[channelId];
    const member = myMembers[channelId];
    const prevMember = myMembers[prevChannelId];
    const prevChanManuallyUnread = isManuallyUnread(state, prevChannelId);
    const prevChannel = (!prevChanManuallyUnread && prevChannelId) ? channels[prevChannelId] : null; // May be null since prevChannelId is optional

    if (markOnServer) {
        Client4.viewMyChannel(channelId, prevChanManuallyUnread ? '' : prevChannelId).catch(() => {
            // do nothing just adding the handler to avoid the warning
        });
    }

    if (member) {
        actions.push({
            type: ChannelTypes.RECEIVED_MY_CHANNEL_MEMBER,
            data: {...member, last_viewed_at: Date.now()},
        });

        if (isManuallyUnread(state, channelId)) {
            actions.push({
                type: ChannelTypes.REMOVE_MANUALLY_UNREAD,
                data: {channelId},
            });
        }

        if (channel) {
            actions.push({
                type: ChannelTypes.DECREMENT_UNREAD_MSG_COUNT,
                data: {
                    teamId: channel.team_id,
                    channelId,
                    amount: channel.total_msg_count - member.msg_count,
                },
            }, {
                type: ChannelTypes.DECREMENT_UNREAD_MENTION_COUNT,
                data: {
                    teamId: channel.team_id,
                    channelId,
                    amount: member.mention_count,
                },
            });
        }
    }

    if (prevMember) {
        if (!prevChanManuallyUnread) {
            actions.push({
                type: ChannelTypes.RECEIVED_MY_CHANNEL_MEMBER,
                data: {...prevMember, last_viewed_at: Date.now()},
            });
        }

        if (prevChannel) {
            actions.push({
                type: ChannelTypes.DECREMENT_UNREAD_MSG_COUNT,
                data: {
                    teamId: prevChannel.team_id,
                    channelId: prevChannelId,
                    amount: prevChannel.total_msg_count - prevMember.msg_count,
                },
            }, {
                type: ChannelTypes.DECREMENT_UNREAD_MENTION_COUNT,
                data: {
                    teamId: prevChannel.team_id,
                    channelId: prevChannelId,
                    amount: prevMember.mention_count,
                },
            });
        }
    }

    return actions;
}

export function markChannelViewedAndReadOnReconnect(channelId) {
    return (dispatch, getState) => {
        if (isManuallyUnread(getState(), channelId)) {
            return;
        }

        dispatch(markChannelViewedAndRead(channelId));
    };
}

export function toggleDMChannel(otherUserId, visible, channelId) {
    return async (dispatch, getState) => {
        const state = getState();
        const {currentUserId} = state.entities.users;

        const dm = [{
            user_id: currentUserId,
            category: Preferences.CATEGORY_DIRECT_CHANNEL_SHOW,
            name: otherUserId,
            value: visible,
        }, {
            user_id: currentUserId,
            category: Preferences.CATEGORY_CHANNEL_OPEN_TIME,
            name: channelId,
            value: Date.now().toString(),
        }];

        dispatch(savePreferences(currentUserId, dm));
    };
}

export function toggleGMChannel(channelId, visible) {
    return async (dispatch, getState) => {
        const state = getState();
        const {currentUserId} = state.entities.users;

        const gm = [{
            user_id: currentUserId,
            category: Preferences.CATEGORY_GROUP_CHANNEL_SHOW,
            name: channelId,
            value: visible,
        }];

        dispatch(savePreferences(currentUserId, gm));
    };
}

export function closeDMChannel(channel) {
    return async (dispatch, getState) => {
        const state = getState();
        const currentChannelId = getCurrentChannelId(state);

        dispatch(toggleDMChannel(channel.teammate_id, 'false'));
        if (channel.id === currentChannelId) {
            dispatch(selectInitialChannel(state.entities.teams.currentTeamId));
        }
    };
}

export function closeGMChannel(channel) {
    return async (dispatch, getState) => {
        const state = getState();
        const currentChannelId = getCurrentChannelId(state);

        toggleGMChannel(channel.id, 'false')(dispatch, getState);
        if (channel.id === currentChannelId) {
            selectInitialChannel(state.entities.teams.currentTeamId)(dispatch, getState);
        }
    };
}

export function refreshChannelWithRetry(channelId) {
    return async (dispatch) => {
        dispatch(setChannelRefreshing(true));
        const posts = await dispatch(fetchPostActionWithRetry(getPosts(channelId)));
        const actions = [setChannelRefreshing(false)];

        if (posts) {
            actions.push(setChannelRetryFailed(false));
        }

        dispatch(batchActions(actions, 'BATCH_REEFRESH_CHANNEL'));
        return posts;
    };
}

export function leaveChannel(channel, reset = false) {
    return async (dispatch, getState) => {
        const state = getState();
        const {currentChannelId} = state.entities.channels;
        const {currentTeamId} = state.entities.teams;

        dispatch({
            type: ViewTypes.REMOVE_LAST_CHANNEL_FOR_TEAM,
            data: {
                teamId: currentTeamId,
                channelId: channel.id,
            },
        });

        if (channel.id === currentChannelId || reset) {
            await dispatch(selectDefaultChannel(currentTeamId));
        }

        await dispatch(serviceLeaveChannel(channel.id));
    };
}

export function setChannelLoading(loading = true) {
    if (loading) {
        telemetry.start(['channel:loading']);
    } else {
        telemetry.end(['channel:loading']);
    }

    return {
        type: ViewTypes.SET_CHANNEL_LOADER,
        loading,
    };
}

export function setChannelRefreshing(loading = true) {
    return {
        type: ViewTypes.SET_CHANNEL_REFRESHING,
        loading,
    };
}

export function setChannelRetryFailed(failed = true) {
    return {
        type: ViewTypes.SET_CHANNEL_RETRY_FAILED,
        failed,
    };
}

export function setChannelDisplayName(displayName) {
    return {
        type: ViewTypes.SET_CHANNEL_DISPLAY_NAME,
        displayName,
    };
}

// Returns true if there are more posts to load
export function increasePostVisibility(channelId, postId) {
    return async (dispatch, getState) => {
        const state = getState();
        const {loadingPosts} = state.views.channel;
        const currentUserId = getCurrentUserId(state);

        if (loadingPosts[channelId]) {
            return true;
        }

        if (!postId) {
            // No posts are visible, so the channel is empty
            return true;
        }

        if (isPendingPost(postId, currentUserId)) {
            // This is the first created post in the channel
            return true;
        }

        telemetry.reset();
        telemetry.start(['posts:loading']);

        dispatch({
            type: ViewTypes.LOADING_POSTS,
            data: true,
            channelId,
        });

        const pageSize = ViewTypes.POST_VISIBILITY_CHUNK_SIZE;

        const postAction = getPostsBefore(channelId, postId, 0, pageSize);
        const result = await dispatch(fetchPostActionWithRetry(postAction));

        const actions = [{
            type: ViewTypes.LOADING_POSTS,
            data: false,
            channelId,
        }];

        if (result) {
            actions.push(setChannelRetryFailed(false));
        }

        let hasMorePost = false;
        if (result?.order) {
            const count = result.order.length;
            hasMorePost = count >= pageSize;

            actions.push(setLoadMorePostsVisible(hasMorePost));
        }

        dispatch(batchActions(actions, 'BATCH_LOAD_MORE_POSTS'));
        telemetry.end(['posts:loading']);
        telemetry.save();

        return hasMorePost;
    };
}

function setLoadMorePostsVisible(visible) {
    return {
        type: ViewTypes.SET_LOAD_MORE_POSTS_VISIBLE,
        data: visible,
    };
}

export function loadChannelsForTeam(teamId, skipDispatch = false) {
    return async (dispatch, getState) => {
        const state = getState();
        const currentUserId = getCurrentUserId(state);
        const data = {
            sync: true,
            teamId,
            teamChannels: getChannelsIdForTeam(state, teamId),
        };

        const actions = [];

        if (currentUserId) {
            for (let i = 0; i <= MAX_RETRIES; i++) {
                try {
                    console.log('Fetching channels attempt', teamId, (i + 1)); //eslint-disable-line no-console
                    const [channels, channelMembers] = await Promise.all([ //eslint-disable-line no-await-in-loop
                        Client4.getMyChannels(teamId, true),
                        Client4.getMyChannelMembers(teamId),
                    ]);

                    data.channels = channels;
                    data.channelMembers = channelMembers;
                    break;
                } catch (err) {
                    if (i === MAX_RETRIES) {
                        const hasChannelsLoaded = state.entities.channels.channelsInTeam[teamId]?.size > 0;
                        return {error: hasChannelsLoaded ? null : err};
                    }
                }
            }

            if (data.channels) {
                actions.push({
                    type: ChannelTypes.RECEIVED_MY_CHANNELS_WITH_MEMBERS,
                    data,
                });

                if (!skipDispatch) {
                    const rolesToLoad = new Set();
                    const members = data.channelMembers;
                    for (const member of members) {
                        for (const role of member.roles.split(' ')) {
                            rolesToLoad.add(role);
                        }
                    }

                    if (rolesToLoad.size > 0) {
                        try {
                            data.roles = await Client4.getRolesByNames(Array.from(rolesToLoad));
                            if (data.roles.length) {
                                actions.push({
                                    type: RoleTypes.RECEIVED_ROLES,
                                    data: data.roles,
                                });
                            }
                        } catch {
                            //eslint-disable-next-line no-console
                            console.log('Could not retrieve channel members roles for the user');
                        }
                    }

                    dispatch(batchActions(actions, 'BATCH_LOAD_CHANNELS_FOR_TEAM'));
                }

                // Fetch needed profiles from channel creators and direct channels
                dispatch(loadSidebar(data));

                dispatch(loadUnreadChannelPosts(data.channels, data.channelMembers));
            }
        }

        return {data};
    };
}

function loadSidebar(data) {
    return async (dispatch, getState) => {
        const state = getState();
        const {channels, channelMembers} = data;

        const sidebarActions = await loadSidebarDirectMessagesProfiles(state, channels, channelMembers);
        if (sidebarActions.length) {
            dispatch(batchActions(sidebarActions, 'BATCH_LOAD_SIDEBAR'));
        }
    };
}<|MERGE_RESOLUTION|>--- conflicted
+++ resolved
@@ -272,18 +272,15 @@
                 previousChannelId = currentChannelId;
             }
 
-<<<<<<< HEAD
-        if (channel && currentChannelId !== channelId) {
-            const actions = markAsViewedAndReadBatch(state, channelId, currentChannelId);
+            const actions = markAsViewedAndReadBatch(state, channelId, previousChannelId);
+
             if (channel.team_id && channel.team_id !== currentTeamId) {
                 actions.push({
                     type: TeamTypes.SELECT_TEAM,
                     data: channel.team_id,
                 });
             }
-=======
-            const actions = markAsViewedAndReadBatch(state, channelId, previousChannelId);
->>>>>>> 41788163
+
             actions.push({
                 type: ChannelTypes.SELECT_CHANNEL,
                 data: channelId,
