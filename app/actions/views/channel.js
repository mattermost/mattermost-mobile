// Copyright (c) 2015-present Mattermost, Inc. All Rights Reserved.
// See LICENSE.txt for license information.

import {batchActions} from 'redux-batched-actions';

import {ViewTypes, ListTypes} from 'app/constants';

import {UserTypes, ChannelTypes} from 'mattermost-redux/action_types';
import {
    fetchMyChannelsAndMembers,
    markChannelAsRead,
    leaveChannel as serviceLeaveChannel,
} from 'mattermost-redux/actions/channels';
import {getPosts, getPostsBefore, getPostsSince, getPostThread} from 'mattermost-redux/actions/posts';
import {getFilesForPost} from 'mattermost-redux/actions/files';
import {savePreferences} from 'mattermost-redux/actions/preferences';
import {getTeamMembersByIds} from 'mattermost-redux/actions/teams';
import {getProfilesInChannel} from 'mattermost-redux/actions/users';
import {General, Preferences} from 'mattermost-redux/constants';
import {getCurrentChannelId} from 'mattermost-redux/selectors/entities/channels';
import {getTeamByName} from 'mattermost-redux/selectors/entities/teams';

import {
    getChannelByName,
    getDirectChannelName,
    getUserIdFromChannelName,
    isDirectChannel,
    isGroupChannel,
} from 'mattermost-redux/utils/channel_utils';
import EventEmitter from 'mattermost-redux/utils/event_emitter';
import {getLastCreateAt} from 'mattermost-redux/utils/post_utils';
import {getPreferencesByCategory} from 'mattermost-redux/utils/preference_utils';

import {INSERT_TO_COMMENT, INSERT_TO_DRAFT} from 'app/constants/post_textbox';
import {isDirectChannelVisible, isGroupChannelVisible} from 'app/utils/channels';

const MAX_POST_TRIES = 3;

export function loadChannelsIfNecessary(teamId) {
    return async (dispatch, getState) => {
        await fetchMyChannelsAndMembers(teamId)(dispatch, getState);
    };
}

export function loadChannelsByTeamName(teamName) {
    return async (dispatch, getState) => {
        const state = getState();
        const {currentTeamId} = state.entities.teams;
        const team = getTeamByName(state, teamName);

        if (team && team.id !== currentTeamId) {
            await dispatch(fetchMyChannelsAndMembers(team.id));
        }
    };
}

export function loadProfilesAndTeamMembersForDMSidebar(teamId) {
    return async (dispatch, getState) => {
        const state = getState();
        const {currentUserId, profilesInChannel} = state.entities.users;
        const {channels, myMembers} = state.entities.channels;
        const {myPreferences} = state.entities.preferences;
        const {membersInTeam} = state.entities.teams;
        const dmPrefs = getPreferencesByCategory(myPreferences, Preferences.CATEGORY_DIRECT_CHANNEL_SHOW);
        const gmPrefs = getPreferencesByCategory(myPreferences, Preferences.CATEGORY_GROUP_CHANNEL_SHOW);
        const members = [];
        const loadProfilesForChannels = [];
        const prefs = [];

        function buildPref(name) {
            return {
                user_id: currentUserId,
                category: Preferences.CATEGORY_DIRECT_CHANNEL_SHOW,
                name,
                value: 'true',
            };
        }

        // Find DM's and GM's that need to be shown
        const directChannels = Object.values(channels).filter((c) => (isDirectChannel(c) || isGroupChannel(c)));
        directChannels.forEach((channel) => {
            const member = myMembers[channel.id];
            if (isDirectChannel(channel) && !isDirectChannelVisible(currentUserId, myPreferences, channel) && member.mention_count > 0) {
                const teammateId = getUserIdFromChannelName(currentUserId, channel.name);
                let pref = dmPrefs.get(teammateId);
                if (pref) {
                    pref = {...pref, value: 'true'};
                } else {
                    pref = buildPref(teammateId);
                }
                dmPrefs.set(teammateId, pref);
                prefs.push(pref);
            } else if (isGroupChannel(channel) && !isGroupChannelVisible(myPreferences, channel) && (member.mention_count > 0 || member.msg_count < channel.total_msg_count)) {
                const id = channel.id;
                let pref = gmPrefs.get(id);
                if (pref) {
                    pref = {...pref, value: 'true'};
                } else {
                    pref = buildPref(id);
                }
                gmPrefs.set(id, pref);
                prefs.push(pref);
            }
        });

        if (prefs.length) {
            savePreferences(currentUserId, prefs)(dispatch, getState);
        }

        for (const [key, pref] of dmPrefs) {
            if (pref.value === 'true') {
                members.push(key);
            }
        }

        for (const [key, pref] of gmPrefs) {
            //only load the profiles in channels if we don't already have them
            if (pref.value === 'true' && !profilesInChannel[key]) {
                loadProfilesForChannels.push(key);
            }
        }

        if (loadProfilesForChannels.length) {
            for (let i = 0; i < loadProfilesForChannels.length; i++) {
                const channelId = loadProfilesForChannels[i];
                getProfilesInChannel(channelId, 0)(dispatch, getState);
            }
        }

        let membersToLoad = members;
        if (membersInTeam[teamId]) {
            membersToLoad = members.filter((m) => !membersInTeam[teamId].hasOwnProperty(m));
        }

        if (membersToLoad.length) {
            getTeamMembersByIds(teamId, membersToLoad)(dispatch, getState);
        }

        const actions = [];
        for (let i = 0; i < members.length; i++) {
            const channelName = getDirectChannelName(currentUserId, members[i]);
            const channel = getChannelByName(channels, channelName);
            if (channel) {
                actions.push({
                    type: UserTypes.RECEIVED_PROFILE_IN_CHANNEL,
                    data: {id: channel.id, user_id: members[i]},
                });
            }
        }

        if (actions.length) {
            dispatch(batchActions(actions), getState);
        }
    };
}

export function loadPostsIfNecessaryWithRetry(channelId) {
    return async (dispatch, getState) => {
        const state = getState();
        const {posts, postsInChannel} = state.entities.posts;
        const postsIds = postsInChannel[channelId];
        const actions = [];

        const time = Date.now();

        let loadMorePostsVisible = true;
        let received;
        if (!postsIds || postsIds.length < ViewTypes.POST_VISIBILITY_CHUNK_SIZE) {
            // Get the first page of posts if it appears we haven't gotten it yet, like the webapp
            received = await retryGetPostsAction(getPosts(channelId), dispatch, getState);

            if (received) {
                const count = received.order.length;
                loadMorePostsVisible = count >= ViewTypes.POST_VISIBILITY_CHUNK_SIZE;
                actions.push({
                    type: ViewTypes.SET_INITIAL_POST_COUNT,
                    data: {
                        channelId,
                        count,
                    },
                });
            }
        } else {
            const {lastConnectAt} = state.device.websocket;
            const lastGetPosts = state.views.channel.lastGetPosts[channelId];

            let since;
            if (lastGetPosts && lastGetPosts < lastConnectAt) {
                // Since the websocket disconnected, we may have missed some posts since then
                since = lastGetPosts;
            } else {
                // Trust that we've received all posts since the last time the websocket disconnected
                // so just get any that have changed since the latest one we've received
                const postsForChannel = postsIds.map((id) => posts[id]);
                since = getLastCreateAt(postsForChannel);
            }

            received = await retryGetPostsAction(getPostsSince(channelId, since), dispatch, getState);

            if (received) {
                const count = received.order.length;
                loadMorePostsVisible = postsIds.length + count >= ViewTypes.POST_VISIBILITY_CHUNK_SIZE;
                actions.push({
                    type: ViewTypes.SET_INITIAL_POST_COUNT,
                    data: {
                        channelId,
                        count: postsIds.length + count,
                    },
                });
            }
        }

        dispatch(setLoadMorePostsVisible(loadMorePostsVisible));

        if (received) {
            actions.push({
                type: ViewTypes.RECEIVED_POSTS_FOR_CHANNEL_AT_TIME,
                channelId,
                time,
            });
        }

<<<<<<< HEAD
        return received && received.order ? received.order.length : 0;
=======
        actions.push(setLoadMorePostsVisible(loadMorePostsVisible));
        dispatch(batchActions(actions));
>>>>>>> 614e8e32
    };
}

export async function retryGetPostsAction(action, dispatch, getState, maxTries = MAX_POST_TRIES) {
    for (let i = 0; i < maxTries; i++) {
        const {data} = await dispatch(action); // eslint-disable-line no-await-in-loop

        if (data) {
            dispatch(setChannelRetryFailed(false));
            return data;
        }
    }

    dispatch(setChannelRetryFailed(true));
    return null;
}

export function loadFilesForPostIfNecessary(postId) {
    return async (dispatch, getState) => {
        const {files} = getState().entities;
        const fileIdsForPost = files.fileIdsByPostId[postId];

        if (!fileIdsForPost?.length) {
            await dispatch(getFilesForPost(postId));
        }
    };
}

export function loadThreadIfNecessary(rootId, channelId) {
    return async (dispatch, getState) => {
        const state = getState();
        const {posts, postsInChannel} = state.entities.posts;
        const channelPosts = postsInChannel[channelId];

        if (rootId && (!posts[rootId] || !channelPosts || !channelPosts[rootId])) {
            getPostThread(rootId, false)(dispatch, getState);
        }
    };
}

export function selectInitialChannel(teamId) {
    return (dispatch, getState) => {
        const state = getState();
        const {channels, myMembers} = state.entities.channels;
        const {currentUserId} = state.entities.users;
        const {myPreferences} = state.entities.preferences;
        const lastChannelForTeam = state.views.team.lastChannelForTeam[teamId];
        const lastChannelId = lastChannelForTeam && lastChannelForTeam.length ? lastChannelForTeam[0] : '';
        const lastChannel = channels[lastChannelId];

        const isDMVisible = lastChannel && lastChannel.type === General.DM_CHANNEL &&
            isDirectChannelVisible(currentUserId, myPreferences, lastChannel);

        const isGMVisible = lastChannel && lastChannel.type === General.GM_CHANNEL &&
            isGroupChannelVisible(myPreferences, lastChannel);

        if (
            myMembers[lastChannelId] &&
            lastChannel &&
            (lastChannel.team_id === teamId || isDMVisible || isGMVisible)
        ) {
            handleSelectChannel(lastChannelId)(dispatch, getState);
            markChannelAsRead(lastChannelId)(dispatch, getState);
            return;
        }

        dispatch(selectDefaultChannel(teamId));
    };
}

export function selectPenultimateChannel(teamId) {
    return (dispatch, getState) => {
        const state = getState();
        const {channels, myMembers} = state.entities.channels;
        const {currentUserId} = state.entities.users;
        const {myPreferences} = state.entities.preferences;
        const lastChannelForTeam = state.views.team.lastChannelForTeam[teamId];
        const lastChannelId = lastChannelForTeam && lastChannelForTeam.length > 1 ? lastChannelForTeam[1] : '';
        const lastChannel = channels[lastChannelId];

        const isDMVisible = lastChannel && lastChannel.type === General.DM_CHANNEL &&
            isDirectChannelVisible(currentUserId, myPreferences, lastChannel);

        const isGMVisible = lastChannel && lastChannel.type === General.GM_CHANNEL &&
            isGroupChannelVisible(myPreferences, lastChannel);

        if (
            myMembers[lastChannelId] &&
            lastChannel &&
            lastChannel.delete_at === 0 &&
            (lastChannel.team_id === teamId || isDMVisible || isGMVisible)
        ) {
            dispatch(setChannelLoading(true));
            dispatch(setChannelDisplayName(lastChannel.display_name));
            dispatch(handleSelectChannel(lastChannelId));
            dispatch(markChannelAsRead(lastChannelId));
            return;
        }

        dispatch(selectDefaultChannel(teamId));
    };
}

export function selectDefaultChannel(teamId) {
    return (dispatch, getState) => {
        const channels = getState().entities.channels.channels;

        const channel = Object.values(channels).find((c) => c.team_id === teamId && c.name === General.DEFAULT_CHANNEL);
        let channelId;
        if (channel) {
            channelId = channel.id;
        } else {
            // Handle case when the default channel cannot be found
            // so we need to get the first available channel of the team
            const channelsInTeam = Object.values(channels).filter((c) => c.team_id === teamId);
            const firstChannel = channelsInTeam.length ? channelsInTeam[0].id : {id: ''};

            channelId = firstChannel.id;
        }

        if (channelId) {
            dispatch(setChannelDisplayName(''));
            dispatch(handleSelectChannel(channelId));
            dispatch(markChannelAsRead(channelId));
        }
    };
}

export function handleSelectChannel(channelId) {
    return async (dispatch, getState) => {
        const {currentTeamId} = getState().entities.teams;

        dispatch(loadPostsIfNecessaryWithRetry(channelId));

        dispatch(batchActions([
            {
                type: ChannelTypes.SELECT_CHANNEL,
                data: channelId,
            },
            {
                type: ViewTypes.SET_INITIAL_POST_VISIBILITY,
                data: channelId,
            },
            setChannelLoading(false),
            {
                type: ViewTypes.SET_LAST_CHANNEL_FOR_TEAM,
                teamId: currentTeamId,
                channelId,
            },
        ], 'BATCH_SELECT_CHANNEL'));
    };
}

export function handlePostDraftChanged(channelId, draft) {
    return async (dispatch, getState) => {
        dispatch({
            type: ViewTypes.POST_DRAFT_CHANGED,
            channelId,
            draft,
        }, getState);
    };
}

export function insertToDraft(value) {
    return (dispatch, getState) => {
        const state = getState();
        const threadId = state.entities.posts.selectedPostId;

        const insertEvent = threadId ? INSERT_TO_COMMENT : INSERT_TO_DRAFT;

        EventEmitter.emit(insertEvent, value);
    };
}

export function toggleDMChannel(otherUserId, visible, channelId) {
    return async (dispatch, getState) => {
        const state = getState();
        const {currentUserId} = state.entities.users;

        const dm = [{
            user_id: currentUserId,
            category: Preferences.CATEGORY_DIRECT_CHANNEL_SHOW,
            name: otherUserId,
            value: visible,
        }, {
            user_id: currentUserId,
            category: Preferences.CATEGORY_CHANNEL_OPEN_TIME,
            name: channelId,
            value: Date.now().toString(),
        }];

        savePreferences(currentUserId, dm)(dispatch, getState);
    };
}

export function toggleGMChannel(channelId, visible) {
    return async (dispatch, getState) => {
        const state = getState();
        const {currentUserId} = state.entities.users;

        const gm = [{
            user_id: currentUserId,
            category: Preferences.CATEGORY_GROUP_CHANNEL_SHOW,
            name: channelId,
            value: visible,
        }];

        savePreferences(currentUserId, gm)(dispatch, getState);
    };
}

export function closeDMChannel(channel) {
    return async (dispatch, getState) => {
        const state = getState();
        const currentChannelId = getCurrentChannelId(state);

        toggleDMChannel(channel.teammate_id, 'false')(dispatch, getState);
        if (channel.id === currentChannelId) {
            selectInitialChannel(state.entities.teams.currentTeamId)(dispatch, getState);
        }
    };
}

export function closeGMChannel(channel) {
    return async (dispatch, getState) => {
        const state = getState();
        const currentChannelId = getCurrentChannelId(state);

        toggleGMChannel(channel.id, 'false')(dispatch, getState);
        if (channel.id === currentChannelId) {
            selectInitialChannel(state.entities.teams.currentTeamId)(dispatch, getState);
        }
    };
}

export function refreshChannelWithRetry(channelId) {
    return async (dispatch, getState) => {
        dispatch(setChannelRefreshing(true));
        const posts = await retryGetPostsAction(getPosts(channelId), dispatch, getState);
        dispatch(setChannelRefreshing(false));
        return posts;
    };
}

export function leaveChannel(channel, reset = false) {
    return async (dispatch, getState) => {
        const state = getState();
        const {currentChannelId} = state.entities.channels;
        const {currentTeamId} = state.entities.teams;

        dispatch({
            type: ViewTypes.REMOVE_LAST_CHANNEL_FOR_TEAM,
            data: {
                teamId: currentTeamId,
                channelId: channel.id,
            },
        });

        if (channel.id === currentChannelId || reset) {
            await dispatch(selectDefaultChannel(currentTeamId));
        }

        await serviceLeaveChannel(channel.id)(dispatch, getState);
    };
}

export function setChannelLoading(loading = true) {
    return {
        type: ViewTypes.SET_CHANNEL_LOADER,
        loading,
    };
}

export function setChannelRefreshing(loading = true) {
    return {
        type: ViewTypes.SET_CHANNEL_REFRESHING,
        loading,
    };
}

export function setChannelRetryFailed(failed = true) {
    return {
        type: ViewTypes.SET_CHANNEL_RETRY_FAILED,
        failed,
    };
}

export function setChannelDisplayName(displayName) {
    return {
        type: ViewTypes.SET_CHANNEL_DISPLAY_NAME,
        displayName,
    };
}

// Returns true if there are more posts to load
export function increasePostVisibility(channelId, focusedPostId, direction = ListTypes.VISIBILITY_SCROLL_UP) {
    return async (dispatch, getState) => {
        const state = getState();
        const {loadingPosts, postVisibility} = state.views.channel;
        const currentPostVisibility = postVisibility[channelId] || 0;

        if (loadingPosts[channelId]) {
            return true;
        }

        // Check if we already have the posts that we want to show
        if (!focusedPostId) {
            const loadedPostCount = state.views.channel.postCountInChannel[channelId] || 0;
            const desiredPostVisibility = currentPostVisibility + ViewTypes.POST_VISIBILITY_CHUNK_SIZE;

            if (loadedPostCount >= desiredPostVisibility) {
                // We already have the posts, so we just need to show them
                dispatch(batchActions([
                    doIncreasePostVisibility(channelId),
                    setLoadMorePostsVisible(true),
                ]));

                return true;
            }
        }

        dispatch({
            type: ViewTypes.LOADING_POSTS,
            data: true,
            channelId,
        });

        const pageSize = ViewTypes.POST_VISIBILITY_CHUNK_SIZE;
        const page = Math.floor(currentPostVisibility / pageSize);

        let result;
        if (focusedPostId) {
<<<<<<< HEAD
            result = await dispatch(getPostsBefore(channelId, focusedPostId, page, pageSize));
        } else if (direction === ListTypes.VISIBILITY_SCROLL_DOWN) {
            const lastPostId = state.entities.posts.postsInChannel[channelId][0];
            result = await dispatch(getPostsBefore(channelId, lastPostId, page, pageSize));
        } else {
            result = await dispatch(getPosts(channelId, page, pageSize));
=======
            result = await retryGetPostsAction(getPostsBefore(channelId, focusedPostId, page, pageSize), dispatch, getState);
        } else {
            result = await retryGetPostsAction(getPosts(channelId, page, pageSize), dispatch, getState);
>>>>>>> 614e8e32
        }

        const actions = [{
            type: ViewTypes.LOADING_POSTS,
            data: false,
            channelId,
        }];

        let hasMorePost = false;
        if (result) {
            const count = result.order.length;
            hasMorePost = count >= pageSize;

            actions.push({
                type: ViewTypes.INCREASE_POST_COUNT,
                data: {
                    channelId,
                    count,
                },
            });

            // make sure to increment the posts visibility
            // only if we got results
            actions.push(doIncreasePostVisibility(channelId));

            actions.push(setLoadMorePostsVisible(hasMorePost));
        }

        dispatch(batchActions(actions));

        return hasMorePost;
    };
}

function doIncreasePostVisibility(channelId) {
    return {
        type: ViewTypes.INCREASE_POST_VISIBILITY,
        data: channelId,
        amount: ViewTypes.POST_VISIBILITY_CHUNK_SIZE,
    };
}

function setLoadMorePostsVisible(visible) {
    return {
        type: ViewTypes.SET_LOAD_MORE_POSTS_VISIBLE,
        data: visible,
    };
}<|MERGE_RESOLUTION|>--- conflicted
+++ resolved
@@ -220,12 +220,9 @@
             });
         }
 
-<<<<<<< HEAD
+        dispatch(batchActions(actions));
+
         return received && received.order ? received.order.length : 0;
-=======
-        actions.push(setLoadMorePostsVisible(loadMorePostsVisible));
-        dispatch(batchActions(actions));
->>>>>>> 614e8e32
     };
 }
 
@@ -558,18 +555,12 @@
 
         let result;
         if (focusedPostId) {
-<<<<<<< HEAD
-            result = await dispatch(getPostsBefore(channelId, focusedPostId, page, pageSize));
+            result = await retryGetPostsAction(getPostsBefore(channelId, focusedPostId, page, pageSize), dispatch, getState);
         } else if (direction === ListTypes.VISIBILITY_SCROLL_DOWN) {
             const lastPostId = state.entities.posts.postsInChannel[channelId][0];
-            result = await dispatch(getPostsBefore(channelId, lastPostId, page, pageSize));
-        } else {
-            result = await dispatch(getPosts(channelId, page, pageSize));
-=======
-            result = await retryGetPostsAction(getPostsBefore(channelId, focusedPostId, page, pageSize), dispatch, getState);
+            result = await retryGetPostsAction(getPostsBefore(channelId, lastPostId, page, pageSize), dispatch, getState);
         } else {
             result = await retryGetPostsAction(getPosts(channelId, page, pageSize), dispatch, getState);
->>>>>>> 614e8e32
         }
 
         const actions = [{
