--- conflicted
+++ resolved
@@ -11,47 +11,17 @@
 import type Model from '@nozbe/watermelondb/Model';
 import type UserModel from '@typings/database/models/servers/user';
 
-<<<<<<< HEAD
-type UpdateUserCustomStatusArgs = {
-    recentStatuses?: UserCustomStatus[];
-    serverUrl: string;
-    status?: UserCustomStatus;
-    user: UserModel;
-};
-export const updateLocalCustomStatus = async ({
-    recentStatuses,
-    serverUrl,
-    status,
-    user,
-}: UpdateUserCustomStatusArgs) => {
-=======
 export const updateLocalCustomStatus = async (serverUrl: string, user: UserModel, customStatus?: UserCustomStatus) => {
->>>>>>> a86bd3af
     const operator = DatabaseManager.serverDatabases[serverUrl]?.operator;
     if (!operator) {
         return {error: `${serverUrl} database not found`};
     }
 
-<<<<<<< HEAD
-    try {
-        let models: Model[] = [];
-
-        const currentProps = {
-            ...user.props,
-            customStatus: status ? {...status} : {},
-        };
-        const userModel = user.prepareUpdate((u: UserModel) => {
-            u.props = currentProps;
-        });
-
-        models.push(userModel);
-=======
     const models: Model[] = [];
     const currentProps = {...user.props, customStatus: customStatus || {}};
     const userModel = user.prepareUpdate((u: UserModel) => {
         u.props = currentProps;
     });
->>>>>>> a86bd3af
 
     models.push(userModel);
     if (customStatus) {
@@ -60,55 +30,13 @@
             models.push(...recent);
         }
 
-<<<<<<< HEAD
-            const systemModels: Model[] = await operator?.handleSystem({
-                prepareRecordsOnly: true,
-                systems: [
-                    {
-                        id: SYSTEM_IDENTIFIERS.RECENT_CUSTOM_STATUS,
-                        value: JSON.stringify(recentStatuses),
-                    },
-                ],
-            });
-            if (systemModels.length) {
-                models = models.concat(systemModels);
-=======
         if (customStatus.emoji) {
             const recentEmojis = await addRecentReaction(serverUrl, customStatus.emoji, true);
             if (Array.isArray(recentEmojis)) {
                 models.push(...recentEmojis);
->>>>>>> a86bd3af
             }
         }
     }
-<<<<<<< HEAD
-};
-
-export const updateUserProfile = async (serverUrl: string, user: UserModel, userInfo: UserInfo) => {
-    const database = DatabaseManager.serverDatabases[serverUrl].database;
-    if (!database) {
-        return {error: `No database present for ${serverUrl}`};
-    }
-
-    try {
-        const {email, firstName, lastName, nickname, position, username} = userInfo;
-
-        await database.write(async () => {
-            await user.update((u: UserModel) => {
-                u.email = email;
-                u.firstName = firstName;
-                u.lastName = lastName;
-                u.nickname = nickname;
-                u.position = position;
-                u.username = username;
-            });
-        });
-        return {data: true};
-    } catch (error) {
-        return {error};
-    }
-};
-=======
 
     await operator.batchRecords(models);
     return {};
@@ -161,4 +89,3 @@
 
     return {};
 };
->>>>>>> a86bd3af
