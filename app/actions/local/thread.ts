// Copyright (c) 2015-present Mattermost, Inc. All Rights Reserved.
// See LICENSE.txt for license information.

<<<<<<< HEAD
import {updateThreadRead} from '@actions/remote/thread';
=======
>>>>>>> 73d23ea5
import {ActionType, General, Screens} from '@constants';
import DatabaseManager from '@database/manager';
import {getTranslations, t} from '@i18n';
import {getChannelById} from '@queries/servers/channel';
import {getPostById} from '@queries/servers/post';
<<<<<<< HEAD
import {getIsCRTEnabled, getThreadById, queryThreadsInTeam} from '@queries/servers/thread';
=======
import {getIsCRTEnabled, getThreadById, prepareThreadsFromReceivedPosts, queryThreadsInTeam} from '@queries/servers/thread';
>>>>>>> 73d23ea5
import {getCurrentUser} from '@queries/servers/user';
import {goToScreen} from '@screens/navigation';
import EphemeralStore from '@store/ephemeral_store';
import {changeOpacity} from '@utils/theme';

import type Model from '@nozbe/watermelondb/Model';

export const switchToThread = async (serverUrl: string, rootId: string) => {
    const database = DatabaseManager.serverDatabases[serverUrl]?.database;
    if (!database) {
        return {error: `${serverUrl} database not found`};
    }

    try {
        const user = await getCurrentUser(database);
        if (!user) {
            return {error: 'User not found'};
        }

        const post = await getPostById(database, rootId);
        if (!post) {
            return {error: 'Post not found'};
        }
        const channel = await getChannelById(database, post.channelId);
        if (!channel) {
            return {error: 'Channel not found'};
        }

        const theme = EphemeralStore.theme;
        if (!theme) {
            return {error: 'Theme not found'};
        }

        // Modal right buttons
        const rightButtons = [];

        const isCRTEnabled = await getIsCRTEnabled(database);
        if (isCRTEnabled) {
<<<<<<< HEAD
            const thread = await post.thread.fetch();
            if (!thread) {
                return {error: 'Thread not found'};
            }

            // CRT: Mark thread as read if we have unreads
            if (thread.unreadReplies || thread.unreadMentions) {
                updateThreadRead(serverUrl, channel.teamId, thread.id, Date.now());
            }

=======
>>>>>>> 73d23ea5
            // CRT: Add follow/following button
            rightButtons.push({
                id: 'thread-follow-button',
                component: {
<<<<<<< HEAD
                    id: thread.id,
                    name: 'ThreadFollow',
                    passProps: {
                        teamId: channel.teamId,
                        threadId: thread.id,
=======
                    id: post.id,
                    name: Screens.THREAD_FOLLOW_BUTTON,
                    passProps: {
                        teamId: channel.teamId,
                        threadId: post.id,
>>>>>>> 73d23ea5
                    },
                },
            });
        }

        // Get translation by user locale
        const translations = getTranslations(user.locale);

        // Get title translation or default title message
        let title = translations[t('thread.header.thread')] || 'Thread';
        if (channel.type === General.DM_CHANNEL) {
            title = translations[t('thread.header.thread_dm')] || 'Direct Message Thread';
        }

        let subtitle = '';
        if (channel?.type !== General.DM_CHANNEL) {
            // Get translation or default message
            subtitle = translations[t('thread.header.thread_in')] || 'in {channelName}';
            subtitle = subtitle.replace('{channelName}', channel.displayName);
        }

        goToScreen(Screens.THREAD, '', {rootId}, {
            topBar: {
                title: {
                    text: title,
                },
                subtitle: {
                    color: changeOpacity(theme.sidebarHeaderTextColor, 0.72),
                    text: subtitle,
                },
                rightButtons,
            },
        });
        return {};
    } catch (error) {
        return {error};
    }
};

// When new post arrives:
// 1. If a reply, then update the reply_count, add user as the participant
// 2. Else add the post as a thread
<<<<<<< HEAD
export const processThreadFromNewPost = async (serverUrl: string, post: Post, prepareRecordsOnly = false) => {
=======
export const createThreadFromNewPost = async (serverUrl: string, post: Post, prepareRecordsOnly = false) => {
>>>>>>> 73d23ea5
    const operator = DatabaseManager.serverDatabases[serverUrl]?.operator;
    if (!operator) {
        return {error: `${serverUrl} database not found`};
    }

    const models: Model[] = [];
    if (post.root_id) {
        // Update the thread data: `reply_count`
<<<<<<< HEAD
        const {model: threadModel} = await processUpdateThreadReplyCount(serverUrl, post.root_id, post.reply_count, true);
=======
        const {model: threadModel} = await updateThread(serverUrl, post.root_id, {reply_count: post.reply_count}, true);
>>>>>>> 73d23ea5
        if (threadModel) {
            models.push(threadModel);
        }

<<<<<<< HEAD
        // Add current user as a participant to the thread
        const threadParticipantModels = await operator.handleAddThreadParticipants({
            threadId: post.root_id,
            participants: [post.user_id],
            prepareRecordsOnly: true,
=======
        // Add user as a participant to the thread
        const threadParticipantModels = await operator.handleThreadParticipants({
            threadsParticipants: [{
                thread_id: post.root_id,
                participants: [{
                    thread_id: post.root_id,
                    id: post.user_id,
                }],
            }],
            prepareRecordsOnly: true,
            skipSync: true,
>>>>>>> 73d23ea5
        });
        if (threadParticipantModels?.length) {
            models.push(...threadParticipantModels);
        }
    } else { // If the post is a root post, then we need to add it to the thread table
<<<<<<< HEAD
        const {models: threadModels} = await processThreadsFromReceivedPosts(serverUrl, [post], true);
=======
        const threadModels = await prepareThreadsFromReceivedPosts(operator, [post]);
>>>>>>> 73d23ea5
        if (threadModels?.length) {
            models.push(...threadModels);
        }
    }

    if (models.length && !prepareRecordsOnly) {
        await operator.batchRecords(models);
    }

    return {models};
};

<<<<<<< HEAD
// On receiving "posts", Save the "root posts" as "threads"
export const processThreadsFromReceivedPosts = async (serverUrl: string, posts: Post[], prepareRecordsOnly = false) => {
    const operator = DatabaseManager.serverDatabases[serverUrl]?.operator;
    if (!operator) {
        return {error: `${serverUrl} database not found`};
    }

    const models: Model[] = [];

    const threads: Thread[] = [];
    posts.forEach((post: Post) => {
        if (!post.root_id && post.type === '') {
            threads.push({
                id: post.id,
                participants: post.participants,
                reply_count: post.reply_count,
                last_reply_at: post.last_reply_at,
                is_following: post.is_following,
            } as Thread);
        }
    });
    if (threads.length) {
        const threadModels = await operator.handleThreads({threads, prepareRecordsOnly: true});
        if (threadModels.length) {
            models.push(...threadModels);
        }
    }

    if (models.length && !prepareRecordsOnly) {
        await operator.batchRecords(models);
    }

    return {models};
};

=======
>>>>>>> 73d23ea5
// On receiving threads, Along with the "threads" & "thread participants", extract and save "posts" & "users"
export const processReceivedThreads = async (serverUrl: string, threads: Thread[], teamId: string, prepareRecordsOnly = false) => {
    const operator = DatabaseManager.serverDatabases[serverUrl]?.operator;
    if (!operator) {
        return {error: `${serverUrl} database not found`};
    }

    const models: Model[] = [];

    const posts: Post[] = [];
    const users: UserProfile[] = [];

    // Extract posts & users from the received threads
    for (let i = 0; i < threads.length; i++) {
        const {participants, post} = threads[i];
        posts.push(post);
        participants.forEach((participant) => users.push(participant));
    }

    const postModels = await operator.handlePosts({
        actionType: ActionType.POSTS.RECEIVED_IN_CHANNEL,
        order: [],
        posts,
        prepareRecordsOnly: true,
    });

    if (postModels.length) {
        models.push(...postModels);
    }

    const threadModels = await operator.handleThreads({
        threads,
        teamId,
        prepareRecordsOnly: true,
    });

    if (threadModels.length) {
        models.push(...threadModels);
    }

    const userModels = await operator.handleUsers({
        users,
        prepareRecordsOnly: true,
    });

    if (userModels.length) {
        models.push(...userModels);
    }

    if (models.length && !prepareRecordsOnly) {
        await operator.batchRecords(models);
    }
    return {models};
};

<<<<<<< HEAD
export const processUpdateTeamThreadsAsRead = async (serverUrl: string, teamId: string, prepareRecordsOnly = false) => {
=======
export const markTeamThreadsAsRead = async (serverUrl: string, teamId: string, prepareRecordsOnly = false) => {
>>>>>>> 73d23ea5
    const operator = DatabaseManager.serverDatabases[serverUrl]?.operator;
    if (!operator) {
        return {error: `${serverUrl} database not found`};
    }
    try {
        const {database} = operator;
<<<<<<< HEAD
        const threads = await queryThreadsInTeam({database, teamId, onlyUnreads: true}).fetch();
        const models = threads.map((thread) => thread.prepareUpdate((record) => {
            record.unreadMentions = 0;
            record.unreadReplies = 0;
            record.lastViewedAt = new Date().getTime();
=======
        const threads = await queryThreadsInTeam(database, teamId, true).fetch();
        const models = threads.map((thread) => thread.prepareUpdate((record) => {
            record.unreadMentions = 0;
            record.unreadReplies = 0;
            record.lastViewedAt = Date.now();
>>>>>>> 73d23ea5
        }));
        if (!prepareRecordsOnly) {
            await operator.batchRecords(models);
        }
        return {models};
    } catch (error) {
        return {error};
    }
};

<<<<<<< HEAD
export const processUpdateThreadFollow = async (serverUrl: string, threadId: string, state: boolean, replyCount?: number, prepareRecordsOnly = false) => {
=======
export const updateThread = async (serverUrl: string, threadId: string, updatedThread: Partial<Thread>, prepareRecordsOnly = false) => {
>>>>>>> 73d23ea5
    const operator = DatabaseManager.serverDatabases[serverUrl]?.operator;
    if (!operator) {
        return {error: `${serverUrl} database not found`};
    }

    try {
        const {database} = operator;
        const thread = await getThreadById(database, threadId);
        if (thread) {
            const model = thread.prepareUpdate((record) => {
<<<<<<< HEAD
                record.replyCount = replyCount ?? record.replyCount;
                record.isFollowing = state;
            });
            if (!prepareRecordsOnly) {
                await operator.batchRecords([model]);
            }
            return {model};
        }
        return {error: 'Thread not found'};
    } catch (error) {
        return {error};
    }
};

export const processUpdateThreadRead = async (serverUrl: string, threadId: string, lastViewedAt: number, unreadMentions?: number, unreadReplies?: number, prepareRecordsOnly = false) => {
    const operator = DatabaseManager.serverDatabases[serverUrl]?.operator;
    if (!operator) {
        return {error: `${serverUrl} database not found`};
    }

    try {
        const {database} = operator;
        const thread = await getThreadById(database, threadId);
        if (thread) {
            const model = thread.prepareUpdate((record) => {
                record.lastViewedAt = lastViewedAt;
                record.unreadMentions = unreadMentions ?? record.unreadMentions;
                record.unreadReplies = unreadReplies ?? record.unreadReplies;
            });
            if (!prepareRecordsOnly) {
                await operator.batchRecords([model]);
            }
            return {model};
        }
        return {error: 'Thread not found'};
    } catch (error) {
        return {error};
    }
};

export const processUpdateThreadReplyCount = async (serverUrl: string, threadId: string, replyCount: number, prepareRecordsOnly = false) => {
    const operator = DatabaseManager.serverDatabases[serverUrl]?.operator;
    if (!operator) {
        return {error: `${serverUrl} database not found`};
    }

    try {
        const {database} = operator;
        const thread = await getThreadById(database, threadId);
        if (thread) {
            const model = thread.prepareUpdate((record) => {
                record.replyCount = replyCount;
=======
                record.isFollowing = updatedThread.is_following ?? record.isFollowing;
                record.replyCount = updatedThread.reply_count ?? record.replyCount;

                record.lastViewedAt = updatedThread.last_viewed_at ?? record.lastViewedAt;
                record.unreadMentions = updatedThread.unread_mentions ?? record.unreadMentions;
                record.unreadReplies = updatedThread.unread_replies ?? record.unreadReplies;
>>>>>>> 73d23ea5
            });
            if (!prepareRecordsOnly) {
                await operator.batchRecords([model]);
            }
            return {model};
        }
        return {error: 'Thread not found'};
    } catch (error) {
        return {error};
    }
};<|MERGE_RESOLUTION|>--- conflicted
+++ resolved
@@ -1,20 +1,12 @@
 // Copyright (c) 2015-present Mattermost, Inc. All Rights Reserved.
 // See LICENSE.txt for license information.
 
-<<<<<<< HEAD
-import {updateThreadRead} from '@actions/remote/thread';
-=======
->>>>>>> 73d23ea5
 import {ActionType, General, Screens} from '@constants';
 import DatabaseManager from '@database/manager';
 import {getTranslations, t} from '@i18n';
 import {getChannelById} from '@queries/servers/channel';
 import {getPostById} from '@queries/servers/post';
-<<<<<<< HEAD
-import {getIsCRTEnabled, getThreadById, queryThreadsInTeam} from '@queries/servers/thread';
-=======
 import {getIsCRTEnabled, getThreadById, prepareThreadsFromReceivedPosts, queryThreadsInTeam} from '@queries/servers/thread';
->>>>>>> 73d23ea5
 import {getCurrentUser} from '@queries/servers/user';
 import {goToScreen} from '@screens/navigation';
 import EphemeralStore from '@store/ephemeral_store';
@@ -53,36 +45,15 @@
 
         const isCRTEnabled = await getIsCRTEnabled(database);
         if (isCRTEnabled) {
-<<<<<<< HEAD
-            const thread = await post.thread.fetch();
-            if (!thread) {
-                return {error: 'Thread not found'};
-            }
-
-            // CRT: Mark thread as read if we have unreads
-            if (thread.unreadReplies || thread.unreadMentions) {
-                updateThreadRead(serverUrl, channel.teamId, thread.id, Date.now());
-            }
-
-=======
->>>>>>> 73d23ea5
             // CRT: Add follow/following button
             rightButtons.push({
                 id: 'thread-follow-button',
                 component: {
-<<<<<<< HEAD
-                    id: thread.id,
-                    name: 'ThreadFollow',
-                    passProps: {
-                        teamId: channel.teamId,
-                        threadId: thread.id,
-=======
                     id: post.id,
                     name: Screens.THREAD_FOLLOW_BUTTON,
                     passProps: {
                         teamId: channel.teamId,
                         threadId: post.id,
->>>>>>> 73d23ea5
                     },
                 },
             });
@@ -125,11 +96,7 @@
 // When new post arrives:
 // 1. If a reply, then update the reply_count, add user as the participant
 // 2. Else add the post as a thread
-<<<<<<< HEAD
-export const processThreadFromNewPost = async (serverUrl: string, post: Post, prepareRecordsOnly = false) => {
-=======
 export const createThreadFromNewPost = async (serverUrl: string, post: Post, prepareRecordsOnly = false) => {
->>>>>>> 73d23ea5
     const operator = DatabaseManager.serverDatabases[serverUrl]?.operator;
     if (!operator) {
         return {error: `${serverUrl} database not found`};
@@ -138,22 +105,11 @@
     const models: Model[] = [];
     if (post.root_id) {
         // Update the thread data: `reply_count`
-<<<<<<< HEAD
-        const {model: threadModel} = await processUpdateThreadReplyCount(serverUrl, post.root_id, post.reply_count, true);
-=======
         const {model: threadModel} = await updateThread(serverUrl, post.root_id, {reply_count: post.reply_count}, true);
->>>>>>> 73d23ea5
         if (threadModel) {
             models.push(threadModel);
         }
 
-<<<<<<< HEAD
-        // Add current user as a participant to the thread
-        const threadParticipantModels = await operator.handleAddThreadParticipants({
-            threadId: post.root_id,
-            participants: [post.user_id],
-            prepareRecordsOnly: true,
-=======
         // Add user as a participant to the thread
         const threadParticipantModels = await operator.handleThreadParticipants({
             threadsParticipants: [{
@@ -165,17 +121,12 @@
             }],
             prepareRecordsOnly: true,
             skipSync: true,
->>>>>>> 73d23ea5
         });
         if (threadParticipantModels?.length) {
             models.push(...threadParticipantModels);
         }
     } else { // If the post is a root post, then we need to add it to the thread table
-<<<<<<< HEAD
-        const {models: threadModels} = await processThreadsFromReceivedPosts(serverUrl, [post], true);
-=======
         const threadModels = await prepareThreadsFromReceivedPosts(operator, [post]);
->>>>>>> 73d23ea5
         if (threadModels?.length) {
             models.push(...threadModels);
         }
@@ -188,44 +139,6 @@
     return {models};
 };
 
-<<<<<<< HEAD
-// On receiving "posts", Save the "root posts" as "threads"
-export const processThreadsFromReceivedPosts = async (serverUrl: string, posts: Post[], prepareRecordsOnly = false) => {
-    const operator = DatabaseManager.serverDatabases[serverUrl]?.operator;
-    if (!operator) {
-        return {error: `${serverUrl} database not found`};
-    }
-
-    const models: Model[] = [];
-
-    const threads: Thread[] = [];
-    posts.forEach((post: Post) => {
-        if (!post.root_id && post.type === '') {
-            threads.push({
-                id: post.id,
-                participants: post.participants,
-                reply_count: post.reply_count,
-                last_reply_at: post.last_reply_at,
-                is_following: post.is_following,
-            } as Thread);
-        }
-    });
-    if (threads.length) {
-        const threadModels = await operator.handleThreads({threads, prepareRecordsOnly: true});
-        if (threadModels.length) {
-            models.push(...threadModels);
-        }
-    }
-
-    if (models.length && !prepareRecordsOnly) {
-        await operator.batchRecords(models);
-    }
-
-    return {models};
-};
-
-=======
->>>>>>> 73d23ea5
 // On receiving threads, Along with the "threads" & "thread participants", extract and save "posts" & "users"
 export const processReceivedThreads = async (serverUrl: string, threads: Thread[], teamId: string, prepareRecordsOnly = false) => {
     const operator = DatabaseManager.serverDatabases[serverUrl]?.operator;
@@ -281,30 +194,18 @@
     return {models};
 };
 
-<<<<<<< HEAD
-export const processUpdateTeamThreadsAsRead = async (serverUrl: string, teamId: string, prepareRecordsOnly = false) => {
-=======
 export const markTeamThreadsAsRead = async (serverUrl: string, teamId: string, prepareRecordsOnly = false) => {
->>>>>>> 73d23ea5
     const operator = DatabaseManager.serverDatabases[serverUrl]?.operator;
     if (!operator) {
         return {error: `${serverUrl} database not found`};
     }
     try {
         const {database} = operator;
-<<<<<<< HEAD
-        const threads = await queryThreadsInTeam({database, teamId, onlyUnreads: true}).fetch();
-        const models = threads.map((thread) => thread.prepareUpdate((record) => {
-            record.unreadMentions = 0;
-            record.unreadReplies = 0;
-            record.lastViewedAt = new Date().getTime();
-=======
         const threads = await queryThreadsInTeam(database, teamId, true).fetch();
         const models = threads.map((thread) => thread.prepareUpdate((record) => {
             record.unreadMentions = 0;
             record.unreadReplies = 0;
             record.lastViewedAt = Date.now();
->>>>>>> 73d23ea5
         }));
         if (!prepareRecordsOnly) {
             await operator.batchRecords(models);
@@ -315,11 +216,7 @@
     }
 };
 
-<<<<<<< HEAD
-export const processUpdateThreadFollow = async (serverUrl: string, threadId: string, state: boolean, replyCount?: number, prepareRecordsOnly = false) => {
-=======
 export const updateThread = async (serverUrl: string, threadId: string, updatedThread: Partial<Thread>, prepareRecordsOnly = false) => {
->>>>>>> 73d23ea5
     const operator = DatabaseManager.serverDatabases[serverUrl]?.operator;
     if (!operator) {
         return {error: `${serverUrl} database not found`};
@@ -330,9 +227,12 @@
         const thread = await getThreadById(database, threadId);
         if (thread) {
             const model = thread.prepareUpdate((record) => {
-<<<<<<< HEAD
-                record.replyCount = replyCount ?? record.replyCount;
-                record.isFollowing = state;
+                record.isFollowing = updatedThread.is_following ?? record.isFollowing;
+                record.replyCount = updatedThread.reply_count ?? record.replyCount;
+
+                record.lastViewedAt = updatedThread.last_viewed_at ?? record.lastViewedAt;
+                record.unreadMentions = updatedThread.unread_mentions ?? record.unreadMentions;
+                record.unreadReplies = updatedThread.unread_replies ?? record.unreadReplies;
             });
             if (!prepareRecordsOnly) {
                 await operator.batchRecords([model]);
@@ -343,62 +243,4 @@
     } catch (error) {
         return {error};
     }
-};
-
-export const processUpdateThreadRead = async (serverUrl: string, threadId: string, lastViewedAt: number, unreadMentions?: number, unreadReplies?: number, prepareRecordsOnly = false) => {
-    const operator = DatabaseManager.serverDatabases[serverUrl]?.operator;
-    if (!operator) {
-        return {error: `${serverUrl} database not found`};
-    }
-
-    try {
-        const {database} = operator;
-        const thread = await getThreadById(database, threadId);
-        if (thread) {
-            const model = thread.prepareUpdate((record) => {
-                record.lastViewedAt = lastViewedAt;
-                record.unreadMentions = unreadMentions ?? record.unreadMentions;
-                record.unreadReplies = unreadReplies ?? record.unreadReplies;
-            });
-            if (!prepareRecordsOnly) {
-                await operator.batchRecords([model]);
-            }
-            return {model};
-        }
-        return {error: 'Thread not found'};
-    } catch (error) {
-        return {error};
-    }
-};
-
-export const processUpdateThreadReplyCount = async (serverUrl: string, threadId: string, replyCount: number, prepareRecordsOnly = false) => {
-    const operator = DatabaseManager.serverDatabases[serverUrl]?.operator;
-    if (!operator) {
-        return {error: `${serverUrl} database not found`};
-    }
-
-    try {
-        const {database} = operator;
-        const thread = await getThreadById(database, threadId);
-        if (thread) {
-            const model = thread.prepareUpdate((record) => {
-                record.replyCount = replyCount;
-=======
-                record.isFollowing = updatedThread.is_following ?? record.isFollowing;
-                record.replyCount = updatedThread.reply_count ?? record.replyCount;
-
-                record.lastViewedAt = updatedThread.last_viewed_at ?? record.lastViewedAt;
-                record.unreadMentions = updatedThread.unread_mentions ?? record.unreadMentions;
-                record.unreadReplies = updatedThread.unread_replies ?? record.unreadReplies;
->>>>>>> 73d23ea5
-            });
-            if (!prepareRecordsOnly) {
-                await operator.batchRecords([model]);
-            }
-            return {model};
-        }
-        return {error: 'Thread not found'};
-    } catch (error) {
-        return {error};
-    }
 };