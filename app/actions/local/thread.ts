--- conflicted
+++ resolved
@@ -38,20 +38,7 @@
     }
 
     try {
-<<<<<<< HEAD
-        let teamIdToUse = teamId;
-        if (!teamId) {
-            teamIdToUse = await getCurrentTeamId(database);
-        }
-
-        if (!teamIdToUse) {
-            return {error: 'no team to switch to'};
-        }
-
         await setCurrentTeamAndChannelId(operator, teamIdToUse, '');
-=======
-        await setCurrentTeamAndChannelId(operator, teamId, '');
->>>>>>> 0464dd34
         const history = await addChannelToTeamHistory(operator, teamIdToUse, Screens.GLOBAL_THREADS, true);
         models.push(...history);
 
