--- conflicted
+++ resolved
@@ -133,17 +133,12 @@
     return postActionWithCookie(serverUrl, postId, actionId, '', selectedOption);
 };
 
-<<<<<<< HEAD
 export const removeDraft = async (serverUrl: string, channelId: string, rootId = '') => {
-=======
-export const markPostAsDeleted = async (serverUrl: string, post: Post) => {
->>>>>>> 1e355ee6
-    const operator = DatabaseManager.serverDatabases[serverUrl]?.operator;
-    if (!operator) {
-        return {error: `${serverUrl} database not found`};
-    }
-
-<<<<<<< HEAD
+    const operator = DatabaseManager.serverDatabases[serverUrl]?.operator;
+    if (!operator) {
+        return {error: `${serverUrl} database not found`};
+    }
+
     const draft = await queryDraft(operator.database, channelId, rootId);
     if (draft) {
         await operator.database.write(async () => {
@@ -162,7 +157,14 @@
 
     const drafts = await operator.handleDraft({drafts: [draft], prepareRecordsOnly: false});
     return {draft: drafts[0]};
-=======
+};
+
+export const markPostAsDeleted = async (serverUrl: string, post: Post) => {
+    const operator = DatabaseManager.serverDatabases[serverUrl]?.operator;
+    if (!operator) {
+        return {error: `${serverUrl} database not found`};
+    }
+
     const dbPost = await queryPostById(operator.database, post.id);
     if (!dbPost) {
         return {};
@@ -178,7 +180,6 @@
     operator.batchRecords([dbPost]);
 
     return {post: dbPost};
->>>>>>> 1e355ee6
 };
 
 export const processPostsFetched = async (serverUrl: string, actionType: string, data: PostResponse, fetchOnly = false) => {
