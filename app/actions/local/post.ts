--- conflicted
+++ resolved
@@ -132,13 +132,6 @@
     return {post};
 };
 
-<<<<<<< HEAD
-export const selectAttachmentMenuAction = (serverUrl: string, postId: string, actionId: string, selectedOption: string) => {
-    return postActionWithCookie(serverUrl, postId, actionId, '', selectedOption);
-};
-
-=======
->>>>>>> 73d23ea5
 export const markPostAsDeleted = async (serverUrl: string, post: Post, prepareRecordsOnly = false) => {
     const operator = DatabaseManager.serverDatabases[serverUrl]?.operator;
     if (!operator) {
@@ -158,29 +151,7 @@
     });
 
     if (!prepareRecordsOnly) {
-        operator.batchRecords([dbPost]);
-<<<<<<< HEAD
-    }
-    return {model};
-};
-
-export const processPostsFetched = async (serverUrl: string, actionType: string, data: PostResponse, fetchOnly = false) => {
-    const order = data.order;
-    const posts = Object.values(data.posts) as Post[];
-    const previousPostId = data.prev_post_id;
-
-    if (!fetchOnly) {
-        const operator = DatabaseManager.serverDatabases[serverUrl]?.operator;
-        if (operator) {
-            await operator.handlePosts({
-                actionType,
-                order,
-                posts,
-                previousPostId,
-            });
-        }
-=======
->>>>>>> 73d23ea5
+        await operator.batchRecords([dbPost]);
     }
     return {model};
 };