--- conflicted
+++ resolved
@@ -132,15 +132,7 @@
     return {post};
 };
 
-<<<<<<< HEAD
-export const selectAttachmentMenuAction = (serverUrl: string, postId: string, actionId: string, selectedOption: string) => {
-    return postActionWithCookie(serverUrl, postId, actionId, '', selectedOption);
-};
-
 export const markPostAsDeleted = async (serverUrl: string, post: Post, prepareRecordsOnly = false) => {
-=======
-export const markPostAsDeleted = async (serverUrl: string, post: Post) => {
->>>>>>> 764c34ee
     const operator = DatabaseManager.serverDatabases[serverUrl]?.operator;
     if (!operator) {
         return {error: `${serverUrl} database not found`};
