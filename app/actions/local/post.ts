--- conflicted
+++ resolved
@@ -132,7 +132,6 @@
     return postActionWithCookie(serverUrl, postId, actionId, '', selectedOption);
 };
 
-<<<<<<< HEAD
 export const markPostAsDeleted = async (serverUrl: string, post: Post) => {
     const operator = DatabaseManager.serverDatabases[serverUrl]?.operator;
     if (!operator) {
@@ -154,7 +153,8 @@
     operator.batchRecords([dbPost]);
 
     return {post: dbPost};
-=======
+};
+
 export const processPostsFetched = async (serverUrl: string, actionType: string, data: {order: string[]; posts: Post[]; prev_post_id?: string}, fetchOnly = false) => {
     const order = data.order;
     const posts = Object.values(data.posts) as Post[];
@@ -177,5 +177,4 @@
         order,
         previousPostId,
     };
->>>>>>> 675d8495
 };