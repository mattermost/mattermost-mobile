// Copyright (c) 2015-present Mattermost, Inc. All Rights Reserved.
// See LICENSE.txt for license information.

import {fetchFilteredChannelGroups, fetchFilteredTeamGroups, fetchGroupsForAutocomplete} from '@actions/remote/groups';
import DatabaseManager from '@database/manager';
import {queryGroupsByName, queryGroupsByNameInChannel, queryGroupsByNameInTeam} from '@queries/servers/group';
import {logError} from '@utils/log';

import type GroupModel from '@typings/database/models/servers/group';

export const searchGroupsByName = async (serverUrl: string, name: string): Promise<GroupModel[]> => {
    let database;

    try {
        database = DatabaseManager.getServerDatabaseAndOperator(serverUrl).database;
    } catch (e) {
        logError('searchGroupsByName - DB Error', e);
        return [];
    }

    try {
        const groups = await fetchGroupsForAutocomplete(serverUrl, name);

        if (groups && Array.isArray(groups)) {
            return groups;
        }
        throw groups.error;
    } catch (e) {
        logError('searchGroupsByName - ERROR', e);
        return queryGroupsByName(database, name).fetch();
    }
};

export const searchGroupsByNameInTeam = async (serverUrl: string, name: string, teamId: string): Promise<GroupModel[]> => {
    let database;

    try {
        database = DatabaseManager.getServerDatabaseAndOperator(serverUrl).database;
    } catch (e) {
        // eslint-disable-next-line no-console
        console.log('searchGroupsByNameInTeam - DB Error', e);
        return [];
    }

    try {
        const groups = await fetchFilteredTeamGroups(serverUrl, name, teamId);

        if (groups && Array.isArray(groups)) {
            return groups;
        }
        throw groups.error;
    } catch (e) {
        logError('searchGroupsByNameInTeam - ERROR', e);
        return queryGroupsByNameInTeam(database, name, teamId).fetch();
    }
};

export const searchGroupsByNameInChannel = async (serverUrl: string, name: string, channelId: string): Promise<GroupModel[]> => {
    let database;

    try {
        database = DatabaseManager.getServerDatabaseAndOperator(serverUrl).database;
    } catch (e) {
<<<<<<< HEAD
        logError('searchGroupsByNameInChannel - DB Error', e);
=======
        // eslint-disable-next-line no-console
        console.log('searchGroupsByNameInChannel - DB Error', e);
>>>>>>> 433071a5
        return [];
    }

    try {
        const groups = await fetchFilteredChannelGroups(serverUrl, name, channelId);

        if (groups && Array.isArray(groups)) {
            return groups;
        }
        throw groups.error;
    } catch (e) {
        logError('searchGroupsByNameInChannel - ERROR', e);
        return queryGroupsByNameInChannel(database, name, channelId).fetch();
<<<<<<< HEAD
=======
    }
};

/**
 * Store fetched groups locally
 *
 * @param serverUrl string - The Server URL
 * @param groups Group[] - The groups fetched from the API
 */
export const storeGroups = async (serverUrl: string, groups: Group[]) => {
    try {
        const {operator} = DatabaseManager.getServerDatabaseAndOperator(serverUrl);

        const preparedGroups = await prepareGroups(operator, groups);

        if (preparedGroups.length) {
            operator.batchRecords(preparedGroups);
        }

        return preparedGroups;
    } catch (e) {
        return {error: e};
>>>>>>> 433071a5
    }
};<|MERGE_RESOLUTION|>--- conflicted
+++ resolved
@@ -61,12 +61,7 @@
     try {
         database = DatabaseManager.getServerDatabaseAndOperator(serverUrl).database;
     } catch (e) {
-<<<<<<< HEAD
         logError('searchGroupsByNameInChannel - DB Error', e);
-=======
-        // eslint-disable-next-line no-console
-        console.log('searchGroupsByNameInChannel - DB Error', e);
->>>>>>> 433071a5
         return [];
     }
 
@@ -80,30 +75,5 @@
     } catch (e) {
         logError('searchGroupsByNameInChannel - ERROR', e);
         return queryGroupsByNameInChannel(database, name, channelId).fetch();
-<<<<<<< HEAD
-=======
     }
 };
-
-/**
- * Store fetched groups locally
- *
- * @param serverUrl string - The Server URL
- * @param groups Group[] - The groups fetched from the API
- */
-export const storeGroups = async (serverUrl: string, groups: Group[]) => {
-    try {
-        const {operator} = DatabaseManager.getServerDatabaseAndOperator(serverUrl);
-
-        const preparedGroups = await prepareGroups(operator, groups);
-
-        if (preparedGroups.length) {
-            operator.batchRecords(preparedGroups);
-        }
-
-        return preparedGroups;
-    } catch (e) {
-        return {error: e};
->>>>>>> 433071a5
-    }
-};