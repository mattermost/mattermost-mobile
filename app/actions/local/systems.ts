// Copyright (c) 2015-present Mattermost, Inc. All Rights Reserved.
// See LICENSE.txt for license information.

import deepEqual from 'deep-equal';

import {SYSTEM_IDENTIFIERS} from '@constants/database';
import DatabaseManager from '@database/manager';
import {getServerCredentials} from '@init/credentials';
import {getConfig, getLicense} from '@queries/servers/system';
import {logError} from '@utils/log';

export async function storeConfigAndLicense(serverUrl: string, config: ClientConfig, license: ClientLicense) {
    try {
        // If we have credentials for this server then update the values in the database
        const credentials = await getServerCredentials(serverUrl);
        if (credentials) {
            const {operator, database} = DatabaseManager.getServerDatabaseAndOperator(serverUrl);
            const currentLicense = await getLicense(database);
            const systems: IdValue[] = [];

            if (!deepEqual(license, currentLicense)) {
                systems.push({
                    id: SYSTEM_IDENTIFIERS.LICENSE,
                    value: JSON.stringify(license),
                });
            }

            if (systems.length) {
                await operator.handleSystem({systems, prepareRecordsOnly: false});
            }

            await storeConfig(serverUrl, config);
        }
    } catch (error) {
        logError('An error occurred while saving config & license', error);
    }
}

export async function storeConfig(serverUrl: string, config: ClientConfig | undefined, prepareRecordsOnly = false) {
    if (!config) {
        return [];
    }

    try {
        const {operator, database} = DatabaseManager.getServerDatabaseAndOperator(serverUrl);
        const currentConfig = await getConfig(database);
        const configsToUpdate: IdValue[] = [];
        const configsToDelete: IdValue[] = [];

        let k: keyof ClientConfig;
        for (k in config) {
            if (currentConfig?.[k] !== config[k]) {
                configsToUpdate.push({
                    id: k,
                    value: config[k],
                });
            }
        }
        for (k in currentConfig) {
            if (config[k] === undefined) {
                configsToDelete.push({
                    id: k,
                    value: currentConfig[k],
                });
            }
        }

        if (configsToDelete.length || configsToUpdate.length) {
            return operator.handleConfigs({configs: configsToUpdate, configsToDelete, prepareRecordsOnly});
        }
    } catch (error) {
        logError('storeConfig', error);
    }
    return [];
}

<<<<<<< HEAD
export async function setLastServerVersionCheck(serverUrl: string, reset = false) {
    try {
        const {operator} = DatabaseManager.getServerDatabaseAndOperator(serverUrl);
        await operator.handleSystem({
            systems: [{
                id: SYSTEM_IDENTIFIERS.LAST_SERVER_VERSION_CHECK,
                value: reset ? 0 : Date.now(),
            }],
            prepareRecordsOnly: false,
        });
    } catch (error) {
        logError('setLastServerVersionCheck', error);
=======
export async function dismissAnnouncement(serverUrl: string, announcementText: string) {
    try {
        const {operator} = DatabaseManager.getServerDatabaseAndOperator(serverUrl);
        await operator.handleSystem({systems: [{id: SYSTEM_IDENTIFIERS.LAST_DISMISSED_BANNER, value: announcementText}], prepareRecordsOnly: false});
    } catch (error) {
        logError('An error occurred while dismissing an announcement', error);
>>>>>>> 6dd7fc9f
    }
}<|MERGE_RESOLUTION|>--- conflicted
+++ resolved
@@ -74,7 +74,6 @@
     return [];
 }
 
-<<<<<<< HEAD
 export async function setLastServerVersionCheck(serverUrl: string, reset = false) {
     try {
         const {operator} = DatabaseManager.getServerDatabaseAndOperator(serverUrl);
@@ -87,13 +86,14 @@
         });
     } catch (error) {
         logError('setLastServerVersionCheck', error);
-=======
+    }
+}
+
 export async function dismissAnnouncement(serverUrl: string, announcementText: string) {
     try {
         const {operator} = DatabaseManager.getServerDatabaseAndOperator(serverUrl);
         await operator.handleSystem({systems: [{id: SYSTEM_IDENTIFIERS.LAST_DISMISSED_BANNER, value: announcementText}], prepareRecordsOnly: false});
     } catch (error) {
         logError('An error occurred while dismissing an announcement', error);
->>>>>>> 6dd7fc9f
     }
 }