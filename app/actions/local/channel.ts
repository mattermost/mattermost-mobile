// Copyright (c) 2015-present Mattermost, Inc. All Rights Reserved.
// See LICENSE.txt for license information.

import {Model} from '@nozbe/watermelondb';
import {DeviceEventEmitter} from 'react-native';

import {updateChannelNotifyProps} from '@actions/remote/channel';
import {General, Navigation as NavigationConstants, Preferences, Screens} from '@constants';
import {CHANNELS_CATEGORY, DMS_CATEGORY} from '@constants/categories';
import {SYSTEM_IDENTIFIERS} from '@constants/database';
import DatabaseManager from '@database/manager';
import {getTeammateNameDisplaySetting} from '@helpers/api/preference';
import {extractChannelDisplayName} from '@helpers/database';
import PushNotifications from '@init/push_notifications';
import {prepareDeleteChannel, prepareMyChannelsForTeam, queryAllMyChannel, getMyChannel, getChannelById, queryUsersOnChannel, queryMyChannelSettingsByIds} from '@queries/servers/channel';
import {queryPreferencesByCategoryAndName} from '@queries/servers/preference';
import {prepareCommonSystemValues, PrepareCommonSystemValuesArgs, getCommonSystemValues, getCurrentTeamId, setCurrentChannelId, getCurrentUserId} from '@queries/servers/system';
import {addChannelToTeamHistory, addTeamToTeamHistory, getTeamById, queryMyTeams, removeChannelFromTeamHistory} from '@queries/servers/team';
import {getCurrentUser} from '@queries/servers/user';
import {dismissAllModalsAndPopToRoot, dismissAllModalsAndPopToScreen} from '@screens/navigation';
import EphemeralStore from '@store/ephemeral_store';
import {makeCategoryChannelId, makeCategoryId} from '@utils/categories';
import {isDMorGM} from '@utils/channel';
import {isTablet} from '@utils/helpers';
import {showMuteChannelSnackbar} from '@utils/snack_bar';
import {setThemeDefaults, updateThemeIfNeeded} from '@utils/theme';
import {displayGroupMessageName, displayUsername, getUserIdFromChannelName} from '@utils/user';

import type ChannelModel from '@typings/database/models/servers/channel';
import type UserModel from '@typings/database/models/servers/user';

export async function switchToChannel(serverUrl: string, channelId: string, teamId?: string, skipLastUnread = false, prepareRecordsOnly = false) {
    const operator = DatabaseManager.serverDatabases[serverUrl]?.operator;
    if (!operator) {
        return {error: `${serverUrl} database not found`};
    }

    const {database} = operator;
    const models: Model[] = [];
    try {
        const dt = Date.now();
        const isTabletDevice = await isTablet();
        const system = await getCommonSystemValues(database);
        const member = await getMyChannel(database, channelId);

        if (member) {
            const channel = await member.channel.fetch();
            if (channel) {
                if (!channel.teamId && teamId) {
                    const team = await getTeamById(database, teamId);
                    if (!team) {
                        return {error: `team with id ${teamId} not found`};
                    }
                }
                const toTeamId = channel.teamId || teamId || system.currentTeamId;

                if (isTabletDevice && system.currentChannelId !== channelId) {
                    // On tablet, the channel is being rendered, by setting the channel to empty first we speed up
                    // the switch by ~3x
                    await setCurrentChannelId(operator, '');
                }

                if (system.currentTeamId !== toTeamId) {
                    const history = await addTeamToTeamHistory(operator, toTeamId, true);
                    models.push(...history);
                }

                const commonValues: PrepareCommonSystemValuesArgs = {
                    lastUnreadChannelId: member.isUnread && !skipLastUnread ? channelId : '',
                };

                if ((system.currentTeamId !== toTeamId) || (system.currentChannelId !== channelId)) {
                    commonValues.currentChannelId = system.currentChannelId === channelId ? undefined : channelId;
                    commonValues.currentTeamId = system.currentTeamId === toTeamId ? undefined : toTeamId;
                }

                const common = await prepareCommonSystemValues(operator, commonValues);
                if (common) {
                    models.push(...common);
                }

                if (system.currentChannelId !== channelId || system.currentTeamId !== toTeamId) {
                    const history = await addChannelToTeamHistory(operator, toTeamId, channelId, true);
                    models.push(...history);
                }

                const {member: viewedAt} = await markChannelAsViewed(serverUrl, channelId, true);
                if (viewedAt) {
                    models.push(viewedAt);
                }

                if (models.length && !prepareRecordsOnly) {
                    await operator.batchRecords(models);
                }

                PushNotifications.cancelChannelNotifications(channelId);

                if (!EphemeralStore.theme) {
                    // When opening the app from a push notification the theme may not be set in the EphemeralStore
                    // causing the goToScreen to use the Appearance theme instead and that causes the screen background color to potentially
                    // not match the theme
                    const themes = await queryPreferencesByCategoryAndName(database, Preferences.CATEGORY_THEME, toTeamId).fetch();
                    let theme = Preferences.THEMES.denim;
                    if (themes.length) {
                        theme = setThemeDefaults(JSON.parse(themes[0].value) as Theme);
                    }
                    updateThemeIfNeeded(theme, true);
                }

                if (isTabletDevice) {
                    dismissAllModalsAndPopToRoot();
                    DeviceEventEmitter.emit(NavigationConstants.NAVIGATION_HOME, Screens.CHANNEL);
                } else {
                    dismissAllModalsAndPopToScreen(Screens.CHANNEL, '', undefined, {topBar: {visible: false}});
                }

                console.log('channel switch to', channel?.displayName, channelId, (Date.now() - dt), 'ms'); //eslint-disable-line
            }
        }
    } catch (error) {
        return {error};
    }

    return {models};
}

export async function removeCurrentUserFromChannel(serverUrl: string, channelId: string, prepareRecordsOnly = false) {
    const serverDatabase = DatabaseManager.serverDatabases[serverUrl];
    if (!serverDatabase) {
        return {error: `${serverUrl} database not found`};
    }

    const {operator, database} = serverDatabase;

    const models: Model[] = [];
    const myChannel = await getMyChannel(database, channelId);
    if (myChannel) {
        const channel = await myChannel.channel.fetch() as ChannelModel;
        models.push(...await prepareDeleteChannel(channel));
        let teamId = channel.teamId;
        if (teamId) {
            teamId = await getCurrentTeamId(database);
        }
        const system = await removeChannelFromTeamHistory(operator, teamId, channel.id, true);
        if (system) {
            models.push(...system);
        }
        if (models.length && !prepareRecordsOnly) {
            try {
                await operator.batchRecords(models);
            } catch {
                // eslint-disable-next-line no-console
                console.log('FAILED TO BATCH CHANGES FOR REMOVE USER FROM CHANNEL');
            }
        }
    }
    return {models};
}

export async function setChannelDeleteAt(serverUrl: string, channelId: string, deleteAt: number) {
    const serverDatabase = DatabaseManager.serverDatabases[serverUrl];
    if (!serverDatabase) {
        return;
    }

    const {operator, database} = serverDatabase;

    const channel = await getChannelById(database, channelId);
    if (!channel) {
        return;
    }

    const model = channel.prepareUpdate((c) => {
        c.deleteAt = deleteAt;
    });

    try {
        await operator.batchRecords([model]);
    } catch {
        // eslint-disable-next-line no-console
        console.log('FAILED TO BATCH CHANGES FOR CHANNEL DELETE AT');
    }
}

export async function selectAllMyChannelIds(serverUrl: string) {
    const database = DatabaseManager.serverDatabases[serverUrl]?.database;
    if (!database) {
        return [];
    }

    return queryAllMyChannel(database).fetchIds();
}

export async function markChannelAsViewed(serverUrl: string, channelId: string, prepareRecordsOnly = false) {
    const operator = DatabaseManager.serverDatabases[serverUrl]?.operator;
    if (!operator) {
        return {error: `${serverUrl} database not found`};
    }

    const member = await getMyChannel(operator.database, channelId);
    if (!member) {
        return {error: 'not a member'};
    }

    member.prepareUpdate((m) => {
        m.isUnread = false;
        m.mentionsCount = 0;
        m.manuallyUnread = false;
        m.viewedAt = member.lastViewedAt;
        m.lastViewedAt = Date.now();
    });

    try {
        if (!prepareRecordsOnly) {
            await operator.batchRecords([member]);
        }

        return {member};
    } catch (error) {
        return {error};
    }
}

export async function markChannelAsUnread(serverUrl: string, channelId: string, messageCount: number, mentionsCount: number, lastViewed: number, prepareRecordsOnly = false) {
    const operator = DatabaseManager.serverDatabases[serverUrl]?.operator;
    if (!operator) {
        return {error: `${serverUrl} database not found`};
    }

    const member = await getMyChannel(operator.database, channelId);
    if (!member) {
        return {error: 'not a member'};
    }

    member.prepareUpdate((m) => {
        m.viewedAt = lastViewed - 1;
        m.lastViewedAt = lastViewed;
        m.messageCount = messageCount;
        m.mentionsCount = mentionsCount;
        m.manuallyUnread = true;
        m.isUnread = true;
    });

    try {
        if (!prepareRecordsOnly) {
            await operator.batchRecords([member]);
        }

        return {member};
    } catch (error) {
        return {error};
    }
}

export async function resetMessageCount(serverUrl: string, channelId: string) {
    const operator = DatabaseManager.serverDatabases[serverUrl]?.operator;
    if (!operator) {
        return {error: `${serverUrl} database not found`};
    }

    const member = await getMyChannel(operator.database, channelId);
    if (!member) {
        return {error: 'not a member'};
    }

    try {
        member.prepareUpdate((m) => {
            m.messageCount = 0;
        });
        await operator.batchRecords([member]);

        return member;
    } catch (error) {
        return {error};
    }
}

export async function storeMyChannelsForTeam(serverUrl: string, teamId: string, channels: Channel[], memberships: ChannelMembership[], prepareRecordsOnly = false) {
    const operator = DatabaseManager.serverDatabases[serverUrl]?.operator;
    if (!operator) {
        return {error: `${serverUrl} database not found`};
    }
    const modelPromises: Array<Promise<Model[]>> = [
        ...await prepareMyChannelsForTeam(operator, teamId, channels, memberships),
    ];

    const models = await Promise.all(modelPromises);
    if (!models.length) {
        return {models: []};
    }

    const flattenedModels = models.flat() as Model[];

    if (prepareRecordsOnly) {
        return {models: flattenedModels};
    }

    if (flattenedModels.length) {
        try {
            await operator.batchRecords(flattenedModels);
        } catch (error) {
            // eslint-disable-next-line no-console
            console.log('FAILED TO BATCH CHANNELS');
            return {error};
        }
    }

    return {models: flattenedModels};
}

export async function updateMyChannelFromWebsocket(serverUrl: string, channelMember: ChannelMembership, prepareRecordsOnly = false) {
    const operator = DatabaseManager.serverDatabases[serverUrl]?.operator;
    if (!operator) {
        return {error: `${serverUrl} database not found`};
    }

    const member = await getMyChannel(operator.database, channelMember.channel_id);
    if (member) {
        member.prepareUpdate((m) => {
            m.roles = channelMember.roles;
        });
        if (!prepareRecordsOnly) {
            operator.batchRecords([member]);
        }
    }
    return {model: member};
}

export async function updateChannelInfoFromChannel(serverUrl: string, channel: Channel, prepareRecordsOnly = false) {
    const operator = DatabaseManager.serverDatabases[serverUrl]?.operator;
    if (!operator) {
        return {error: `${serverUrl} database not found`};
    }

    const newInfo = await operator.handleChannelInfo({channelInfos: [{
        header: channel.header,
        purpose: channel.purpose,
        id: channel.id,
    }],
    prepareRecordsOnly: true});
    if (!prepareRecordsOnly) {
        operator.batchRecords(newInfo);
    }
    return {model: newInfo};
}

export async function updateLastPostAt(serverUrl: string, channelId: string, lastPostAt: number, prepareRecordsOnly = false) {
    const operator = DatabaseManager.serverDatabases[serverUrl]?.operator;
    if (!operator) {
        return {error: `${serverUrl} database not found`};
    }

    const member = await getMyChannel(operator.database, channelId);
    if (!member) {
        return {error: 'not a member'};
    }

    if (lastPostAt > member.lastPostAt) {
        member.prepareUpdate((m) => {
            m.lastPostAt = lastPostAt;
        });

        try {
            if (!prepareRecordsOnly) {
                await operator.batchRecords([member]);
            }
        } catch (error) {
            return {error};
        }

        return {member};
    }

    return {member: undefined};
}

export async function updateChannelsDisplayName(serverUrl: string, channels: ChannelModel[], users: UserProfile[], prepareRecordsOnly = false) {
    const operator = DatabaseManager.serverDatabases[serverUrl]?.operator;
    if (!operator) {
        return {};
    }

    const {database} = operator;
    const currentUser = await getCurrentUser(database);
    if (!currentUser) {
        return {};
    }

    const {config, license} = await getCommonSystemValues(database);
    const preferences = await queryPreferencesByCategoryAndName(database, Preferences.CATEGORY_DISPLAY_SETTINGS, Preferences.NAME_NAME_FORMAT).fetch();
    const displaySettings = getTeammateNameDisplaySetting(preferences, config, license);
    const models: Model[] = [];
    for await (const channel of channels) {
        let newDisplayName = '';
        if (channel.type === General.DM_CHANNEL) {
            const otherUserId = getUserIdFromChannelName(currentUser.id, channel.name);
            const user = users.find((u) => u.id === otherUserId);
            newDisplayName = displayUsername(user, currentUser.locale, displaySettings, false);
        } else {
            const dbProfiles = await queryUsersOnChannel(database, channel.id).fetch();
            const profileIds = new Set(dbProfiles.map((p) => p.id));
            const gmUsers = users.filter((u) => profileIds.has(u.id));
            if (gmUsers.length) {
                const uIds = new Set(gmUsers.map((u) => u.id));
                const newProfiles: Array<UserModel|UserProfile> = dbProfiles.filter((u) => !uIds.has(u.id));
                newProfiles.push(...gmUsers);
                newDisplayName = displayGroupMessageName(newProfiles, currentUser.locale, displaySettings, currentUser.id);
            }
        }

        if (channel.displayName !== newDisplayName) {
            channel.prepareUpdate((c) => {
                c.displayName = extractChannelDisplayName({type: c.type, display_name: newDisplayName}, c);
            });
            models.push(channel);
        }
    }

    if (models.length && !prepareRecordsOnly) {
        await operator.batchRecords(models);
    }

    return {models};
}

export async function addChannelToDefaultCategory(serverUrl: string, channel: Channel | ChannelModel, prepareRecordsOnly = false) {
    const operator = DatabaseManager.serverDatabases[serverUrl]?.operator;
    if (!operator) {
        return {error: `${serverUrl} database not found`};
    }

    const {database} = operator;

    const teamId = 'teamId' in channel ? channel.teamId : channel.team_id;
    const userId = await getCurrentUserId(database);
    if (!userId) {
        return {error: 'no current user id'};
    }

    if (!isDMorGM(channel)) {
        const models = await operator.handleCategoryChannels({categoryChannels: [{
            category_id: makeCategoryId(CHANNELS_CATEGORY, userId, teamId),
            channel_id: channel.id,
            sort_order: 0,
            id: makeCategoryChannelId(teamId, channel.id),
        }],
        prepareRecordsOnly});

        return {models};
    }

    const allTeams = await queryMyTeams(database).fetch();
    const models = (
        await Promise.all(
            allTeams.map(
                (t) => operator.handleCategoryChannels({categoryChannels: [{
                    category_id: makeCategoryId(DMS_CATEGORY, userId, t.id),
                    channel_id: channel.id,
                    sort_order: 0,
                    id: makeCategoryChannelId(t.id, channel.id),
                }],
                prepareRecordsOnly: true}),
            ),
        )
    ).flat();

    if (models.length && !prepareRecordsOnly) {
        operator.batchRecords(models);
    }

    return {models};
}

<<<<<<< HEAD
export const toggleMuteChannel = async (serverUrl: string, channelId: string, hasAlreadyUndo = false) => {
    const database = DatabaseManager.serverDatabases[serverUrl]?.database;
    if (!database) {
        return {error: `${serverUrl} database not found`};
    }

    try {
        const channelSettings = await queryMyChannelSettingsByIds(database, [channelId]).fetch();
        const myChannelSetting = channelSettings?.[0];
        const mark_unread = myChannelSetting.notifyProps?.mark_unread === 'mention' ? 'all' : 'mention';

        const notifyProps: Partial<ChannelNotifyProps> = {...myChannelSetting.notifyProps, mark_unread};
        await updateChannelNotifyProps(serverUrl, channelId, notifyProps);

        await database.write(async () => {
            await myChannelSetting.update((c) => {
                c.notifyProps = notifyProps;
            });
        });

        if (!hasAlreadyUndo) {
            const onUndo = () => toggleMuteChannel(serverUrl, channelId, true);
            showMuteChannelSnackbar(onUndo);
        }

        return {
            notifyProps,
        };
    } catch (error) {
        return {error};
    }
};
=======
export async function showUnreadChannelsOnly(serverUrl: string, onlyUnreads: boolean) {
    const operator = DatabaseManager.serverDatabases[serverUrl]?.operator;
    if (!operator) {
        return {error: `${serverUrl} database not found`};
    }

    return operator.handleSystem({
        systems: [{
            id: SYSTEM_IDENTIFIERS.ONLY_UNREADS,
            value: JSON.stringify(onlyUnreads),
        }],
        prepareRecordsOnly: false,
    });
}
>>>>>>> 67461322
<|MERGE_RESOLUTION|>--- conflicted
+++ resolved
@@ -471,7 +471,6 @@
     return {models};
 }
 
-<<<<<<< HEAD
 export const toggleMuteChannel = async (serverUrl: string, channelId: string, hasAlreadyUndo = false) => {
     const database = DatabaseManager.serverDatabases[serverUrl]?.database;
     if (!database) {
@@ -504,7 +503,7 @@
         return {error};
     }
 };
-=======
+
 export async function showUnreadChannelsOnly(serverUrl: string, onlyUnreads: boolean) {
     const operator = DatabaseManager.serverDatabases[serverUrl]?.operator;
     if (!operator) {
@@ -519,4 +518,3 @@
         prepareRecordsOnly: false,
     });
 }
->>>>>>> 67461322
