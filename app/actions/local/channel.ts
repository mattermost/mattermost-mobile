// Copyright (c) 2015-present Mattermost, Inc. All Rights Reserved.
// See LICENSE.txt for license information.

import {Model} from '@nozbe/watermelondb';
import {DeviceEventEmitter} from 'react-native';

import {General, Navigation as NavigationConstants, Preferences, Screens} from '@constants';
import {SYSTEM_IDENTIFIERS} from '@constants/database';
import {getDefaultThemeByAppearance} from '@context/theme';
import DatabaseManager from '@database/manager';
import {getTeammateNameDisplaySetting} from '@helpers/api/preference';
import {extractChannelDisplayName} from '@helpers/database';
import PushNotifications from '@init/push_notifications';
import {
    prepareDeleteChannel, prepareMyChannelsForTeam, queryAllMyChannel,
    getMyChannel, getChannelById, queryUsersOnChannel, queryUserChannelsByTypes,
} from '@queries/servers/channel';
import {queryPreferencesByCategoryAndName} from '@queries/servers/preference';
import {prepareCommonSystemValues, PrepareCommonSystemValuesArgs, getCommonSystemValues, getCurrentTeamId, setCurrentChannelId, getCurrentUserId} from '@queries/servers/system';
import {addChannelToTeamHistory, addTeamToTeamHistory, getTeamById, removeChannelFromTeamHistory} from '@queries/servers/team';
import {getCurrentUser, queryUsersById} from '@queries/servers/user';
import {dismissAllModalsAndPopToRoot, dismissAllModalsAndPopToScreen} from '@screens/navigation';
import EphemeralStore from '@store/ephemeral_store';
import {isTablet} from '@utils/helpers';
import {setThemeDefaults, updateThemeIfNeeded} from '@utils/theme';
import {displayGroupMessageName, displayUsername, getUserIdFromChannelName} from '@utils/user';

import type ChannelModel from '@typings/database/models/servers/channel';
import type UserModel from '@typings/database/models/servers/user';

export async function switchToChannel(serverUrl: string, channelId: string, teamId?: string, skipLastUnread = false, prepareRecordsOnly = false) {
    try {
        const {database, operator} = DatabaseManager.getServerDatabaseAndOperator(serverUrl);
        let models: Model[] = [];
        const dt = Date.now();
        const isTabletDevice = await isTablet();
        const system = await getCommonSystemValues(database);
        const member = await getMyChannel(database, channelId);

        EphemeralStore.addSwitchingToChannel(channelId);

        if (member) {
            const channel = await member.channel.fetch();
            if (channel) {
                if (!channel.teamId && teamId) {
                    const team = await getTeamById(database, teamId);
                    if (!team) {
                        return {error: `team with id ${teamId} not found`};
                    }
                }
                const toTeamId = channel.teamId || teamId || system.currentTeamId;

                if (isTabletDevice && system.currentChannelId !== channelId) {
                    // On tablet, the channel is being rendered, by setting the channel to empty first we speed up
                    // the switch by ~3x
                    await setCurrentChannelId(operator, '');
                }

                const modelPromises: Array<Promise<Model[]>> = [];
                if (system.currentTeamId !== toTeamId) {
                    modelPromises.push(addTeamToTeamHistory(operator, toTeamId, true));
                }

                const commonValues: PrepareCommonSystemValuesArgs = {
                    lastUnreadChannelId: member.isUnread && !skipLastUnread ? channelId : '',
                };

                if ((system.currentTeamId !== toTeamId) || (system.currentChannelId !== channelId)) {
                    commonValues.currentChannelId = system.currentChannelId === channelId ? undefined : channelId;
                    commonValues.currentTeamId = system.currentTeamId === toTeamId ? undefined : toTeamId;
                }

                modelPromises.push(prepareCommonSystemValues(operator, commonValues));

                if (system.currentChannelId !== channelId || system.currentTeamId !== toTeamId) {
                    modelPromises.push(addChannelToTeamHistory(operator, toTeamId, channelId, true));
                }

                models = (await Promise.all(modelPromises)).flat();
                const {member: viewedAt} = await markChannelAsViewed(serverUrl, channelId, true);
                if (viewedAt) {
                    models.push(viewedAt);
                }

                if (models.length && !prepareRecordsOnly) {
                    await operator.batchRecords(models);
                }

                if (!EphemeralStore.theme) {
                    // When opening the app from a push notification the theme may not be set in the EphemeralStore
                    // causing the goToScreen to use the Appearance theme instead and that causes the screen background color to potentially
                    // not match the theme
                    const themes = await queryPreferencesByCategoryAndName(database, Preferences.CATEGORY_THEME, toTeamId).fetch();
                    let theme = getDefaultThemeByAppearance();
                    if (themes.length) {
                        theme = setThemeDefaults(JSON.parse(themes[0].value) as Theme);
                    }
                    updateThemeIfNeeded(theme, true);
                }

                if (isTabletDevice) {
                    dismissAllModalsAndPopToRoot();
                    DeviceEventEmitter.emit(NavigationConstants.NAVIGATION_HOME, Screens.CHANNEL);
                } else {
                    dismissAllModalsAndPopToScreen(Screens.CHANNEL, '', undefined, {topBar: {visible: false}});
                }

                console.log('channel switch to', channel?.displayName, channelId, (Date.now() - dt), 'ms'); //eslint-disable-line
            }
        }

        return {models};
    } catch (error) {
        // eslint-disable-next-line no-console
        console.log('Failed to switch to channelId', channelId, 'teamId', teamId, 'error', error);
        return {error};
    }
}

export async function removeCurrentUserFromChannel(serverUrl: string, channelId: string, prepareRecordsOnly = false) {
    try {
        const {operator, database} = DatabaseManager.getServerDatabaseAndOperator(serverUrl);

        const models: Model[] = [];
        const myChannel = await getMyChannel(database, channelId);
        if (myChannel) {
            const channel = await myChannel.channel.fetch();
            if (!channel) {
                throw new Error('myChannel present but no channel on the database');
            }
            models.push(...await prepareDeleteChannel(channel));
            let teamId = channel.teamId;
            if (teamId) {
                teamId = await getCurrentTeamId(database);
            }

            // We update the history ASAP to avoid clashes with channel switch.
            await removeChannelFromTeamHistory(operator, teamId, channel.id, false);

            if (models.length && !prepareRecordsOnly) {
                try {
                    await operator.batchRecords(models);
                } catch (err) {
                    // eslint-disable-next-line no-console
                    console.log('FAILED TO BATCH CHANGES FOR REMOVE USER FROM CHANNEL', err);
                }
            }
        }
        return {models};
    } catch (error) {
        // eslint-disable-next-line no-console
        console.log('failed to removeCurrentUserFromChannel', error);
        return {error};
    }
}

export async function setChannelDeleteAt(serverUrl: string, channelId: string, deleteAt: number) {
    try {
        const {operator, database} = DatabaseManager.getServerDatabaseAndOperator(serverUrl);
        const channel = await getChannelById(database, channelId);
        if (!channel) {
            return;
        }

        const model = channel.prepareUpdate((c) => {
            c.deleteAt = deleteAt;
        });
        await operator.batchRecords([model]);
    } catch (error) {
        // eslint-disable-next-line no-console
        console.log('FAILED TO BATCH CHANGES FOR CHANNEL DELETE AT', error);
    }
}

export async function selectAllMyChannelIds(serverUrl: string) {
    try {
        const {database} = DatabaseManager.getServerDatabaseAndOperator(serverUrl);
        return queryAllMyChannel(database).fetchIds();
    } catch {
        return [];
    }
}

export async function markChannelAsViewed(serverUrl: string, channelId: string, prepareRecordsOnly = false) {
    try {
        const {database, operator} = DatabaseManager.getServerDatabaseAndOperator(serverUrl);
        const member = await getMyChannel(database, channelId);
        if (!member) {
            return {error: 'not a member'};
        }

        member.prepareUpdate((m) => {
            m.isUnread = false;
            m.mentionsCount = 0;
            m.manuallyUnread = false;
            m.viewedAt = member.lastViewedAt;
            m.lastViewedAt = Date.now();
        });
        PushNotifications.cancelChannelNotifications(channelId);
        if (!prepareRecordsOnly) {
            await operator.batchRecords([member]);
        }

        return {member};
    } catch (error) {
        // eslint-disable-next-line no-console
        console.log('Failed markChannelAsViewed', error);
        return {error};
    }
}

export async function markChannelAsUnread(serverUrl: string, channelId: string, messageCount: number, mentionsCount: number, lastViewed: number, prepareRecordsOnly = false) {
<<<<<<< HEAD
=======
    const operator = DatabaseManager.serverDatabases[serverUrl]?.operator;
    if (!operator) {
        return {error: `${serverUrl} database not found`};
    }

    const member = await getMyChannel(operator.database, channelId);
    if (!member) {
        return {error: 'not a member'};
    }

    member.prepareUpdate((m) => {
        m.viewedAt = lastViewed - 1;
        m.lastViewedAt = lastViewed - 1;
        m.messageCount = messageCount;
        m.mentionsCount = mentionsCount;
        m.manuallyUnread = true;
        m.isUnread = true;
    });

>>>>>>> af259834
    try {
        const {database, operator} = DatabaseManager.getServerDatabaseAndOperator(serverUrl);
        const member = await getMyChannel(database, channelId);
        if (!member) {
            return {error: 'not a member'};
        }

        member.prepareUpdate((m) => {
            m.viewedAt = lastViewed - 1;
            m.lastViewedAt = lastViewed;
            m.messageCount = messageCount;
            m.mentionsCount = mentionsCount;
            m.manuallyUnread = true;
            m.isUnread = true;
        });
        if (!prepareRecordsOnly) {
            await operator.batchRecords([member]);
        }

        return {member};
    } catch (error) {
        // eslint-disable-next-line no-console
        console.log('Failed markChannelAsUnread', error);
        return {error};
    }
}

export async function resetMessageCount(serverUrl: string, channelId: string) {
    try {
        const {database, operator} = DatabaseManager.getServerDatabaseAndOperator(serverUrl);
        const member = await getMyChannel(database, channelId);
        if (!member) {
            return {error: 'not a member'};
        }
        member.prepareUpdate((m) => {
            m.messageCount = 0;
        });
        await operator.batchRecords([member]);

        return member;
    } catch (error) {
        // eslint-disable-next-line no-console
        console.log('Failed resetMessageCount', error);
        return {error};
    }
}

export async function storeMyChannelsForTeam(serverUrl: string, teamId: string, channels: Channel[], memberships: ChannelMembership[], prepareRecordsOnly = false, isCRTEnabled?: boolean) {
    try {
        const {operator} = DatabaseManager.getServerDatabaseAndOperator(serverUrl);
        const modelPromises: Array<Promise<Model[]>> = [
            ...await prepareMyChannelsForTeam(operator, teamId, channels, memberships, isCRTEnabled),
        ];

        const models = await Promise.all(modelPromises);
        if (!models.length) {
            return {models: []};
        }

        const flattenedModels = models.flat();

        if (prepareRecordsOnly) {
            return {models: flattenedModels};
        }

        if (flattenedModels.length) {
            await operator.batchRecords(flattenedModels);
        }

        return {models: flattenedModels};
    } catch (error) {
        // eslint-disable-next-line no-console
        console.log('Failed storeMyChannelsForTeam', error);
        return {error};
    }
}

export async function updateMyChannelFromWebsocket(serverUrl: string, channelMember: ChannelMembership, prepareRecordsOnly = false) {
    try {
        const {database, operator} = DatabaseManager.getServerDatabaseAndOperator(serverUrl);
        const member = await getMyChannel(database, channelMember.channel_id);
        if (member) {
            member.prepareUpdate((m) => {
                m.roles = channelMember.roles;
            });
            if (!prepareRecordsOnly) {
                operator.batchRecords([member]);
            }
        }
        return {model: member};
    } catch (error) {
        // eslint-disable-next-line no-console
        console.log('Failed updateMyChannelFromWebsocket', error);
        return {error};
    }
}

export async function updateChannelInfoFromChannel(serverUrl: string, channel: Channel, prepareRecordsOnly = false) {
    try {
        const {operator} = DatabaseManager.getServerDatabaseAndOperator(serverUrl);
        const newInfo = await operator.handleChannelInfo({channelInfos: [{
            header: channel.header,
            purpose: channel.purpose,
            id: channel.id,
        }],
        prepareRecordsOnly: true});
        if (!prepareRecordsOnly) {
            operator.batchRecords(newInfo);
        }
        return {model: newInfo};
    } catch (error) {
        // eslint-disable-next-line no-console
        console.log('Failed updateChannelInfoFromChannel', error);
        return {error};
    }
}

export async function updateLastPostAt(serverUrl: string, channelId: string, lastPostAt: number, prepareRecordsOnly = false) {
    try {
        const {database, operator} = DatabaseManager.getServerDatabaseAndOperator(serverUrl);
        const member = await getMyChannel(database, channelId);
        if (!member) {
            return {error: 'not a member'};
        }

        if (lastPostAt > member.lastPostAt) {
            member.prepareUpdate((m) => {
                m.lastPostAt = lastPostAt;
            });

            if (!prepareRecordsOnly) {
                await operator.batchRecords([member]);
            }

            return {member};
        }

        return {member: undefined};
    } catch (error) {
        // eslint-disable-next-line no-console
        console.log('Failed updateLastPostAt', error);
        return {error};
    }
}

type User = UserProfile | UserModel;
export async function updateChannelsDisplayName(serverUrl: string, channels: ChannelModel[], users: User[], prepareRecordsOnly = false) {
    try {
        const {database, operator} = DatabaseManager.getServerDatabaseAndOperator(serverUrl);
        const currentUser = await getCurrentUser(database);
        if (!currentUser) {
            return {};
        }

        const {config, license} = await getCommonSystemValues(database);
        const preferences = await queryPreferencesByCategoryAndName(database, Preferences.CATEGORY_DISPLAY_SETTINGS, Preferences.NAME_NAME_FORMAT).fetch();
        const displaySettings = getTeammateNameDisplaySetting(preferences, config, license);
        const models: Model[] = [];
        for await (const channel of channels) {
            let newDisplayName = '';
            if (channel.type === General.DM_CHANNEL) {
                const otherUserId = getUserIdFromChannelName(currentUser.id, channel.name);
                const user = users.find((u) => u.id === otherUserId);
                newDisplayName = displayUsername(user, currentUser.locale, displaySettings, false);
            } else {
                const dbProfiles = await queryUsersOnChannel(database, channel.id).fetch();
                const profileIds = new Set(dbProfiles.map((p) => p.id));
                const gmUsers = users.filter((u) => profileIds.has(u.id));
                if (gmUsers.length) {
                    const uIds = new Set(gmUsers.map((u) => u.id));
                    const newProfiles: Array<UserModel|UserProfile> = dbProfiles.filter((u) => !uIds.has(u.id));
                    newProfiles.push(...gmUsers);
                    newDisplayName = displayGroupMessageName(newProfiles, currentUser.locale, displaySettings, currentUser.id);
                }
            }

            if (newDisplayName && channel.displayName !== newDisplayName) {
                channel.prepareUpdate((c) => {
                    c.displayName = extractChannelDisplayName({
                        type: c.type,
                        display_name: newDisplayName,
                        fake: true,
                    }, c);
                });
                models.push(channel);
            }
        }

        if (models.length && !prepareRecordsOnly) {
            await operator.batchRecords(models);
        }

        return {models};
    } catch (error) {
        // eslint-disable-next-line no-console
        console.log('Failed updateChannelsDisplayName', error);
        return {error};
    }
}

export async function showUnreadChannelsOnly(serverUrl: string, onlyUnreads: boolean) {
    try {
        const {operator} = DatabaseManager.getServerDatabaseAndOperator(serverUrl);
        return operator.handleSystem({
            systems: [{
                id: SYSTEM_IDENTIFIERS.ONLY_UNREADS,
                value: JSON.stringify(onlyUnreads),
            }],
            prepareRecordsOnly: false,
        });
    } catch (error) {
        // eslint-disable-next-line no-console
        console.log('Failed showUnreadChannelsOnly', error);
        return {error};
    }
}

export const updateDmGmDisplayName = async (serverUrl: string) => {
    try {
        const {database} = DatabaseManager.getServerDatabaseAndOperator(serverUrl);
        const currentUserId = await getCurrentUserId(database);
        if (!currentUserId) {
            return {error: 'The current user id could not be retrieved from the database'};
        }

        const channels = await queryUserChannelsByTypes(database, currentUserId, ['G', 'D']).fetch();
        const userIds = channels.reduce((acc: string[], ch) => {
            if (ch.type !== General.DM_CHANNEL) {
                return acc;
            }
            const uid = getUserIdFromChannelName(currentUserId, ch.name);
            acc.push(uid);
            return acc;
        }, []);

        const users = await queryUsersById(database, userIds).fetch();

        await updateChannelsDisplayName(serverUrl, channels, users, false);

        return {channels};
    } catch (error) {
        // eslint-disable-next-line no-console
        console.log('Failed updateDmGmDisplayName', error);
        return {error};
    }
};
<|MERGE_RESOLUTION|>--- conflicted
+++ resolved
@@ -138,12 +138,7 @@
             await removeChannelFromTeamHistory(operator, teamId, channel.id, false);
 
             if (models.length && !prepareRecordsOnly) {
-                try {
-                    await operator.batchRecords(models);
-                } catch (err) {
-                    // eslint-disable-next-line no-console
-                    console.log('FAILED TO BATCH CHANGES FOR REMOVE USER FROM CHANNEL', err);
-                }
+                await operator.batchRecords(models);
             }
         }
         return {models};
@@ -210,28 +205,6 @@
 }
 
 export async function markChannelAsUnread(serverUrl: string, channelId: string, messageCount: number, mentionsCount: number, lastViewed: number, prepareRecordsOnly = false) {
-<<<<<<< HEAD
-=======
-    const operator = DatabaseManager.serverDatabases[serverUrl]?.operator;
-    if (!operator) {
-        return {error: `${serverUrl} database not found`};
-    }
-
-    const member = await getMyChannel(operator.database, channelId);
-    if (!member) {
-        return {error: 'not a member'};
-    }
-
-    member.prepareUpdate((m) => {
-        m.viewedAt = lastViewed - 1;
-        m.lastViewedAt = lastViewed - 1;
-        m.messageCount = messageCount;
-        m.mentionsCount = mentionsCount;
-        m.manuallyUnread = true;
-        m.isUnread = true;
-    });
-
->>>>>>> af259834
     try {
         const {database, operator} = DatabaseManager.getServerDatabaseAndOperator(serverUrl);
         const member = await getMyChannel(database, channelId);
@@ -241,7 +214,7 @@
 
         member.prepareUpdate((m) => {
             m.viewedAt = lastViewed - 1;
-            m.lastViewedAt = lastViewed;
+            m.lastViewedAt = lastViewed - 1;
             m.messageCount = messageCount;
             m.mentionsCount = mentionsCount;
             m.manuallyUnread = true;
