// Copyright (c) 2015-present Mattermost, Inc. All Rights Reserved.
// See LICENSE.txt for license information.

import {Model} from '@nozbe/watermelondb';
import {DeviceEventEmitter} from 'react-native';

import {Navigation as NavigationConstants, Screens} from '@constants';
import DatabaseManager from '@database/manager';
import {prepareDeleteChannel, queryAllMyChannelIds, queryChannelsById, queryMyChannel} from '@queries/servers/channel';
import {prepareCommonSystemValues, PrepareCommonSystemValuesArgs, queryCommonSystemValues, queryCurrentTeamId, setCurrentChannelId} from '@queries/servers/system';
import {addChannelToTeamHistory, addTeamToTeamHistory, removeChannelFromTeamHistory} from '@queries/servers/team';
import {dismissAllModalsAndPopToRoot, dismissAllModalsAndPopToScreen} from '@screens/navigation';
import {isTablet} from '@utils/helpers';

import type ChannelModel from '@typings/database/models/servers/channel';

export const switchToChannel = async (serverUrl: string, channelId: string, teamId?: string) => {
    const database = DatabaseManager.serverDatabases[serverUrl]?.database;
    if (!database) {
        return {error: `${serverUrl} database not found`};
    }

    try {
        const dt = Date.now();
        const isTabletDevice = await isTablet();
        const system = await queryCommonSystemValues(database);
        const member = await queryMyChannel(database, channelId);

        if (member) {
            const channel: ChannelModel = await member.channel.fetch();
            const {operator} = DatabaseManager.serverDatabases[serverUrl];
            const models = [];
            const commonValues: PrepareCommonSystemValuesArgs = {currentChannelId: channelId};
            if (isTabletDevice) {
                // On tablet, the channel is being rendered, by setting the channel to empty first we speed up
                // the switch by ~3x
                await setCurrentChannelId(operator, '');
            }

            if (teamId && system.currentTeamId !== teamId) {
                commonValues.currentTeamId = teamId;
                const history = await addTeamToTeamHistory(operator, teamId, true);
                models.push(...history);
            }

            const common = await prepareCommonSystemValues(operator, commonValues);
            if (common) {
                models.push(...common);
            }

            if (system.currentChannelId !== channelId) {
                const history = await addChannelToTeamHistory(operator, channel.teamId || system.currentTeamId, channelId, true);
                models.push(...history);
            }

            const viewedAt = await markChannelAsViewed(serverUrl, channelId, true);
            if (viewedAt instanceof Model) {
                models.push(viewedAt);
            }

            if (models.length) {
                await operator.batchRecords(models);
            }

            if (isTabletDevice) {
                dismissAllModalsAndPopToRoot();
                DeviceEventEmitter.emit(NavigationConstants.NAVIGATION_HOME);
            } else {
                dismissAllModalsAndPopToScreen(Screens.CHANNEL, '', undefined, {topBar: {visible: false}});
            }

            console.log('channel switch to', channel?.displayName, channelId, (Date.now() - dt), 'ms'); //eslint-disable-line
        }
    } catch (error) {
        return {error};
    }

    return {error: undefined};
};

export const localRemoveUserFromChannel = async (serverUrl: string, channelId: string) => {
    const serverDatabase = DatabaseManager.serverDatabases[serverUrl];
    if (!serverDatabase) {
        return;
    }

    const {operator, database} = serverDatabase;

    const myChannel = await queryMyChannel(database, channelId);
    if (myChannel) {
        const channel = await myChannel.channel.fetch() as ChannelModel;
        const models = await prepareDeleteChannel(channel);
        let teamId = channel.teamId;
        if (teamId) {
            teamId = await queryCurrentTeamId(database);
        }
        const system = await removeChannelFromTeamHistory(operator, teamId, channel.id, true);
        if (system) {
            models.push(...system);
        }
        if (models.length) {
            try {
                await operator.batchRecords(models);
            } catch {
                // eslint-disable-next-line no-console
                console.log('FAILED TO BATCH CHANGES FOR REMOVE USER FROM CHANNEL');
            }
        }
    }
};

export const localSetChannelDeleteAt = async (serverUrl: string, channelId: string, deleteAt: number) => {
    const serverDatabase = DatabaseManager.serverDatabases[serverUrl];
    if (!serverDatabase) {
        return;
    }

    const {operator, database} = serverDatabase;

    const channels = await queryChannelsById(database, [channelId]);
    if (!channels?.length) {
        return;
    }

    const channel = channels[0];
    const model = channel.prepareUpdate((c) => {
        c.deleteAt = deleteAt;
    });

    try {
        await operator.batchRecords([model]);
    } catch {
        // eslint-disable-next-line no-console
        console.log('FAILED TO BATCH CHANGES FOR CHANNEL DELETE AT');
    }
};

export const selectAllMyChannelIds = async (serverUrl: string) => {
    const database = DatabaseManager.serverDatabases[serverUrl]?.database;
    if (!database) {
        return [];
    }

    return queryAllMyChannelIds(database);
};

export const markChannelAsViewed = async (serverUrl: string, channelId: string, prepareRecordsOnly = false) => {
    const database = DatabaseManager.serverDatabases[serverUrl]?.database;
    if (!database) {
        return {error: `${serverUrl} database not found`};
    }

    const member = await queryMyChannel(database, channelId);
    if (!member) {
        return {error: 'not a member'};
    }

    member.prepareUpdate((m) => {
<<<<<<< HEAD
=======
        m.isUnread = false;
>>>>>>> b49b4050
        m.mentionsCount = 0;
        m.manuallyUnread = false;
        m.viewedAt = member.lastViewedAt;
    });

    try {
        if (!prepareRecordsOnly) {
            const {operator} = DatabaseManager.serverDatabases[serverUrl];
            await operator.batchRecords([member]);
        }

        return member;
    } catch (error) {
        return {error};
    }
};

export const resetMessageCount = async (serverUrl: string, channelId: string) => {
    const operator = DatabaseManager.serverDatabases[serverUrl]?.operator;
    if (!operator) {
        return {error: `${serverUrl} database not found`};
    }

    const member = await queryMyChannel(operator.database, channelId);
    if (!member) {
        return {error: 'not a member'};
    }

    try {
        member.prepareUpdate((m) => {
            m.messageCount = 0;
            m.mentionsCount = 0;
        });
        await operator.batchRecords([member]);

        return member;
    } catch (error) {
        return {error};
    }
};<|MERGE_RESOLUTION|>--- conflicted
+++ resolved
@@ -156,10 +156,7 @@
     }
 
     member.prepareUpdate((m) => {
-<<<<<<< HEAD
-=======
         m.isUnread = false;
->>>>>>> b49b4050
         m.mentionsCount = 0;
         m.manuallyUnread = false;
         m.viewedAt = member.lastViewedAt;
