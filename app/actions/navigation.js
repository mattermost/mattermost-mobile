--- conflicted
+++ resolved
@@ -405,15 +405,9 @@
     };
 }
 
-<<<<<<< HEAD
-export function applyTheme(componentId) {
-    return (dispatch, getState) => {
-        const theme = getReduxOrRealmTheme(getState());
-=======
 export function applyTheme(componentId, skipBackButtonStyle = false) {
-    return () => {
-        const theme = getDefaultThemeFromConfig(); // TODO: Get the theme based on Realm
->>>>>>> 39b37311
+    return (dispatch, getState) => {
+        const theme = getReduxOrRealmTheme(getState());
 
         let backButton = {
             color: theme.sidebarHeaderTextColor,
