--- conflicted
+++ resolved
@@ -29,11 +29,7 @@
     isCRTEnabled?: boolean;
 }
 
-<<<<<<< HEAD
-export async function prepareModels({operator, initialTeamId, removeTeams, removeChannels, teamData, chData, prefData, meData}: PrepareModelsArgs, isGraphQl = false): Promise<Array<Promise<Model[]>>> {
-=======
-export async function prepareModels({operator, initialTeamId, removeTeams, removeChannels, teamData, chData, prefData, meData, isCRTEnabled}: PrepareModelsArgs): Promise<Array<Promise<Model[]>>> {
->>>>>>> 30820898
+export async function prepareModels({operator, initialTeamId, removeTeams, removeChannels, teamData, chData, prefData, meData, isCRTEnabled}: PrepareModelsArgs, isGraphQL = false): Promise<Array<Promise<Model[]>>> {
     const modelPromises: Array<Promise<Model[]>> = [];
 
     if (removeTeams?.length) {
@@ -58,15 +54,11 @@
     }
 
     if (initialTeamId && chData?.channels?.length && chData.memberships?.length) {
-<<<<<<< HEAD
-        if (isGraphQl) {
+        if (isGraphQL) {
             modelPromises.push(...await prepareMyGraphQLChannels(operator, chData.channels, chData.memberships, chData.stats!));
         } else {
-            modelPromises.push(...await prepareMyChannelsForTeam(operator, initialTeamId, chData.channels, chData.memberships));
+            modelPromises.push(...await prepareMyChannelsForTeam(operator, initialTeamId, chData.channels, chData.memberships, isCRTEnabled));
         }
-=======
-        modelPromises.push(...await prepareMyChannelsForTeam(operator, initialTeamId, chData.channels, chData.memberships, isCRTEnabled));
->>>>>>> 30820898
     }
 
     if (prefData?.preferences?.length) {
