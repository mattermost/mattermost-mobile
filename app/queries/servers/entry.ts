--- conflicted
+++ resolved
@@ -32,9 +32,6 @@
     isCRTEnabled?: boolean;
 }
 
-<<<<<<< HEAD
-export async function prepareModels({operator, initialTeamId, removeTeams, removeChannels, teamData, chData, prefData, meData, isCRTEnabled}: PrepareModelsArgs, isGraphQL = false): Promise<Array<Promise<Model[]>>> {
-=======
 const {
     POST,
     POSTS_IN_CHANNEL,
@@ -45,8 +42,7 @@
     MY_CHANNEL,
 } = MM_TABLES.SERVER;
 
-export async function prepareModels({operator, initialTeamId, removeTeams, removeChannels, teamData, chData, prefData, meData, isCRTEnabled}: PrepareModelsArgs): Promise<Array<Promise<Model[]>>> {
->>>>>>> 4817b977
+export async function prepareModels({operator, initialTeamId, removeTeams, removeChannels, teamData, chData, prefData, meData, isCRTEnabled}: PrepareModelsArgs, isGraphQL = false): Promise<Array<Promise<Model[]>>> {
     const modelPromises: Array<Promise<Model[]>> = [];
 
     if (removeTeams?.length) {
