--- conflicted
+++ resolved
@@ -9,6 +9,7 @@
 import {General, Permissions} from '@constants';
 import {MM_TABLES} from '@constants/database';
 import ServerDataOperator from '@database/operator/server_data_operator';
+import TestHelper from '@test/test_helper';
 import {hasPermission} from '@utils/role';
 
 import {prepareChannels,
@@ -1557,220 +1558,4 @@
             expect(value).toEqual(mockMembers);
         });
     });
-});
-<<<<<<< HEAD
-=======
-
-describe('observeMyChannelUnreads', () => {
-    const teamId = 'team_id';
-    const userId = 'user_id';
-    const serverUrl = 'baseHandler.test.com';
-    const waitTime = 50;
-    let database: Database;
-    let operator: ServerDataOperator;
-
-    jest.restoreAllMocks();
-
-    beforeEach(async () => {
-        await DatabaseManager.init([serverUrl]);
-        const serverDatabaseAndOperator = DatabaseManager.getServerDatabaseAndOperator(serverUrl);
-        database = serverDatabaseAndOperator.database;
-        operator = serverDatabaseAndOperator.operator;
-    });
-
-    afterEach(async () => {
-        await DatabaseManager.deleteServerDatabase(serverUrl);
-    });
-
-    it('should return true when there are unread channels that are not muted', async () => {
-        const subscriptionNext = jest.fn();
-        const notify_props = TestHelper.fakeChannelNotifyProps({mark_unread: 'all'});
-        const result = observeMyChannelUnreads(database, teamId);
-        result.subscribe({next: subscriptionNext});
-
-        TestHelper.wait(waitTime);
-
-        // Subscription always returns the first value
-        expect(subscriptionNext).toHaveBeenCalledWith(false);
-        subscriptionNext.mockClear();
-
-        let models = (await Promise.all((await prepareAllMyChannels(
-            operator,
-            [TestHelper.fakeChannel({id: 'channel1', team_id: teamId, total_msg_count: 20})],
-            [TestHelper.fakeMyChannel({channel_id: 'channel1', user_id: userId, notify_props, msg_count: 20})],
-            false,
-        )))).flat();
-        await operator.batchRecords(models, 'test');
-        TestHelper.wait(waitTime);
-
-        // No change
-        expect(subscriptionNext).not.toHaveBeenCalled();
-
-        models = (await Promise.all((await prepareAllMyChannels(
-            operator,
-            [TestHelper.fakeChannel({id: 'channel1', team_id: teamId, total_msg_count: 30})],
-            [TestHelper.fakeMyChannel({channel_id: 'channel1', user_id: userId, notify_props, msg_count: 20})],
-            false,
-        )))).flat();
-        await operator.batchRecords(models, 'test');
-        TestHelper.wait(waitTime);
-
-        expect(subscriptionNext).toHaveBeenCalledWith(true);
-        subscriptionNext.mockClear();
-
-        models = (await Promise.all((await prepareAllMyChannels(
-            operator,
-            [TestHelper.fakeChannel({id: 'channel1', team_id: teamId, total_msg_count: 30})],
-            [TestHelper.fakeMyChannel({channel_id: 'channel1', user_id: userId, notify_props, msg_count: 30})],
-            false,
-        )))).flat();
-        await operator.batchRecords(models, 'test');
-        TestHelper.wait(waitTime);
-
-        expect(subscriptionNext).toHaveBeenCalledWith(false);
-    });
-
-    it('should return false when all unread channels are muted', async () => {
-        const subscriptionNext = jest.fn();
-        const notify_props = TestHelper.fakeChannelNotifyProps({mark_unread: General.MENTION});
-        const result = observeMyChannelUnreads(database, teamId);
-        result.subscribe({next: subscriptionNext});
-
-        TestHelper.wait(waitTime);
-
-        // Subscription always returns the first value
-        expect(subscriptionNext).toHaveBeenCalledWith(false);
-        subscriptionNext.mockClear();
-
-        let models = (await Promise.all((await prepareAllMyChannels(
-            operator,
-            [TestHelper.fakeChannel({id: 'channel1', team_id: teamId, total_msg_count: 20})],
-            [TestHelper.fakeMyChannel({channel_id: 'channel1', user_id: userId, notify_props, msg_count: 20})],
-            false,
-        )))).flat();
-        await operator.batchRecords(models, 'test');
-        TestHelper.wait(waitTime);
-
-        // No change
-        expect(subscriptionNext).not.toHaveBeenCalled();
-
-        models = (await Promise.all((await prepareAllMyChannels(
-            operator,
-            [TestHelper.fakeChannel({id: 'channel1', team_id: teamId, total_msg_count: 30})],
-            [TestHelper.fakeMyChannel({channel_id: 'channel1', user_id: userId, notify_props, msg_count: 20})],
-            false,
-        )))).flat();
-        await operator.batchRecords(models, 'test');
-        TestHelper.wait(waitTime);
-
-        expect(subscriptionNext).not.toHaveBeenCalled();
-
-        models = (await Promise.all((await prepareAllMyChannels(
-            operator,
-            [TestHelper.fakeChannel({id: 'channel1', team_id: teamId, total_msg_count: 30})],
-            [TestHelper.fakeMyChannel({channel_id: 'channel1', user_id: userId, notify_props, msg_count: 30})],
-            false,
-        )))).flat();
-        await operator.batchRecords(models, 'test');
-        TestHelper.wait(waitTime);
-
-        expect(subscriptionNext).not.toHaveBeenCalled();
-    });
-
-    it('missing notify props are considered unmuted', async () => {
-        const subscriptionNext = jest.fn();
-        const notify_props = {};
-        const result = observeMyChannelUnreads(database, teamId);
-        result.subscribe({next: subscriptionNext});
-
-        TestHelper.wait(waitTime);
-
-        // Subscription always returns the first value
-        expect(subscriptionNext).toHaveBeenCalledWith(false);
-        subscriptionNext.mockClear();
-
-        let models = (await Promise.all((await prepareAllMyChannels(
-            operator,
-            [TestHelper.fakeChannel({id: 'channel1', team_id: teamId, total_msg_count: 20})],
-            [TestHelper.fakeMyChannel({channel_id: 'channel1', user_id: userId, notify_props, msg_count: 20})],
-            false,
-        )))).flat();
-        await operator.batchRecords(models, 'test');
-        TestHelper.wait(waitTime);
-
-        // No change
-        expect(subscriptionNext).not.toHaveBeenCalled();
-
-        models = (await Promise.all((await prepareAllMyChannels(
-            operator,
-            [TestHelper.fakeChannel({id: 'channel1', team_id: teamId, total_msg_count: 30})],
-            [TestHelper.fakeMyChannel({channel_id: 'channel1', user_id: userId, notify_props, msg_count: 20})],
-            false,
-        )))).flat();
-        await operator.batchRecords(models, 'test');
-        TestHelper.wait(waitTime);
-
-        expect(subscriptionNext).toHaveBeenCalledWith(true);
-        subscriptionNext.mockClear();
-
-        models = (await Promise.all((await prepareAllMyChannels(
-            operator,
-            [TestHelper.fakeChannel({id: 'channel1', team_id: teamId, total_msg_count: 30})],
-            [TestHelper.fakeMyChannel({channel_id: 'channel1', user_id: userId, notify_props, msg_count: 30})],
-            false,
-        )))).flat();
-        await operator.batchRecords(models, 'test');
-        TestHelper.wait(waitTime);
-
-        expect(subscriptionNext).toHaveBeenCalledWith(false);
-    });
-
-    it('should not retrigger the subscription when there are changes in other teams', async () => {
-        const subscriptionNext = jest.fn();
-        const otherTeamId = 'other_team_id';
-        const notify_props = TestHelper.fakeChannelNotifyProps({mark_unread: General.MENTION});
-        const result = observeMyChannelUnreads(database, teamId);
-        result.subscribe({next: subscriptionNext});
-
-        TestHelper.wait(waitTime);
-
-        // Subscription always returns the first value
-        expect(subscriptionNext).toHaveBeenCalledWith(false);
-        subscriptionNext.mockClear();
-
-        let models = (await Promise.all((await prepareAllMyChannels(
-            operator,
-            [TestHelper.fakeChannel({id: 'channel1', team_id: otherTeamId, total_msg_count: 20})],
-            [TestHelper.fakeMyChannel({channel_id: 'channel1', user_id: userId, notify_props, msg_count: 20})],
-            false,
-        )))).flat();
-        await operator.batchRecords(models, 'test');
-        TestHelper.wait(waitTime);
-
-        // No change
-        expect(subscriptionNext).not.toHaveBeenCalled();
-
-        models = (await Promise.all((await prepareAllMyChannels(
-            operator,
-            [TestHelper.fakeChannel({id: 'channel1', team_id: otherTeamId, total_msg_count: 30})],
-            [TestHelper.fakeMyChannel({channel_id: 'channel1', user_id: userId, notify_props, msg_count: 20})],
-            false,
-        )))).flat();
-        await operator.batchRecords(models, 'test');
-        TestHelper.wait(waitTime);
-
-        expect(subscriptionNext).not.toHaveBeenCalled();
-
-        models = (await Promise.all((await prepareAllMyChannels(
-            operator,
-            [TestHelper.fakeChannel({id: 'channel1', team_id: otherTeamId, total_msg_count: 30})],
-            [TestHelper.fakeMyChannel({channel_id: 'channel1', user_id: userId, notify_props, msg_count: 30})],
-            false,
-        )))).flat();
-        await operator.batchRecords(models, 'test');
-        TestHelper.wait(waitTime);
-
-        expect(subscriptionNext).not.toHaveBeenCalled();
-    });
-});
->>>>>>> d0d7e187
+});