// Copyright (c) 2015-present Mattermost, Inc. All Rights Reserved.
// See LICENSE.txt for license information.

import {Database, Q} from '@nozbe/watermelondb';
import {of as of$, Observable, combineLatest} from 'rxjs';
import {switchMap, distinctUntilChanged} from 'rxjs/operators';

import {Config, Preferences} from '@constants';
import {MM_TABLES, SYSTEM_IDENTIFIERS} from '@constants/database';
import {PUSH_PROXY_STATUS_UNKNOWN} from '@constants/push_proxy';
<<<<<<< HEAD
import ConfigModel from '@typings/database/models/servers/config';
=======
import {isMinimumServerVersion} from '@utils/helpers';
>>>>>>> 0917baa7

import type ServerDataOperator from '@database/operator/server_data_operator';
import type ConfigModel from '@typings/database/models/servers/config';
import type SystemModel from '@typings/database/models/servers/system';

export type PrepareCommonSystemValuesArgs = {
<<<<<<< HEAD

    //config?: ClientConfig;
=======
>>>>>>> 0917baa7
    lastUnreadChannelId?: string;
    currentChannelId?: string;
    currentTeamId?: string;
    currentUserId?: string;
    license?: ClientLicense;
    teamHistory?: string;
}

const {SERVER: {SYSTEM, CONFIG}} = MM_TABLES;

export const getCurrentChannelId = async (serverDatabase: Database): Promise<string> => {
    try {
        const currentChannelId = await serverDatabase.get<SystemModel>(SYSTEM).find(SYSTEM_IDENTIFIERS.CURRENT_CHANNEL_ID);
        return currentChannelId?.value || '';
    } catch {
        return '';
    }
};

export const querySystemValue = (database: Database, key: string) => {
    return database.get<SystemModel>(SYSTEM).query(Q.where('id', (key)), Q.take(1));
};

export const observeCurrentChannelId = (database: Database): Observable<string> => {
    return querySystemValue(database, SYSTEM_IDENTIFIERS.CURRENT_CHANNEL_ID).observe().pipe(
        switchMap((result) => (result.length ? result[0].observe() : of$({value: ''}))),
        switchMap((model) => of$(model.value)),
    );
};

export const getCurrentTeamId = async (serverDatabase: Database): Promise<string> => {
    try {
        const currentTeamId = await serverDatabase.get<SystemModel>(SYSTEM).find(SYSTEM_IDENTIFIERS.CURRENT_TEAM_ID);
        return currentTeamId?.value || '';
    } catch {
        return '';
    }
};

export const observeCurrentTeamId = (database: Database): Observable<string> => {
    return querySystemValue(database, SYSTEM_IDENTIFIERS.CURRENT_TEAM_ID).observe().pipe(
        switchMap((result) => (result.length ? result[0].observe() : of$({value: ''}))),
        switchMap((model) => of$(model.value)),
    );
};

export const getCurrentUserId = async (serverDatabase: Database): Promise<string> => {
    try {
        const currentUserId = await serverDatabase.get<SystemModel>(SYSTEM).find(SYSTEM_IDENTIFIERS.CURRENT_USER_ID);
        return currentUserId?.value || '';
    } catch {
        return '';
    }
};

export const observeCurrentUserId = (database: Database): Observable<string> => {
    return querySystemValue(database, SYSTEM_IDENTIFIERS.CURRENT_USER_ID).observe().pipe(
        switchMap((result) => (result.length ? result[0].observe() : of$({value: ''}))),
        switchMap((model) => of$(model.value)),
    );
};

export const getPushVerificationStatus = async (serverDatabase: Database): Promise<string> => {
    try {
        const status = await serverDatabase.get<SystemModel>(SYSTEM).find(SYSTEM_IDENTIFIERS.PUSH_VERIFICATION_STATUS);
        return status?.value || '';
    } catch {
        return '';
    }
};

export const observePushVerificationStatus = (database: Database): Observable<string> => {
    return querySystemValue(database, SYSTEM_IDENTIFIERS.PUSH_VERIFICATION_STATUS).observe().pipe(
        switchMap((result) => (result.length ? result[0].observe() : of$({value: PUSH_PROXY_STATUS_UNKNOWN}))),
        switchMap((model) => of$(model.value)),
    );
};

export const getCommonSystemValues = async (serverDatabase: Database) => {
    const systemRecords = (await serverDatabase.collections.get<SystemModel>(SYSTEM).query().fetch());
    let license: ClientLicense = {} as ClientLicense;
    let currentChannelId = '';
    let currentTeamId = '';
    let currentUserId = '';
    let lastUnreadChannelId = '';
    systemRecords.forEach((systemRecord) => {
        switch (systemRecord.id) {
            case SYSTEM_IDENTIFIERS.CURRENT_CHANNEL_ID:
                currentChannelId = systemRecord.value;
                break;
            case SYSTEM_IDENTIFIERS.CURRENT_TEAM_ID:
                currentTeamId = systemRecord.value;
                break;
            case SYSTEM_IDENTIFIERS.CURRENT_USER_ID:
                currentUserId = systemRecord.value;
                break;
            case SYSTEM_IDENTIFIERS.LICENSE:
                license = systemRecord.value;
                break;
            case SYSTEM_IDENTIFIERS.LAST_UNREAD_CHANNEL_ID:
                lastUnreadChannelId = systemRecord.value;
                break;
        }
    });

    return {
        currentChannelId,
        currentTeamId,
        currentUserId,
        lastUnreadChannelId,
<<<<<<< HEAD

        //config,
=======
>>>>>>> 0917baa7
        license,
    };
};

const fromModelToClientConfig = (list: ConfigModel[]) => {
    const config: {[key: string]: any} = {};
    list.forEach((v) => {
        config[v.id] = v.value;
    });
    return config as ClientConfig;
};

export const getConfig = async (database: Database) => {
    const configList = await database.get<ConfigModel>(CONFIG).query().fetch();
    return fromModelToClientConfig(configList);
};

export const queryConfigValue = (database: Database, key: keyof ClientConfig) => {
    return database.get<ConfigModel>(CONFIG).query(Q.where('id', Q.eq(key)));
};

export const getConfigValue = async (database: Database, key: keyof ClientConfig) => {
    const list = await queryConfigValue(database, key).fetch();
    return list.length ? list[0].value : undefined;
};

export const observeConfig = (database: Database): Observable<ClientConfig | undefined> => {
    return database.get<ConfigModel>(CONFIG).query().observeWithColumns(['value']).pipe(
        switchMap((result) => of$(fromModelToClientConfig(result))),
    );
};

export const observeConfigValue = (database: Database, key: keyof ClientConfig) => {
    return queryConfigValue(database, key).observeWithColumns(['value']).pipe(
        switchMap((result) => of$(result.length ? result[0].value : undefined)),
<<<<<<< HEAD
=======
    );
};

export const observeMaxFileCount = (database: Database) => {
    return observeConfigValue(database, 'Version').pipe(
        switchMap((v) => of$(isMinimumServerVersion(v || '', 6, 0) ? 10 : 5)),
    );
};

export const observeIsCustomStatusExpirySupported = (database: Database) => {
    return observeConfigValue(database, 'Version').pipe(
        switchMap((v) => of$(isMinimumServerVersion(v || '', 5, 37))),
>>>>>>> 0917baa7
    );

    //return observable_manager.getConfigObservable(database, key);
};

export const observeConfigBooleanValue = (database: Database, key: keyof ClientConfig) => {
    return observeConfigValue(database, key).pipe(
        switchMap((v) => of$(v === 'true')),
        distinctUntilChanged(),
    );
};

export const observeConfigIntValue = (database: Database, key: keyof ClientConfig, defaultValue = 0) => {
    return observeConfigValue(database, key).pipe(
        switchMap((v) => of$((parseInt(v || '0', 10) || defaultValue))),
    );
};

export const observeIsPostPriorityEnabled = (database: Database) => {
    const featureFlag = observeConfigValue(database, 'FeatureFlagPostPriority');
    const cfg = observeConfigValue(database, 'PostPriority');
    return combineLatest([featureFlag, cfg]).pipe(
        switchMap(([ff, c]) => of$(ff === Config.TRUE && c === Config.TRUE)),
        distinctUntilChanged(),
    );
};

export const observeLicense = (database: Database): Observable<ClientLicense | undefined> => {
    return querySystemValue(database, SYSTEM_IDENTIFIERS.LICENSE).observe().pipe(
        switchMap((result) => (result.length ? result[0].observe() : of$({value: undefined}))),
        switchMap((model) => of$(model.value)),
    );
};

export const getLicense = async (serverDatabase: Database): Promise<ClientLicense | undefined> => {
    try {
        const license = await serverDatabase.get<SystemModel>(SYSTEM).find(SYSTEM_IDENTIFIERS.LICENSE);
        return license?.value;
    } catch {
        return undefined;
    }
};

export const getRecentCustomStatuses = async (database: Database): Promise<UserCustomStatus[]> => {
    try {
        const recent = await database.get<SystemModel>(SYSTEM).find(SYSTEM_IDENTIFIERS.RECENT_CUSTOM_STATUS);
        return recent.value;
    } catch {
        return [];
    }
};

export const getExpandedLinks = async (database: Database): Promise<Record<string, string>> => {
    try {
        const expandedLinks = await database.get<SystemModel>(SYSTEM).find(SYSTEM_IDENTIFIERS.EXPANDED_LINKS);
        return expandedLinks?.value || {};
    } catch {
        return {};
    }
};

export const observeExpandedLinks = (database: Database): Observable<Record<string, string>> => {
    return querySystemValue(database, SYSTEM_IDENTIFIERS.EXPANDED_LINKS).observe().pipe(
        switchMap((result) => (result.length ? result[0].observe() : of$({value: {}}))),
        switchMap((model) => of$(model.value)),
    );
};

export const observeRecentMentions = (database: Database): Observable<string[]> => {
    return querySystemValue(database, SYSTEM_IDENTIFIERS.RECENT_MENTIONS).observe().pipe(
        switchMap((result) => (result.length ? result[0].observe() : of$({value: []}))),
        switchMap((model) => of$(model.value)),
    );
};

export const getRecentReactions = async (database: Database): Promise<string[]> => {
    try {
        const reactions = await database.get<SystemModel>(SYSTEM).find(SYSTEM_IDENTIFIERS.RECENT_REACTIONS);
        return reactions.value;
    } catch {
        return [];
    }
};

export const observeRecentReactions = (database: Database): Observable<string[]> => {
    return querySystemValue(database, SYSTEM_IDENTIFIERS.RECENT_REACTIONS).observe().pipe(
        switchMap((result) => (result.length ? result[0].observe() : of$({value: []}))),
        switchMap((model) => of$(model.value)),
    );
};

export const observeRecentCustomStatus = (database: Database): Observable<UserCustomStatus[]> => {
    return querySystemValue(database, SYSTEM_IDENTIFIERS.RECENT_CUSTOM_STATUS).observe().pipe(
        switchMap((result) => (result.length ? result[0].observe() : of$({value: []}))),
        switchMap((model) => of$(model.value)),
    );
};

export const getWebSocketLastDisconnected = async (serverDatabase: Database) => {
    try {
        const websocketLastDisconnected = await serverDatabase.get<SystemModel>(SYSTEM).find(SYSTEM_IDENTIFIERS.WEBSOCKET);
        return (parseInt(websocketLastDisconnected?.value || 0, 10) || 0);
    } catch {
        return 0;
    }
};

export const observeWebsocket = (database: Database) => {
    return querySystemValue(database, SYSTEM_IDENTIFIERS.WEBSOCKET).observe().pipe(
        switchMap((result) => (result.length ? result[0].observe() : of$({value: '0'}))),
        switchMap((model) => of$(parseInt(model.value || 0, 10) || 0)),
    );
};

export const resetWebSocketLastDisconnected = async (operator: ServerDataOperator, prepareRecordsOnly = false) => {
    const lastDisconnectedAt = await getWebSocketLastDisconnected(operator.database);

    if (lastDisconnectedAt) {
        return operator.handleSystem({systems: [{
            id: SYSTEM_IDENTIFIERS.WEBSOCKET,
            value: 0,
        }],
        prepareRecordsOnly});
    }

    return [];
};

export const getTeamHistory = async (serverDatabase: Database): Promise<string[]> => {
    try {
        const teamHistory = await serverDatabase.get<SystemModel>(SYSTEM).find(SYSTEM_IDENTIFIERS.TEAM_HISTORY);
        return teamHistory.value;
    } catch {
        return [];
    }
};

export const patchTeamHistory = (operator: ServerDataOperator, value: string[], prepareRecordsOnly = false) => {
    return operator.handleSystem({systems: [{
        id: SYSTEM_IDENTIFIERS.TEAM_HISTORY,
        value: JSON.stringify(value),
    }],
    prepareRecordsOnly});
};

export async function prepareCommonSystemValues(
    operator: ServerDataOperator, values: PrepareCommonSystemValuesArgs): Promise<SystemModel[]> {
    try {
        const {lastUnreadChannelId, currentChannelId, currentTeamId, currentUserId, license} = values;
        const systems: IdValue[] = [];
<<<<<<< HEAD

        // if (config !== undefined) {
        //     systems.push({
        //         id: SYSTEM_IDENTIFIERS.CONFIG,
        //         value: JSON.stringify(config),
        //     });
        // }
=======
>>>>>>> 0917baa7

        if (license !== undefined) {
            systems.push({
                id: SYSTEM_IDENTIFIERS.LICENSE,
                value: JSON.stringify(license),
            });
        }

        if (lastUnreadChannelId !== undefined) {
            systems.push({
                id: SYSTEM_IDENTIFIERS.LAST_UNREAD_CHANNEL_ID,
                value: lastUnreadChannelId,
            });
        }

        if (currentUserId !== undefined) {
            systems.push({
                id: SYSTEM_IDENTIFIERS.CURRENT_USER_ID,
                value: currentUserId,
            });
        }

        if (currentTeamId !== undefined) {
            systems.push({
                id: SYSTEM_IDENTIFIERS.CURRENT_TEAM_ID,
                value: currentTeamId,
            });
        }

        if (currentChannelId !== undefined) {
            systems.push({
                id: SYSTEM_IDENTIFIERS.CURRENT_CHANNEL_ID,
                value: currentChannelId,
            });
        }

        return operator.handleSystem({
            systems,
            prepareRecordsOnly: true,
        });
    } catch {
        return [];
    }
}

export async function setCurrentChannelId(operator: ServerDataOperator, channelId: string) {
    try {
        const models = await prepareCommonSystemValues(operator, {currentChannelId: channelId});
        if (models) {
            await operator.batchRecords(models);
        }

        return {currentChannelId: channelId};
    } catch (error) {
        return {error};
    }
}

export async function setCurrentTeamAndChannelId(operator: ServerDataOperator, teamId?: string, channelId?: string) {
    try {
        const models = await prepareCommonSystemValues(operator, {
            currentChannelId: channelId,
            currentTeamId: teamId,
        });
        if (models) {
            await operator.batchRecords(models);
        }

        return {currentTeamId: teamId, currentChannelId: channelId};
    } catch (error) {
        return {error};
    }
}

export const observeLastUnreadChannelId = (database: Database): Observable<string> => {
    return querySystemValue(database, SYSTEM_IDENTIFIERS.LAST_UNREAD_CHANNEL_ID).observe().pipe(
        switchMap((result) => (result.length ? result[0].observe() : of$({value: ''}))),
        switchMap((model) => of$(model.value)),
    );
};

export const queryLastUnreadChannelId = (database: Database) => {
    return querySystemValue(database, SYSTEM_IDENTIFIERS.LAST_UNREAD_CHANNEL_ID);
};

export const getLastUnreadChannelId = async (serverDatabase: Database): Promise<string> => {
    try {
        const lastUnreadChannelId = (await queryLastUnreadChannelId(serverDatabase).fetch())[0];
        return lastUnreadChannelId?.value || '';
    } catch {
        return '';
    }
};

export const observeOnlyUnreads = (database: Database) => {
    return querySystemValue(database, SYSTEM_IDENTIFIERS.ONLY_UNREADS).observeWithColumns(['value']).pipe(
        switchMap((result) => (result.length ? result[0].observe() : of$({value: false}))),
        switchMap((model) => of$(model.value as boolean)),
    );
};

export const observeAllowedThemesKeys = (database: Database) => {
    const defaultThemeKeys = Object.keys(Preferences.THEMES);
    return observeConfigValue(database, 'AllowedThemes').pipe(
        switchMap((allowedThemes) => {
            let acceptableThemes = defaultThemeKeys;
            if (allowedThemes) {
                const allowedThemeKeys = (allowedThemes ?? '').split(',').filter(String);
                if (allowedThemeKeys.length) {
                    acceptableThemes = defaultThemeKeys.filter((k) => allowedThemeKeys.includes(k));
                }
            }

            return of$(acceptableThemes);
        }),
    );
};

export const getExpiredSession = async (database: Database) => {
    try {
        const session = await database.get<SystemModel>(SYSTEM).find(SYSTEM_IDENTIFIERS.SESSION_EXPIRATION);
        return (session?.value || {}) as SessionExpiration;
    } catch {
        return undefined;
    }
};

<<<<<<< HEAD
export const observeLastDismissedAnnouncement = (database: Database) => {
    return querySystemValue(database, SYSTEM_IDENTIFIERS.LAST_DISMISSED_BANNER).observeWithColumns(['value']).pipe(
        switchMap((list) => of$(list[0]?.value)),
    );
};

=======
>>>>>>> 0917baa7
export const observeCanUploadFiles = (database: Database) => {
    const enableFileAttachments = observeConfigBooleanValue(database, 'EnableFileAttachments');
    const enableMobileFileUpload = observeConfigBooleanValue(database, 'EnableMobileFileUpload');
    const license = observeLicense(database);

    return combineLatest([enableFileAttachments, enableMobileFileUpload, license]).pipe(
        switchMap(([efa, emfu, l]) => of$(
            efa ||
                (l?.IsLicensed !== 'true' && l?.Compliance !== 'true' && emfu),
        ),
        ),
    );
};<|MERGE_RESOLUTION|>--- conflicted
+++ resolved
@@ -8,22 +8,13 @@
 import {Config, Preferences} from '@constants';
 import {MM_TABLES, SYSTEM_IDENTIFIERS} from '@constants/database';
 import {PUSH_PROXY_STATUS_UNKNOWN} from '@constants/push_proxy';
-<<<<<<< HEAD
-import ConfigModel from '@typings/database/models/servers/config';
-=======
 import {isMinimumServerVersion} from '@utils/helpers';
->>>>>>> 0917baa7
 
 import type ServerDataOperator from '@database/operator/server_data_operator';
 import type ConfigModel from '@typings/database/models/servers/config';
 import type SystemModel from '@typings/database/models/servers/system';
 
 export type PrepareCommonSystemValuesArgs = {
-<<<<<<< HEAD
-
-    //config?: ClientConfig;
-=======
->>>>>>> 0917baa7
     lastUnreadChannelId?: string;
     currentChannelId?: string;
     currentTeamId?: string;
@@ -134,11 +125,6 @@
         currentTeamId,
         currentUserId,
         lastUnreadChannelId,
-<<<<<<< HEAD
-
-        //config,
-=======
->>>>>>> 0917baa7
         license,
     };
 };
@@ -174,8 +160,6 @@
 export const observeConfigValue = (database: Database, key: keyof ClientConfig) => {
     return queryConfigValue(database, key).observeWithColumns(['value']).pipe(
         switchMap((result) => of$(result.length ? result[0].value : undefined)),
-<<<<<<< HEAD
-=======
     );
 };
 
@@ -188,10 +172,7 @@
 export const observeIsCustomStatusExpirySupported = (database: Database) => {
     return observeConfigValue(database, 'Version').pipe(
         switchMap((v) => of$(isMinimumServerVersion(v || '', 5, 37))),
->>>>>>> 0917baa7
-    );
-
-    //return observable_manager.getConfigObservable(database, key);
+    );
 };
 
 export const observeConfigBooleanValue = (database: Database, key: keyof ClientConfig) => {
@@ -339,16 +320,6 @@
     try {
         const {lastUnreadChannelId, currentChannelId, currentTeamId, currentUserId, license} = values;
         const systems: IdValue[] = [];
-<<<<<<< HEAD
-
-        // if (config !== undefined) {
-        //     systems.push({
-        //         id: SYSTEM_IDENTIFIERS.CONFIG,
-        //         value: JSON.stringify(config),
-        //     });
-        // }
-=======
->>>>>>> 0917baa7
 
         if (license !== undefined) {
             systems.push({
@@ -476,15 +447,12 @@
     }
 };
 
-<<<<<<< HEAD
 export const observeLastDismissedAnnouncement = (database: Database) => {
     return querySystemValue(database, SYSTEM_IDENTIFIERS.LAST_DISMISSED_BANNER).observeWithColumns(['value']).pipe(
         switchMap((list) => of$(list[0]?.value)),
     );
 };
 
-=======
->>>>>>> 0917baa7
 export const observeCanUploadFiles = (database: Database) => {
     const enableFileAttachments = observeConfigBooleanValue(database, 'EnableFileAttachments');
     const enableMobileFileUpload = observeConfigBooleanValue(database, 'EnableMobileFileUpload');
