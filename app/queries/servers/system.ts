--- conflicted
+++ resolved
@@ -397,22 +397,6 @@
     );
 };
 
-<<<<<<< HEAD
-export const getAllowedThemes = async (database: Database): Promise<string[]> => {
-    const defaultThemeKeys = Object.keys(Preferences.THEMES);
-    const config = await getConfig(database);
-
-    let acceptableThemes = defaultThemeKeys;
-
-    if (config?.AllowedThemes) {
-        const allowedThemeKeys = (config.AllowedThemes || '').split(',').filter(String);
-        if (allowedThemeKeys.length) {
-            acceptableThemes = defaultThemeKeys.filter((k) => allowedThemeKeys.includes(k));
-        }
-    }
-
-    return acceptableThemes;
-=======
 export const observeAllowedThemes = (database: Database) => {
     const defaultThemeKeys = Object.keys(Preferences.THEMES);
     return observeConfigValue(database, 'AllowedThemes').pipe(
@@ -429,5 +413,4 @@
             return acceptableThemes;
         }),
     );
->>>>>>> c1a39094
 };