--- conflicted
+++ resolved
@@ -63,8 +63,6 @@
         license,
     };
 };
-<<<<<<< HEAD
-=======
 
 export const prepareCommonSystemValues = (
     operator: ServerDataOperator, config: ClientConfig, license: ClientLicense,
@@ -98,5 +96,4 @@
     } catch {
         return undefined;
     }
-};
->>>>>>> 8cd127a2
+};