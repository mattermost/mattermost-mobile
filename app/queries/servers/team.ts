--- conflicted
+++ resolved
@@ -29,7 +29,6 @@
     TEAM_CHANNEL_HISTORY,
 } = DatabaseConstants.MM_TABLES.SERVER;
 
-<<<<<<< HEAD
 export const getCurrentTeam = async (database: Database) => {
     const currentTeamId = await getCurrentTeamId(database);
     if (currentTeamId) {
@@ -39,9 +38,7 @@
     return undefined;
 };
 
-=======
 // Saves channels to team history & excludes & GLOBAL_THREADS from it
->>>>>>> e047106b
 export const addChannelToTeamHistory = async (operator: ServerDataOperator, teamId: string, channelId: string, prepareRecordsOnly = false) => {
     let tch: TeamChannelHistory|undefined;
 
