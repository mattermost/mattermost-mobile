--- conflicted
+++ resolved
@@ -326,24 +326,7 @@
 
 export const getTeamSearchHistoryById = async (database: Database, id: string) => {
     try {
-<<<<<<< HEAD
-        const teamSearchHistory = (await database.get<TeamSearchHistoryModel>(TEAM_SEARCH_HISTORY).find(id));
-        return teamSearchHistory;
-    } catch {
-        return undefined;
-    }
-};
-
-export const getTeamSearchHistoryByTerm = async (database: Database, teamId: string, terms: string) => {
-    try {
-        const teamSearchHistory = (await database.get<TeamSearchHistoryModel>(TEAM_SEARCH_HISTORY).query(
-            Q.and(
-                Q.where('team_id', teamId),
-                Q.where('term', terms),
-            )).fetch());
-=======
         const teamSearchHistory = await database.get<TeamSearchHistoryModel>(TEAM_SEARCH_HISTORY).find(id);
->>>>>>> 0f0c7d57
         return teamSearchHistory;
     } catch {
         return undefined;
