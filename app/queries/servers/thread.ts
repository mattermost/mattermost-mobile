// Copyright (c) 2015-present Mattermost, Inc. All Rights Reserved.
// See LICENSE.txt for license information.

import {Database, Q, Query} from '@nozbe/watermelondb';
import {combineLatest, of as of$, Observable} from 'rxjs';
import {map, switchMap, distinctUntilChanged} from 'rxjs/operators';

import {Preferences} from '@constants';
import {MM_TABLES} from '@constants/database';
import {isCRTEnabled} from '@utils/thread';

import {queryPreferencesByCategoryAndName} from './preference';
import {getConfig, observeConfig} from './system';

import type ServerDataOperator from '@database/operator/server_data_operator';
import type Model from '@nozbe/watermelondb/Model';
import type ThreadModel from '@typings/database/models/servers/thread';
import type UserModel from '@typings/database/models/servers/user';

<<<<<<< HEAD
const {SERVER: {CHANNEL, POST, THREAD, THREAD_PARTICIPANT, USER}} = MM_TABLES;
=======
const {SERVER: {CHANNEL, POST, THREAD, THREADS_IN_TEAM, THREAD_PARTICIPANT, USER}} = MM_TABLES;
>>>>>>> f09ab7c9

export const getIsCRTEnabled = async (database: Database): Promise<boolean> => {
    const config = await getConfig(database);
    const preferences = await queryPreferencesByCategoryAndName(database, Preferences.CATEGORY_DISPLAY_SETTINGS).fetch();
    return isCRTEnabled(preferences, config);
};

export const getThreadById = async (database: Database, threadId: string) => {
    try {
        const thread = await database.get<ThreadModel>(THREAD).find(threadId);
        return thread;
    } catch {
        return undefined;
    }
};

export const observeIsCRTEnabled = (database: Database) => {
    const config = observeConfig(database);
    const preferences = queryPreferencesByCategoryAndName(database, Preferences.CATEGORY_DISPLAY_SETTINGS).observe();
    return combineLatest([config, preferences]).pipe(
        map(
            ([cfg, prefs]) => isCRTEnabled(prefs, cfg),
        ),
    );
};

export const observeThreadById = (database: Database, threadId: string) => {
    return database.get<ThreadModel>(THREAD).query(
        Q.where('id', threadId),
    ).observe().pipe(
        switchMap((threads) => threads[0]?.observe() || of$(undefined)),
    );
};

export const observeUnreadsAndMentionsInTeam = (database: Database, teamId?: string, includeDmGm?: boolean): Observable<{unreads: number; mentions: number}> => {
    const observeThreads = () => queryThreads(database, teamId, true, includeDmGm).
        observeWithColumns(['unread_replies', 'unread_mentions']).
        pipe(
            switchMap((threads) => {
                let unreads = 0;
                let mentions = 0;
                for (const thread of threads) {
                    unreads += thread.unreadReplies;
                    mentions += thread.unreadMentions;
                }

                return of$({unreads, mentions});
            }),
        );

    return observeIsCRTEnabled(database).pipe(
        switchMap((hasCRT) => (hasCRT ? observeThreads() : of$({unreads: 0, mentions: 0}))),
    );
};

// On receiving "posts", Save the "root posts" as "threads"
export const prepareThreadsFromReceivedPosts = async (operator: ServerDataOperator, posts: Post[]) => {
    const models: Model[] = [];
    const threads: Thread[] = [];
    posts.forEach((post: Post) => {
        if (!post.root_id && post.type === '') {
            threads.push({
                id: post.id,
                participants: post.participants,
                reply_count: post.reply_count,
                last_reply_at: post.last_reply_at,
                is_following: post.is_following,
            } as Thread);
        }
    });
    if (threads.length) {
        const threadModels = await operator.handleThreads({threads, prepareRecordsOnly: true});
        models.push(...threadModels);
    }

    return models;
};

export const queryThreadsInTeam = (database: Database, teamId: string, onlyUnreads?: boolean, hasReplies?: boolean, isFollowing?: boolean, sort?: boolean, limit?: number): Query<ThreadModel> => {
    const query: Q.Clause[] = [];

    if (isFollowing) {
        query.push(Q.where('is_following', true));
    }

    if (hasReplies) {
        query.push(Q.where('reply_count', Q.gt(0)));
    }

    if (onlyUnreads) {
        query.push(Q.where('unread_replies', Q.gt(0)));
    }

    if (sort) {
        query.push(Q.sortBy('last_reply_at', Q.desc));
    }

    let joinCondition: Q.Condition = Q.where('team_id', teamId);

    if (!onlyUnreads) {
        joinCondition = Q.and(
            Q.where('team_id', teamId),
            Q.where('loaded_in_global_threads', true),
        );
    }

    query.push(
        Q.on(THREADS_IN_TEAM, joinCondition),
    );

    if (limit) {
        query.push(Q.take(limit));
    }

    return database.get<ThreadModel>(THREAD).query(...query);
};

<<<<<<< HEAD
=======
export async function getNewestThreadInTeam(
    database: Database,
    teamId: string,
    unread: boolean,
): Promise<ThreadModel | undefined> {
    try {
        const threads = await queryThreadsInTeam(database, teamId, unread, true, true, true, 1).fetch();
        return threads?.[0] || undefined;
    } catch (e) {
        return undefined;
    }
}

export function observeThreadMentionCount(database: Database, teamId?: string, includeDmGm?: boolean): Observable<number> {
    return observeUnreadsAndMentionsInTeam(database, teamId, includeDmGm).pipe(
        switchMap(({mentions}) => of$(mentions)),
        distinctUntilChanged(),
    );
}

export const queryThreads = (database: Database, teamId?: string, onlyUnreads = false, includeDmGm = true): Query<ThreadModel> => {
    const query: Q.Clause[] = [
        Q.where('is_following', true),
        Q.where('reply_count', Q.gt(0)),
    ];

    // If teamId is specified, only get threads in that team
    if (teamId) {
        let condition: Q.Condition = Q.where('team_id', teamId);

        if (includeDmGm) {
            condition = Q.or(
                Q.where('team_id', teamId),
                Q.where('team_id', ''),
            );
        }

        query.push(
            Q.experimentalNestedJoin(POST, CHANNEL),
            Q.on(POST, Q.on(CHANNEL, condition)),
        );
    } else if (!includeDmGm) {
        // fetching all threads from all teams
        // excluding DM/GM channels
        query.push(
            Q.experimentalNestedJoin(POST, CHANNEL),
            Q.on(POST, Q.on(CHANNEL, Q.where('team_id', Q.notEq('')))),
        );
    }

    if (onlyUnreads) {
        query.push(Q.where('unread_replies', Q.gt(0)));
    }

    return database.get<ThreadModel>(THREAD).query(...query);
};

>>>>>>> f09ab7c9
export const queryThreadParticipants = (database: Database, threadId: string) => {
    return database.get<UserModel>(USER).query(
        Q.on(THREAD_PARTICIPANT, Q.where('thread_id', threadId)),
    );
};<|MERGE_RESOLUTION|>--- conflicted
+++ resolved
@@ -17,11 +17,7 @@
 import type ThreadModel from '@typings/database/models/servers/thread';
 import type UserModel from '@typings/database/models/servers/user';
 
-<<<<<<< HEAD
-const {SERVER: {CHANNEL, POST, THREAD, THREAD_PARTICIPANT, USER}} = MM_TABLES;
-=======
 const {SERVER: {CHANNEL, POST, THREAD, THREADS_IN_TEAM, THREAD_PARTICIPANT, USER}} = MM_TABLES;
->>>>>>> f09ab7c9
 
 export const getIsCRTEnabled = async (database: Database): Promise<boolean> => {
     const config = await getConfig(database);
@@ -139,8 +135,6 @@
     return database.get<ThreadModel>(THREAD).query(...query);
 };
 
-<<<<<<< HEAD
-=======
 export async function getNewestThreadInTeam(
     database: Database,
     teamId: string,
@@ -198,7 +192,6 @@
     return database.get<ThreadModel>(THREAD).query(...query);
 };
 
->>>>>>> f09ab7c9
 export const queryThreadParticipants = (database: Database, threadId: string) => {
     return database.get<UserModel>(USER).query(
         Q.on(THREAD_PARTICIPANT, Q.where('thread_id', threadId)),
