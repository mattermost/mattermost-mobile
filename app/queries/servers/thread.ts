// Copyright (c) 2015-present Mattermost, Inc. All Rights Reserved.
// See LICENSE.txt for license information.

import {Database, Q, Query} from '@nozbe/watermelondb';
import {combineLatest, of as of$, Observable} from 'rxjs';
import {map, switchMap, distinctUntilChanged} from 'rxjs/operators';

import {Preferences} from '@constants';
import {MM_TABLES} from '@constants/database';
import {isCRTEnabled} from '@utils/thread';

import {queryPreferencesByCategoryAndName} from './preference';
import {getConfig, observeConfig} from './system';

import type ServerDataOperator from '@database/operator/server_data_operator';
import type Model from '@nozbe/watermelondb/Model';
import type ThreadModel from '@typings/database/models/servers/thread';
import type ThreadInTeamModel from '@typings/database/models/servers/thread_in_team';
import type UserModel from '@typings/database/models/servers/user';

const {SERVER: {CHANNEL, POST, THREAD, THREADS_IN_TEAM, THREAD_PARTICIPANT, USER}} = MM_TABLES;

export const getIsCRTEnabled = async (database: Database): Promise<boolean> => {
    const config = await getConfig(database);
    const preferences = await queryPreferencesByCategoryAndName(database, Preferences.CATEGORY_DISPLAY_SETTINGS).fetch();
    return isCRTEnabled(preferences, config);
};

export const getThreadById = async (database: Database, threadId: string) => {
    try {
        const thread = await database.get<ThreadModel>(THREAD).find(threadId);
        return thread;
    } catch {
        return undefined;
    }
};

export const observeIsCRTEnabled = (database: Database) => {
    const config = observeConfig(database);
    const preferences = queryPreferencesByCategoryAndName(database, Preferences.CATEGORY_DISPLAY_SETTINGS).observe();
    return combineLatest([config, preferences]).pipe(
        map(
            ([cfg, prefs]) => isCRTEnabled(prefs, cfg),
        ),
    );
};

export const observeThreadById = (database: Database, threadId: string) => {
    return database.get<ThreadModel>(THREAD).query(
        Q.where('id', threadId),
    ).observe().pipe(
        switchMap((threads) => threads[0]?.observe() || of$(undefined)),
    );
};

<<<<<<< HEAD
export const observeTeamIdByThreadId = (database: Database, threadId: string) => {
    return database.get<ThreadInTeamModel>(THREADS_IN_TEAM).query(
        Q.where('thread_id', threadId),
    ).observe().pipe(
        switchMap((threadsInTeam) => of$(threadsInTeam[0]?.teamId || undefined)),
=======
export const observeTeamIdByThread = (thread: ThreadModel) => {
    return thread.post.observe().pipe(
        switchMap((post) => {
            if (!post) {
                return of$(undefined);
            }
            return post.channel.observe().pipe(
                switchMap((channel) => of$(channel?.teamId)),
            );
        }),
>>>>>>> c1e71b09
    );
};

export const observeUnreadsAndMentionsInTeam = (database: Database, teamId?: string, includeDmGm?: boolean): Observable<{unreads: number; mentions: number}> => {
    const observeThreads = () => queryThreads(database, teamId, true, includeDmGm).
        observeWithColumns(['unread_replies', 'unread_mentions']).
        pipe(
            switchMap((threads) => {
                let unreads = 0;
                let mentions = 0;
                for (const thread of threads) {
                    unreads += thread.unreadReplies;
                    mentions += thread.unreadMentions;
                }

                return of$({unreads, mentions});
            }),
        );

    return observeIsCRTEnabled(database).pipe(
        switchMap((hasCRT) => (hasCRT ? observeThreads() : of$({unreads: 0, mentions: 0}))),
    );
};

// On receiving "posts", Save the "root posts" as "threads"
export const prepareThreadsFromReceivedPosts = async (operator: ServerDataOperator, posts: Post[]) => {
    const models: Model[] = [];
    const threads: Thread[] = [];
    posts.forEach((post: Post) => {
        if (!post.root_id && post.type === '') {
            threads.push({
                id: post.id,
                participants: post.participants,
                reply_count: post.reply_count,
                last_reply_at: post.last_reply_at,
                is_following: post.is_following,
            } as Thread);
        }
    });
    if (threads.length) {
        const threadModels = await operator.handleThreads({threads, prepareRecordsOnly: true});
        models.push(...threadModels);
    }

    return models;
};

export const queryThreadsInTeam = (database: Database, teamId: string, onlyUnreads?: boolean, hasReplies?: boolean, isFollowing?: boolean, sort?: boolean, limit?: number): Query<ThreadModel> => {
    const query: Q.Clause[] = [];

    if (isFollowing) {
        query.push(Q.where('is_following', true));
    }

    if (hasReplies) {
        query.push(Q.where('reply_count', Q.gt(0)));
    }

    if (onlyUnreads) {
        query.push(Q.where('unread_replies', Q.gt(0)));
    }

    if (sort) {
        query.push(Q.sortBy('last_reply_at', Q.desc));
    }

    let joinCondition: Q.Condition = Q.where('team_id', teamId);

    if (!onlyUnreads) {
        joinCondition = Q.and(
            Q.where('team_id', teamId),
            Q.where('loaded_in_global_threads', true),
        );
    }

    query.push(
        Q.on(THREADS_IN_TEAM, joinCondition),
    );

    if (limit) {
        query.push(Q.take(limit));
    }

    return database.get<ThreadModel>(THREAD).query(...query);
};

export async function getNewestThreadInTeam(
    database: Database,
    teamId: string,
    unread: boolean,
): Promise<ThreadModel | undefined> {
    try {
        const threads = await queryThreadsInTeam(database, teamId, unread, true, true, true, 1).fetch();
        return threads?.[0] || undefined;
    } catch (e) {
        return undefined;
    }
}

export function observeThreadMentionCount(database: Database, teamId?: string, includeDmGm?: boolean): Observable<number> {
    return observeUnreadsAndMentionsInTeam(database, teamId, includeDmGm).pipe(
        switchMap(({mentions}) => of$(mentions)),
        distinctUntilChanged(),
    );
}

export const queryThreads = (database: Database, teamId?: string, onlyUnreads = false, includeDmGm = true): Query<ThreadModel> => {
    const query: Q.Clause[] = [
        Q.where('is_following', true),
        Q.where('reply_count', Q.gt(0)),
    ];

    // If teamId is specified, only get threads in that team
    if (teamId) {
        let condition: Q.Condition = Q.where('team_id', teamId);

        if (includeDmGm) {
            condition = Q.or(
                Q.where('team_id', teamId),
                Q.where('team_id', ''),
            );
        }

        query.push(
            Q.experimentalNestedJoin(POST, CHANNEL),
            Q.on(POST, Q.on(CHANNEL, condition)),
        );
    } else if (!includeDmGm) {
        // fetching all threads from all teams
        // excluding DM/GM channels
        query.push(
            Q.experimentalNestedJoin(POST, CHANNEL),
            Q.on(POST, Q.on(CHANNEL, Q.where('team_id', Q.notEq('')))),
        );
    }

    if (onlyUnreads) {
        query.push(Q.where('unread_replies', Q.gt(0)));
    }

    return database.get<ThreadModel>(THREAD).query(...query);
};

export const queryThreadParticipants = (database: Database, threadId: string) => {
    return database.get<UserModel>(USER).query(
        Q.on(THREAD_PARTICIPANT, Q.where('thread_id', threadId)),
    );
};<|MERGE_RESOLUTION|>--- conflicted
+++ resolved
@@ -53,13 +53,6 @@
     );
 };
 
-<<<<<<< HEAD
-export const observeTeamIdByThreadId = (database: Database, threadId: string) => {
-    return database.get<ThreadInTeamModel>(THREADS_IN_TEAM).query(
-        Q.where('thread_id', threadId),
-    ).observe().pipe(
-        switchMap((threadsInTeam) => of$(threadsInTeam[0]?.teamId || undefined)),
-=======
 export const observeTeamIdByThread = (thread: ThreadModel) => {
     return thread.post.observe().pipe(
         switchMap((post) => {
@@ -70,7 +63,6 @@
                 switchMap((channel) => of$(channel?.teamId)),
             );
         }),
->>>>>>> c1e71b09
     );
 };
 
