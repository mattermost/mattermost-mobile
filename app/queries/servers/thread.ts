// Copyright (c) 2015-present Mattermost, Inc. All Rights Reserved.
// See LICENSE.txt for license information.

import {Database, Q, Query} from '@nozbe/watermelondb';
import {combineLatest, of as of$, Observable} from 'rxjs';
import {map, switchMap, distinctUntilChanged} from 'rxjs/operators';

import {Preferences} from '@constants';
import {MM_TABLES} from '@constants/database';
import {isCRTEnabled} from '@utils/thread';

import {queryPreferencesByCategoryAndName} from './preference';
import {getConfig, observeConfig} from './system';

import type ServerDataOperator from '@database/operator/server_data_operator';
import type Model from '@nozbe/watermelondb/Model';
import type ThreadModel from '@typings/database/models/servers/thread';

const {SERVER: {THREADS_IN_TEAM, THREAD}} = MM_TABLES;

export const getIsCRTEnabled = async (database: Database): Promise<boolean> => {
    const config = await getConfig(database);
    const preferences = await queryPreferencesByCategoryAndName(database, Preferences.CATEGORY_DISPLAY_SETTINGS).fetch();
    return isCRTEnabled(preferences, config);
};

export const getThreadById = async (database: Database, threadId: string) => {
    try {
        const thread = await database.get<ThreadModel>(THREAD).find(threadId);
        return thread;
    } catch {
        return undefined;
    }
};

export const observeIsCRTEnabled = (database: Database) => {
    getConfig(database);
    const config = observeConfig(database);
    const preferences = queryPreferencesByCategoryAndName(database, Preferences.CATEGORY_DISPLAY_SETTINGS).observe();
    return combineLatest([config, preferences]).pipe(
        map(
            ([cfg, prefs]) => isCRTEnabled(prefs, cfg),
        ),
    );
};

export const observeThreadById = (database: Database, threadId: string) => {
    return database.get<ThreadModel>(THREAD).query(
        Q.where('id', threadId),
    ).observe().pipe(
        switchMap((threads) => threads[0]?.observe() || of$(undefined)),
    );
};

export const observeUnreadsAndMentionsInTeam = (database: Database, teamId?: string, includeDmGm?: boolean): Observable<{unreads: number; mentions: number}> => {
    const observeThreads = () => queryThreads(database, teamId, true, includeDmGm).
        observeWithColumns(['unread_replies', 'unread_mentions']).
        pipe(
            switchMap((threads) => {
                let unreads = 0;
                let mentions = 0;
                for (const thread of threads) {
                    unreads += thread.unreadReplies;
                    mentions += thread.unreadMentions;
                }

                return of$({unreads, mentions});
            }),
        );

    return observeIsCRTEnabled(database).pipe(
        switchMap((hasCRT) => (hasCRT ? observeThreads() : of$({unreads: 0, mentions: 0}))),
    );
};

// On receiving "posts", Save the "root posts" as "threads"
export const prepareThreadsFromReceivedPosts = async (operator: ServerDataOperator, posts: Post[]) => {
    const models: Model[] = [];
    const threads: Thread[] = [];
    posts.forEach((post: Post) => {
        if (!post.root_id && post.type === '') {
            threads.push({
                id: post.id,
                participants: post.participants,
                reply_count: post.reply_count,
                last_reply_at: post.last_reply_at,
                is_following: post.is_following,
            } as Thread);
        }
    });
    if (threads.length) {
        const threadModels = await operator.handleThreads({threads, prepareRecordsOnly: true});
        models.push(...threadModels);
    }

    return models;
};

export const queryThreadsInTeam = (database: Database, teamId: string, onlyUnreads?: boolean, hasReplies?: boolean, isFollowing?: boolean, sort?: boolean, limit?: number): Query<ThreadModel> => {
    const query: Q.Clause[] = [];

    if (isFollowing) {
        query.push(Q.where('is_following', true));
    }

    if (hasReplies) {
        query.push(Q.where('reply_count', Q.gt(0)));
    }

    if (onlyUnreads) {
        query.push(Q.where('unread_replies', Q.gt(0)));
    }

    if (sort) {
        query.push(Q.sortBy('last_reply_at', Q.desc));
    }

    let joinCondition: Q.Condition = Q.where('team_id', teamId);

    if (!onlyUnreads) {
        joinCondition = Q.and(
            Q.where('team_id', teamId),
            Q.where('loaded_in_global_threads', true),
        );
    }

    query.push(
        Q.on(THREADS_IN_TEAM, joinCondition),
    );

    if (limit) {
        query.push(Q.take(limit));
    }

    return database.get<ThreadModel>(THREAD).query(...query);
};

<<<<<<< HEAD
export async function getNewestThreadInTeam(
    database: Database,
    teamId: string,
    unread: boolean,
): Promise<ThreadModel | undefined> {
    try {
        const threads = await queryThreadsInTeam(database, teamId, unread, true, true, true, 1).fetch();
        return threads?.[0] || undefined;
    } catch (e) {
        return undefined;
    }
}
=======
export function observeThreadMentionCount(database: Database, teamId?: string, includeDmGm?: boolean): Observable<number> {
    return observeUnreadsAndMentionsInTeam(database, teamId, includeDmGm).pipe(
        switchMap(({mentions}) => of$(mentions)),
        distinctUntilChanged(),
    );
}

export const queryThreads = (database: Database, teamId?: string, onlyUnreads = false, includeDmGm = true): Query<ThreadModel> => {
    const query: Q.Clause[] = [
        Q.where('is_following', true),
        Q.where('reply_count', Q.gt(0)),
    ];

    // If teamId is specified, only get threads in that team
    if (teamId) {
        let condition: Q.Condition = Q.where('team_id', teamId);

        if (includeDmGm) {
            condition = Q.or(
                Q.where('team_id', teamId),
                Q.where('team_id', ''),
            );
        }

        query.push(
            Q.experimentalNestedJoin(POST, CHANNEL),
            Q.on(POST, Q.on(CHANNEL, condition)),
        );
    } else if (!includeDmGm) {
        // fetching all threads from all teams
        // excluding DM/GM channels
        query.push(
            Q.experimentalNestedJoin(POST, CHANNEL),
            Q.on(POST, Q.on(CHANNEL, Q.where('team_id', Q.notEq('')))),
        );
    }

    if (onlyUnreads) {
        query.push(Q.where('unread_replies', Q.gt(0)));
    }

    return database.get<ThreadModel>(THREAD).query(...query);
};
>>>>>>> df3ef72a
<|MERGE_RESOLUTION|>--- conflicted
+++ resolved
@@ -16,7 +16,7 @@
 import type Model from '@nozbe/watermelondb/Model';
 import type ThreadModel from '@typings/database/models/servers/thread';
 
-const {SERVER: {THREADS_IN_TEAM, THREAD}} = MM_TABLES;
+const {SERVER: {THREADS_IN_TEAM, THREAD, POST, CHANNEL}} = MM_TABLES;
 
 export const getIsCRTEnabled = async (database: Database): Promise<boolean> => {
     const config = await getConfig(database);
@@ -135,7 +135,6 @@
     return database.get<ThreadModel>(THREAD).query(...query);
 };
 
-<<<<<<< HEAD
 export async function getNewestThreadInTeam(
     database: Database,
     teamId: string,
@@ -148,7 +147,7 @@
         return undefined;
     }
 }
-=======
+
 export function observeThreadMentionCount(database: Database, teamId?: string, includeDmGm?: boolean): Observable<number> {
     return observeUnreadsAndMentionsInTeam(database, teamId, includeDmGm).pipe(
         switchMap(({mentions}) => of$(mentions)),
@@ -191,5 +190,4 @@
     }
 
     return database.get<ThreadModel>(THREAD).query(...query);
-};
->>>>>>> df3ef72a
+};