// Copyright (c) 2015-present Mattermost, Inc. All Rights Reserved.
// See LICENSE.txt for license information.

import {Database, Q} from '@nozbe/watermelondb';
import {of as of$, combineLatest} from 'rxjs';
import {switchMap, distinctUntilChanged} from 'rxjs/operators';

import {Database as DatabaseConstants, General, Permissions} from '@constants';
import {isDMorGM} from '@utils/channel';
import {hasPermission} from '@utils/role';

import {observeChannel, observeMyChannel} from './channel';
import {observeMyTeam} from './team';

import type ChannelModel from '@typings/database/models/servers/channel';
import type PostModel from '@typings/database/models/servers/post';
import type RoleModel from '@typings/database/models/servers/role';
import type TeamModel from '@typings/database/models/servers/team';
import type UserModel from '@typings/database/models/servers/user';

const {ROLE} = DatabaseConstants.MM_TABLES.SERVER;

export const queryRoles = (database: Database) => {
    return database.collections.get<RoleModel>(ROLE).query();
};

export const getRoleById = async (database: Database, roleId: string): Promise<RoleModel|undefined> => {
    try {
        const role = (await database.get<RoleModel>(ROLE).find(roleId));
        return role;
    } catch {
        return undefined;
    }
};

export const queryRolesByNames = (database: Database, names: string[]) => {
    return database.get<RoleModel>(ROLE).query(Q.where('name', Q.oneOf(names)));
};

export function observePermissionForChannel(database: Database, channel: ChannelModel, user: UserModel, permission: string, defaultValue: boolean) {
    const myChannel = observeMyChannel(database, channel.id);
    const myTeam = channel.teamId ? observeMyTeam(database, channel.teamId) : of$(undefined);

    return combineLatest([myChannel, myTeam]).pipe(switchMap(([mc, mt]) => {
        const rolesArray = [...user.roles.split(' ')];
        if (mc) {
            rolesArray.push(...mc.roles.split(' '));
        }
        if (mt) {
            rolesArray.push(...mt.roles.split(' '));
        }
        return queryRolesByNames(database, rolesArray).observeWithColumns(['permissions']).pipe(
            switchMap((r) => of$(hasPermission(r, permission, defaultValue))),
        );
    }),
    distinctUntilChanged(),
    );
}

export function observePermissionForTeam(database: Database, team: TeamModel, user: UserModel, permission: string, defaultValue: boolean) {
    return observeMyTeam(database, team.id).pipe(
        switchMap((myTeam) => {
            const rolesArray = [...user.roles.split(' ')];

            if (myTeam) {
                rolesArray.push(...myTeam.roles.split(' '));
            }

            return queryRolesByNames(database, rolesArray).observeWithColumns(['permissions']).pipe(
                switchMap((roles) => of$(hasPermission(roles, permission, defaultValue))),
            );
        }),
        distinctUntilChanged(),
    );
}

<<<<<<< HEAD
export function observePermissionForPost(post: PostModel, user: UserModel, permission: string, defaultValue: boolean) {
    return observeChannel(post.database, post.channelId).pipe(
        switchMap((c) => (c ? observePermissionForChannel(c, user, permission, defaultValue) : of$(defaultValue))),
        distinctUntilChanged(),
    );
=======
export function observePermissionForPost(database: Database, post: PostModel, user: UserModel, permission: string, defaultValue: boolean) {
    return observeChannel(database, post.channelId).pipe(switchMap((c) => (c ? observePermissionForChannel(database, c, user, permission, defaultValue) : of$(defaultValue))));
>>>>>>> 844f2c03
}

export function observeCanManageChannelMembers(database: Database, post: PostModel, user: UserModel) {
    return observeChannel(database, post.channelId).pipe((switchMap((c) => {
        if (!c || c.deleteAt !== 0 || isDMorGM(c) || c.name === General.DEFAULT_CHANNEL) {
            return of$(false);
        }

        const permission = c.type === General.OPEN_CHANNEL ? Permissions.MANAGE_PUBLIC_CHANNEL_MEMBERS : Permissions.MANAGE_PRIVATE_CHANNEL_MEMBERS;
<<<<<<< HEAD
        return observePermissionForChannel(c, user, permission, true);
    })),
    distinctUntilChanged(),
    );
=======
        return observePermissionForChannel(database, c, user, permission, true);
    })));
>>>>>>> 844f2c03
}<|MERGE_RESOLUTION|>--- conflicted
+++ resolved
@@ -74,32 +74,23 @@
     );
 }
 
-<<<<<<< HEAD
-export function observePermissionForPost(post: PostModel, user: UserModel, permission: string, defaultValue: boolean) {
-    return observeChannel(post.database, post.channelId).pipe(
-        switchMap((c) => (c ? observePermissionForChannel(c, user, permission, defaultValue) : of$(defaultValue))),
+export function observePermissionForPost(database: Database, post: PostModel, user: UserModel, permission: string, defaultValue: boolean) {
+    return observeChannel(database, post.channelId).pipe(
+        switchMap((c) => (c ? observePermissionForChannel(database, c, user, permission, defaultValue) : of$(defaultValue))),
         distinctUntilChanged(),
     );
-=======
-export function observePermissionForPost(database: Database, post: PostModel, user: UserModel, permission: string, defaultValue: boolean) {
-    return observeChannel(database, post.channelId).pipe(switchMap((c) => (c ? observePermissionForChannel(database, c, user, permission, defaultValue) : of$(defaultValue))));
->>>>>>> 844f2c03
 }
 
 export function observeCanManageChannelMembers(database: Database, post: PostModel, user: UserModel) {
-    return observeChannel(database, post.channelId).pipe((switchMap((c) => {
-        if (!c || c.deleteAt !== 0 || isDMorGM(c) || c.name === General.DEFAULT_CHANNEL) {
-            return of$(false);
-        }
+    return observeChannel(database, post.channelId).pipe(
+        switchMap((c) => {
+            if (!c || c.deleteAt !== 0 || isDMorGM(c) || c.name === General.DEFAULT_CHANNEL) {
+                return of$(false);
+            }
 
-        const permission = c.type === General.OPEN_CHANNEL ? Permissions.MANAGE_PUBLIC_CHANNEL_MEMBERS : Permissions.MANAGE_PRIVATE_CHANNEL_MEMBERS;
-<<<<<<< HEAD
-        return observePermissionForChannel(c, user, permission, true);
-    })),
-    distinctUntilChanged(),
+            const permission = c.type === General.OPEN_CHANNEL ? Permissions.MANAGE_PUBLIC_CHANNEL_MEMBERS : Permissions.MANAGE_PRIVATE_CHANNEL_MEMBERS;
+            return observePermissionForChannel(database, c, user, permission, true);
+        }),
+        distinctUntilChanged(),
     );
-=======
-        return observePermissionForChannel(database, c, user, permission, true);
-    })));
->>>>>>> 844f2c03
 }