--- conflicted
+++ resolved
@@ -51,7 +51,6 @@
     }
 }
 
-<<<<<<< HEAD
 type MembershipWithId = ChannelMembership & {id: string};
 
 type MembershipReduce = {
@@ -73,10 +72,6 @@
             return map;
         }, {});
 
-=======
-export const prepareMyChannelsForTeam = async (operator: ServerDataOperator, teamId: string, channels: Channel[], channelMembers: ChannelMembership[]): Promise<Array<Promise<Model[]>>> => {
-    const allChannelsForTeam = await queryAllChannelsForTeam(operator.database, teamId).fetch();
->>>>>>> 137ba9d1
     const channelInfos: ChannelInfo[] = [];
     const {memberships, membershipsMap} = channelMembers.reduce((result, cm) => {
         const value = {...cm, id: cm.channel_id};
