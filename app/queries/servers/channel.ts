--- conflicted
+++ resolved
@@ -69,7 +69,6 @@
     membershipsMap: Record<string, MembershipWithId>;
 }
 
-<<<<<<< HEAD
 export const prepareMyGraphQLChannels = async (operator: ServerDataOperator, channels: Channel[], channelMembers: ChannelMembership[], channelStats: ChannelStats[]) => {
     const channelInfos: ChannelInfo[] = [];
     const {memberships, membershipsMap} = channelMembers.reduce((result, cm) => {
@@ -118,10 +117,7 @@
     }
 };
 
-export const prepareMyChannelsForTeam = async (operator: ServerDataOperator, teamId: string, channels: Channel[], channelMembers: ChannelMembership[]) => {
-=======
 export const prepareMyChannelsForTeam = async (operator: ServerDataOperator, teamId: string, channels: Channel[], channelMembers: ChannelMembership[], isCRTEnabled?: boolean) => {
->>>>>>> 30820898
     const {database} = operator;
     const allChannelsForTeam = (await queryAllChannelsForTeam(database, teamId).fetch()).
         reduce((map: Record<string, ChannelModel>, channel) => {
