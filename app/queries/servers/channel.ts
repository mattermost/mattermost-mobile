--- conflicted
+++ resolved
@@ -20,11 +20,7 @@
 import type MyChannelSettingsModel from '@typings/database/models/servers/my_channel_settings';
 import type UserModel from '@typings/database/models/servers/user';
 
-<<<<<<< HEAD
-const {SERVER: {CHANNEL, CHANNEL_INFO, MY_CHANNEL, CHANNEL_MEMBERSHIP}} = MM_TABLES;
-=======
 const {SERVER: {CHANNEL, MY_CHANNEL, CHANNEL_MEMBERSHIP, MY_CHANNEL_SETTINGS, CHANNEL_INFO, USER}} = MM_TABLES;
->>>>>>> 80930477
 
 export function prepareMissingChannelsForAllTeams(operator: ServerDataOperator, channels: Channel[], channelMembers: ChannelMembership[]): Array<Promise<Model[]>> | undefined {
     const channelInfos: ChannelInfo[] = [];
@@ -188,20 +184,16 @@
     return database.get<ChannelModel>(CHANNEL).query(Q.where('id', Q.oneOf(channelIds)));
 };
 
-<<<<<<< HEAD
-export const queryChannelsInfoById = async (database: Database, channelIds: string[]): Promise<ChannelInfoModel[]|undefined> => {
-    try {
-        const channels = (await database.get(CHANNEL_INFO).query(Q.where('id', Q.oneOf(channelIds))).fetch()) as ChannelInfoModel[];
-        return channels;
-    } catch {
-        return undefined;
-    }
-};
-
-export const queryDefaultChannelForTeam = async (database: Database, teamId: string) => {
-=======
+export const getChannelInfo = async (database: Database, channelId: string) => {
+    try {
+        const info = await database.get<ChannelInfoModel>(CHANNEL_INFO).find(channelId);
+        return info;
+    } catch {
+        return undefined;
+    }
+};
+
 export const getDefaultChannelForTeam = async (database: Database, teamId: string) => {
->>>>>>> 80930477
     let channel: ChannelModel|undefined;
     let canIJoinPublicChannelsInTeam = false;
     const roles = await queryRoles(database).fetch();
@@ -241,25 +233,22 @@
     return undefined;
 };
 
-<<<<<<< HEAD
 export const queryCurrentChannelInfo = async (database: Database) => {
-    const currentChannelId = await queryCurrentChannelId(database);
+    const currentChannelId = await getCurrentChannelId(database);
     if (currentChannelId) {
-        const channelInfos = await queryChannelsInfoById(database, [currentChannelId]);
-        if (channelInfos?.length) {
-            return channelInfos[0];
-        }
+        const info = await getChannelInfo(database, currentChannelId);
+        return info;
     }
 
     return undefined;
-=======
+};
+
 export const observeCurrentChannel = (database: Database) => {
     return observeCurrentChannelId(database).pipe(
         switchMap((id) => database.get<ChannelModel>(CHANNEL).query(Q.where('id', id), Q.take(1)).observe().pipe(
             switchMap((result) => (result.length ? result[0].observe() : of$(undefined))),
         ),
         ));
->>>>>>> 80930477
 };
 
 export const deleteChannelMembership = async (operator: ServerDataOperator, userId: string, channelId: string, prepareRecordsOnly = false) => {
