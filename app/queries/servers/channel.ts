// Copyright (c) 2015-present Mattermost, Inc. All Rights Reserved.
// See LICENSE.txt for license information.

import {Database, Model, Q, Query, Relation} from '@nozbe/watermelondb';
import {of as of$, Observable} from 'rxjs';
import {map as map$, switchMap, distinctUntilChanged} from 'rxjs/operators';

import {General, Permissions} from '@constants';
import {MM_TABLES} from '@constants/database';
import {hasPermission} from '@utils/role';

import {prepareDeletePost} from './post';
import {queryRoles} from './role';
import {observeCurrentChannelId, getCurrentChannelId, observeCurrentUserId} from './system';
import {observeTeammateNameDisplay} from './user';

import type ServerDataOperator from '@database/operator/server_data_operator';
import type ChannelModel from '@typings/database/models/servers/channel';
import type ChannelInfoModel from '@typings/database/models/servers/channel_info';
import type ChannelMembershipModel from '@typings/database/models/servers/channel_membership';
import type MyChannelModel from '@typings/database/models/servers/my_channel';
import type MyChannelSettingsModel from '@typings/database/models/servers/my_channel_settings';
import type UserModel from '@typings/database/models/servers/user';

const {SERVER: {CHANNEL, MY_CHANNEL, CHANNEL_MEMBERSHIP, MY_CHANNEL_SETTINGS, CHANNEL_INFO, USER}} = MM_TABLES;

export function prepareMissingChannelsForAllTeams(operator: ServerDataOperator, channels: Channel[], channelMembers: ChannelMembership[], isCRTEnabled?: boolean): Array<Promise<Model[]>> {
    const channelInfos: ChannelInfo[] = [];
    const channelMap: Record<string, Channel> = {};
    for (const c of channels) {
        channelMap[c.id] = c;
        channelInfos.push({
            id: c.id,
            header: c.header,
            purpose: c.purpose,
            guest_count: 0,
            member_count: 0,
            pinned_post_count: 0,
        });
    }

    const memberships = channelMembers.map((cm) => {
        const channel = channelMap[cm.channel_id];
        return {
            ...cm,
            id: cm.channel_id,
            last_post_at: channel.last_post_at,
            last_root_post_at: channel.last_root_post_at,
        };
    });

    try {
        const channelRecords = operator.handleChannel({channels, prepareRecordsOnly: true});
        const channelInfoRecords = operator.handleChannelInfo({channelInfos, prepareRecordsOnly: true});
        const membershipRecords = operator.handleChannelMembership({channelMemberships: memberships, prepareRecordsOnly: true});
        const myChannelRecords = operator.handleMyChannel({channels, myChannels: memberships, prepareRecordsOnly: true, isCRTEnabled});
        const myChannelSettingsRecords = operator.handleMyChannelSettings({settings: memberships, prepareRecordsOnly: true});

        return [channelRecords, channelInfoRecords, membershipRecords, myChannelRecords, myChannelSettingsRecords];
    } catch {
        return [];
    }
}

<<<<<<< HEAD
type MembershipWithId = ChannelMembership & {id: string};

type MembershipReduce = {
    memberships: MembershipWithId[];
    membershipsMap: Record<string, MembershipWithId>;
}

export const prepareMyGraphQLChannels = async (operator: ServerDataOperator, channels: Channel[], channelMembers: ChannelMembership[], channelStats: ChannelStats[]) => {
    const channelInfos: ChannelInfo[] = [];
    const {memberships, membershipsMap} = channelMembers.reduce((result, cm) => {
        const value = {...cm, id: cm.channel_id};
        result.memberships.push(value);
        result.membershipsMap[value.id] = value;
        return result;
    }, {memberships: [], membershipsMap: {}} as MembershipReduce);

    const statsMap = channelStats.reduce<{[id: string]: ChannelStats}>((acc, s) => {
        acc[s.channel_id] = s;
        return acc;
    }, {});

    for (const c of channels) {
        const fetchedStats = statsMap[c.id];
        const member_count = fetchedStats.member_count;
        const guest_count = fetchedStats.guest_count;
        const pinned_post_count = fetchedStats.pinnedpost_count;

        const member = membershipsMap[c.id];
        if (member) {
            member.last_post_at = c.last_post_at;
        }

        channelInfos.push({
            id: c.id,
            header: c.header,
            purpose: c.purpose,
            guest_count,
            member_count,
            pinned_post_count,
        });
    }

    try {
        const channelRecords = operator.handleChannel({channels, prepareRecordsOnly: true});
        const channelInfoRecords = operator.handleChannelInfo({channelInfos, prepareRecordsOnly: true});
        const membershipRecords = operator.handleChannelMembership({channelMemberships: channelMembers, prepareRecordsOnly: true});
        const myChannelRecords = operator.handleMyChannel({channels, myChannels: memberships, prepareRecordsOnly: true});
        const myChannelSettingsRecords = operator.handleMyChannelSettings({settings: memberships, prepareRecordsOnly: true});

        return [channelRecords, channelInfoRecords, membershipRecords, myChannelRecords, myChannelSettingsRecords];
    } catch {
        return [];
    }
};

=======
>>>>>>> 9370a9c5
export const prepareMyChannelsForTeam = async (operator: ServerDataOperator, teamId: string, channels: Channel[], channelMembers: ChannelMembership[], isCRTEnabled?: boolean) => {
    const {database} = operator;
    const allChannelsForTeam = (await queryAllChannelsForTeam(database, teamId).fetch()).
        reduce((map: Record<string, ChannelModel>, channel) => {
            map[channel.id] = channel;
            return map;
        }, {});

    const allChannelsInfoForTeam = (await queryAllChannelsInfoForTeam(database, teamId).fetch()).
        reduce((map: Record<string, ChannelInfoModel>, info) => {
            map[info.id] = info;
            return map;
        }, {});

    const channelInfos: ChannelInfo[] = [];
    const memberships = channelMembers.map((cm) => {
        return {...cm, id: cm.channel_id};
    });

    for (const c of channels) {
        const storedChannel = allChannelsForTeam[c.id];
        let storedInfo: ChannelInfoModel | undefined;
        let member_count = 0;
        let guest_count = 0;
        let pinned_post_count = 0;
        if (storedChannel) {
            storedInfo = allChannelsInfoForTeam[c.id];
            if (storedInfo) {
                member_count = storedInfo.memberCount;
                guest_count = storedInfo.guestCount;
                pinned_post_count = storedInfo.pinnedPostCount;
            }
        }

        channelInfos.push({
            id: c.id,
            header: c.header,
            purpose: c.purpose,
            guest_count,
            member_count,
            pinned_post_count,
        });
    }

    try {
        const channelRecords = operator.handleChannel({channels, prepareRecordsOnly: true});
        const channelInfoRecords = operator.handleChannelInfo({channelInfos, prepareRecordsOnly: true});
        const membershipRecords = operator.handleChannelMembership({channelMemberships: channelMembers, prepareRecordsOnly: true});
        const myChannelRecords = operator.handleMyChannel({channels, myChannels: memberships, prepareRecordsOnly: true, isCRTEnabled});
        const myChannelSettingsRecords = operator.handleMyChannelSettings({settings: memberships, prepareRecordsOnly: true});

        return [channelRecords, channelInfoRecords, membershipRecords, myChannelRecords, myChannelSettingsRecords];
    } catch {
        return [];
    }
};

export const prepareDeleteChannel = async (channel: ChannelModel): Promise<Model[]> => {
    const preparedModels: Model[] = [channel.prepareDestroyPermanently()];

    const relations: Array<Relation<Model|MyChannelModel> | undefined> = [channel.membership, channel.info, channel.categoryChannel];
    await Promise.all(relations.map(async (relation) => {
        try {
            const model = await relation?.fetch();
            if (model) {
                preparedModels.push(model.prepareDestroyPermanently());
                if ('settings' in model) {
                    const settings = await model.settings?.fetch();
                    if (settings) {
                        preparedModels.push(settings.prepareDestroyPermanently());
                    }
                }
            }
        } catch {
            // Record not found, do nothing
        }
    }));

    const associatedChildren: Array<Query<Model> | undefined> = [
        channel.members,
        channel.drafts,
        channel.postsInChannel,
    ];
    await Promise.all(associatedChildren.map(async (children) => {
        const models = await children?.fetch();
        models?.forEach((model) => preparedModels.push(model.prepareDestroyPermanently()));
    }));

    const posts = await channel.posts?.fetch();
    if (posts?.length) {
        for await (const post of posts) {
            const preparedPost = await prepareDeletePost(post);
            preparedModels.push(...preparedPost);
        }
    }

    return preparedModels;
};

export const queryAllChannels = (database: Database) => {
    return database.get<ChannelModel>(CHANNEL).query();
};

export const queryAllChannelsForTeam = (database: Database, teamId: string) => {
    return database.get<ChannelModel>(CHANNEL).query(Q.where('team_id', teamId));
};

export const queryAllChannelsInfoForTeam = (database: Database, teamId: string) => {
    return database.get<ChannelInfoModel>(CHANNEL_INFO).query(
        Q.on(CHANNEL, Q.where('team_id', teamId)),
    );
};

export const queryAllMyChannel = (database: Database) => {
    return database.get<MyChannelModel>(MY_CHANNEL).query();
};

export const queryAllMyChannelsForTeam = (database: Database, teamId: string) => {
    return database.get<ChannelModel>(MY_CHANNEL).query(
        Q.on(CHANNEL, Q.where('team_id', Q.oneOf([teamId, '']))),
    );
};

export const getMyChannel = async (database: Database, channelId: string) => {
    try {
        const member = await database.get<MyChannelModel>(MY_CHANNEL).find(channelId);
        return member;
    } catch {
        return undefined;
    }
};

export const observeMyChannel = (database: Database, channelId: string) => {
    return database.get<MyChannelModel>(MY_CHANNEL).query(Q.where('id', channelId), Q.take(1)).observe().pipe(
        switchMap((result) => (result.length ? result[0].observe() : of$(undefined))),
    );
};

export const getChannelById = async (database: Database, channelId: string) => {
    try {
        const channel = await database.get<ChannelModel>(CHANNEL).find(channelId);
        return channel;
    } catch {
        return undefined;
    }
};

export const observeChannel = (database: Database, channelId: string) => {
    return database.get<ChannelModel>(CHANNEL).query(Q.where('id', channelId), Q.take(1)).observe().pipe(
        switchMap((result) => (result.length ? result[0].observe() : of$(undefined))),
    );
};

export const getChannelByName = async (database: Database, channelName: string) => {
    const channels = await database.get<ChannelModel>(CHANNEL).query(Q.where('name', channelName)).fetch();

    // Check done to force types
    if (channels.length) {
        return channels[0];
    }
    return undefined;
};

export const queryChannelsById = (database: Database, channelIds: string[]) => {
    return database.get<ChannelModel>(CHANNEL).query(Q.where('id', Q.oneOf(channelIds)));
};

export const getChannelInfo = async (database: Database, channelId: string) => {
    try {
        const info = await database.get<ChannelInfoModel>(CHANNEL_INFO).find(channelId);
        return info;
    } catch {
        return undefined;
    }
};

export const getDefaultChannelForTeam = async (database: Database, teamId: string) => {
    let channel: ChannelModel|undefined;
    let canIJoinPublicChannelsInTeam = false;
    const roles = await queryRoles(database).fetch();

    if (roles.length) {
        canIJoinPublicChannelsInTeam = hasPermission(roles, Permissions.JOIN_PUBLIC_CHANNELS, true);
    }

    const myChannels = await database.get<ChannelModel>(CHANNEL).query(
        Q.on(MY_CHANNEL, 'id', Q.notEq('')),
        Q.and(
            Q.where('team_id', teamId),
            Q.where('delete_at', 0),
            Q.where('type', General.OPEN_CHANNEL),
        ),
        Q.sortBy('display_name', Q.asc),
    ).fetch();

    const defaultChannel = myChannels.find((c) => c.name === General.DEFAULT_CHANNEL);
    const myFirstTeamChannel = myChannels[0];

    if (defaultChannel || canIJoinPublicChannelsInTeam) {
        channel = defaultChannel;
    } else {
        channel = myFirstTeamChannel || defaultChannel;
    }

    return channel;
};

export const getCurrentChannel = async (database: Database) => {
    const currentChannelId = await getCurrentChannelId(database);
    if (currentChannelId) {
        return getChannelById(database, currentChannelId);
    }

    return undefined;
};

export const getCurrentChannelInfo = async (database: Database) => {
    const currentChannelId = await getCurrentChannelId(database);
    if (currentChannelId) {
        const info = await getChannelInfo(database, currentChannelId);
        return info;
    }

    return undefined;
};

export const observeCurrentChannel = (database: Database) => {
    return observeCurrentChannelId(database).pipe(
        switchMap((id) => database.get<ChannelModel>(CHANNEL).query(Q.where('id', id), Q.take(1)).observe().pipe(
            switchMap((result) => (result.length ? result[0].observe() : of$(undefined))),
        ),
        ));
};

export async function deleteChannelMembership(operator: ServerDataOperator, userId: string, channelId: string, prepareRecordsOnly = false) {
    try {
        const channelMembership = await operator.database.get<ChannelMembershipModel>(CHANNEL_MEMBERSHIP).query(Q.where('user_id', Q.eq(userId)), Q.where('channel_id', Q.eq(channelId))).fetch();
        const models: Model[] = [];
        for (const membership of channelMembership) {
            models.push(membership.prepareDestroyPermanently());
        }
        if (models.length && !prepareRecordsOnly) {
            await operator.batchRecords(models);
        }
        return {models};
    } catch (error) {
        return {error};
    }
}

export const addChannelMembership = async (operator: ServerDataOperator, userId: string, channelId: string) => {
    try {
        await operator.handleChannelMembership({channelMemberships: [{channel_id: channelId, user_id: userId}], prepareRecordsOnly: false});
        return {};
    } catch (error) {
        return {error};
    }
};

export const queryUsersOnChannel = (database: Database, channelId: string) => {
    return database.get<UserModel>(USER).query(Q.on(CHANNEL_MEMBERSHIP, Q.where('channel_id', channelId)));
};

export const getMembersCountByChannelsId = async (database: Database, channelsId: string[]) => {
    const result = channelsId.reduce((r: Record<string, number>, cId) => {
        r[cId] = 0;
        return r;
    }, {});
    const q = await database.get<ChannelMembershipModel>(CHANNEL_MEMBERSHIP).query(Q.where('channel_id', Q.oneOf(channelsId))).fetch();
    return q.reduce((r: Record<string, number>, m) => {
        if (r[m.channelId]) {
            r[m.channelId] += 1;
            return r;
        }

        r[m.channelId] = 1;
        return r;
    }, result);
};

export const queryChannelsByTypes = (database: Database, channelTypes: ChannelType[]) => {
    return database.get<ChannelModel>(CHANNEL).query(
        Q.where('type', Q.oneOf(channelTypes)));
};

export const queryUserChannelsByTypes = (database: Database, userId: string, channelTypes: ChannelType[]) => {
    return database.get<ChannelModel>(CHANNEL).query(
        Q.where('type', Q.oneOf(channelTypes)),
        Q.on(CHANNEL_MEMBERSHIP, Q.where('user_id', userId)));
};

export const queryTeamDefaultChannel = (database: Database, teamId: string) => {
    return database.get<ChannelModel>(CHANNEL).query(
        Q.where('team_id', teamId),
        Q.where('name', General.DEFAULT_CHANNEL),
    );
};

export const queryMyChannelsByTeam = (database: Database, teamId: string, includeDeleted = false) => {
    const conditions: Q.Condition[] = [Q.where('team_id', Q.eq(teamId))];
    if (!includeDeleted) {
        conditions.push(Q.where('delete_at', Q.eq(0)));
    }
    return database.get<MyChannelModel>(MY_CHANNEL).query(
        Q.on(CHANNEL, Q.and(
            ...conditions,
        )),
    );
};

export const observeChannelInfo = (database: Database, channelId: string) => {
    return database.get<ChannelInfoModel>(CHANNEL_INFO).query(Q.where('id', channelId), Q.take(1)).observe().pipe(
        switchMap((result) => (result.length ? result[0].observe() : of$(undefined))),
    );
};

export const queryAllMyChannelSettings = (database: Database) => {
    return database.get<MyChannelSettingsModel>(MY_CHANNEL_SETTINGS).query();
};

export const queryMyChannelSettingsByIds = (database: Database, ids: string[]) => {
    return database.get<MyChannelSettingsModel>(MY_CHANNEL_SETTINGS).
        query(
            Q.where('id', Q.oneOf(ids)),
        );
};

export const observeAllMyChannelNotifyProps = (database: Database) => {
    return queryAllMyChannelSettings(database).observeWithColumns(['notify_props']).pipe(
        map$((settings) => settings.reduce<Record<string, Partial<ChannelNotifyProps>>>((obj, setting) => {
            obj[setting.id] = setting.notifyProps;
            return obj;
        }, {})),
    );
};

export const observeNotifyPropsByChannels = (database: Database, channels: ChannelModel[]|MyChannelModel[]) => {
    const ids = channels.map((c) => c.id);
    return queryMyChannelSettingsByIds(database, ids).observeWithColumns(['notify_props']).pipe(
        map$((settings) => settings.reduce<Record<string, Partial<ChannelNotifyProps>>>((obj, setting) => {
            obj[setting.id] = setting.notifyProps;
            return obj;
        }, {})),
    );
};

export const queryChannelsByNames = (database: Database, names: string[]) => {
    return database.get<ChannelModel>(CHANNEL).query(Q.where('name', Q.oneOf(names)));
};

export const queryMyChannelUnreads = (database: Database, currentTeamId: string) => {
    return database.get<MyChannelModel>(MY_CHANNEL).query(
        Q.on(
            CHANNEL,
            Q.and(
                Q.or(
                    Q.where('team_id', Q.eq(currentTeamId)),
                    Q.where('team_id', Q.eq('')),
                ),
                Q.where('delete_at', Q.eq(0)),
            ),
        ),
        Q.where('is_unread', Q.eq(true)),
        Q.sortBy('last_post_at', Q.desc),
    );
};

export function observeMyChannelMentionCount(database: Database, teamId?: string, columns = ['mentions_count', 'is_unread']): Observable<number> {
    const conditions: Q.Condition[] = [
        Q.where('delete_at', Q.eq(0)),
    ];

    if (teamId) {
        conditions.push(Q.where('team_id', Q.eq(teamId)));
    }

    return database.get<MyChannelModel>(MY_CHANNEL).query(
        Q.on(CHANNEL, Q.and(
            ...conditions,
        )),
    ).
        observeWithColumns(columns).
        pipe(
            switchMap((val) => of$(val.reduce((acc, v) => {
                return acc + v.mentionsCount;
            }, 0))),
            distinctUntilChanged(),
        );
}

export function queryMyChannelsByUnread(database: Database, isUnread: boolean, sortBy: 'last_viewed_at' | 'last_post_at', take: number, excludeIds?: string[]) {
    const clause: Q.Clause[] = [Q.where('is_unread', Q.eq(isUnread))];
    const count: Q.Clause[] = [];

    if (excludeIds?.length) {
        clause.push(Q.where('id', Q.notIn(excludeIds)));
    }

    if (take > 0) {
        count.push(Q.take(take));
    }

    return queryAllMyChannel(database).extend(
        Q.on(CHANNEL, Q.where('delete_at', Q.eq(0))),
        ...clause,
        Q.sortBy(sortBy, Q.desc),
        ...count,
    );
}

export const observeDirectChannelsByTerm = (database: Database, term: string, take = 20, matchStart = false) => {
    const onlyDMs = term.startsWith('@') ? "AND c.type='D'" : '';
    const value = Q.sanitizeLikeString(term.startsWith('@') ? term.substring(1) : term);
    let username = `u.username LIKE '${value}%'`;
    let displayname = `c.display_name LIKE '${value}%'`;
    if (!matchStart) {
        username = `u.username LIKE '%${value}%' AND u.username NOT LIKE '${value}%'`;
        displayname = `(c.display_name LIKE '%${value}%' AND c.display_name NOT LIKE '${value}%')`;
    }
    const currentUserId = observeCurrentUserId(database);
    return currentUserId.pipe(
        switchMap((uId) => {
            return database.get<MyChannelModel>(CHANNEL).query(
                Q.unsafeSqlQuery(`SELECT DISTINCT my.* FROM ${MY_CHANNEL} my
                INNER JOIN ${CHANNEL} c ON c.id=my.id AND c.team_id='' AND c.delete_at=0 ${onlyDMs}
                INNER JOIN ${CHANNEL_MEMBERSHIP} cm ON cm.channel_id=my.id
                INNER JOIN ${USER} u ON u.id=cm.user_id AND (cm.user_id != '${uId}' AND ${username})
                OR ${displayname}
                ORDER BY my.last_viewed_at DESC
                LIMIT ${take}`),
            ).observe();
        }),
    );
};

export const observeNotDirectChannelsByTerm = (database: Database, term: string, take = 20, matchStart = false) => {
    const teammateNameSetting = observeTeammateNameDisplay(database);

    const value = Q.sanitizeLikeString(term.startsWith('@') ? term.substring(1) : term);
    let username = `u.username LIKE '${value}%'`;
    let nickname = `u.nickname LIKE '${value}%'`;
    let displayname = `(u.first_name || ' ' || u.last_name) LIKE '${value}%'`;
    if (!matchStart) {
        username = `(u.username LIKE '%${value}%' AND u.username NOT LIKE '${value}%')`;
        nickname = `(u.nickname LIKE '%${value}%' AND u.nickname NOT LIKE '${value}%')`;
        displayname = `((u.first_name || ' ' || u.last_name) LIKE '%${value}%' AND (u.first_name || ' ' || u.last_name) NOT LIKE '${value}%')`;
    }

    return teammateNameSetting.pipe(
        switchMap((setting) => {
            let sortBy = '';
            switch (setting) {
                case General.TEAMMATE_NAME_DISPLAY.SHOW_NICKNAME_FULLNAME:
                    sortBy = "ORDER BY CASE u.nickname WHEN '' THEN 1 ELSE 0 END, CASE (u.first_name || ' ' || u.last_name) WHEN '' THEN 1 ELSE 0 END, u.username";
                    break;
                case General.TEAMMATE_NAME_DISPLAY.SHOW_FULLNAME:
                    sortBy = "ORDER BY CASE (u.first_name || ' ' || u.last_name) WHEN '' THEN 1 ELSE 0 END, u.username";
                    break;
                default:
                    sortBy = 'ORDER BY u.username';
                    break;
            }

            return database.get<UserModel>(USER).query(
                Q.unsafeSqlQuery(`SELECT DISTINCT u.* FROM User u
                LEFT JOIN ChannelMembership cm ON cm.user_id=u.id
                LEFT JOIN Channel c ON c.id=cm.id AND c.type='${General.DM_CHANNEL}'
                WHERE cm.user_id IS NULL AND (${displayname} OR ${username} OR ${nickname})
                ${sortBy} LIMIT ${take}`),
            ).observe();
        }),
    );
};

export const observeJoinedChannelsByTerm = (database: Database, term: string, take = 20, matchStart = false) => {
    if (term.startsWith('@')) {
        return of$([]);
    }

    const value = Q.sanitizeLikeString(term);
    let displayname = `c.display_name LIKE '${value}%'`;
    if (!matchStart) {
        displayname = `c.display_name LIKE '%${value}%' AND c.display_name NOT LIKE '${value}%'`;
    }
    return database.get<MyChannelModel>(MY_CHANNEL).query(
        Q.unsafeSqlQuery(`SELECT DISTINCT my.* FROM ${MY_CHANNEL} my
        INNER JOIN ${CHANNEL} c ON c.id=my.id AND c.delete_at=0 AND c.team_id !='' AND ${displayname}
        ORDER BY my.last_viewed_at DESC
        LIMIT ${take}`),
    ).observe();
};

export const observeArchiveChannelsByTerm = (database: Database, term: string, take = 20) => {
    if (term.startsWith('@')) {
        return of$([]);
    }

    const value = Q.sanitizeLikeString(term);
    const displayname = `%${value}%`;
    return database.get<MyChannelModel>(MY_CHANNEL).query(
        Q.on(CHANNEL, Q.and(
            Q.where('delete_at', Q.gt(0)),
            Q.where('team_id', Q.notEq('')),
            Q.where('display_name', Q.like(displayname)),
        )),
        Q.sortBy('last_viewed_at'),
        Q.take(take),
    ).observe();
};

export const observeChannelSettings = (database: Database, channelId: string) => {
    return database.get<MyChannelSettingsModel>(MY_CHANNEL_SETTINGS).query(Q.where('id', channelId), Q.take(1)).observe().pipe(
        switchMap((result) => (result.length ? result[0].observe() : of$(undefined))),
    );
};

export const observeChannelsByLastPostAt = (database: Database, myChannels: MyChannelModel[], excludeIds?: string[]) => {
    const ids = myChannels.map((c) => c.id);
    const idsStr = `'${ids.join("','")}'`;
    const exclude = excludeIds?.length ? `AND c.id NOT IN ('${excludeIds.join("','")}')` : '';
    return database.get<ChannelModel>(CHANNEL).query(
        Q.unsafeSqlQuery(`SELECT DISTINCT c.* FROM ${CHANNEL} c INNER JOIN
        ${MY_CHANNEL} mc ON mc.id=c.id AND c.id IN (${idsStr}) ${exclude}
        ORDER BY CASE mc.last_post_at WHEN 0 THEN c.create_at ELSE mc.last_post_at END DESC`),
    ).observe();
};<|MERGE_RESOLUTION|>--- conflicted
+++ resolved
@@ -62,7 +62,6 @@
     }
 }
 
-<<<<<<< HEAD
 type MembershipWithId = ChannelMembership & {id: string};
 
 type MembershipReduce = {
@@ -118,8 +117,6 @@
     }
 };
 
-=======
->>>>>>> 9370a9c5
 export const prepareMyChannelsForTeam = async (operator: ServerDataOperator, teamId: string, channels: Channel[], channelMembers: ChannelMembership[], isCRTEnabled?: boolean) => {
     const {database} = operator;
     const allChannelsForTeam = (await queryAllChannelsForTeam(database, teamId).fetch()).
