// Copyright (c) 2015-present Mattermost, Inc. All Rights Reserved.
// See LICENSE.txt for license information.

import {Database, Model, Q, Query, Relation} from '@nozbe/watermelondb';
import {of as of$, Observable} from 'rxjs';
import {switchMap, distinctUntilChanged} from 'rxjs/operators';

import {General, Permissions} from '@constants';
import {MM_TABLES} from '@constants/database';
import {hasPermission} from '@utils/role';

import {prepareDeletePost} from './post';
import {queryRoles} from './role';
import {observeCurrentChannelId, getCurrentChannelId} from './system';

import type ServerDataOperator from '@database/operator/server_data_operator';
import type ChannelModel from '@typings/database/models/servers/channel';
import type ChannelInfoModel from '@typings/database/models/servers/channel_info';
import type ChannelMembershipModel from '@typings/database/models/servers/channel_membership';
import type MyChannelModel from '@typings/database/models/servers/my_channel';
import type MyChannelSettingsModel from '@typings/database/models/servers/my_channel_settings';
import type UserModel from '@typings/database/models/servers/user';

const {SERVER: {CHANNEL, MY_CHANNEL, CHANNEL_MEMBERSHIP, MY_CHANNEL_SETTINGS, CHANNEL_INFO, USER}} = MM_TABLES;

export function prepareMissingChannelsForAllTeams(operator: ServerDataOperator, channels: Channel[], channelMembers: ChannelMembership[]): Array<Promise<Model[]>> {
    const channelInfos: ChannelInfo[] = [];
    const memberships = channelMembers.map((cm) => ({...cm, id: cm.channel_id}));

    for (const c of channels) {
        channelInfos.push({
            id: c.id,
            header: c.header,
            purpose: c.purpose,
            guest_count: 0,
            member_count: 0,
            pinned_post_count: 0,
        });
    }

    try {
        const channelRecords = operator.handleChannel({channels, prepareRecordsOnly: true});
        const channelInfoRecords = operator.handleChannelInfo({channelInfos, prepareRecordsOnly: true});
        const membershipRecords = operator.handleChannelMembership({channelMemberships: memberships, prepareRecordsOnly: true});
        const myChannelRecords = operator.handleMyChannel({channels, myChannels: memberships, prepareRecordsOnly: true});
        const myChannelSettingsRecords = operator.handleMyChannelSettings({settings: memberships, prepareRecordsOnly: true});

        return [channelRecords, channelInfoRecords, membershipRecords, myChannelRecords, myChannelSettingsRecords];
    } catch {
        return [];
    }
}

type MembershipWithId = ChannelMembership & {id: string};

type MembershipReduce = {
    memberships: MembershipWithId[];
    membershipsMap: Record<string, MembershipWithId>;
}

export const prepareMyChannelsForTeam = async (operator: ServerDataOperator, teamId: string, channels: Channel[], channelMembers: ChannelMembership[]) => {
    const {database} = operator;
    const allChannelsForTeam = (await queryAllChannelsForTeam(database, teamId).fetch()).
        reduce((map: Record<string, ChannelModel>, channel) => {
            map[channel.id] = channel;
            return map;
        }, {});

    const allChannelsInfoForTeam = (await queryAllChannelsInfoForTeam(database, teamId).fetch()).
        reduce((map: Record<string, ChannelInfoModel>, info) => {
            map[info.id] = info;
            return map;
        }, {});

    const channelInfos: ChannelInfo[] = [];
    const {memberships, membershipsMap} = channelMembers.reduce((result, cm) => {
        const value = {...cm, id: cm.channel_id};
        result.memberships.push(value);
        result.membershipsMap[value.id] = value;
        return result;
    }, {memberships: [], membershipsMap: {}} as MembershipReduce);

    for (const c of channels) {
        const storedChannel = allChannelsForTeam[c.id];
        let storedInfo: ChannelInfoModel | undefined;
        let member_count = 0;
        let guest_count = 0;
        let pinned_post_count = 0;
        if (storedChannel) {
            storedInfo = allChannelsInfoForTeam[c.id];
            if (storedInfo) {
                member_count = storedInfo.memberCount;
                guest_count = storedInfo.guestCount;
                pinned_post_count = storedInfo.pinnedPostCount;
            }
        }

        const member = membershipsMap[c.id];
        if (member) {
            member.last_post_at = c.last_post_at;
        }

        channelInfos.push({
            id: c.id,
            header: c.header,
            purpose: c.purpose,
            guest_count,
            member_count,
            pinned_post_count,
        });
    }

    try {
        const channelRecords = operator.handleChannel({channels, prepareRecordsOnly: true});
        const channelInfoRecords = operator.handleChannelInfo({channelInfos, prepareRecordsOnly: true});
        const membershipRecords = operator.handleChannelMembership({channelMemberships: channelMembers, prepareRecordsOnly: true});
        const myChannelRecords = operator.handleMyChannel({channels, myChannels: memberships, prepareRecordsOnly: true});
        const myChannelSettingsRecords = operator.handleMyChannelSettings({settings: memberships, prepareRecordsOnly: true});

        return [channelRecords, channelInfoRecords, membershipRecords, myChannelRecords, myChannelSettingsRecords];
    } catch {
        return [];
    }
};

export const prepareDeleteChannel = async (channel: ChannelModel): Promise<Model[]> => {
    const preparedModels: Model[] = [channel.prepareDestroyPermanently()];

    const relations: Array<Relation<Model> | undefined> = [channel.membership, channel.info, channel.categoryChannel];
    await Promise.all(relations.map(async (relation) => {
        try {
            const model = await relation?.fetch();
            if (model) {
                preparedModels.push(model.prepareDestroyPermanently());
            }
        } catch {
            // Record not found, do nothing
        }
    }));

    const associatedChildren: Array<Query<Model> | undefined> = [
        channel.members,
        channel.drafts,
        channel.postsInChannel,
    ];
    await Promise.all(associatedChildren.map(async (children) => {
        const models = await children?.fetch();
        models?.forEach((model) => preparedModels.push(model.prepareDestroyPermanently()));
    }));

    const posts = await channel.posts?.fetch();
    if (posts?.length) {
        for await (const post of posts) {
            const preparedPost = await prepareDeletePost(post);
            preparedModels.push(...preparedPost);
        }
    }

    return preparedModels;
};

export const queryAllChannelsForTeam = (database: Database, teamId: string) => {
    return database.get<ChannelModel>(CHANNEL).query(Q.where('team_id', teamId));
};

export const queryAllChannelsInfoForTeam = (database: Database, teamId: string) => {
    return database.get<ChannelInfoModel>(CHANNEL_INFO).query(
        Q.on(CHANNEL, Q.where('team_id', teamId)),
    );
};

export const queryAllMyChannel = (database: Database) => {
    return database.get<MyChannelModel>(MY_CHANNEL).query();
};

export const getMyChannel = async (database: Database, channelId: string) => {
    try {
        const member = await database.get<MyChannelModel>(MY_CHANNEL).find(channelId);
        return member;
    } catch {
        return undefined;
    }
};

export const observeMyChannel = (database: Database, channelId: string) => {
    return database.get<MyChannelModel>(MY_CHANNEL).query(Q.where('id', channelId), Q.take(1)).observe().pipe(
        switchMap((result) => (result.length ? result[0].observe() : of$(undefined))),
    );
};

export const getChannelById = async (database: Database, channelId: string) => {
    try {
        const channel = await database.get<ChannelModel>(CHANNEL).find(channelId);
        return channel;
    } catch {
        return undefined;
    }
};

export const observeChannel = (database: Database, channelId: string) => {
    return database.get<ChannelModel>(CHANNEL).query(Q.where('id', channelId), Q.take(1)).observe().pipe(
        switchMap((result) => (result.length ? result[0].observe() : of$(undefined))),
    );
};

export const getChannelByName = async (database: Database, channelName: string) => {
    const channels = await database.get<ChannelModel>(CHANNEL).query(Q.where('name', channelName)).fetch();

    // Check done to force types
    if (channels.length) {
        return channels[0];
    }
    return undefined;
};

export const queryChannelsById = (database: Database, channelIds: string[]) => {
    return database.get<ChannelModel>(CHANNEL).query(Q.where('id', Q.oneOf(channelIds)));
};

export const getChannelInfo = async (database: Database, channelId: string) => {
    try {
        const info = await database.get<ChannelInfoModel>(CHANNEL_INFO).find(channelId);
        return info;
    } catch {
        return undefined;
    }
};

export const getDefaultChannelForTeam = async (database: Database, teamId: string) => {
    let channel: ChannelModel|undefined;
    let canIJoinPublicChannelsInTeam = false;
    const roles = await queryRoles(database).fetch();

    if (roles.length) {
        canIJoinPublicChannelsInTeam = hasPermission(roles, Permissions.JOIN_PUBLIC_CHANNELS, true);
    }

    const myChannels = await database.get<ChannelModel>(CHANNEL).query(
        Q.on(MY_CHANNEL, 'id', Q.notEq('')),
        Q.and(
            Q.where('team_id', teamId),
            Q.where('delete_at', 0),
            Q.where('type', General.OPEN_CHANNEL),
        ),
        Q.sortBy('display_name', Q.asc),
    ).fetch();

    const defaultChannel = myChannels.find((c) => c.name === General.DEFAULT_CHANNEL);
    const myFirstTeamChannel = myChannels[0];

    if (defaultChannel || canIJoinPublicChannelsInTeam) {
        channel = defaultChannel;
    } else {
        channel = myFirstTeamChannel || defaultChannel;
    }

    return channel;
};

export const getCurrentChannel = async (database: Database) => {
    const currentChannelId = await getCurrentChannelId(database);
    if (currentChannelId) {
        return getChannelById(database, currentChannelId);
    }

    return undefined;
};

export const getCurrentChannelInfo = async (database: Database) => {
    const currentChannelId = await getCurrentChannelId(database);
    if (currentChannelId) {
        const info = await getChannelInfo(database, currentChannelId);
        return info;
    }

    return undefined;
};

export const observeCurrentChannel = (database: Database) => {
    return observeCurrentChannelId(database).pipe(
        switchMap((id) => database.get<ChannelModel>(CHANNEL).query(Q.where('id', id), Q.take(1)).observe().pipe(
            switchMap((result) => (result.length ? result[0].observe() : of$(undefined))),
        ),
        ));
};

export async function deleteChannelMembership(operator: ServerDataOperator, userId: string, channelId: string, prepareRecordsOnly = false) {
    try {
        const channelMembership = await operator.database.get(CHANNEL_MEMBERSHIP).query(Q.where('user_id', Q.eq(userId)), Q.where('channel_id', Q.eq(channelId))).fetch();
        const models: Model[] = [];
        for (const membership of channelMembership) {
            models.push(membership.prepareDestroyPermanently());
        }
        if (models.length && !prepareRecordsOnly) {
            await operator.batchRecords(models);
        }
        return {models};
    } catch (error) {
        return {error};
    }
}

export const addChannelMembership = async (operator: ServerDataOperator, userId: string, channelId: string) => {
    try {
        await operator.handleChannelMembership({channelMemberships: [{channel_id: channelId, user_id: userId}], prepareRecordsOnly: false});
        return {};
    } catch (error) {
        return {error};
    }
};

export const queryUsersOnChannel = (database: Database, channelId: string) => {
    return database.get<UserModel>(USER).query(Q.on(CHANNEL_MEMBERSHIP, Q.where('channel_id', channelId)));
};

export const getMembersCountByChannelsId = async (database: Database, channelsId: string[]) => {
    const q = await database.get<ChannelMembershipModel>(CHANNEL_MEMBERSHIP).query(Q.where('channel_id', Q.oneOf(channelsId))).fetch();
    return q.reduce((r: Record<string, number>, m) => {
        if (r[m.channelId]) {
            r[m.channelId] += 1;
            return r;
        }

        r[m.channelId] = 1;
        return r;
    }, {});
};

export const queryChannelsByTypes = (database: Database, channelTypes: ChannelType[]) => {
    return database.get<ChannelModel>(CHANNEL).query(
        Q.where('type', Q.oneOf(channelTypes)));
};

export const queryUserChannelsByTypes = (database: Database, userId: string, channelTypes: ChannelType[]) => {
    return database.get<ChannelModel>(CHANNEL).query(
        Q.where('type', Q.oneOf(channelTypes)),
        Q.on(CHANNEL_MEMBERSHIP, Q.where('user_id', userId)));
};

export const queryTeamDefaultChannel = (database: Database, teamId: string) => {
    return database.get<ChannelModel>(CHANNEL).query(
        Q.where('team_id', teamId),
        Q.where('name', General.DEFAULT_CHANNEL),
    );
};

export const queryMyChannelsByTeam = (database: Database, teamId: string, includeDeleted = false) => {
    const conditions: Q.Condition[] = [Q.where('team_id', Q.eq(teamId))];
    if (!includeDeleted) {
        conditions.push(Q.where('delete_at', Q.eq(0)));
    }
    return database.get<MyChannelModel>(MY_CHANNEL).query(
        Q.on(CHANNEL, Q.and(
            ...conditions,
        )),
    );
};

export const observeChannelInfo = (database: Database, channelId: string) => {
    return database.get<ChannelInfoModel>(CHANNEL_INFO).query(Q.where('id', channelId), Q.take(1)).observe().pipe(
        switchMap((result) => (result.length ? result[0].observe() : of$(undefined))),
    );
};

export const queryMyChannelSettingsByIds = (database: Database, ids: string[]) => {
    return database.get<MyChannelSettingsModel>(MY_CHANNEL_SETTINGS).
        query(
            Q.where('id', Q.oneOf(ids)),
        );
};

export const queryChannelsByNames = (database: Database, names: string[]) => {
    return database.get<ChannelModel>(CHANNEL).query(Q.where('name', Q.oneOf(names)));
};

export const queryMyChannelUnreads = (database: Database, currentTeamId: string) => {
    return database.get<MyChannelModel>(MY_CHANNEL).query(
        Q.on(
            CHANNEL,
            Q.or(
                Q.where('team_id', Q.eq(currentTeamId)),
                Q.where('team_id', Q.eq('')),
            ),
        ),
        Q.where('is_unread', Q.eq(true)),
        Q.sortBy('last_post_at', Q.desc),
    );
<<<<<<< HEAD
};
=======
};

export function observeMyChannelMentionCount(database: Database, teamId?: string, columns = ['mentions_count', 'is_unread']): Observable<number> {
    const conditions: Q.Condition[] = [
        Q.where('delete_at', Q.eq(0)),
    ];

    if (teamId) {
        conditions.push(Q.where('team_id', Q.eq(teamId)));
    }

    return database.get<MyChannelModel>(MY_CHANNEL).query(
        Q.on(CHANNEL, Q.and(
            ...conditions,
        )),
    ).
        observeWithColumns(columns).
        pipe(
            switchMap((val) => of$(val.reduce((acc, v) => {
                return acc + v.mentionsCount;
            }, 0))),
            distinctUntilChanged(),
        );
}
>>>>>>> 9feb3446
<|MERGE_RESOLUTION|>--- conflicted
+++ resolved
@@ -385,9 +385,6 @@
         Q.where('is_unread', Q.eq(true)),
         Q.sortBy('last_post_at', Q.desc),
     );
-<<<<<<< HEAD
-};
-=======
 };
 
 export function observeMyChannelMentionCount(database: Database, teamId?: string, columns = ['mentions_count', 'is_unread']): Observable<number> {
@@ -411,5 +408,4 @@
             }, 0))),
             distinctUntilChanged(),
         );
-}
->>>>>>> 9feb3446
+}