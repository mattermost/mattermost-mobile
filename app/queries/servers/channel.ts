--- conflicted
+++ resolved
@@ -667,12 +667,10 @@
     return database.get<ChannelModel>(CHANNEL).query(...clauses);
 };
 
-<<<<<<< HEAD
 export const observeIsMutedSetting = (database: Database, channelId: string) => observeChannelSettings(database, channelId).
     pipe(
         switchMap((s) => of$(s?.notifyProps?.mark_unread === General.MENTION)),
     );
-=======
 export const queryChannelMembers = (database: Database, channelId: string) => {
     return database.get<ChannelMembershipModel>(CHANNEL_MEMBERSHIP).query(
         Q.where('channel_id', channelId),
@@ -681,5 +679,4 @@
 
 export const observeChannelMembers = (database: Database, channelId: string) => {
     return queryChannelMembers(database, channelId).observe();
-};
->>>>>>> 37bc95cf
+};