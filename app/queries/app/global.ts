// Copyright (c) 2015-present Mattermost, Inc. All Rights Reserved.
// See LICENSE.txt for license information.

import {GLOBAL_IDENTIFIERS, MM_TABLES} from '@constants/database';
import {Database} from '@nozbe/watermelondb';

import type Global from '@typings/database/models/app/global';

const {APP: {GLOBAL}} = MM_TABLES;

<<<<<<< HEAD
export const getDeviceToken = async (appDatabase: Database) => {
    const tokens = (await appDatabase.collections.get(GLOBAL).query(Q.where('id', 'deviceToken')).fetch()) as Global[];
    return tokens?.[0]?.value ?? '';
=======
export const queryDeviceToken = async (appDatabase: Database) => {
    try {
        const tokens = await appDatabase.get(GLOBAL).find(GLOBAL_IDENTIFIERS.DEVICE_TOKEN) as Global;
        return tokens?.value || '';
    } catch {
        return '';
    }
};

export const queryMentionCount = async (appDatabase: Database) => {
    try {
        const mentions = await appDatabase.get(GLOBAL).find(GLOBAL_IDENTIFIERS.MENTION_COUNT) as Global;
        return mentions?.value || '';
    } catch {
        return '';
    }
>>>>>>> c64277bd
};<|MERGE_RESOLUTION|>--- conflicted
+++ resolved
@@ -8,11 +8,6 @@
 
 const {APP: {GLOBAL}} = MM_TABLES;
 
-<<<<<<< HEAD
-export const getDeviceToken = async (appDatabase: Database) => {
-    const tokens = (await appDatabase.collections.get(GLOBAL).query(Q.where('id', 'deviceToken')).fetch()) as Global[];
-    return tokens?.[0]?.value ?? '';
-=======
 export const queryDeviceToken = async (appDatabase: Database) => {
     try {
         const tokens = await appDatabase.get(GLOBAL).find(GLOBAL_IDENTIFIERS.DEVICE_TOKEN) as Global;
@@ -29,5 +24,4 @@
     } catch {
         return '';
     }
->>>>>>> c64277bd
 };