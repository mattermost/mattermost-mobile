--- conflicted
+++ resolved
@@ -112,13 +112,6 @@
         const {data} = action;
         const {nextChannel, previousChannel} = data;
         const general = realm.objectForPrimaryKey('General', General.REALM_SCHEMA_ID);
-<<<<<<< HEAD
-        general.currentChannelId = nextChannel.id;
-        if (data.teamId) {
-            general.currentTeamId = data.teamId;
-        }
-=======
->>>>>>> 911199d7
 
         general.currentChannelId = nextChannel.id;
         if (data.teamId) {
