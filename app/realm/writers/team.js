--- conflicted
+++ resolved
@@ -162,8 +162,6 @@
         const generalRealm = realm.objectForPrimaryKey('General', General.REALM_SCHEMA_ID);
         generalRealm.currentTeamId = data;
         generalRealm.currentChannelId = null;
-<<<<<<< HEAD
-=======
         break;
     }
 
@@ -171,7 +169,6 @@
         const data = action.data || action.payload;
 
         createOrUpdateTeams(realm, data);
->>>>>>> 911199d7
         break;
     }
 
