// Copyright (c) 2015-present Mattermost, Inc. All Rights Reserved.
// See LICENSE.txt for license information.

import {Calls} from '@constants';

import * as ClientConstants from './constants';
import ClientTracking from './tracking';

import type {APIClientInterface} from '@mattermost/react-native-network-client';

export default class ClientBase extends ClientTracking {
    constructor(apiClient: APIClientInterface, serverUrl: string, bearerToken?: string, csrfToken?: string) {
        super(apiClient);

        if (bearerToken) {
            this.setBearerToken(bearerToken);
        }
        if (csrfToken) {
            this.setCSRFToken(csrfToken);
        }
    }

    invalidate() {
        if (this.apiClient) {
            this.apiClient.invalidate();
        }
    }

    getBaseRoute() {
        return this.apiClient.baseUrl || '';
    }

    getAbsoluteUrl(baseUrl?: string) {
        if (typeof baseUrl !== 'string' || !baseUrl.startsWith('/')) {
            return baseUrl;
        }
        return this.apiClient.baseUrl + baseUrl;
    }

    getWebSocketUrl = () => {
        return `${this.urlVersion}/websocket`;
    };

    setAcceptLanguage(locale: string) {
        this.requestHeaders[ClientConstants.HEADER_ACCEPT_LANGUAGE] = locale;
    }

    // Routes

    getUsersRoute() {
        return `${this.urlVersion}/users`;
    }

    getUserRoute(userId: string) {
        return `${this.getUsersRoute()}/${userId}`;
    }

    getTeamsRoute() {
        return `${this.urlVersion}/teams`;
    }

    getTeamRoute(teamId: string) {
        return `${this.getTeamsRoute()}/${teamId}`;
    }

    getTeamNameRoute(teamName: string) {
        return `${this.getTeamsRoute()}/name/${teamName}`;
    }

    getTeamMembersRoute(teamId: string) {
        return `${this.getTeamRoute(teamId)}/members`;
    }

    getTeamMemberRoute(teamId: string, userId: string) {
        return `${this.getTeamMembersRoute(teamId)}/${userId}`;
    }

    getCategoriesRoute(userId: string, teamId: string) {
        return `${this.getUserRoute(userId)}/teams/${teamId}/channels/categories`;
    }

    getCategoriesOrderRoute(userId: string, teamId: string) {
        return `${this.getCategoriesRoute(userId, teamId)}/order`;
    }

    getCategoryRoute(userId: string, teamId: string, categoryId: string) {
        return `${this.getCategoriesRoute(userId, teamId)}/${categoryId}`;
    }

    getChannelsRoute() {
        return `${this.urlVersion}/channels`;
    }

    getChannelRoute(channelId: string) {
        return `${this.getChannelsRoute()}/${channelId}`;
    }

    getChannelBookmarksRoute(channelId: string) {
        return `${this.getChannelRoute(channelId)}/bookmarks`;
    }

    getChannelBookmarkRoute(channelId: string, bookmarkId: string) {
        return `${this.getChannelBookmarksRoute(channelId)}/${bookmarkId}`;
    }

    getSharedChannelsRoute() {
        return `${this.urlVersion}/sharedchannels`;
    }

    getChannelMembersRoute(channelId: string) {
        return `${this.getChannelRoute(channelId)}/members`;
    }

    getChannelMemberRoute(channelId: string, userId: string) {
        return `${this.getChannelMembersRoute(channelId)}/${userId}`;
    }

    getPostsRoute() {
        return `${this.urlVersion}/posts`;
    }

    getPostRoute(postId: string) {
        return `${this.getPostsRoute()}/${postId}`;
    }

    getReactionsRoute() {
        return `${this.urlVersion}/reactions`;
    }

    getCommandsRoute() {
        return `${this.urlVersion}/commands`;
    }

    getFilesRoute() {
        return `${this.urlVersion}/files`;
    }

    getFileRoute(fileId: string) {
        return `${this.getFilesRoute()}/${fileId}`;
    }

    getPreferencesRoute(userId: string) {
        return `${this.getUserRoute(userId)}/preferences`;
    }

    getEmojisRoute() {
        return `${this.urlVersion}/emoji`;
    }

    getEmojiRoute(emojiId: string) {
        return `${this.getEmojisRoute()}/${emojiId}`;
    }

    getGlobalDataRetentionRoute() {
        return `${this.urlVersion}/data_retention`;
    }

    getGranularDataRetentionRoute(userId: string) {
        return `${this.getUserRoute(userId)}/data_retention`;
    }

    getRolesRoute() {
        return `${this.urlVersion}/roles`;
    }

    getTimezonesRoute() {
        return `${this.urlVersion}/system/timezones`;
    }

    getRedirectLocationRoute() {
        return `${this.urlVersion}/redirect_location`;
    }

    getScheduledPostActionsRoute() {
        return `${this.getPostsRoute()}/schedule`;
    }

    getTeamAndDirectChannelScheduledPostsRoute() {
        return `${this.getPostsRoute()}/scheduled`;
    }

    getThreadsRoute(userId: string, teamId: string): string {
        return `${this.getUserRoute(userId)}/teams/${teamId}/threads`;
    }

    getThreadRoute(userId: string, teamId: string, threadId: string): string {
        return `${this.getThreadsRoute(userId, teamId)}/${threadId}`;
    }

    getPluginsRoute() {
        return `${this.urlVersion}/plugins`;
    }

    getPluginRoute(id: string) {
        return `/plugins/${id}`;
    }

    getAppsProxyRoute() {
        return this.getPluginRoute('com.mattermost.apps');
    }

    getCallsRoute() {
        return this.getPluginRoute(Calls.PluginId);
    }

    getPerformanceRoute() {
        return `${this.urlVersion}/client_perf`;
    }

    getCustomProfileAttributesRoute() {
        return `${this.urlVersion}/custom_profile_attributes`;
    }

<<<<<<< HEAD
    getScheduledPostRoute() {
        return `${this.getPostsRoute()}/schedule`;
=======
    getUserCustomProfileAttributesRoute(userId: string) {
        return `${this.getUsersRoute()}/${userId}/custom_profile_attributes`;
>>>>>>> 5590f853
    }

    doFetch = async (url: string, options: ClientOptions, returnDataOnly = true) => {
        return this.doFetchWithTracking(url, options, returnDataOnly);
    };
}<|MERGE_RESOLUTION|>--- conflicted
+++ resolved
@@ -211,13 +211,12 @@
         return `${this.urlVersion}/custom_profile_attributes`;
     }
 
-<<<<<<< HEAD
     getScheduledPostRoute() {
         return `${this.getPostsRoute()}/schedule`;
-=======
+    }
+
     getUserCustomProfileAttributesRoute(userId: string) {
         return `${this.getUsersRoute()}/${userId}/custom_profile_attributes`;
->>>>>>> 5590f853
     }
 
     doFetch = async (url: string, options: ClientOptions, returnDataOnly = true) => {
