--- conflicted
+++ resolved
@@ -139,33 +139,21 @@
     }
 
     startNetworkPerformanceTracking(url: string): string | undefined {
-<<<<<<< HEAD
         if (!this.lowConnectivityMonitorEnabled) {
-=======
-        if (!MonitorNetworkPerformance) {
->>>>>>> 597e03d7
             return undefined;
         }
         return NetworkPerformanceManager.startRequestTracking(this.apiClient.baseUrl, url);
     }
 
     completeNetworkPerformanceTracking(requestId: string | undefined, url: string, metrics: ClientResponseMetrics | undefined) {
-<<<<<<< HEAD
         if (!this.lowConnectivityMonitorEnabled || !requestId || !metrics) {
-=======
-        if (!MonitorNetworkPerformance || !requestId || !metrics) {
->>>>>>> 597e03d7
             return;
         }
         NetworkPerformanceManager.completeRequestTracking(this.apiClient.baseUrl, requestId, metrics);
     }
 
     cancelNetworkPerformanceTracking(requestId: string | undefined) {
-<<<<<<< HEAD
         if (!this.lowConnectivityMonitorEnabled || !requestId) {
-=======
-        if (!MonitorNetworkPerformance || !requestId) {
->>>>>>> 597e03d7
             return;
         }
         NetworkPerformanceManager.cancelRequestTracking(this.apiClient.baseUrl, requestId);
