--- conflicted
+++ resolved
@@ -256,30 +256,17 @@
         const latency = this.getAverageLatency(groupLabel);
         const {parallelGroups, maxConcurrency} = this.categorizeRequests(groupLabel);
         const elapsedTimeInSeconds = duration / 1000;
-<<<<<<< HEAD
-        const result = this.calculateAverageSpeedWithCategories(parallelGroups, elapsedTimeInSeconds);
-=======
-        const {averageSpeedMbps, effectiveLatency} = this.calculateAverageSpeedWithCategories(categorizedRequests, elapsedTimeInSeconds);
-        const {parallel, sequential} = categorizedRequests;
->>>>>>> 02e41da6
+        const {averageSpeedMbps, effectiveLatency} = this.calculateAverageSpeedWithCategories(parallelGroups, elapsedTimeInSeconds);
 
         logInfo(`Telemetry event on ${Platform.OS} for server ${this.apiClient.baseUrl}
             Group "${groupLabel}"
             total requests ${urls.length} urls
-<<<<<<< HEAD
             maxConcurrency: ${maxConcurrency}
             parallel groups: ${parallelGroups.length}
             requests in each group: ${parallelGroups.map((g) => g.requests.length).join(', ')}
             total Compressed size of: ${getFormattedFileSize(groupData.totalCompressedSize)}
             total size of: ${getFormattedFileSize(groupData.totalSize)}
             elapsed time: ${elapsedTimeInSeconds} seconds (${duration} ms)
-=======
-            parallel requests: ${categorizedRequests.parallel.length} urls
-            sequential requests: ${categorizedRequests.sequential.length} urls
-            total Compressed size of: ${getFormattedFileSize(totalCompressedSize)}
-            total size of: ${getFormattedFileSize(totalSize)}
-            elapsed time: ${elapsedTimeInSeconds} seconds
->>>>>>> 02e41da6
             average request latency: ${latency} ms
             Effective Latency: ${effectiveLatency} ms,
             Average Speed: ${averageSpeedMbps.toFixed(4)} Mbps
