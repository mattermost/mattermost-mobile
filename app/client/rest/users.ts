// Copyright (c) 2015-present Mattermost, Inc. All Rights Reserved.
// See LICENSE.txt for license information.

import {General} from '@constants';
import {buildQueryString} from '@utils/helpers';

import {PER_PAGE_DEFAULT} from './constants';

import type ClientBase from './base';

export interface ClientUsersMix {
    createUser: (user: UserProfile, token: string, inviteId: string) => Promise<UserProfile>;
    patchMe: (userPatch: Partial<UserProfile>) => Promise<UserProfile>;
    patchUser: (userPatch: Partial<UserProfile> & {id: string}) => Promise<UserProfile>;
    updateUser: (user: UserProfile) => Promise<UserProfile>;
    demoteUserToGuest: (userId: string) => Promise<any>;
    getKnownUsers: () => Promise<string[]>;
    sendPasswordResetEmail: (email: string) => Promise<any>;
    setDefaultProfileImage: (userId: string) => Promise<any>;
    login: (loginId: string, password: string, token?: string, deviceId?: string, ldapOnly?: boolean) => Promise<UserProfile>;
    loginById: (id: string, password: string, token?: string, deviceId?: string) => Promise<UserProfile>;
    logout: () => Promise<any>;
    getProfiles: (page?: number, perPage?: number, options?: Record<string, any>) => Promise<UserProfile[]>;
    getProfilesByIds: (userIds: string[], options?: Record<string, any>) => Promise<UserProfile[]>;
    getProfilesByUsernames: (usernames: string[]) => Promise<UserProfile[]>;
    getProfilesInTeam: (teamId: string, page?: number, perPage?: number, sort?: string, options?: Record<string, any>) => Promise<UserProfile[]>;
    getProfilesNotInTeam: (teamId: string, groupConstrained: boolean, page?: number, perPage?: number) => Promise<UserProfile[]>;
    getProfilesWithoutTeam: (page?: number, perPage?: number, options?: Record<string, any>) => Promise<UserProfile[]>;
    getProfilesInChannel: (channelId: string, options?: GetUsersOptions) => Promise<UserProfile[]>;
    getProfilesInGroupChannels: (channelsIds: string[]) => Promise<{[x: string]: UserProfile[]}>;
    getProfilesNotInChannel: (teamId: string, channelId: string, groupConstrained: boolean, page?: number, perPage?: number) => Promise<UserProfile[]>;
    getMe: () => Promise<UserProfile>;
    getUser: (userId: string) => Promise<UserProfile>;
    getUserByUsername: (username: string) => Promise<UserProfile>;
    getUserByEmail: (email: string) => Promise<UserProfile>;
    getProfilePictureUrl: (userId: string, lastPictureUpdate: number) => string;
    getDefaultProfilePictureUrl: (userId: string) => string;
    autocompleteUsers: (name: string, teamId: string, channelId?: string, options?: Record<string, any>) => Promise<{users: UserProfile[]; out_of_channel?: UserProfile[]}>;
    getSessions: (userId: string) => Promise<Session[]>;
    checkUserMfa: (loginId: string) => Promise<{mfa_required: boolean}>;
    attachDevice: (deviceId: string) => Promise<any>;
    searchUsers: (term: string, options: SearchUserOptions) => Promise<UserProfile[]>;
    getStatusesByIds: (userIds: string[]) => Promise<UserStatus[]>;
    getStatus: (userId: string) => Promise<UserStatus>;
    updateStatus: (status: UserStatus) => Promise<UserStatus>;
    updateCustomStatus: (customStatus: UserCustomStatus) => Promise<{status: string}>;
    unsetCustomStatus: () => Promise<{status: string}>;
    removeRecentCustomStatus: (customStatus: UserCustomStatus) => Promise<{status: string}>;
}

const ClientUsers = <TBase extends Constructor<ClientBase>>(superclass: TBase) => class extends superclass {
    createUser = async (user: UserProfile, token: string, inviteId: string) => {
        this.analytics?.trackAPI('api_users_create');

        const queryParams: any = {};

        if (token) {
            queryParams.t = token;
        }

        if (inviteId) {
            queryParams.iid = inviteId;
        }

        return this.doFetch(
            `${this.getUsersRoute()}${buildQueryString(queryParams)}`,
            {method: 'post', body: user},
        );
    };

    patchMe = async (userPatch: Partial<UserProfile>) => {
        return this.doFetch(
            `${this.getUserRoute('me')}/patch`,
            {method: 'put', body: userPatch},
        );
    };

    patchUser = async (userPatch: Partial<UserProfile> & {id: string}) => {
        this.analytics?.trackAPI('api_users_patch');

        return this.doFetch(
            `${this.getUserRoute(userPatch.id)}/patch`,
            {method: 'put', body: userPatch},
        );
    };

    updateUser = async (user: UserProfile) => {
        this.analytics?.trackAPI('api_users_update');

        return this.doFetch(
            `${this.getUserRoute(user.id)}`,
            {method: 'put', body: user},
        );
    };

    demoteUserToGuest = async (userId: string) => {
        this.analytics?.trackAPI('api_users_demote_user_to_guest');

        return this.doFetch(
            `${this.getUserRoute(userId)}/demote`,
            {method: 'post'},
        );
    };

    getKnownUsers = async () => {
        this.analytics?.trackAPI('api_get_known_users');

        return this.doFetch(
            `${this.getUsersRoute()}/known`,
            {method: 'get'},
        );
    };

    sendPasswordResetEmail = async (email: string) => {
        this.analytics?.trackAPI('api_users_send_password_reset');

        return this.doFetch(
            `${this.getUsersRoute()}/password/reset/send`,
            {method: 'post', body: {email}},
        );
    };

    setDefaultProfileImage = async (userId: string) => {
        this.analytics?.trackAPI('api_users_set_default_profile_picture');

        return this.doFetch(
            `${this.getUserRoute(userId)}/image`,
            {method: 'delete'},
        );
    };

    login = async (loginId: string, password: string, token = '', deviceId = '', ldapOnly = false) => {
        this.analytics?.trackAPI('api_users_login');

        if (ldapOnly) {
            this.analytics?.trackAPI('api_users_login_ldap');
        }

        const body: any = {
            device_id: deviceId,
            login_id: loginId,
            password,
            token,
        };

        if (ldapOnly) {
            body.ldap_only = 'true';
        }

        const {data} = await this.doFetch(
            `${this.getUsersRoute()}/login`,
            {
                method: 'post',
                body,
                headers: {'Cache-Control': 'no-store'},
            },
            false,
        );

        return data;
    };

    loginById = async (id: string, password: string, token = '', deviceId = '') => {
        this.analytics?.trackAPI('api_users_login');
        const body: any = {
            device_id: deviceId,
            id,
            password,
            token,
        };

        const {data} = await this.doFetch(
            `${this.getUsersRoute()}/login`,
            {
                method: 'post',
                body,
                headers: {'Cache-Control': 'no-store'},
            },
            false,
        );

        return data;
    };

    logout = async () => {
        this.analytics?.trackAPI('api_users_logout');

        const response = await this.doFetch(
            `${this.getUsersRoute()}/logout`,
            {method: 'post'},
        );

        return response;
    };

    getProfiles = async (page = 0, perPage = PER_PAGE_DEFAULT, options = {}) => {
        this.analytics?.trackAPI('api_profiles_get');

        return this.doFetch(
            `${this.getUsersRoute()}${buildQueryString({page, per_page: perPage, ...options})}`,
            {method: 'get'},
        );
    };

    getProfilesByIds = async (userIds: string[], options = {}) => {
        this.analytics?.trackAPI('api_profiles_get_by_ids');

        return this.doFetch(
            `${this.getUsersRoute()}/ids${buildQueryString(options)}`,
            {method: 'post', body: userIds},
        );
    };

    getProfilesByUsernames = async (usernames: string[]) => {
        this.analytics?.trackAPI('api_profiles_get_by_usernames');

        return this.doFetch(
            `${this.getUsersRoute()}/usernames`,
            {method: 'post', body: usernames},
        );
    };

    getProfilesInTeam = async (teamId: string, page = 0, perPage = PER_PAGE_DEFAULT, sort = '', options = {}) => {
        this.analytics?.trackAPI('api_profiles_get_in_team', {team_id: teamId, sort});

        return this.doFetch(
            `${this.getUsersRoute()}${buildQueryString({...options, in_team: teamId, page, per_page: perPage, sort})}`,
            {method: 'get'},
        );
    };

    getProfilesNotInTeam = async (teamId: string, groupConstrained: boolean, page = 0, perPage = PER_PAGE_DEFAULT) => {
        this.analytics?.trackAPI('api_profiles_get_not_in_team', {team_id: teamId, group_constrained: groupConstrained});

        const queryStringObj: any = {not_in_team: teamId, page, per_page: perPage};
        if (groupConstrained) {
            queryStringObj.group_constrained = true;
        }

        return this.doFetch(
            `${this.getUsersRoute()}${buildQueryString(queryStringObj)}`,
            {method: 'get'},
        );
    };

    getProfilesWithoutTeam = async (page = 0, perPage = PER_PAGE_DEFAULT, options = {}) => {
        this.analytics?.trackAPI('api_profiles_get_without_team');

        return this.doFetch(
            `${this.getUsersRoute()}${buildQueryString({...options, without_team: 1, page, per_page: perPage})}`,
            {method: 'get'},
        );
    };

<<<<<<< HEAD
    getProfilesInChannel = async (channelId: string, page = 0, perPage = PER_PAGE_DEFAULT, sort = '') => {
        this.analytics?.trackAPI('api_profiles_get_in_channel', {channel_id: channelId});
=======
    getProfilesInChannel = async (channelId: string, options: GetUsersOptions) => {
        this.analytics.trackAPI('api_profiles_get_in_channel', {channel_id: channelId});
>>>>>>> 449c5eda

        const queryStringObj = {in_channel: channelId, ...options};
        return this.doFetch(
            `${this.getUsersRoute()}${buildQueryString(queryStringObj)}`,
            {method: 'get'},
        );
    };

    getProfilesInGroupChannels = async (channelsIds: string[]) => {
        this.analytics?.trackAPI('api_profiles_get_in_group_channels', {channelsIds});

        return this.doFetch(
            `${this.getUsersRoute()}/group_channels`,
            {method: 'post', body: channelsIds},
        );
    };

    getProfilesNotInChannel = async (teamId: string, channelId: string, groupConstrained: boolean, page = 0, perPage = PER_PAGE_DEFAULT) => {
        this.analytics?.trackAPI('api_profiles_get_not_in_channel', {team_id: teamId, channel_id: channelId, group_constrained: groupConstrained});

        const queryStringObj: any = {in_team: teamId, not_in_channel: channelId, page, per_page: perPage};
        if (groupConstrained) {
            queryStringObj.group_constrained = true;
        }

        return this.doFetch(
            `${this.getUsersRoute()}${buildQueryString(queryStringObj)}`,
            {method: 'get'},
        );
    };

    getMe = async () => {
        return this.doFetch(
            `${this.getUserRoute('me')}`,
            {method: 'get'},
        );
    };

    getUser = async (userId: string) => {
        return this.doFetch(
            `${this.getUserRoute(userId)}`,
            {method: 'get'},
        );
    };

    getUserByUsername = async (username: string) => {
        return this.doFetch(
            `${this.getUsersRoute()}/username/${username}`,
            {method: 'get'},
        );
    };

    getUserByEmail = async (email: string) => {
        return this.doFetch(
            `${this.getUsersRoute()}/email/${email}`,
            {method: 'get'},
        );
    };

    getProfilePictureUrl = (userId: string, lastPictureUpdate: number) => {
        const params: any = {};

        if (lastPictureUpdate) {
            params._ = lastPictureUpdate;
        }

        return `${this.getUserRoute(userId)}/image${buildQueryString(params)}`;
    };

    getDefaultProfilePictureUrl = (userId: string) => {
        return `${this.getUserRoute(userId)}/image/default`;
    };

    autocompleteUsers = async (name: string, teamId: string, channelId?: string, options = {
        limit: General.AUTOCOMPLETE_LIMIT_DEFAULT,
    }) => {
        const query: Dictionary<any> = {
            in_team: teamId,
            name,
        };
        if (channelId) {
            query.in_channel = channelId;
        }
        if (options.limit) {
            query.limit = options.limit;
        }
        return this.doFetch(`${this.getUsersRoute()}/autocomplete${buildQueryString(query)}`, {
            method: 'get',
        });
    };

    getSessions = async (userId: string) => {
        return this.doFetch(
            `${this.getUserRoute(userId)}/sessions`,
            {
                method: 'get',
                headers: {'Cache-Control': 'no-store'},
            },
        );
    };

    checkUserMfa = async (loginId: string) => {
        return this.doFetch(
            `${this.getUsersRoute()}/mfa`,
            {
                method: 'post',
                body: {login_id: loginId},
                headers: {'Cache-Control': 'no-store'},
            },
        );
    };

    attachDevice = async (deviceId: string) => {
        return this.doFetch(
            `${this.getUsersRoute()}/sessions/device`,
            {method: 'put', body: {device_id: deviceId}},
        );
    };

    searchUsers = async (term: string, options: any) => {
        this.analytics?.trackAPI('api_search_users');

        return this.doFetch(
            `${this.getUsersRoute()}/search`,
            {method: 'post', body: {term, ...options}},
        );
    };

    getStatusesByIds = async (userIds: string[]) => {
        return this.doFetch(
            `${this.getUsersRoute()}/status/ids`,
            {method: 'post', body: userIds},
        );
    };

    getStatus = async (userId: string) => {
        return this.doFetch(
            `${this.getUserRoute(userId)}/status`,
            {method: 'get'},
        );
    };

    updateStatus = async (status: UserStatus) => {
        return this.doFetch(
            `${this.getUserRoute(status.user_id)}/status`,
            {method: 'put', body: status},
        );
    };

    updateCustomStatus = async (customStatus: UserCustomStatus) => {
        return this.doFetch(
            `${this.getUserRoute('me')}/status/custom`,
            {method: 'put', body: customStatus},
        );
    };

    unsetCustomStatus = async () => {
        return this.doFetch(
            `${this.getUserRoute('me')}/status/custom`,
            {method: 'delete'},
        );
    };

    removeRecentCustomStatus = async (customStatus: UserCustomStatus) => {
        return this.doFetch(
            `${this.getUserRoute('me')}/status/custom/recent/delete`,
            {method: 'post', body: customStatus},
        );
    };
};

export default ClientUsers;<|MERGE_RESOLUTION|>--- conflicted
+++ resolved
@@ -252,13 +252,8 @@
         );
     };
 
-<<<<<<< HEAD
-    getProfilesInChannel = async (channelId: string, page = 0, perPage = PER_PAGE_DEFAULT, sort = '') => {
+    getProfilesInChannel = async (channelId: string, options: GetUsersOptions) => {
         this.analytics?.trackAPI('api_profiles_get_in_channel', {channel_id: channelId});
-=======
-    getProfilesInChannel = async (channelId: string, options: GetUsersOptions) => {
-        this.analytics.trackAPI('api_profiles_get_in_channel', {channel_id: channelId});
->>>>>>> 449c5eda
 
         const queryStringObj = {in_channel: channelId, ...options};
         return this.doFetch(
