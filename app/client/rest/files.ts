--- conflicted
+++ resolved
@@ -8,14 +8,6 @@
     getFileThumbnailUrl: (fileId: string, timestamp: number) => string;
     getFilePreviewUrl: (fileId: string, timestamp: number) => string;
     getFilePublicLink: (fileId: string) => Promise<any>;
-<<<<<<< HEAD
-    uploadFile: (
-        file: FileInfo,
-        channelId: string,
-        onProgress: (fractionCompleted: number) => void,
-        onComplete: (response: ClientResponse) => void,
-        onError: (response: ClientResponseError) => void,
-=======
     uploadPostAttachment: (
         file: FileInfo,
         channelId: string,
@@ -23,7 +15,6 @@
         onComplete: (response: ClientResponse) => void,
         onError: (response: ClientResponseError) => void,
         skipBytes?: number,
->>>>>>> bebfccb9
     ) => () => void;
 }
 
@@ -62,18 +53,6 @@
         );
     };
 
-<<<<<<< HEAD
-    uploadFile = async (
-        file: FileInfo,
-        channelId: string,
-        onProgress: (fractionCompleted: number) => void,
-        onComplete: (response: ClientResponse) => void,
-        onError: (response: ClientResponseError) => void,
-    ) => {
-        const url = `${this.apiClient.baseUrl}${this.getFilesRoute()}`;
-        const options: UploadRequestOptions = {
-            skipBytes: 0,
-=======
     uploadPostAttachment = async (
         file: FileInfo,
         channelId: string,
@@ -85,7 +64,6 @@
         const url = `${this.apiClient.baseUrl}${this.getFilesRoute()}`;
         const options: UploadRequestOptions = {
             skipBytes,
->>>>>>> bebfccb9
             method: 'POST',
             multipart: {
                 data: {
