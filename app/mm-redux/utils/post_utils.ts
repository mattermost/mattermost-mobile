// Copyright (c) 2015-present Mattermost, Inc. All Rights Reserved.
// See LICENSE.txt for license information.
<<<<<<< HEAD

=======
>>>>>>> cc6e68fc
import {haveIChannelPermission} from '@mm-redux/selectors/entities/roles';
import {Channel} from '@mm-redux/types/channels';
import {Post, PostType, PostMetadata, PostEmbed} from '@mm-redux/types/posts';
import {PreferenceType} from '@mm-redux/types/preferences';
import {GlobalState} from '@mm-redux/types/store';
import {Team} from '@mm-redux/types/teams';
import {UserProfile} from '@mm-redux/types/users';
import {$ID} from '@mm-redux/types/utilities';

import {Posts, Preferences, Permissions} from '../constants';

import {getPreferenceKey} from './preference_utils';

export function isPostFlagged(postId: $ID<Post>, myPreferences: {
    [x: string]: PreferenceType;
}): boolean {
    const key = getPreferenceKey(Preferences.CATEGORY_FLAGGED_POST, postId);
    return myPreferences.hasOwnProperty(key);
}

export function isSystemMessage(post: Post): boolean {
    return Boolean(post.type && post.type.startsWith(Posts.SYSTEM_MESSAGE_PREFIX));
}

export function isMeMessage(post: Post): boolean {
    return Boolean(post.type && post.type === Posts.POST_TYPES.ME);
}

export function isFromWebhook(post: Post): boolean {
    return post.props && post.props.from_webhook === 'true';
}

export function isPostEphemeral(post: Post): boolean {
    return post.type === Posts.POST_TYPES.EPHEMERAL || post.type === Posts.POST_TYPES.EPHEMERAL_ADD_TO_CHANNEL || post.state === Posts.POST_DELETED;
}

export function shouldIgnorePost(post: Post): boolean {
    return Posts.IGNORE_POST_TYPES.includes(post.type);
}

export function isUserActivityPost(postType: PostType): boolean {
    return Posts.USER_ACTIVITY_POST_TYPES.includes(postType);
}

export function isPostOwner(userId: $ID<UserProfile>, post: Post) {
    return userId === post.user_id;
}

export function isEdited(post: Post): boolean {
    return post.edit_at > 0;
}

export function canEditPost(state: GlobalState, config: any, license: any, teamId: $ID<Team>, channelId: $ID<Channel>, userId: $ID<UserProfile>, post: Post): boolean {
    if (!post || isSystemMessage(post)) {
        return false;
    }

    const isOwner = isPostOwner(userId, post);
<<<<<<< HEAD
    let canEdit = true;
=======
>>>>>>> cc6e68fc

    let permissions = [];
    if (isOwner) {
        permissions = [Permissions.EDIT_POST];
    } else {
<<<<<<< HEAD
        permissions = [Permissions.EDIT_POST, Permissions.EDIT_OTHERS_POSTS];
    }
    canEdit = permissions.every((permission) => haveIChannelPermission(state, {team: teamId, channel: channelId, permission, default: false}));
=======
        permissions = [Permissions.EDIT_OTHERS_POSTS];
    }
    let canEdit = permissions.every((permission) => haveIChannelPermission(state, {team: teamId, channel: channelId, permission, default: false}));
>>>>>>> cc6e68fc
    if (license.IsLicensed === 'true' && config.PostEditTimeLimit !== '-1' && config.PostEditTimeLimit !== -1) {
        const timeLeft = (post.create_at + (config.PostEditTimeLimit * 1000)) - Date.now();
        if (timeLeft <= 0) {
            canEdit = false;
        }
    }

    return canEdit;
}

export function getLastCreateAt(postsArray: Array<Post>): number {
    const createAt = postsArray.map((p) => p.create_at);

    if (createAt.length) {
        return Reflect.apply(Math.max, null, createAt);
    }

    return 0;
}

const joinLeavePostTypes = [
    Posts.POST_TYPES.JOIN_LEAVE,
    Posts.POST_TYPES.JOIN_CHANNEL,
    Posts.POST_TYPES.LEAVE_CHANNEL,
    Posts.POST_TYPES.ADD_REMOVE,
    Posts.POST_TYPES.ADD_TO_CHANNEL,
    Posts.POST_TYPES.REMOVE_FROM_CHANNEL,
    Posts.POST_TYPES.JOIN_TEAM,
    Posts.POST_TYPES.LEAVE_TEAM,
    Posts.POST_TYPES.ADD_TO_TEAM,
    Posts.POST_TYPES.REMOVE_FROM_TEAM,
    Posts.POST_TYPES.COMBINED_USER_ACTIVITY,
];

// Returns true if a post should be hidden when the user has Show Join/Leave Messages disabled
export function shouldFilterJoinLeavePost(post: Post, showJoinLeave: boolean, currentUsername: string): boolean {
    if (showJoinLeave) {
        return false;
    }

    // Don't filter out non-join/leave messages
    if (joinLeavePostTypes.indexOf(post.type) === -1) {
        return false;
    }

    // Don't filter out join/leave messages about the current user
    return !isJoinLeavePostForUsername(post, currentUsername);
}

function isJoinLeavePostForUsername(post: Post, currentUsername: string): boolean {
    if (!post.props || !currentUsername) {
        return false;
    }

    if (post.user_activity_posts) {
        for (const childPost of post.user_activity_posts) {
            if (isJoinLeavePostForUsername(childPost, currentUsername)) {
                // If any of the contained posts are for this user, the client will
                // need to figure out how to render the post
                return true;
            }
        }
    }

    return post.props.username === currentUsername ||
        post.props.addedUsername === currentUsername ||
        post.props.removedUsername === currentUsername;
}

export function isPostPendingOrFailed(post: Post): boolean {
    return post.failed || post.id === post.pending_post_id;
}

export function comparePosts(a: Post, b: Post): number {
    const aIsPendingOrFailed = isPostPendingOrFailed(a);
    const bIsPendingOrFailed = isPostPendingOrFailed(b);
    if (aIsPendingOrFailed && !bIsPendingOrFailed) {
        return -1;
    } else if (!aIsPendingOrFailed && bIsPendingOrFailed) {
        return 1;
    }

    if (a.create_at > b.create_at) {
        return -1;
    } else if (a.create_at < b.create_at) {
        return 1;
    }

    return 0;
}

export function isPostCommentMention({post, currentUser, threadRepliedToByCurrentUser, rootPost}: {post: Post; currentUser: UserProfile; threadRepliedToByCurrentUser: boolean; rootPost: Post}): boolean {
    let commentsNotifyLevel = Preferences.COMMENTS_NEVER;
    let isCommentMention = false;
    let threadCreatedByCurrentUser = false;

    if (rootPost && rootPost.user_id === currentUser.id) {
        threadCreatedByCurrentUser = true;
    }
    if (currentUser.notify_props && currentUser.notify_props.comments) {
        commentsNotifyLevel = currentUser.notify_props.comments;
    }

    const notCurrentUser = post.user_id !== currentUser.id || (post.props && post.props.from_webhook);
    if (notCurrentUser) {
        if (commentsNotifyLevel === Preferences.COMMENTS_ANY && (threadCreatedByCurrentUser || threadRepliedToByCurrentUser)) {
            isCommentMention = true;
        } else if (commentsNotifyLevel === Preferences.COMMENTS_ROOT && threadCreatedByCurrentUser) {
            isCommentMention = true;
        }
    }
    return isCommentMention;
}

export function fromAutoResponder(post: Post): boolean {
    return Boolean(post.type && (post.type === Posts.SYSTEM_AUTO_RESPONDER));
}

export function getEmbedFromMetadata(metadata: PostMetadata): PostEmbed | null {
    if (!metadata || !metadata.embeds || metadata.embeds.length === 0) {
        return null;
    }

    return metadata.embeds[0];
}<|MERGE_RESOLUTION|>--- conflicted
+++ resolved
@@ -1,9 +1,5 @@
 // Copyright (c) 2015-present Mattermost, Inc. All Rights Reserved.
 // See LICENSE.txt for license information.
-<<<<<<< HEAD
-
-=======
->>>>>>> cc6e68fc
 import {haveIChannelPermission} from '@mm-redux/selectors/entities/roles';
 import {Channel} from '@mm-redux/types/channels';
 import {Post, PostType, PostMetadata, PostEmbed} from '@mm-redux/types/posts';
@@ -62,24 +58,15 @@
     }
 
     const isOwner = isPostOwner(userId, post);
-<<<<<<< HEAD
     let canEdit = true;
-=======
->>>>>>> cc6e68fc
 
     let permissions = [];
     if (isOwner) {
         permissions = [Permissions.EDIT_POST];
     } else {
-<<<<<<< HEAD
         permissions = [Permissions.EDIT_POST, Permissions.EDIT_OTHERS_POSTS];
     }
     canEdit = permissions.every((permission) => haveIChannelPermission(state, {team: teamId, channel: channelId, permission, default: false}));
-=======
-        permissions = [Permissions.EDIT_OTHERS_POSTS];
-    }
-    let canEdit = permissions.every((permission) => haveIChannelPermission(state, {team: teamId, channel: channelId, permission, default: false}));
->>>>>>> cc6e68fc
     if (license.IsLicensed === 'true' && config.PostEditTimeLimit !== '-1' && config.PostEditTimeLimit !== -1) {
         const timeLeft = (post.create_at + (config.PostEditTimeLimit * 1000)) - Date.now();
         if (timeLeft <= 0) {
