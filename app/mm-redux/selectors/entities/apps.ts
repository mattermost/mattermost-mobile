// Copyright (c) 2015-present Mattermost, Inc. All Rights Reserved.
// See LICENSE.txt for license information.
<<<<<<< HEAD

import {createSelector} from 'reselect';

import {GlobalState} from '@mm-redux/types/store';
import {AppBinding} from '@mm-redux/types/apps';
import {appsEnabled} from '@utils/apps';
=======
import {AppBinding} from '@mm-redux/types/apps';
import {GlobalState} from '@mm-redux/types/store';
>>>>>>> ca4840a3

export function getAppsBindings(state: GlobalState, location?: string): AppBinding[] {
    if (!state.entities.apps.bindings) {
        return [];
    }

    if (location) {
        const bindings = state.entities.apps.bindings.filter((b) => b.location === location);
        return bindings.reduce((accum: AppBinding[], current: AppBinding) => accum.concat(current.bindings || []), []);
    }
    return state.entities.apps.bindings;
}

export const makeAppBindingsSelector = (location: string) => {
    return createSelector(
        (state: GlobalState) => state.entities.apps.bindings,
        (state: GlobalState) => appsEnabled(state),
        (bindings: AppBinding[], areAppsEnabled: boolean) => {
            if (!areAppsEnabled || !bindings) {
                return [];
            }

            const headerBindings = bindings.filter((b) => b.location === location);
            return headerBindings.reduce((accum: AppBinding[], current: AppBinding) => accum.concat(current.bindings || []), []);
        },
    );
};<|MERGE_RESOLUTION|>--- conflicted
+++ resolved
@@ -1,16 +1,11 @@
 // Copyright (c) 2015-present Mattermost, Inc. All Rights Reserved.
 // See LICENSE.txt for license information.
-<<<<<<< HEAD
 
 import {createSelector} from 'reselect';
 
-import {GlobalState} from '@mm-redux/types/store';
-import {AppBinding} from '@mm-redux/types/apps';
-import {appsEnabled} from '@utils/apps';
-=======
 import {AppBinding} from '@mm-redux/types/apps';
 import {GlobalState} from '@mm-redux/types/store';
->>>>>>> ca4840a3
+import {appsEnabled} from '@utils/apps';
 
 export function getAppsBindings(state: GlobalState, location?: string): AppBinding[] {
     if (!state.entities.apps.bindings) {
