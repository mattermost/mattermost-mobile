// Copyright (c) 2015-present Mattermost, Inc. All Rights Reserved.
// See LICENSE.txt for license information.
import {createSelector} from 'reselect';
import {getCurrentChannelId, getCurrentUser, getCurrentUserId, getMyCurrentChannelMembership, getUsers} from '@mm-redux/selectors/entities/common';
import {getConfig, getLicense} from '@mm-redux/selectors/entities/general';
import {getDirectShowPreferences, getTeammateNameDisplaySetting} from '@mm-redux/selectors/entities/preferences';
import {displayUsername, filterProfilesMatchingTerm, sortByUsername, isSystemAdmin, profileListToMap} from '@mm-redux/utils/user_utils';
export {getCurrentUserId, getCurrentUser, getUsers};
import {GlobalState} from '@mm-redux/types/store';
import {UserProfile} from '@mm-redux/types/users';
import {Reaction} from '@mm-redux/types/reactions';
import {Team} from '@mm-redux/types/teams';
import {Channel} from '@mm-redux/types/channels';
import {RelationOneToOne, RelationOneToMany, IDMappedObjects, UsernameMappedObjects, EmailMappedObjects, $ID, $Username, $Email, Dictionary} from '@mm-redux/types/utilities';
type Filters = {
    role?: string;
    inactive?: boolean;
};
export function getUserIdsInChannels(state: GlobalState): RelationOneToMany<Channel, UserProfile> {
    return state.entities.users.profilesInChannel;
}

export function getUserIdsNotInChannels(state: GlobalState): RelationOneToMany<Channel, UserProfile> {
    return state.entities.users.profilesNotInChannel;
}

export function getUserIdsInTeams(state: GlobalState): RelationOneToMany<Team, UserProfile> {
    return state.entities.users.profilesInTeam;
}

export function getUserIdsNotInTeams(state: GlobalState): RelationOneToMany<Team, UserProfile> {
    return state.entities.users.profilesNotInTeam;
}

export function getUserIdsWithoutTeam(state: GlobalState): Set<$ID<UserProfile>> {
    return state.entities.users.profilesWithoutTeam;
}

export function getUserStatuses(state: GlobalState): RelationOneToOne<UserProfile, string> {
    return state.entities.users.statuses;
}

export function getUserSessions(state: GlobalState): Array<any> {
    return state.entities.users.mySessions;
}

export function getUser(state: GlobalState, id: $ID<UserProfile>): UserProfile {
    return state.entities.users.profiles[id];
}

export const getUsersByUsername: (a: GlobalState) => UsernameMappedObjects<UserProfile> = createSelector(
    getUsers,
    (users) => {
        const usersByUsername: Dictionary<UserProfile> = {};

        for (const id in users) {
            if (users.hasOwnProperty(id)) {
                const user = users[id];
                usersByUsername[user.username] = user;
            }
        }

        return usersByUsername;
    },
);

export function getUserByUsername(state: GlobalState, username: $Username<UserProfile>): UserProfile {
    return getUsersByUsername(state)[username];
}

export const getUsersByEmail: (a: GlobalState) => EmailMappedObjects<UserProfile> = createSelector(
    getUsers,
    (users) => {
        const usersByEmail: Dictionary<UserProfile> = {};

        for (const user of Object.keys(users).map((key) => users[key])) {
            usersByEmail[user.email] = user;
        }

        return usersByEmail;
    },
);

export function getUserByEmail(state: GlobalState, email: $Email<UserProfile>): UserProfile {
    return getUsersByEmail(state)[email];
}

export const isCurrentUserSystemAdmin: (a: GlobalState) => boolean = createSelector(
    getCurrentUser,
    (user) => {
        const roles = user?.roles || '';
        return isSystemAdmin(roles);
    },
);

export const getCurrentUserRoles: (a: GlobalState) => UserProfile['roles'] = createSelector(getMyCurrentChannelMembership, (state) => state.entities.teams.myMembers[state.entities.teams.currentTeamId], getCurrentUser, (currentChannelMembership, currentTeamMembership, currentUser) => {
    let roles = '';
    if (currentTeamMembership) {
        roles += `${currentTeamMembership.roles} `;
    }

    if (currentChannelMembership) {
        roles += `${currentChannelMembership.roles} `;
    }

    if (currentUser) {
        roles += currentUser.roles;
    }
    return roles.trim();
},
);

export type UserMentionKey= {
    key: string;
    caseSensitive?: boolean;
}

export const getCurrentUserMentionKeys: (a: GlobalState) => Array<UserMentionKey> = createSelector(getCurrentUser, (user: UserProfile) => {
    let keys: UserMentionKey[] = [];

    if (!user || !user.notify_props) {
        return keys;
    }

    if (user.notify_props.mention_keys) {
        keys = keys.concat(user.notify_props.mention_keys.split(',').map((key) => {
            return {key};
        }));
    }

    if (user.notify_props.first_name === 'true' && user.first_name) {
        keys.push({key: user.first_name, caseSensitive: true});
    }

    if (user.notify_props.channel === 'true') {
        keys.push({key: '@channel'});
        keys.push({key: '@all'});
        keys.push({key: '@here'});
    }

    const usernameKey = '@' + user.username;
    if (keys.findIndex((key) => key.key === usernameKey) === -1) {
        keys.push({key: usernameKey});
    }

    return keys;
},
);

export const getProfileSetInCurrentChannel: (a: GlobalState) => Array<$ID<UserProfile>> = createSelector(
    getCurrentChannelId,
    getUserIdsInChannels,
    (currentChannel, channelProfiles) => {
        return channelProfiles[currentChannel];
    },
);

export const getProfileSetNotInCurrentChannel: (a: GlobalState) => Array<$ID<UserProfile>> = createSelector(
    getCurrentChannelId,
    getUserIdsNotInChannels,
    (currentChannel, channelProfiles) => {
        return channelProfiles[currentChannel];
    },
);

export const getProfileSetInCurrentTeam: (a: GlobalState) => Array<$ID<UserProfile>> = createSelector(
    (state) => state.entities.teams.currentTeamId,
    getUserIdsInTeams,
    (currentTeam, teamProfiles) => {
        return teamProfiles[currentTeam];
    },
);

export const getProfileSetNotInCurrentTeam: (a: GlobalState) => Array<$ID<UserProfile>> = createSelector(
    (state) => state.entities.teams.currentTeamId,
    getUserIdsNotInTeams,
    (currentTeam, teamProfiles) => {
        return teamProfiles[currentTeam];
    },
);

const PROFILE_SET_ALL = 'all';
function sortAndInjectProfiles(profiles: IDMappedObjects<UserProfile>, profileSet?: 'all' | Array<$ID<UserProfile>> | Set<$ID<UserProfile>>, skipInactive = false): Array<UserProfile> {
    let currentProfiles: UserProfile[] = [];

    if (typeof profileSet === 'undefined') {
        return currentProfiles;
    } else if (profileSet === PROFILE_SET_ALL) {
        currentProfiles = Object.keys(profiles).map((key) => profiles[key]);
    } else {
        currentProfiles = Array.from(profileSet).map((p) => profiles[p]);
    }

    currentProfiles = currentProfiles.filter((profile) => Boolean(profile));

    if (skipInactive) {
        currentProfiles = currentProfiles.filter((profile) => !(profile.delete_at && profile.delete_at !== 0));
    }

    return currentProfiles.sort(sortByUsername);
}

export const getProfiles: (a: GlobalState, b: Filters) => Array<UserProfile> = createSelector(
    getUsers,
    (state: GlobalState, filters: Filters) => filters,
    (profiles, filters) => {
        return sortAndInjectProfiles(filterProfiles(profiles, filters), PROFILE_SET_ALL);
    },
);

function filterProfiles(profiles: IDMappedObjects<UserProfile>, filters?: Filters): IDMappedObjects<UserProfile> {
    if (!filters) {
        return profiles;
    }

    let users = Object.keys(profiles).map((key) => profiles[key]);

    if (filters.role && filters.role !== '') {
        users = users.filter((user) => user.roles && user.roles.includes((filters && filters.role) || ''));
    }

    if (filters.inactive) {
        users = users.filter((user) => user.delete_at !== 0);
    }

    return users.reduce((acc, user) => {
        acc[user.id] = user;
        return acc;
    }, {} as IDMappedObjects<UserProfile>);
}

export function getIsManualStatusForUserId(state: GlobalState, userId: $ID<UserProfile>): boolean {
    return state.entities.users.isManualStatus[userId];
}

export const getProfilesInCurrentChannel: (a: GlobalState) => Array<UserProfile> = createSelector(
    getUsers,
    getProfileSetInCurrentChannel,
    (profiles, currentChannelProfileSet) => {
        return sortAndInjectProfiles(profiles, currentChannelProfileSet);
    },
);

export const getProfilesNotInCurrentChannel: (a: GlobalState) => Array<UserProfile> = createSelector(
    getUsers,
    getProfileSetNotInCurrentChannel,
    (profiles, notInCurrentChannelProfileSet) => {
        return sortAndInjectProfiles(profiles, notInCurrentChannelProfileSet);
    },
);

export const getProfilesInCurrentTeam: (a: GlobalState) => Array<UserProfile> = createSelector(
    getUsers,
    getProfileSetInCurrentTeam,
    (profiles, currentTeamProfileSet) => {
        return sortAndInjectProfiles(profiles, currentTeamProfileSet);
    },
);

export const getProfilesInTeam: (a: GlobalState, b: $ID<Team>) => Array<UserProfile> = createSelector(
    getUsers,
    getUserIdsInTeams,
    (state: GlobalState, teamId: string) => teamId,
    (state: GlobalState, teamId, filters) => filters,
    (profiles, usersInTeams, teamId, filters) => {
        return sortAndInjectProfiles(filterProfiles(profiles, filters), usersInTeams[teamId] || new Set());
    },
);

export const getProfilesNotInCurrentTeam: (a: GlobalState) => Array<UserProfile> = createSelector(
    getUsers,
    getProfileSetNotInCurrentTeam,
    (profiles, notInCurrentTeamProfileSet) => {
        return sortAndInjectProfiles(profiles, notInCurrentTeamProfileSet);
    },
);

export const getProfilesWithoutTeam: (a: GlobalState, filters?: Filters) => Array<UserProfile> = createSelector(
    getUsers,
    getUserIdsWithoutTeam,
    (state: GlobalState, filters: Filters) => filters,
    (profiles, withoutTeamProfileSet, filters) => {
        return sortAndInjectProfiles(filterProfiles(profiles, filters), withoutTeamProfileSet);
    },
);
export function getStatusForUserId(state: GlobalState, userId: $ID<UserProfile>): string {
    return getUserStatuses(state)[userId];
}

export function searchProfiles(state: GlobalState, term: string, skipCurrent = false, filters?: Filters): Array<UserProfile> {
    const users = getUsers(state);
    const profiles = filterProfilesMatchingTerm(Object.keys(users).map((key) => users[key]), term);
    const filteredProfilesMap = filterProfiles(profileListToMap(profiles), filters);
    const filteredProfiles = Object.keys(filteredProfilesMap).map((key) => filteredProfilesMap[key]);

    if (skipCurrent) {
        removeCurrentUserFromList(filteredProfiles, getCurrentUserId(state));
    }

    return filteredProfiles;
}

export function searchProfilesInCurrentChannel(state: GlobalState, term: string, skipCurrent = false): Array<UserProfile> {
    const profiles = filterProfilesMatchingTerm(getProfilesInCurrentChannel(state), term);

    if (skipCurrent) {
        removeCurrentUserFromList(profiles, getCurrentUserId(state));
    }

    return profiles;
}

export function searchProfilesNotInCurrentChannel(state: GlobalState, term: string, skipCurrent = false): Array<UserProfile> {
    const profiles = filterProfilesMatchingTerm(getProfilesNotInCurrentChannel(state), term);
    if (skipCurrent) {
        removeCurrentUserFromList(profiles, getCurrentUserId(state));
    }

    return profiles;
}

export function searchProfilesInCurrentTeam(state: GlobalState, term: string, skipCurrent = false): Array<UserProfile> {
    const profiles = filterProfilesMatchingTerm(getProfilesInCurrentTeam(state), term);
    if (skipCurrent) {
        removeCurrentUserFromList(profiles, getCurrentUserId(state));
    }

    return profiles;
}

export function searchProfilesInTeam(state: GlobalState, teamId: $ID<Team>, term: string, skipCurrent = false, filters?: Filters): Array<UserProfile> {
    const profiles = filterProfilesMatchingTerm(getProfilesInTeam(state, teamId), term);
    const filteredProfilesMap = filterProfiles(profileListToMap(profiles), filters);
    const filteredProfiles = Object.keys(filteredProfilesMap).map((key) => filteredProfilesMap[key]);
    if (skipCurrent) {
        removeCurrentUserFromList(filteredProfiles, getCurrentUserId(state));
    }

    return filteredProfiles;
}

export function searchProfilesNotInCurrentTeam(state: GlobalState, term: string, skipCurrent = false): Array<UserProfile> {
    const profiles = filterProfilesMatchingTerm(getProfilesNotInCurrentTeam(state), term);
    if (skipCurrent) {
        removeCurrentUserFromList(profiles, getCurrentUserId(state));
    }

    return profiles;
}

export function searchProfilesWithoutTeam(state: GlobalState, term: string, skipCurrent = false, filters?: Filters): Array<UserProfile> {
    const filteredProfiles = filterProfilesMatchingTerm(getProfilesWithoutTeam(state, filters), term);
    if (skipCurrent) {
        removeCurrentUserFromList(filteredProfiles, getCurrentUserId(state));
    }

    return filteredProfiles;
}

function removeCurrentUserFromList(profiles: Array<UserProfile>, currentUserId: $ID<UserProfile>) {
    const index = profiles.findIndex((p) => p.id === currentUserId);
    if (index >= 0) {
        profiles.splice(index, 1);
    }
}

export const shouldShowTermsOfService: (a: GlobalState) => boolean = createSelector(
    getConfig,
    getCurrentUser,
    getLicense,
    (config, user, license) => {
        // Defaults to false if the user is not logged in or the setting doesn't exist
        const acceptedTermsId = user ? user.terms_of_service_id : '';
        const acceptedAt = user ? user.terms_of_service_create_at : 0;

        const featureEnabled = license.IsLicensed === 'true' && config.EnableCustomTermsOfService === 'true';
        const reacceptanceTime = parseInt(config.CustomTermsOfServiceReAcceptancePeriod!, 10) * 1000 * 60 * 60 * 24;
        const timeElapsed = new Date().getTime() - acceptedAt;
        return Boolean(user && featureEnabled && (config.CustomTermsOfServiceId !== acceptedTermsId || timeElapsed > reacceptanceTime));
    },
);

export const getUsersInVisibleDMs: (a: GlobalState) => Array<UserProfile> = createSelector(
    getUsers,
    getDirectShowPreferences,
    (users, preferences) => {
        const dmUsers: UserProfile[] = [];
        preferences.forEach((pref) => {
            if (pref.value === 'true' && users[pref.name]) {
                dmUsers.push(users[pref.name]);
            }
        });
        return dmUsers;
    },
);

export function makeGetProfilesForReactions(): (a: GlobalState, b: Array<Reaction>) => Array<UserProfile> {
    return createSelector(
        getUsers,
        (state: GlobalState, reactions: Array<Reaction>) => reactions,
        (users, reactions) => {
            const profiles: UserProfile[] = [];
            reactions.forEach((r) => {
                if (users[r.user_id]) {
                    profiles.push(users[r.user_id]);
                }
            });
            return profiles;
        },
    );
}

export function makeGetProfilesInChannel(): (a: GlobalState, b: $ID<Channel>, c: boolean) => Array<UserProfile> {
    return createSelector(
        getUsers,
        getUserIdsInChannels,
        (state: GlobalState, channelId: string) => channelId,
        (state, channelId, skipInactive) => skipInactive,
        (users, userIds, channelId, skipInactive = false) => {
            const userIdsInChannel = userIds[channelId];

            if (!userIdsInChannel) {
                return [];
            }

            return sortAndInjectProfiles(users, userIdsInChannel, skipInactive);
        },
    );
}

export function makeGetProfilesNotInChannel(): (a: GlobalState, b: $ID<Channel>, c: boolean) => Array<UserProfile> {
    return createSelector(
        getUsers,
        getUserIdsNotInChannels,
        (state: GlobalState, channelId: string) => channelId,
        (state, channelId, skipInactive) => skipInactive,
        (users, userIds, channelId, skipInactive = false) => {
            const userIdsInChannel = userIds[channelId];

            if (!userIdsInChannel) {
                return [];
            }

            return sortAndInjectProfiles(users, userIdsInChannel, skipInactive);
        },
    );
}

export function makeGetProfilesByIdsAndUsernames(): (a: GlobalState, b: Array<$ID<UserProfile>>, c: Array<$Username<UserProfile>>|undefined) => Array<UserProfile> {
    return createSelector(
        getUsers,
        getUsersByUsername,
        (state: GlobalState, allUserIds: Array<$ID<UserProfile>>) => allUserIds,
        (state, _, allUsernames: Array<$Username<UserProfile>>) => allUsernames,
        (allProfilesById: Dictionary<UserProfile>, allProfilesByUsername: Dictionary<UserProfile>, allUserIds: Array<string>, allUsernames: Array<string>) => {
            const userProfiles: UserProfile[] = [];

            if (allUserIds && allUserIds.length > 0) {
                const profilesById = allUserIds.
                    filter((userId) => allProfilesById[userId]).
                    map((userId) => allProfilesById[userId]);

                if (profilesById && profilesById.length > 0) {
                    userProfiles.push(...profilesById);
                }
            }

            if (allUsernames?.length > 0) {
                const profilesByUsername = allUsernames.
                    filter((username) => allProfilesByUsername[username]).
                    map((username) => allProfilesByUsername[username]);

                if (profilesByUsername && profilesByUsername.length > 0) {
                    userProfiles.push(...profilesByUsername);
                }
            }

            return userProfiles;
        },
    );
}

<<<<<<< HEAD
export function makeGetProfilesByIds(): (a: GlobalState, b: Array<$ID<UserProfile>>) => Array<UserProfile> {
    return createSelector(
        getUsers,
        (state: GlobalState, allUserIds: Array<$ID<UserProfile>>) => allUserIds,
        (allProfilesById: Dictionary<UserProfile>, allUserIds: Array<string>) => {
            const userProfiles: UserProfile[] = [];

            if (allUserIds && allUserIds.length > 0) {
                const profilesById = allUserIds.
                    filter((userId) => allProfilesById[userId]).
                    map((userId) => allProfilesById[userId]);

                if (profilesById && profilesById.length > 0) {
                    userProfiles.push(...profilesById);
                }
            }
            return userProfiles;
        },
    );
}
=======
export const getUsernamesByUserId = createSelector(
    getUsers,
    getUsersByUsername,
    (state: GlobalState, allUserIds: Array<$ID<UserProfile>>) => allUserIds,
    (state, _, allUsernames: Array<$Username<UserProfile>>) => allUsernames,
    (allProfilesById: Dictionary<UserProfile>, allProfilesByUsername: Dictionary<UserProfile>, allUserIds: Array<string>, allUsernames: Array<string>) => {
        const usernamesByUserId: Record<string, string> = {};
        if (allUserIds && allUserIds.length > 0) {
            allUserIds.forEach((userId) => {
                const profile = allProfilesById[userId];
                if (profile) {
                    usernamesByUserId[userId] = profile.username;
                }
            });

            if (allUsernames?.length > 0) {
                allUsernames.forEach((username) => {
                    const profile = allProfilesByUsername[username];
                    if (profile) {
                        usernamesByUserId[profile.id] = username;
                    }
                });
            }
        }

        return usernamesByUserId;
    },
);
>>>>>>> 4e297278

export function makeGetDisplayName(): (a: GlobalState, b: $ID<UserProfile>, c: boolean) => string {
    return createSelector(
        (state: GlobalState, userId: string) => getUser(state, userId),
        getTeammateNameDisplaySetting,
        (state, _, useFallbackUsername = true) => useFallbackUsername,
        (user, teammateNameDisplaySetting, useFallbackUsername) => {
            return displayUsername(user, teammateNameDisplaySetting!, useFallbackUsername);
        },
    );
}<|MERGE_RESOLUTION|>--- conflicted
+++ resolved
@@ -480,7 +480,6 @@
     );
 }
 
-<<<<<<< HEAD
 export function makeGetProfilesByIds(): (a: GlobalState, b: Array<$ID<UserProfile>>) => Array<UserProfile> {
     return createSelector(
         getUsers,
@@ -501,7 +500,7 @@
         },
     );
 }
-=======
+
 export const getUsernamesByUserId = createSelector(
     getUsers,
     getUsersByUsername,
@@ -530,7 +529,6 @@
         return usernamesByUserId;
     },
 );
->>>>>>> 4e297278
 
 export function makeGetDisplayName(): (a: GlobalState, b: $ID<UserProfile>, c: boolean) => string {
     return createSelector(
