// Copyright (c) 2015-present Mattermost, Inc. All Rights Reserved.
// See LICENSE.txt for license information.

import {createSelector} from 'reselect';
import {getPost} from '@mm-redux/selectors/entities/posts';
import {getCurrentTeamId} from '@mm-redux/selectors/entities/teams';
import {GlobalState} from '@mm-redux/types/store';
import {Team} from '@mm-redux/types/teams';
import {UserThread, ThreadsState} from '@mm-redux/types/threads';
import {$ID, RelationOneToMany} from '@mm-redux/types/utilities';

export function getThreadsInTeam(state: GlobalState): RelationOneToMany<Team, UserThread> {
    return state.entities.threads.threadsInTeam;
}

export const getThreadsInCurrentTeam: (state: GlobalState) => Array<$ID<UserThread>> = createSelector(
    getCurrentTeamId,
    getThreadsInTeam,
    (currentTeamId: $ID<Team>, threadsInTeam: ThreadsState['threadsInTeam']) => {
        return threadsInTeam?.[currentTeamId] ?? [];
    },
);

export function getThreadCounts(state: GlobalState): ThreadsState['counts'] {
    return state.entities.threads.counts;
}

export function getTeamThreadCounts(state: GlobalState, teamId: $ID<Team>): ThreadsState['counts'][$ID<Team>] {
    return getThreadCounts(state)[teamId];
}

export const getThreadCountsInCurrentTeam: (state: GlobalState) => ThreadsState['counts'][$ID<Team>] = createSelector(
    getCurrentTeamId,
    getThreadCounts,
    (currentTeamId: $ID<Team>, counts: ThreadsState['counts']) => {
        return counts?.[currentTeamId];
    },
);

export function getThreads(state: GlobalState) {
    return state.entities.threads.threads;
}

export function getThread(state: GlobalState, threadId: $ID<UserThread>, fallbackFromPosts?: boolean): UserThread | null {
    const thread = getThreads(state)[threadId];
<<<<<<< HEAD
    if (!thread) {
=======

    // fallbackfromPosts is for In-Channel view, where we need to show the footer from post data as user might not follow all the threads.
    // "thread" will be undefined for unfollowed threads
    // "thread.id" might not be there when user pressed on follow the thread, but thread is not received from server
    if (!thread || !thread?.id) {
>>>>>>> d53d1ee5
        if (fallbackFromPosts) {
            const post = getPost(state, threadId);
            if (post?.participants?.length) {
                const {id, is_following, reply_count, last_reply_at, participants} = post;
                return {
                    id,
                    is_following: thread?.is_following || is_following,
                    reply_count,
                    participants,
                    last_reply_at: last_reply_at || 0,
                    post,
                    last_viewed_at: 0,
                    unread_mentions: 0,
                    unread_replies: 0,
                };
            }
        }
    }
<<<<<<< HEAD
    return thread;
=======
    return thread || null;
>>>>>>> d53d1ee5
}

export const getThreadOrderInCurrentTeam: (state: GlobalState) => Array<$ID<UserThread>> = createSelector(
    getThreadsInCurrentTeam,
    getThreads,
    (threadsInTeam: Array<$ID<UserThread>>, threads: ThreadsState['threads']) => {
        const ids = threadsInTeam.filter((id) => {
            return threads[id]?.is_following;
        });
        return sortByLastReply(ids, threads);
    },
);

export const getUnreadThreadOrderInCurrentTeam: (state: GlobalState) => Array<$ID<UserThread>> = createSelector(
    getThreadsInCurrentTeam,
    getThreads,
    (threadsInTeam: Array<$ID<UserThread>>, threads: ThreadsState['threads']) => {
        const ids = threadsInTeam.filter((id) => {
            const thread = threads[id];
            return thread?.unread_mentions || thread?.unread_replies;
        });

        return sortByLastReply(ids, threads);
    },
);

function sortByLastReply(ids: Array<$ID<UserThread>>, threads: ReturnType<typeof getThreads>) {
    return ids.sort((a, b) => threads[b].last_reply_at - threads[a].last_reply_at);
}<|MERGE_RESOLUTION|>--- conflicted
+++ resolved
@@ -43,15 +43,11 @@
 
 export function getThread(state: GlobalState, threadId: $ID<UserThread>, fallbackFromPosts?: boolean): UserThread | null {
     const thread = getThreads(state)[threadId];
-<<<<<<< HEAD
-    if (!thread) {
-=======
 
     // fallbackfromPosts is for In-Channel view, where we need to show the footer from post data as user might not follow all the threads.
     // "thread" will be undefined for unfollowed threads
     // "thread.id" might not be there when user pressed on follow the thread, but thread is not received from server
     if (!thread || !thread?.id) {
->>>>>>> d53d1ee5
         if (fallbackFromPosts) {
             const post = getPost(state, threadId);
             if (post?.participants?.length) {
@@ -70,11 +66,7 @@
             }
         }
     }
-<<<<<<< HEAD
-    return thread;
-=======
     return thread || null;
->>>>>>> d53d1ee5
 }
 
 export const getThreadOrderInCurrentTeam: (state: GlobalState) => Array<$ID<UserThread>> = createSelector(
