// Copyright (c) 2015-present Mattermost, Inc. All Rights Reserved.
// See LICENSE.txt for license information.

import ChannelTypes from './channels';
import ErrorTypes from './errors';
import GeneralTypes from './general';
import UserTypes from './users';
import TeamTypes from './teams';
import PostTypes from './posts';
import FileTypes from './files';
import PreferenceTypes from './preferences';
import IntegrationTypes from './integrations';
import EmojiTypes from './emojis';
import GifTypes from './gifs';
import JobTypes from './jobs';
import SearchTypes from './search';
import RoleTypes from './roles';
import SchemeTypes from './schemes';
import GroupTypes from './groups';
import BotTypes from './bots';
import PluginTypes from './plugins';
import ChannelCategoryTypes from './channel_categories';
<<<<<<< HEAD
import RemoteClusterTypes from './remote_cluster';
=======
import AppsTypes from './apps';
>>>>>>> 985070ee

export {
    ErrorTypes,
    GeneralTypes,
    UserTypes,
    TeamTypes,
    ChannelTypes,
    PostTypes,
    FileTypes,
    PreferenceTypes,
    IntegrationTypes,
    EmojiTypes,
    GifTypes,
    JobTypes,
    SearchTypes,
    RoleTypes,
    SchemeTypes,
    GroupTypes,
    BotTypes,
    PluginTypes,
    ChannelCategoryTypes,
<<<<<<< HEAD
    RemoteClusterTypes,
=======
    AppsTypes,
>>>>>>> 985070ee
};<|MERGE_RESOLUTION|>--- conflicted
+++ resolved
@@ -20,11 +20,8 @@
 import BotTypes from './bots';
 import PluginTypes from './plugins';
 import ChannelCategoryTypes from './channel_categories';
-<<<<<<< HEAD
 import RemoteClusterTypes from './remote_cluster';
-=======
 import AppsTypes from './apps';
->>>>>>> 985070ee
 
 export {
     ErrorTypes,
@@ -46,9 +43,6 @@
     BotTypes,
     PluginTypes,
     ChannelCategoryTypes,
-<<<<<<< HEAD
     RemoteClusterTypes,
-=======
     AppsTypes,
->>>>>>> 985070ee
 };