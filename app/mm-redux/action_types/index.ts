--- conflicted
+++ resolved
@@ -13,17 +13,13 @@
 import GroupTypes from './groups';
 import IntegrationTypes from './integrations';
 import PluginTypes from './plugins';
-<<<<<<< HEAD
 import PostTypes from './posts';
 import PreferenceTypes from './preferences';
-=======
-import ChannelCategoryTypes from './channel_categories';
-import ThreadTypes from './threads';
->>>>>>> 60e41c3f
 import RemoteClusterTypes from './remote_cluster';
 import RoleTypes from './roles';
 import SearchTypes from './search';
 import TeamTypes from './teams';
+import ThreadTypes from './threads';
 import UserTypes from './users';
 
 export {
