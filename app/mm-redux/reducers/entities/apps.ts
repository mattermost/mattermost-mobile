--- conflicted
+++ resolved
@@ -11,15 +11,11 @@
 export function bindings(state: AppBinding[] = [], action: GenericAction): AppBinding[] {
     switch (action.type) {
     case AppsTypes.RECEIVED_APP_BINDINGS: {
-<<<<<<< HEAD
-        return validateBindings(action.data) || [];
-=======
         const newBindings = validateBindings(action.data);
         if (!newBindings.length && !state.length) {
             return state;
         }
         return newBindings;
->>>>>>> edfd7436
     }
     case AppsTypes.CLEAR_APP_BINDINGS:
         if (state.length > 0) {
