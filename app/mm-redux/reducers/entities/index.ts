--- conflicted
+++ resolved
@@ -19,12 +19,9 @@
 import groups from './groups';
 import bots from './bots';
 import channelCategories from './channel_categories';
-<<<<<<< HEAD
 import threads from './threads';
-=======
 import remoteCluster from './remote_cluster';
 import apps from './apps';
->>>>>>> 87b9e526
 
 export default combineReducers({
     general,
@@ -43,10 +40,7 @@
     groups,
     bots,
     channelCategories,
-<<<<<<< HEAD
     threads,
-=======
     remoteCluster,
     apps,
->>>>>>> 87b9e526
 });