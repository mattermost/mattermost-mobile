// Copyright (c) 2015-present Mattermost, Inc. All Rights Reserved.
// See LICENSE.txt for license information.

import {analytics} from '@init/analytics.ts';
import {buildQueryString, isMinimumServerVersion} from '@mm-redux/utils/helpers';
import {cleanUrlForLogging} from '@mm-redux/utils/sentry';
import {UserProfile, UserStatus} from '@mm-redux/types/users';
import {Team} from '@mm-redux/types/teams';
import {Channel, ChannelModerationPatch} from '@mm-redux/types/channels';
import {Post} from '@mm-redux/types/posts';
import {Job} from '@mm-redux/types/jobs';
import {Role} from '@mm-redux/types/roles';
import {Scheme} from '@mm-redux/types/schemes';
import {Options} from '@mm-redux/types/client4';
import {PreferenceType} from '@mm-redux/types/preferences';
import {IncomingWebhook, OutgoingWebhook, Command, OAuthApp, DialogSubmission} from '@mm-redux/types/integrations';
import {CustomEmoji} from '@mm-redux/types/emojis';
import {Config} from '@mm-redux/types/config';
import {Bot, BotPatch} from '@mm-redux/types/bots';
import {SyncablePatch} from '@mm-redux/types/groups';
import {AppCallRequest, AppCallType} from '@mm-redux/types/apps';

import fetch from './fetch_etag';
import {General} from '../constants';

const FormData = require('form-data');
const HEADER_AUTH = 'Authorization';
const HEADER_BEARER = 'BEARER';
const HEADER_REQUESTED_WITH = 'X-Requested-With';
const HEADER_USER_AGENT = 'User-Agent';
const HEADER_X_CLUSTER_ID = 'X-Cluster-Id';
const HEADER_X_CSRF_TOKEN = 'X-CSRF-Token';
export const HEADER_X_VERSION_ID = 'X-Version-Id';
const PER_PAGE_DEFAULT = 60;
const LOGS_PER_PAGE_DEFAULT = 10000;
export const DEFAULT_LIMIT_BEFORE = 30;
export const DEFAULT_LIMIT_AFTER = 30;

/* eslint-disable no-throw-literal */

export default class Client4 {
    logToConsole = false;
    serverVersion = '';
    clusterId = '';
    token = '';
    csrf = '';
    url = '';
    urlVersion = '/api/v4';
    userAgent: string|null = null;
    enableLogging = false;
    defaultHeaders: {[x: string]: string} = {};
    diagnosticId = '';
    includeCookies = true;
    translations = {
        connectionError: 'There appears to be a problem with your internet connection.',
        unknownError: 'We received an unexpected status code from the server.',
    };

    getUrl() {
        return this.url;
    }

    getAbsoluteUrl(baseUrl: string) {
        if (typeof baseUrl !== 'string' || !baseUrl.startsWith('/')) {
            return baseUrl;
        }
        return this.getUrl() + baseUrl;
    }

    setUrl(url: string) {
        this.url = url;
    }

    setUserAgent(userAgent: string) {
        this.userAgent = userAgent;
    }

    getToken() {
        return this.token;
    }

    setToken(token: string) {
        this.token = token;
    }

    setCSRF(csrfToken: string) {
        this.csrf = csrfToken;
    }

    setAcceptLanguage(locale: string) {
        this.defaultHeaders['Accept-Language'] = locale;
    }

    setEnableLogging(enable: boolean) {
        this.enableLogging = enable;
    }

    setIncludeCookies(include: boolean) {
        this.includeCookies = include;
    }

    setDiagnosticId(diagnosticId: string) {
        this.diagnosticId = diagnosticId;
    }

    getServerVersion() {
        return this.serverVersion;
    }

    getUrlVersion() {
        return this.urlVersion;
    }

    getBaseRoute() {
        return `${this.url}${this.urlVersion}`;
    }

    getUsersRoute() {
        return `${this.getBaseRoute()}/users`;
    }

    getUserRoute(userId: string) {
        return `${this.getUsersRoute()}/${userId}`;
    }

    getTeamsRoute() {
        return `${this.getBaseRoute()}/teams`;
    }

    getTeamRoute(teamId: string) {
        return `${this.getTeamsRoute()}/${teamId}`;
    }

    getTeamSchemeRoute(teamId: string) {
        return `${this.getTeamRoute(teamId)}/scheme`;
    }

    getTeamNameRoute(teamName: string) {
        return `${this.getTeamsRoute()}/name/${teamName}`;
    }

    getTeamMembersRoute(teamId: string) {
        return `${this.getTeamRoute(teamId)}/members`;
    }

    getTeamMemberRoute(teamId: string, userId: string) {
        return `${this.getTeamMembersRoute(teamId)}/${userId}`;
    }

    getChannelsRoute() {
        return `${this.getBaseRoute()}/channels`;
    }

    getChannelRoute(channelId: string) {
        return `${this.getChannelsRoute()}/${channelId}`;
    }

    getChannelMembersRoute(channelId: string) {
        return `${this.getChannelRoute(channelId)}/members`;
    }

    getChannelMemberRoute(channelId: string, userId: string) {
        return `${this.getChannelMembersRoute(channelId)}/${userId}`;
    }

    getChannelSchemeRoute(channelId: string) {
        return `${this.getChannelRoute(channelId)}/scheme`;
    }

    getSharedChannelsRoute() {
        return `${this.getBaseRoute()}/sharedchannels`;
    }

    getPostsRoute() {
        return `${this.getBaseRoute()}/posts`;
    }

    getPostRoute(postId: string) {
        return `${this.getPostsRoute()}/${postId}`;
    }

    getReactionsRoute() {
        return `${this.getBaseRoute()}/reactions`;
    }

    getCommandsRoute() {
        return `${this.getBaseRoute()}/commands`;
    }

    getFilesRoute() {
        return `${this.getBaseRoute()}/files`;
    }

    getFileRoute(fileId: string) {
        return `${this.getFilesRoute()}/${fileId}`;
    }

    getPreferencesRoute(userId: string) {
        return `${this.getUserRoute(userId)}/preferences`;
    }

    getIncomingHooksRoute() {
        return `${this.getBaseRoute()}/hooks/incoming`;
    }

    getIncomingHookRoute(hookId: string) {
        return `${this.getBaseRoute()}/hooks/incoming/${hookId}`;
    }

    getOutgoingHooksRoute() {
        return `${this.getBaseRoute()}/hooks/outgoing`;
    }

    getOutgoingHookRoute(hookId: string) {
        return `${this.getBaseRoute()}/hooks/outgoing/${hookId}`;
    }

    getOAuthRoute() {
        return `${this.url}/oauth`;
    }

    getOAuthAppsRoute() {
        return `${this.getBaseRoute()}/oauth/apps`;
    }

    getOAuthAppRoute(appId: string) {
        return `${this.getOAuthAppsRoute()}/${appId}`;
    }

    getEmojisRoute() {
        return `${this.getBaseRoute()}/emoji`;
    }

    getEmojiRoute(emojiId: string) {
        return `${this.getEmojisRoute()}/${emojiId}`;
    }

    getBrandRoute() {
        return `${this.getBaseRoute()}/brand`;
    }

    getBrandImageUrl(timestamp: string) {
        return `${this.getBrandRoute()}/image?t=${timestamp}`;
    }

    getDataRetentionRoute() {
        return `${this.getBaseRoute()}/data_retention`;
    }

    getJobsRoute() {
        return `${this.getBaseRoute()}/jobs`;
    }

    getPluginsRoute() {
        return `${this.getBaseRoute()}/plugins`;
    }

    getPluginRoute(pluginId: string) {
        return `${this.getPluginsRoute()}/${pluginId}`;
    }

    getPluginsMarketplaceRoute() {
        return `${this.getPluginsRoute()}/marketplace`;
    }

    getRolesRoute() {
        return `${this.getBaseRoute()}/roles`;
    }

    getTimezonesRoute() {
        return `${this.getBaseRoute()}/system/timezones`;
    }

    getSchemesRoute() {
        return `${this.getBaseRoute()}/schemes`;
    }

    getRedirectLocationRoute() {
        return `${this.getBaseRoute()}/redirect_location`;
    }

    getBotsRoute() {
        return `${this.getBaseRoute()}/bots`;
    }

    getBotRoute(botUserId: string) {
        return `${this.getBotsRoute()}/${botUserId}`;
    }

    getCSRFFromCookie() {
        // NOT NEEDED IN THE MOBILE APP
        // if (typeof document !== 'undefined' && typeof document.cookie !== 'undefined') {
        //     const cookies = document.cookie.split(';');
        //     for (let i = 0; i < cookies.length; i++) {
        //         const cookie = cookies[i].trim();
        //         if (cookie.startsWith('MMCSRF=')) {
        //             return cookie.replace('MMCSRF=', '');
        //         }
        //     }
        // }
        return '';
    }

    getOptions(options: Options) {
        const newOptions: Options = {...options};

        const headers: {[x: string]: string} = {
            [HEADER_REQUESTED_WITH]: 'XMLHttpRequest',
            ...this.defaultHeaders,
        };

        if (this.token) {
            headers[HEADER_AUTH] = `${HEADER_BEARER} ${this.token}`;
        }

        const csrfToken = this.csrf || this.getCSRFFromCookie();
        if (options.method && options.method.toLowerCase() !== 'get' && csrfToken) {
            headers[HEADER_X_CSRF_TOKEN] = csrfToken;
        }

        if (this.includeCookies) {
            newOptions.credentials = 'include';
        }

        if (this.userAgent) {
            headers[HEADER_USER_AGENT] = this.userAgent;
        }

        if (newOptions.headers) {
            Object.assign(headers, newOptions.headers);
        }

        return {
            ...newOptions,
            headers,
        };
    }

    // User Routes

    createUser = async (user: UserProfile, token: string, inviteId: string) => {
        analytics.trackAPI('api_users_create');

        const queryParams: any = {};

        if (token) {
            queryParams.t = token;
        }

        if (inviteId) {
            queryParams.iid = inviteId;
        }

        return this.doFetch(
            `${this.getUsersRoute()}${buildQueryString(queryParams)}`,
            {method: 'post', body: JSON.stringify(user)},
        );
    }

    patchMe = async (userPatch: Partial<UserProfile>) => {
        return this.doFetch(
            `${this.getUserRoute('me')}/patch`,
            {method: 'put', body: JSON.stringify(userPatch)},
        );
    }

    patchUser = async (userPatch: Partial<UserProfile> & {id: string}) => {
        analytics.trackAPI('api_users_patch');

        return this.doFetch(
            `${this.getUserRoute(userPatch.id)}/patch`,
            {method: 'put', body: JSON.stringify(userPatch)},
        );
    }

    updateUser = async (user: UserProfile) => {
        analytics.trackAPI('api_users_update');

        return this.doFetch(
            `${this.getUserRoute(user.id)}`,
            {method: 'put', body: JSON.stringify(user)},
        );
    }

    promoteGuestToUser = async (userId: string) => {
        analytics.trackAPI('api_users_promote_guest_to_user');

        return this.doFetch(
            `${this.getUserRoute(userId)}/promote`,
            {method: 'post'},
        );
    }

    demoteUserToGuest = async (userId: string) => {
        analytics.trackAPI('api_users_demote_user_to_guest');

        return this.doFetch(
            `${this.getUserRoute(userId)}/demote`,
            {method: 'post'},
        );
    }

    updateUserRoles = async (userId: string, roles: string) => {
        analytics.trackAPI('api_users_update_roles');

        return this.doFetch(
            `${this.getUserRoute(userId)}/roles`,
            {method: 'put', body: JSON.stringify({roles})},
        );
    };
    updateUserMfa = async (userId: string, activate: boolean, code: string) => {
        const body: any = {
            activate,
        };

        if (activate) {
            body.code = code;
        }

        return this.doFetch(
            `${this.getUserRoute(userId)}/mfa`,
            {method: 'put', body: JSON.stringify(body)},
        );
    }

    updateUserPassword = async (userId: string, currentPassword: string, newPassword: string) => {
        analytics.trackAPI('api_users_newpassword');

        return this.doFetch(
            `${this.getUserRoute(userId)}/password`,
            {method: 'put', body: JSON.stringify({current_password: currentPassword, new_password: newPassword})},
        );
    }

    resetUserPassword = async (token: string, newPassword: string) => {
        analytics.trackAPI('api_users_reset_password');

        return this.doFetch(
            `${this.getUsersRoute()}/password/reset`,
            {method: 'post', body: JSON.stringify({token, new_password: newPassword})},
        );
    }

    getKnownUsers = async () => {
        analytics.trackAPI('api_get_known_users');

        return this.doFetch(
            `${this.getUsersRoute()}/known`,
            {method: 'get'},
        );
    }

    sendPasswordResetEmail = async (email: string) => {
        analytics.trackAPI('api_users_send_password_reset');

        return this.doFetch(
            `${this.getUsersRoute()}/password/reset/send`,
            {method: 'post', body: JSON.stringify({email})},
        );
    }

    updateUserActive = async (userId: string, active: boolean) => {
        analytics.trackAPI('api_users_update_active');

        return this.doFetch(
            `${this.getUserRoute(userId)}/active`,
            {method: 'put', body: JSON.stringify({active})},
        );
    }

    uploadProfileImage = async (userId: string, imageData: any) => {
        analytics.trackAPI('api_users_update_profile_picture');

        const formData = new FormData();
        formData.append('image', imageData);
        const request: any = {
            method: 'post',
            body: formData,
        };

        if (formData.getBoundary) {
            request.headers = {
                'Content-Type': `multipart/form-data; boundary=${formData.getBoundary()}`,
            };
        }

        return this.doFetch(
            `${this.getUserRoute(userId)}/image`,
            request,
        );
    };

    setDefaultProfileImage = async (userId: string) => {
        analytics.trackAPI('api_users_set_default_profile_picture');

        return this.doFetch(
            `${this.getUserRoute(userId)}/image`,
            {method: 'delete'},
        );
    };

    verifyUserEmail = async (token: string) => {
        return this.doFetch(
            `${this.getUsersRoute()}/email/verify`,
            {method: 'post', body: JSON.stringify({token})},
        );
    }

    updateMyTermsOfServiceStatus = async (termsOfServiceId: string, accepted: boolean) => {
        return this.doFetch(
            `${this.getUserRoute('me')}/terms_of_service`,
            {method: 'post', body: JSON.stringify({termsOfServiceId, accepted})},
        );
    }

    getTermsOfService = async () => {
        return this.doFetch(
            `${this.getBaseRoute()}/terms_of_service`,
            {method: 'get'},
        );
    }

    createTermsOfService = async (text: string) => {
        return this.doFetch(
            `${this.getBaseRoute()}/terms_of_service`,
            {method: 'post', body: JSON.stringify({text})},
        );
    }

    sendVerificationEmail = async (email: string) => {
        return this.doFetch(
            `${this.getUsersRoute()}/email/verify/send`,
            {method: 'post', body: JSON.stringify({email})},
        );
    }

    login = async (loginId: string, password: string, token = '', deviceId = '', ldapOnly = false) => {
        analytics.trackAPI('api_users_login');

        if (ldapOnly) {
            analytics.trackAPI('api_users_login_ldap');
        }

        const body: any = {
            device_id: deviceId,
            login_id: loginId,
            password,
            token,
        };

        if (ldapOnly) {
            body.ldap_only = 'true';
        }

        const {data} = await this.doFetchWithResponse(
            `${this.getUsersRoute()}/login`,
            {
                method: 'post',
                body: JSON.stringify(body),
                headers: {'Cache-Control': 'no-store'},
            },
        );

        return data;
    };

    loginById = async (id: string, password: string, token = '', deviceId = '') => {
        analytics.trackAPI('api_users_login');
        const body: any = {
            device_id: deviceId,
            id,
            password,
            token,
        };

        const {data} = await this.doFetchWithResponse(
            `${this.getUsersRoute()}/login`,
            {method: 'post', body: JSON.stringify(body)},
        );

        return data;
    };

    logout = async () => {
        analytics.trackAPI('api_users_logout');

        const {response} = await this.doFetchWithResponse(
            `${this.getUsersRoute()}/logout`,
            {method: 'post'},
        );

        if (response.ok) {
            this.token = '';
        }

        this.serverVersion = '';

        return response;
    };

    getProfiles = async (page = 0, perPage = PER_PAGE_DEFAULT, options = {}) => {
        analytics.trackAPI('api_profiles_get');

        return this.doFetch(
            `${this.getUsersRoute()}${buildQueryString({page, per_page: perPage, ...options})}`,
            {method: 'get'},
        );
    };

    getProfilesByIds = async (userIds: string[], options = {}) => {
        analytics.trackAPI('api_profiles_get_by_ids');

        return this.doFetch(
            `${this.getUsersRoute()}/ids${buildQueryString(options)}`,
            {method: 'post', body: JSON.stringify(userIds)},
        );
    };

    getProfilesByUsernames = async (usernames: string[]) => {
        analytics.trackAPI('api_profiles_get_by_usernames');

        return this.doFetch(
            `${this.getUsersRoute()}/usernames`,
            {method: 'post', body: JSON.stringify(usernames)},
        );
    };

    getProfilesInTeam = async (teamId: string, page = 0, perPage = PER_PAGE_DEFAULT, sort = '', options = {}) => {
        analytics.trackAPI('api_profiles_get_in_team', {team_id: teamId, sort});

        return this.doFetch(
            `${this.getUsersRoute()}${buildQueryString({...options, in_team: teamId, page, per_page: perPage, sort})}`,
            {method: 'get'},
        );
    };

    getProfilesNotInTeam = async (teamId: string, groupConstrained: boolean, page = 0, perPage = PER_PAGE_DEFAULT) => {
        analytics.trackAPI('api_profiles_get_not_in_team', {team_id: teamId, group_constrained: groupConstrained});

        const queryStringObj: any = {not_in_team: teamId, page, per_page: perPage};
        if (groupConstrained) {
            queryStringObj.group_constrained = true;
        }

        return this.doFetch(
            `${this.getUsersRoute()}${buildQueryString(queryStringObj)}`,
            {method: 'get'},
        );
    };

    getProfilesWithoutTeam = async (page = 0, perPage = PER_PAGE_DEFAULT, options = {}) => {
        analytics.trackAPI('api_profiles_get_without_team');

        return this.doFetch(
            `${this.getUsersRoute()}${buildQueryString({...options, without_team: 1, page, per_page: perPage})}`,
            {method: 'get'},
        );
    };

    getProfilesInChannel = async (channelId: string, page = 0, perPage = PER_PAGE_DEFAULT, sort = '') => {
        analytics.trackAPI('api_profiles_get_in_channel', {channel_id: channelId});

        const serverVersion = this.getServerVersion();
        let queryStringObj;
        if (isMinimumServerVersion(serverVersion, 4, 7)) {
            queryStringObj = {in_channel: channelId, page, per_page: perPage, sort};
        } else {
            queryStringObj = {in_channel: channelId, page, per_page: perPage};
        }
        return this.doFetch(
            `${this.getUsersRoute()}${buildQueryString(queryStringObj)}`,
            {method: 'get'},
        );
    };

    getProfilesInGroupChannels = async (channelsIds: string[]) => {
        analytics.trackAPI('api_profiles_get_in_group_channels', {channelsIds});

        return this.doFetch(
            `${this.getUsersRoute()}/group_channels`,
            {method: 'post', body: JSON.stringify(channelsIds)},
        );
    };

    getProfilesNotInChannel = async (teamId: string, channelId: string, groupConstrained: boolean, page = 0, perPage = PER_PAGE_DEFAULT) => {
        analytics.trackAPI('api_profiles_get_not_in_channel', {team_id: teamId, channel_id: channelId, group_constrained: groupConstrained});

        const queryStringObj: any = {in_team: teamId, not_in_channel: channelId, page, per_page: perPage};
        if (groupConstrained) {
            queryStringObj.group_constrained = true;
        }

        return this.doFetch(
            `${this.getUsersRoute()}${buildQueryString(queryStringObj)}`,
            {method: 'get'},
        );
    };

    getMe = async () => {
        return this.doFetch(
            `${this.getUserRoute('me')}`,
            {method: 'get'},
        );
    };

    getUser = async (userId: string) => {
        return this.doFetch(
            `${this.getUserRoute(userId)}`,
            {method: 'get'},
        );
    };

    getUserByUsername = async (username: string) => {
        return this.doFetch(
            `${this.getUsersRoute()}/username/${username}`,
            {method: 'get'},
        );
    };

    getUserByEmail = async (email: string) => {
        return this.doFetch(
            `${this.getUsersRoute()}/email/${email}`,
            {method: 'get'},
        );
    };

    getProfilePictureUrl = (userId: string, lastPictureUpdate: number) => {
        const params: any = {};

        if (lastPictureUpdate) {
            params._ = lastPictureUpdate;
        }

        return `${this.getUserRoute(userId)}/image${buildQueryString(params)}`;
    };
    getDefaultProfilePictureUrl = (userId: string) => {
        return `${this.getUserRoute(userId)}/image/default`;
    };
    autocompleteUsers = async (name: string, teamId: string, channelId: string, options = {
        limit: General.AUTOCOMPLETE_LIMIT_DEFAULT,
    }) => {
        return this.doFetch(`${this.getUsersRoute()}/autocomplete${buildQueryString({
            in_team: teamId,
            in_channel: channelId,
            name,
            limit: options.limit,
        })}`, {
            method: 'get',
        });
    };
    getSessions = async (userId: string) => {
        return this.doFetch(
            `${this.getUserRoute(userId)}/sessions`,
            {method: 'get'},
        );
    };

    revokeSession = async (userId: string, sessionId: string) => {
        return this.doFetch(
            `${this.getUserRoute(userId)}/sessions/revoke`,
            {method: 'post', body: JSON.stringify({session_id: sessionId})},
        );
    };

    revokeAllSessionsForUser = async (userId: string) => {
        return this.doFetch(
            `${this.getUserRoute(userId)}/sessions/revoke/all`,
            {method: 'post'},
        );
    };

    revokeSessionsForAllUsers = async () => {
        return this.doFetch(
            `${this.getUsersRoute()}/sessions/revoke/all`,
            {method: 'post'},
        );
    };

    getUserAudits = async (userId: string, page = 0, perPage = PER_PAGE_DEFAULT) => {
        return this.doFetch(
            `${this.getUserRoute(userId)}/audits${buildQueryString({page, per_page: perPage})}`,
            {method: 'get'},
        );
    };

    checkUserMfa = async (loginId: string) => {
        return this.doFetch(
            `${this.getUsersRoute()}/mfa`,
            {method: 'post', body: JSON.stringify({login_id: loginId})},
        );
    };

    generateMfaSecret = async (userId: string) => {
        return this.doFetch(
            `${this.getUserRoute(userId)}/mfa/generate`,
            {method: 'post'},
        );
    };

    attachDevice = async (deviceId: string) => {
        return this.doFetch(
            `${this.getUsersRoute()}/sessions/device`,
            {method: 'put', body: JSON.stringify({device_id: deviceId})},
        );
    };

    searchUsers = (term: string, options: any) => {
        analytics.trackAPI('api_search_users');

        return this.doFetch(
            `${this.getUsersRoute()}/search`,
            {method: 'post', body: JSON.stringify({term, ...options})},
        );
    };

    getStatusesByIds = async (userIds: string[]) => {
        return this.doFetch(
            `${this.getUsersRoute()}/status/ids`,
            {method: 'post', body: JSON.stringify(userIds)},
        );
    };

    getStatus = async (userId: string) => {
        return this.doFetch(
            `${this.getUserRoute(userId)}/status`,
            {method: 'get'},
        );
    };

    updateStatus = async (status: UserStatus) => {
        return this.doFetch(
            `${this.getUserRoute(status.user_id)}/status`,
            {method: 'put', body: JSON.stringify(status)},
        );
    };

    switchEmailToOAuth = async (service: string, email: string, password: string, mfaCode = '') => {
        analytics.trackAPI('api_users_email_to_oauth');

        return this.doFetch(
            `${this.getUsersRoute()}/login/switch`,
            {method: 'post', body: JSON.stringify({current_service: 'email', new_service: service, email, password, mfa_code: mfaCode})},
        );
    };

    switchOAuthToEmail = async (currentService: string, email: string, password: string) => {
        analytics.trackAPI('api_users_oauth_to_email');

        return this.doFetch(
            `${this.getUsersRoute()}/login/switch`,
            {method: 'post', body: JSON.stringify({current_service: currentService, new_service: 'email', email, new_password: password})},
        );
    };

    switchEmailToLdap = async (email: string, emailPassword: string, ldapId: string, ldapPassword: string, mfaCode = '') => {
        analytics.trackAPI('api_users_email_to_ldap');

        return this.doFetch(
            `${this.getUsersRoute()}/login/switch`,
            {method: 'post', body: JSON.stringify({current_service: 'email', new_service: 'ldap', email, password: emailPassword, ldap_id: ldapId, new_password: ldapPassword, mfa_code: mfaCode})},
        );
    };

    switchLdapToEmail = async (ldapPassword: string, email: string, emailPassword: string, mfaCode = '') => {
        analytics.trackAPI('api_users_ldap_to_email');

        return this.doFetch(
            `${this.getUsersRoute()}/login/switch`,
            {method: 'post', body: JSON.stringify({current_service: 'ldap', new_service: 'email', email, password: ldapPassword, new_password: emailPassword, mfa_code: mfaCode})},
        );
    };

    getAuthorizedOAuthApps = async (userId: string) => {
        return this.doFetch(
            `${this.getUserRoute(userId)}/oauth/apps/authorized`,
            {method: 'get'},
        );
    }

    authorizeOAuthApp = async (responseType: string, clientId: string, redirectUri: string, state: string, scope: string) => {
        return this.doFetch(
            `${this.url}/oauth/authorize`,
            {method: 'post', body: JSON.stringify({client_id: clientId, response_type: responseType, redirect_uri: redirectUri, state, scope})},
        );
    }

    deauthorizeOAuthApp = async (clientId: string) => {
        return this.doFetch(
            `${this.url}/oauth/deauthorize`,
            {method: 'post', body: JSON.stringify({client_id: clientId})},
        );
    }

    createUserAccessToken = async (userId: string, description: string) => {
        analytics.trackAPI('api_users_create_access_token');

        return this.doFetch(
            `${this.getUserRoute(userId)}/tokens`,
            {method: 'post', body: JSON.stringify({description})},
        );
    }

    getUserAccessToken = async (tokenId: string) => {
        return this.doFetch(
            `${this.getUsersRoute()}/tokens/${tokenId}`,
            {method: 'get'},
        );
    }

    getUserAccessTokensForUser = async (userId: string, page = 0, perPage = PER_PAGE_DEFAULT) => {
        return this.doFetch(
            `${this.getUserRoute(userId)}/tokens${buildQueryString({page, per_page: perPage})}`,
            {method: 'get'},
        );
    }

    getUserAccessTokens = async (page = 0, perPage = PER_PAGE_DEFAULT) => {
        return this.doFetch(
            `${this.getUsersRoute()}/tokens${buildQueryString({page, per_page: perPage})}`,
            {method: 'get'},
        );
    }

    revokeUserAccessToken = async (tokenId: string) => {
        analytics.trackAPI('api_users_revoke_access_token');

        return this.doFetch(
            `${this.getUsersRoute()}/tokens/revoke`,
            {method: 'post', body: JSON.stringify({token_id: tokenId})},
        );
    }

    disableUserAccessToken = async (tokenId: string) => {
        return this.doFetch(
            `${this.getUsersRoute()}/tokens/disable`,
            {method: 'post', body: JSON.stringify({token_id: tokenId})},
        );
    }

    enableUserAccessToken = async (tokenId: string) => {
        return this.doFetch(
            `${this.getUsersRoute()}/tokens/enable`,
            {method: 'post', body: JSON.stringify({token_id: tokenId})},
        );
    }

    // Team Routes

    createTeam = async (team: Team) => {
        analytics.trackAPI('api_teams_create');

        return this.doFetch(
            `${this.getTeamsRoute()}`,
            {method: 'post', body: JSON.stringify(team)},
        );
    };

    deleteTeam = async (teamId: string) => {
        analytics.trackAPI('api_teams_delete');

        return this.doFetch(
            `${this.getTeamRoute(teamId)}`,
            {method: 'delete'},
        );
    };

    updateTeam = async (team: Team) => {
        analytics.trackAPI('api_teams_update_name', {team_id: team.id});

        return this.doFetch(
            `${this.getTeamRoute(team.id)}`,
            {method: 'put', body: JSON.stringify(team)},
        );
    };

    patchTeam = async (team: Partial<Team> & {id: string}) => {
        analytics.trackAPI('api_teams_patch_name', {team_id: team.id});

        return this.doFetch(
            `${this.getTeamRoute(team.id)}/patch`,
            {method: 'put', body: JSON.stringify(team)},
        );
    };

    regenerateTeamInviteId = async (teamId: string) => {
        analytics.trackAPI('api_teams_regenerate_invite_id', {team_id: teamId});

        return this.doFetch(
            `${this.getTeamRoute(teamId)}/regenerate_invite_id`,
            {method: 'post'},
        );
    };

    updateTeamScheme = async (teamId: string, schemeId: string) => {
        const patch = {scheme_id: schemeId};

        analytics.trackAPI('api_teams_update_scheme', {team_id: teamId, ...patch});

        return this.doFetch(
            `${this.getTeamSchemeRoute(teamId)}`,
            {method: 'put', body: JSON.stringify(patch)},
        );
    };

    checkIfTeamExists = async (teamName: string) => {
        return this.doFetch(
            `${this.getTeamNameRoute(teamName)}/exists`,
            {method: 'get'},
        );
    };

    getTeams = async (page = 0, perPage = PER_PAGE_DEFAULT, includeTotalCount = false) => {
        return this.doFetch(
            `${this.getTeamsRoute()}${buildQueryString({page, per_page: perPage, include_total_count: includeTotalCount})}`,
            {method: 'get'},
        );
    };

    searchTeams = (term: string, page?: number, perPage?: number) => {
        analytics.trackAPI('api_search_teams');

        return this.doFetch(
            `${this.getTeamsRoute()}/search`,
            {method: 'post', body: JSON.stringify({term, page, per_page: perPage})},
        );
    };

    getTeam = async (teamId: string) => {
        return this.doFetch(
            this.getTeamRoute(teamId),
            {method: 'get'},
        );
    };

    getTeamByName = async (teamName: string) => {
        analytics.trackAPI('api_teams_get_team_by_name');

        return this.doFetch(
            this.getTeamNameRoute(teamName),
            {method: 'get'},
        );
    };

    getMyTeams = async () => {
        return this.doFetch(
            `${this.getUserRoute('me')}/teams`,
            {method: 'get'},
        );
    };

    getTeamsForUser = async (userId: string) => {
        return this.doFetch(
            `${this.getUserRoute(userId)}/teams`,
            {method: 'get'},
        );
    };

    getMyTeamMembers = async () => {
        return this.doFetch(
            `${this.getUserRoute('me')}/teams/members`,
            {method: 'get'},
        );
    };

    getMyTeamUnreads = async () => {
        return this.doFetch(
            `${this.getUserRoute('me')}/teams/unread`,
            {method: 'get'},
        );
    };

    getTeamMembers = async (teamId: string, page = 0, perPage = PER_PAGE_DEFAULT) => {
        return this.doFetch(
            `${this.getTeamMembersRoute(teamId)}${buildQueryString({page, per_page: perPage})}`,
            {method: 'get'},
        );
    };

    getTeamMembersForUser = async (userId: string) => {
        return this.doFetch(
            `${this.getUserRoute(userId)}/teams/members`,
            {method: 'get'},
        );
    };

    getTeamMember = async (teamId: string, userId: string) => {
        return this.doFetch(
            `${this.getTeamMemberRoute(teamId, userId)}`,
            {method: 'get'},
        );
    };

    getTeamMembersByIds = async (teamId: string, userIds: string[]) => {
        return this.doFetch(
            `${this.getTeamMembersRoute(teamId)}/ids`,
            {method: 'post', body: JSON.stringify(userIds)},
        );
    };

    addToTeam = async (teamId: string, userId: string) => {
        analytics.trackAPI('api_teams_invite_members', {team_id: teamId});

        const member = {user_id: userId, team_id: teamId};
        return this.doFetch(
            `${this.getTeamMembersRoute(teamId)}`,
            {method: 'post', body: JSON.stringify(member)},
        );
    };

    addToTeamFromInvite = async (token = '', inviteId = '') => {
        analytics.trackAPI('api_teams_invite_members');

        const query = buildQueryString({token, invite_id: inviteId});
        return this.doFetch(
            `${this.getTeamsRoute()}/members/invite${query}`,
            {method: 'post'},
        );
    };

    addUsersToTeam = async (teamId: string, userIds: string[]) => {
        analytics.trackAPI('api_teams_batch_add_members', {team_id: teamId, count: userIds.length});

        const members: any = [];
        userIds.forEach((id) => members.push({team_id: teamId, user_id: id}));
        return this.doFetch(
            `${this.getTeamMembersRoute(teamId)}/batch`,
            {method: 'post', body: JSON.stringify(members)},
        );
    };

    addUsersToTeamGracefully = async (teamId: string, userIds: string[]) => {
        analytics.trackAPI('api_teams_batch_add_members', {team_id: teamId, count: userIds.length});

        const members: any = [];
        userIds.forEach((id) => members.push({team_id: teamId, user_id: id}));
        return this.doFetch(
            `${this.getTeamMembersRoute(teamId)}/batch?graceful=true`,
            {method: 'post', body: JSON.stringify(members)},
        );
    };

    joinTeam = async (inviteId: string) => {
        const query = buildQueryString({invite_id: inviteId});
        return this.doFetch(
            `${this.getTeamsRoute()}/members/invite${query}`,
            {method: 'post'},
        );
    };

    removeFromTeam = async (teamId: string, userId: string) => {
        analytics.trackAPI('api_teams_remove_members', {team_id: teamId});

        return this.doFetch(
            `${this.getTeamMemberRoute(teamId, userId)}`,
            {method: 'delete'},
        );
    };

    getTeamStats = async (teamId: string) => {
        return this.doFetch(
            `${this.getTeamRoute(teamId)}/stats`,
            {method: 'get'},
        );
    };

    getTotalUsersStats = async () => {
        return this.doFetch(
            `${this.getUsersRoute()}/stats`,
            {method: 'get'},
        );
    };

    invalidateAllEmailInvites = async () => {
        return this.doFetch(
            `${this.getTeamsRoute()}/invites/email`,
            {method: 'delete'},
        );
    };

    getTeamInviteInfo = async (inviteId: string) => {
        return this.doFetch(
            `${this.getTeamsRoute()}/invite/${inviteId}`,
            {method: 'get'},
        );
    };

    updateTeamMemberRoles = async (teamId: string, userId: string, roles: string[]) => {
        analytics.trackAPI('api_teams_update_member_roles', {team_id: teamId});

        return this.doFetch(
            `${this.getTeamMemberRoute(teamId, userId)}/roles`,
            {method: 'put', body: JSON.stringify({roles})},
        );
    };

    sendEmailInvitesToTeam = async (teamId: string, emails: string[]) => {
        analytics.trackAPI('api_teams_invite_members', {team_id: teamId});

        return this.doFetch(
            `${this.getTeamRoute(teamId)}/invite/email`,
            {method: 'post', body: JSON.stringify(emails)},
        );
    };

    sendEmailGuestInvitesToChannels = async (teamId: string, channelIds: string[], emails: string[], message: string) => {
        analytics.trackAPI('api_teams_invite_guests', {team_id: teamId, channel_ids: channelIds});

        return this.doFetch(
            `${this.getTeamRoute(teamId)}/invite-guests/email`,
            {method: 'post', body: JSON.stringify({emails, channels: channelIds, message})},
        );
    };

    sendEmailInvitesToTeamGracefully = async (teamId: string, emails: string[]) => {
        analytics.trackAPI('api_teams_invite_members', {team_id: teamId});

        return this.doFetch(
            `${this.getTeamRoute(teamId)}/invite/email?graceful=true`,
            {method: 'post', body: JSON.stringify(emails)},
        );
    };

    sendEmailGuestInvitesToChannelsGracefully = async (teamId: string, channelIds: string[], emails: string[], message: string) => {
        analytics.trackAPI('api_teams_invite_guests', {team_id: teamId, channel_ids: channelIds});

        return this.doFetch(
            `${this.getTeamRoute(teamId)}/invite-guests/email?graceful=true`,
            {method: 'post', body: JSON.stringify({emails, channels: channelIds, message})},
        );
    };

    importTeam = async (teamId: string, file: any, importFrom: string) => {
        const formData = new FormData();
        formData.append('file', file, file.name);
        formData.append('filesize', file.size);
        formData.append('importFrom', importFrom);

        const request: any = {
            method: 'post',
            body: formData,
        };

        if (formData.getBoundary) {
            request.headers = {
                'Content-Type': `multipart/form-data; boundary=${formData.getBoundary()}`,
            };
        }

        return this.doFetch(
            `${this.getTeamRoute(teamId)}/import`,
            request,
        );
    };

    getTeamIconUrl = (teamId: string, lastTeamIconUpdate: number) => {
        const params: any = {};
        if (lastTeamIconUpdate) {
            params._ = lastTeamIconUpdate;
        }

        return `${this.getTeamRoute(teamId)}/image${buildQueryString(params)}`;
    };

    setTeamIcon = async (teamId: string, imageData: any) => {
        analytics.trackAPI('api_team_set_team_icon');

        const formData = new FormData();
        formData.append('image', imageData);

        const request: any = {
            method: 'post',
            body: formData,
        };

        if (formData.getBoundary) {
            request.headers = {
                'Content-Type': `multipart/form-data; boundary=${formData.getBoundary()}`,
            };
        }

        return this.doFetch(
            `${this.getTeamRoute(teamId)}/image`,
            request,
        );
    };

    removeTeamIcon = async (teamId: string) => {
        analytics.trackAPI('api_team_remove_team_icon');

        return this.doFetch(
            `${this.getTeamRoute(teamId)}/image`,
            {method: 'delete'},
        );
    };

    updateTeamMemberSchemeRoles = async (teamId: string, userId: string, isSchemeUser: boolean, isSchemeAdmin: boolean) => {
        const body = {scheme_user: isSchemeUser, scheme_admin: isSchemeAdmin};
        return this.doFetch(
            `${this.getTeamRoute(teamId)}/members/${userId}/schemeRoles`,
            {method: 'put', body: JSON.stringify(body)},
        );
    };

    // Channel Routes

    getAllChannels = async (page = 0, perPage = PER_PAGE_DEFAULT, notAssociatedToGroup = '', excludeDefaultChannels = false, includeTotalCount = false) => {
        const queryData = {
            page,
            per_page: perPage,
            not_associated_to_group: notAssociatedToGroup,
            exclude_default_channels: excludeDefaultChannels,
            include_total_count: includeTotalCount,
        };
        return this.doFetch(
            `${this.getChannelsRoute()}${buildQueryString(queryData)}`,
            {method: 'get'},
        );
    };

    createChannel = async (channel: Channel) => {
        analytics.trackAPI('api_channels_create', {team_id: channel.team_id});

        return this.doFetch(
            `${this.getChannelsRoute()}`,
            {method: 'post', body: JSON.stringify(channel)},
        );
    };

    createDirectChannel = async (userIds: string[]) => {
        analytics.trackAPI('api_channels_create_direct');

        return this.doFetch(
            `${this.getChannelsRoute()}/direct`,
            {method: 'post', body: JSON.stringify(userIds)},
        );
    };

    createGroupChannel = async (userIds: string[]) => {
        analytics.trackAPI('api_channels_create_group');

        return this.doFetch(
            `${this.getChannelsRoute()}/group`,
            {method: 'post', body: JSON.stringify(userIds)},
        );
    };

    deleteChannel = async (channelId: string) => {
        analytics.trackAPI('api_channels_delete', {channel_id: channelId});

        return this.doFetch(
            `${this.getChannelRoute(channelId)}`,
            {method: 'delete'},
        );
    };

    unarchiveChannel = async (channelId: string) => {
        analytics.trackAPI('api_channels_unarchive', {channel_id: channelId});

        return this.doFetch(
            `${this.getChannelRoute(channelId)}/restore`,
            {method: 'post'},
        );
    };

    updateChannel = async (channel: Channel) => {
        analytics.trackAPI('api_channels_update', {channel_id: channel.id});

        return this.doFetch(
            `${this.getChannelRoute(channel.id)}`,
            {method: 'put', body: JSON.stringify(channel)},
        );
    };

    convertChannelToPrivate = async (channelId: string) => {
        analytics.trackAPI('api_channels_convert_to_private', {channel_id: channelId});

        return this.doFetch(
            `${this.getChannelRoute(channelId)}/convert`,
            {method: 'post'},
        );
    };

    updateChannelPrivacy = async (channelId: string, privacy: any) => {
        analytics.trackAPI('api_channels_update_privacy', {channel_id: channelId, privacy});

        return this.doFetch(
            `${this.getChannelRoute(channelId)}/privacy`,
            {method: 'put', body: JSON.stringify({privacy})},
        );
    };

    patchChannel = async (channelId: string, channelPatch: Partial<Channel>) => {
        analytics.trackAPI('api_channels_patch', {channel_id: channelId});

        return this.doFetch(
            `${this.getChannelRoute(channelId)}/patch`,
            {method: 'put', body: JSON.stringify(channelPatch)},
        );
    };

    updateChannelNotifyProps = async (props: any) => {
        analytics.trackAPI('api_users_update_channel_notifications', {channel_id: props.channel_id});

        return this.doFetch(
            `${this.getChannelMemberRoute(props.channel_id, props.user_id)}/notify_props`,
            {method: 'put', body: JSON.stringify(props)},
        );
    };

    updateChannelScheme = async (channelId: string, schemeId: string) => {
        const patch = {scheme_id: schemeId};

        analytics.trackAPI('api_channels_update_scheme', {channel_id: channelId, ...patch});

        return this.doFetch(
            `${this.getChannelSchemeRoute(channelId)}`,
            {method: 'put', body: JSON.stringify(patch)},
        );
    };

    getChannel = async (channelId: string) => {
        analytics.trackAPI('api_channel_get', {channel_id: channelId});

        return this.doFetch(
            `${this.getChannelRoute(channelId)}`,
            {method: 'get'},
        );
    };

    getChannelByName = async (teamId: string, channelName: string, includeDeleted = false) => {
        return this.doFetch(
            `${this.getTeamRoute(teamId)}/channels/name/${channelName}?include_deleted=${includeDeleted}`,
            {method: 'get'},
        );
    };

    getChannelByNameAndTeamName = async (teamName: string, channelName: string, includeDeleted = false) => {
        analytics.trackAPI('api_channel_get_by_name_and_teamName', {channel_name: channelName, team_name: teamName, include_deleted: includeDeleted});

        return this.doFetch(
            `${this.getTeamNameRoute(teamName)}/channels/name/${channelName}?include_deleted=${includeDeleted}`,
            {method: 'get'},
        );
    };

    getChannels = async (teamId: string, page = 0, perPage = PER_PAGE_DEFAULT) => {
        return this.doFetch(
            `${this.getTeamRoute(teamId)}/channels${buildQueryString({page, per_page: perPage})}`,
            {method: 'get'},
        );
    };
    getArchivedChannels = async (teamId: string, page = 0, perPage = PER_PAGE_DEFAULT) => {
        return this.doFetch(
            `${this.getTeamRoute(teamId)}/channels/deleted${buildQueryString({page, per_page: perPage})}`,
            {method: 'get'},
        );
    };

    getMyChannels = async (teamId: string, includeDeleted = false) => {
        return this.doFetch(
            `${this.getUserRoute('me')}/teams/${teamId}/channels${buildQueryString({include_deleted: includeDeleted})}`,
            {method: 'get'},
        );
    };

    getMyChannelMember = async (channelId: string) => {
        return this.doFetch(
            `${this.getChannelMemberRoute(channelId, 'me')}`,
            {method: 'get'},
        );
    };

    getMyChannelMembers = async (teamId: string) => {
        return this.doFetch(
            `${this.getUserRoute('me')}/teams/${teamId}/channels/members`,
            {method: 'get'},
        );
    };

    getChannelMembers = async (channelId: string, page = 0, perPage = PER_PAGE_DEFAULT) => {
        return this.doFetch(
            `${this.getChannelMembersRoute(channelId)}${buildQueryString({page, per_page: perPage})}`,
            {method: 'get'},
        );
    };

    getChannelTimezones = async (channelId: string) => {
        return this.doFetch(
            `${this.getChannelRoute(channelId)}/timezones`,
            {method: 'get'},
        );
    };

    getChannelMember = async (channelId: string, userId: string) => {
        return this.doFetch(
            `${this.getChannelMemberRoute(channelId, userId)}`,
            {method: 'get'},
        );
    };

    getChannelMembersByIds = async (channelId: string, userIds: string[]) => {
        return this.doFetch(
            `${this.getChannelMembersRoute(channelId)}/ids`,
            {method: 'post', body: JSON.stringify(userIds)},
        );
    };

    addToChannel = async (userId: string, channelId: string, postRootId = '') => {
        analytics.trackAPI('api_channels_add_member', {channel_id: channelId});

        const member = {user_id: userId, channel_id: channelId, post_root_id: postRootId};
        return this.doFetch(
            `${this.getChannelMembersRoute(channelId)}`,
            {method: 'post', body: JSON.stringify(member)},
        );
    };

    removeFromChannel = async (userId: string, channelId: string) => {
        analytics.trackAPI('api_channels_remove_member', {channel_id: channelId});

        return this.doFetch(
            `${this.getChannelMemberRoute(channelId, userId)}`,
            {method: 'delete'},
        );
    };

    updateChannelMemberRoles = async (channelId: string, userId: string, roles: string) => {
        return this.doFetch(
            `${this.getChannelMemberRoute(channelId, userId)}/roles`,
            {method: 'put', body: JSON.stringify({roles})},
        );
    };

    getChannelStats = async (channelId: string) => {
        return this.doFetch(
            `${this.getChannelRoute(channelId)}/stats`,
            {method: 'get'},
        );
    };

    getChannelModerations = async (channelId: string) => {
        return this.doFetch(
            `${this.getChannelRoute(channelId)}/moderations`,
            {method: 'get'},
        );
    };

    patchChannelModerations = async (channelId: string, channelModerationsPatch: Array<ChannelModerationPatch>) => {
        return this.doFetch(
            `${this.getChannelRoute(channelId)}/moderations/patch`,
            {method: 'put', body: JSON.stringify(channelModerationsPatch)},
        );
    };

    getChannelMemberCountsByGroup = async (channelId: string, includeTimezones: boolean) => {
        return this.doFetch(
            `${this.getChannelRoute(channelId)}/member_counts_by_group?include_timezones=${includeTimezones}`,
            {method: 'get'},
        );
    };

    viewMyChannel = async (channelId: string, prevChannelId?: string) => {
        const data = {channel_id: channelId, prev_channel_id: prevChannelId};
        return this.doFetch(
            `${this.getChannelsRoute()}/members/me/view`,
            {method: 'post', body: JSON.stringify(data)},
        );
    };

    autocompleteChannels = async (teamId: string, name: string) => {
        return this.doFetch(
            `${this.getTeamRoute(teamId)}/channels/autocomplete${buildQueryString({name})}`,
            {method: 'get'},
        );
    };

    autocompleteChannelsForSearch = async (teamId: string, name: string) => {
        return this.doFetch(
            `${this.getTeamRoute(teamId)}/channels/search_autocomplete${buildQueryString({name})}`,
            {method: 'get'},
        );
    };

    searchChannels = async (teamId: string, term: string) => {
        return this.doFetch(
            `${this.getTeamRoute(teamId)}/channels/search`,
            {method: 'post', body: JSON.stringify({term})},
        );
    };

    searchArchivedChannels = async (teamId: string, term: string) => {
        return this.doFetch(
            `${this.getTeamRoute(teamId)}/channels/search_archived`,
            {method: 'post', body: JSON.stringify({term})},
        );
    };

    searchAllChannels = async (term: string, notAssociatedToGroup = '', excludeDefaultChannels = false, page?: number, perPage?: number) => {
        const body = {
            term,
            not_associated_to_group: notAssociatedToGroup,
            exclude_default_channels: excludeDefaultChannels,
            page,
            per_page: perPage,
        };
        return this.doFetch(
            `${this.getChannelsRoute()}/search`,
            {method: 'post', body: JSON.stringify(body)},
        );
    };

    searchGroupChannels = async (term: string) => {
        return this.doFetch(
            `${this.getChannelsRoute()}/group/search`,
            {method: 'post', body: JSON.stringify({term})},
        );
    };

    updateChannelMemberSchemeRoles = async (channelId: string, userId: string, isSchemeUser: boolean, isSchemeAdmin: boolean) => {
        const body = {scheme_user: isSchemeUser, scheme_admin: isSchemeAdmin};
        return this.doFetch(
            `${this.getChannelRoute(channelId)}/members/${userId}/schemeRoles`,
            {method: 'put', body: JSON.stringify(body)},
        );
    };

    // Post Routes

    createPost = async (post: Post) => {
        analytics.trackAPI('api_posts_create', {channel_id: post.channel_id});

        if (post.root_id != null && post.root_id !== '') {
            analytics.trackAPI('api_posts_replied', {channel_id: post.channel_id});
        }

        return this.doFetch(
            `${this.getPostsRoute()}`,
            {method: 'post', body: JSON.stringify(post)},
        );
    };

    updatePost = async (post: Post) => {
        analytics.trackAPI('api_posts_update', {channel_id: post.channel_id});

        return this.doFetch(
            `${this.getPostRoute(post.id)}`,
            {method: 'put', body: JSON.stringify(post)},
        );
    };

    getPost = async (postId: string) => {
        return this.doFetch(
            `${this.getPostRoute(postId)}`,
            {method: 'get'},
        );
    };

    patchPost = async (postPatch: Partial<Post> & {id: string}) => {
        analytics.trackAPI('api_posts_patch', {channel_id: postPatch.channel_id});

        return this.doFetch(
            `${this.getPostRoute(postPatch.id)}/patch`,
            {method: 'put', body: JSON.stringify(postPatch)},
        );
    };

    deletePost = async (postId: string) => {
        analytics.trackAPI('api_posts_delete');

        return this.doFetch(
            `${this.getPostRoute(postId)}`,
            {method: 'delete'},
        );
    };

    getPostThread = async (postId: string) => {
        return this.doFetch(
            `${this.getPostRoute(postId)}/thread`,
            {method: 'get'},
        );
    };

    getPosts = async (channelId: string, page = 0, perPage = PER_PAGE_DEFAULT) => {
        return this.doFetch(
            `${this.getChannelRoute(channelId)}/posts${buildQueryString({page, per_page: perPage})}`,
            {method: 'get'},
        );
    };

    getPostsUnread = async (channelId: string, userId: string, limitAfter = DEFAULT_LIMIT_AFTER, limitBefore = DEFAULT_LIMIT_BEFORE) => {
        return this.doFetch(
            `${this.getUserRoute(userId)}/channels/${channelId}/posts/unread${buildQueryString({limit_after: limitAfter, limit_before: limitBefore})}`,
            {method: 'get'},
        );
    };

    getPostsSince = async (channelId: string, since: number) => {
        return this.doFetch(
            `${this.getChannelRoute(channelId)}/posts${buildQueryString({since})}`,
            {method: 'get'},
        );
    };

    getPostsBefore = async (channelId: string, postId: string, page = 0, perPage = PER_PAGE_DEFAULT) => {
        analytics.trackAPI('api_posts_get_before', {channel_id: channelId});

        return this.doFetch(
            `${this.getChannelRoute(channelId)}/posts${buildQueryString({before: postId, page, per_page: perPage})}`,
            {method: 'get'},
        );
    };

    getPostsAfter = async (channelId: string, postId: string, page = 0, perPage = PER_PAGE_DEFAULT) => {
        analytics.trackAPI('api_posts_get_after', {channel_id: channelId});

        return this.doFetch(
            `${this.getChannelRoute(channelId)}/posts${buildQueryString({after: postId, page, per_page: perPage})}`,
            {method: 'get'},
        );
    };

    getFileInfosForPost = async (postId: string) => {
        return this.doFetch(
            `${this.getPostRoute(postId)}/files/info`,
            {method: 'get'},
        );
    };

    getFlaggedPosts = async (userId: string, channelId = '', teamId = '', page = 0, perPage = PER_PAGE_DEFAULT) => {
        analytics.trackAPI('api_posts_get_flagged', {team_id: teamId});

        return this.doFetch(
            `${this.getUserRoute(userId)}/posts/flagged${buildQueryString({channel_id: channelId, team_id: teamId, page, per_page: perPage})}`,
            {method: 'get'},
        );
    };

    getPinnedPosts = async (channelId: string) => {
        analytics.trackAPI('api_posts_get_pinned', {channel_id: channelId});
        return this.doFetch(
            `${this.getChannelRoute(channelId)}/pinned`,
            {method: 'get'},
        );
    };

    markPostAsUnread = async (userId: string, postId: string) => {
        analytics.trackAPI('api_post_set_unread_post');

        return this.doFetch(
            `${this.getUserRoute(userId)}/posts/${postId}/set_unread`,
            {method: 'post'},
        );
    }

    pinPost = async (postId: string) => {
        analytics.trackAPI('api_posts_pin');

        return this.doFetch(
            `${this.getPostRoute(postId)}/pin`,
            {method: 'post'},
        );
    };

    unpinPost = async (postId: string) => {
        analytics.trackAPI('api_posts_unpin');

        return this.doFetch(
            `${this.getPostRoute(postId)}/unpin`,
            {method: 'post'},
        );
    };

    addReaction = async (userId: string, postId: string, emojiName: string) => {
        analytics.trackAPI('api_reactions_save', {post_id: postId});

        return this.doFetch(
            `${this.getReactionsRoute()}`,
            {method: 'post', body: JSON.stringify({user_id: userId, post_id: postId, emoji_name: emojiName})},
        );
    };

    removeReaction = async (userId: string, postId: string, emojiName: string) => {
        analytics.trackAPI('api_reactions_delete', {post_id: postId});

        return this.doFetch(
            `${this.getUserRoute(userId)}/posts/${postId}/reactions/${emojiName}`,
            {method: 'delete'},
        );
    };

    getReactionsForPost = async (postId: string) => {
        return this.doFetch(
            `${this.getPostRoute(postId)}/reactions`,
            {method: 'get'},
        );
    };

    searchPostsWithParams = async (teamId: string, params: any) => {
        analytics.trackAPI('api_posts_search', {team_id: teamId});

        return this.doFetch(
            `${this.getTeamRoute(teamId)}/posts/search`,
            {method: 'post', body: JSON.stringify(params)},
        );
    };

    searchPosts = async (teamId: string, terms: string, isOrSearch: boolean) => {
        return this.searchPostsWithParams(teamId, {terms, is_or_search: isOrSearch});
    };

    getOpenGraphMetadata = async (url: string) => {
        return this.doFetch(
            `${this.getBaseRoute()}/opengraph`,
            {method: 'post', body: JSON.stringify({url})},
        );
    };

    doPostAction = async (postId: string, actionId: string, selectedOption = '') => {
        return this.doPostActionWithCookie(postId, actionId, '', selectedOption);
    };

    doPostActionWithCookie = async (postId: string, actionId: string, actionCookie: string, selectedOption = '') => {
        if (selectedOption) {
            analytics.trackAPI('api_interactive_messages_menu_selected');
        } else {
            analytics.trackAPI('api_interactive_messages_button_clicked');
        }

        const msg: any = {
            selected_option: selectedOption,
        };
        if (actionCookie !== '') {
            msg.cookie = actionCookie;
        }
        return this.doFetch(
            `${this.getPostRoute(postId)}/actions/${encodeURIComponent(actionId)}`,
            {method: 'post', body: JSON.stringify(msg)},
        );
    };

    // Files Routes

    getFileUrl(fileId: string, timestamp: number) {
        let url = `${this.getFileRoute(fileId)}`;
        if (timestamp) {
            url += `?${timestamp}`;
        }

        return url;
    }

    getFileThumbnailUrl(fileId: string, timestamp: number) {
        let url = `${this.getFileRoute(fileId)}/thumbnail`;
        if (timestamp) {
            url += `?${timestamp}`;
        }

        return url;
    }

    getFilePreviewUrl(fileId: string, timestamp: number) {
        let url = `${this.getFileRoute(fileId)}/preview`;
        if (timestamp) {
            url += `?${timestamp}`;
        }

        return url;
    }

    uploadFile = async (fileFormData: any, formBoundary: string) => {
        analytics.trackAPI('api_files_upload');
        const request: any = {
            method: 'post',
            body: fileFormData,
        };

        if (formBoundary) {
            request.headers = {
                'Content-Type': `multipart/form-data; boundary=${formBoundary}`,
            };
        }

        return this.doFetch(
            `${this.getFilesRoute()}`,
            request,
        );
    };

    getFilePublicLink = async (fileId: string) => {
        return this.doFetch(
            `${this.getFileRoute(fileId)}/link`,
            {method: 'get'},
        );
    }

    // Preference Routes

    savePreferences = async (userId: string, preferences: PreferenceType[]) => {
        return this.doFetch(
            `${this.getPreferencesRoute(userId)}`,
            {method: 'put', body: JSON.stringify(preferences)},
        );
    };

    getMyPreferences = async () => {
        return this.doFetch(
            `${this.getPreferencesRoute('me')}`,
            {method: 'get'},
        );
    };

    deletePreferences = async (userId: string, preferences: PreferenceType[]) => {
        return this.doFetch(
            `${this.getPreferencesRoute(userId)}/delete`,
            {method: 'post', body: JSON.stringify(preferences)},
        );
    };

    // General Routes

    ping = async () => {
        return this.doFetch(
            `${this.getBaseRoute()}/system/ping?time=${Date.now()}`,
            {method: 'get'},
        );
    };

    logClientError = async (message: string, level = 'ERROR') => {
        const url = `${this.getBaseRoute()}/logs`;

        if (!this.enableLogging) {
            throw new ClientError(this.getUrl(), {
                message: 'Logging disabled.',
                url,
            });
        }

        return this.doFetch(
            url,
            {method: 'post', body: JSON.stringify({message, level})},
        );
    };

    getClientConfigOld = async () => {
        return this.doFetch(
            `${this.getBaseRoute()}/config/client?format=old`,
            {method: 'get'},
        );
    };

    getClientLicenseOld = async () => {
        return this.doFetch(
            `${this.getBaseRoute()}/license/client?format=old`,
            {method: 'get'},
        );
    };

    getTranslations = async (url: string) => {
        return this.doFetch(
            url,
            {method: 'get'},
        );
    };

    getWebSocketUrl = () => {
        return `${this.getBaseRoute()}/websocket`;
    }

    webrtcToken = async () => {
        return this.doFetch(
            `${this.getBaseRoute()}/webrtc/token`,
            {method: 'get'},
        );
    };

    // Integration Routes

    createIncomingWebhook = async (hook: IncomingWebhook) => {
        analytics.trackAPI('api_integrations_created', {team_id: hook.team_id});

        return this.doFetch(
            `${this.getIncomingHooksRoute()}`,
            {method: 'post', body: JSON.stringify(hook)},
        );
    };

    getIncomingWebhook = async (hookId: string) => {
        return this.doFetch(
            `${this.getIncomingHookRoute(hookId)}`,
            {method: 'get'},
        );
    };

    getIncomingWebhooks = async (teamId = '', page = 0, perPage = PER_PAGE_DEFAULT) => {
        const queryParams: any = {
            page,
            per_page: perPage,
        };

        if (teamId) {
            queryParams.team_id = teamId;
        }

        return this.doFetch(
            `${this.getIncomingHooksRoute()}${buildQueryString(queryParams)}`,
            {method: 'get'},
        );
    };

    removeIncomingWebhook = async (hookId: string) => {
        analytics.trackAPI('api_integrations_deleted');

        return this.doFetch(
            `${this.getIncomingHookRoute(hookId)}`,
            {method: 'delete'},
        );
    };

    updateIncomingWebhook = async (hook: IncomingWebhook) => {
        analytics.trackAPI('api_integrations_updated', {team_id: hook.team_id});

        return this.doFetch(
            `${this.getIncomingHookRoute(hook.id)}`,
            {method: 'put', body: JSON.stringify(hook)},
        );
    };

    createOutgoingWebhook = async (hook: OutgoingWebhook) => {
        analytics.trackAPI('api_integrations_created', {team_id: hook.team_id});

        return this.doFetch(
            `${this.getOutgoingHooksRoute()}`,
            {method: 'post', body: JSON.stringify(hook)},
        );
    };

    getOutgoingWebhook = async (hookId: string) => {
        return this.doFetch(
            `${this.getOutgoingHookRoute(hookId)}`,
            {method: 'get'},
        );
    };

    getOutgoingWebhooks = async (channelId = '', teamId = '', page = 0, perPage = PER_PAGE_DEFAULT) => {
        const queryParams: any = {
            page,
            per_page: perPage,
        };

        if (channelId) {
            queryParams.channel_id = channelId;
        }

        if (teamId) {
            queryParams.team_id = teamId;
        }

        return this.doFetch(
            `${this.getOutgoingHooksRoute()}${buildQueryString(queryParams)}`,
            {method: 'get'},
        );
    };

    removeOutgoingWebhook = async (hookId: string) => {
        analytics.trackAPI('api_integrations_deleted');

        return this.doFetch(
            `${this.getOutgoingHookRoute(hookId)}`,
            {method: 'delete'},
        );
    };

    updateOutgoingWebhook = async (hook: OutgoingWebhook) => {
        analytics.trackAPI('api_integrations_updated', {team_id: hook.team_id});

        return this.doFetch(
            `${this.getOutgoingHookRoute(hook.id)}`,
            {method: 'put', body: JSON.stringify(hook)},
        );
    };

    regenOutgoingHookToken = async (id: string) => {
        return this.doFetch(
            `${this.getOutgoingHookRoute(id)}/regen_token`,
            {method: 'post'},
        );
    };

    getCommandsList = async (teamId: string) => {
        return this.doFetch(
            `${this.getCommandsRoute()}?team_id=${teamId}`,
            {method: 'get'},
        );
    };

    getAutocompleteCommandsList = async (teamId: string, page = 0, perPage = PER_PAGE_DEFAULT) => {
        return this.doFetch(
            `${this.getTeamRoute(teamId)}/commands/autocomplete${buildQueryString({page, per_page: perPage})}`,
            {method: 'get'},
        );
    };

    getCustomTeamCommands = async (teamId: string) => {
        return this.doFetch(
            `${this.getCommandsRoute()}?team_id=${teamId}&custom_only=true`,
            {method: 'get'},
        );
    };

    executeCommand = async (command: Command, commandArgs = {}) => {
        analytics.trackAPI('api_integrations_used');

        return this.doFetch(
            `${this.getCommandsRoute()}/execute`,
            {method: 'post', body: JSON.stringify({command, ...commandArgs})},
        );
    };

    addCommand = async (command: Command) => {
        analytics.trackAPI('api_integrations_created');

        return this.doFetch(
            `${this.getCommandsRoute()}`,
            {method: 'post', body: JSON.stringify(command)},
        );
    };

    editCommand = async (command: Command) => {
        analytics.trackAPI('api_integrations_created');

        return this.doFetch(
            `${this.getCommandsRoute()}/${command.id}`,
            {method: 'put', body: JSON.stringify(command)},
        );
    };

    regenCommandToken = async (id: string) => {
        return this.doFetch(
            `${this.getCommandsRoute()}/${id}/regen_token`,
            {method: 'put'},
        );
    };

    deleteCommand = async (id: string) => {
        analytics.trackAPI('api_integrations_deleted');

        return this.doFetch(
            `${this.getCommandsRoute()}/${id}`,
            {method: 'delete'},
        );
    };

    createOAuthApp = async (app: OAuthApp) => {
        analytics.trackAPI('api_apps_register');

        return this.doFetch(
            `${this.getOAuthAppsRoute()}`,
            {method: 'post', body: JSON.stringify(app)},
        );
    };

    editOAuthApp = async (app: OAuthApp) => {
        return this.doFetch(
            `${this.getOAuthAppsRoute()}/${app.id}`,
            {method: 'put', body: JSON.stringify(app)},
        );
    };

    getOAuthApps = async (page = 0, perPage = PER_PAGE_DEFAULT) => {
        return this.doFetch(
            `${this.getOAuthAppsRoute()}${buildQueryString({page, per_page: perPage})}`,
            {method: 'get'},
        );
    };

    getOAuthApp = async (appId: string) => {
        return this.doFetch(
            `${this.getOAuthAppRoute(appId)}`,
            {method: 'get'},
        );
    };

    getOAuthAppInfo = async (appId: string) => {
        return this.doFetch(
            `${this.getOAuthAppRoute(appId)}/info`,
            {method: 'get'},
        );
    };

    deleteOAuthApp = async (appId: string) => {
        analytics.trackAPI('api_apps_delete');

        return this.doFetch(
            `${this.getOAuthAppRoute(appId)}`,
            {method: 'delete'},
        );
    };

    regenOAuthAppSecret = async (appId: string) => {
        return this.doFetch(
            `${this.getOAuthAppRoute(appId)}/regen_secret`,
            {method: 'post'},
        );
    };

    submitInteractiveDialog = async (data: DialogSubmission) => {
        analytics.trackAPI('api_interactive_messages_dialog_submitted');
        return this.doFetch(
            `${this.getBaseRoute()}/actions/dialogs/submit`,
            {method: 'post', body: JSON.stringify(data)},
        );
    };

    // Emoji Routes

    createCustomEmoji = async (emoji: CustomEmoji, imageData: any) => {
        analytics.trackAPI('api_emoji_custom_add');

        const formData = new FormData();
        formData.append('image', imageData);
        formData.append('emoji', JSON.stringify(emoji));
        const request: any = {
            method: 'post',
            body: formData,
        };

        if (formData.getBoundary) {
            request.headers = {
                'Content-Type': `multipart/form-data; boundary=${formData.getBoundary()}`,
            };
        }

        return this.doFetch(
            `${this.getEmojisRoute()}`,
            request,
        );
    };

    getCustomEmoji = async (id: string) => {
        return this.doFetch(
            `${this.getEmojisRoute()}/${id}`,
            {method: 'get'},
        );
    };

    getCustomEmojiByName = async (name: string) => {
        return this.doFetch(
            `${this.getEmojisRoute()}/name/${name}`,
            {method: 'get'},
        );
    };

    getCustomEmojis = async (page = 0, perPage = PER_PAGE_DEFAULT, sort = '') => {
        return this.doFetch(
            `${this.getEmojisRoute()}${buildQueryString({page, per_page: perPage, sort})}`,
            {method: 'get'},
        );
    };

    deleteCustomEmoji = async (emojiId: string) => {
        analytics.trackAPI('api_emoji_custom_delete');

        return this.doFetch(
            `${this.getEmojiRoute(emojiId)}`,
            {method: 'delete'},
        );
    };

    getSystemEmojiImageUrl = (filename: string) => {
        return `${this.url}/static/emoji/${filename}.png`;
    };

    getCustomEmojiImageUrl = (id: string) => {
        return `${this.getEmojiRoute(id)}/image`;
    };

    searchCustomEmoji = async (term: string, options = {}) => {
        return this.doFetch(
            `${this.getEmojisRoute()}/search`,
            {method: 'post', body: JSON.stringify({term, ...options})},
        );
    };

    autocompleteCustomEmoji = async (name: string) => {
        return this.doFetch(
            `${this.getEmojisRoute()}/autocomplete${buildQueryString({name})}`,
            {method: 'get'},
        );
    };

    // Timezone Routes

    getTimezones = async () => {
        return this.doFetch(
            `${this.getTimezonesRoute()}`,
            {method: 'get'},
        );
    };

    // Data Retention

    getDataRetentionPolicy = () => {
        return this.doFetch(
            `${this.getDataRetentionRoute()}/policy`,
            {method: 'get'},
        );
    };

    // Jobs Routes

    getJob = async (id: string) => {
        return this.doFetch(
            `${this.getJobsRoute()}/${id}`,
            {method: 'get'},
        );
    };

    getJobs = async (page = 0, perPage = PER_PAGE_DEFAULT) => {
        return this.doFetch(
            `${this.getJobsRoute()}${buildQueryString({page, per_page: perPage})}`,
            {method: 'get'},
        );
    };

    getJobsByType = async (type: string, page = 0, perPage = PER_PAGE_DEFAULT) => {
        return this.doFetch(
            `${this.getJobsRoute()}/type/${type}${buildQueryString({page, per_page: perPage})}`,
            {method: 'get'},
        );
    };

    createJob = async (job: Job) => {
        return this.doFetch(
            `${this.getJobsRoute()}`,
            {method: 'post', body: JSON.stringify(job)},
        );
    };

    cancelJob = async (id: string) => {
        return this.doFetch(
            `${this.getJobsRoute()}/${id}/cancel`,
            {method: 'post'},
        );
    };

    // Admin Routes

    getLogs = async (page = 0, perPage = LOGS_PER_PAGE_DEFAULT) => {
        return this.doFetch(
            `${this.getBaseRoute()}/logs${buildQueryString({page, logs_per_page: perPage})}`,
            {method: 'get'},
        );
    };

    getAudits = async (page = 0, perPage = PER_PAGE_DEFAULT) => {
        return this.doFetch(
            `${this.getBaseRoute()}/audits${buildQueryString({page, per_page: perPage})}`,
            {method: 'get'},
        );
    };

    getConfig = async () => {
        return this.doFetch(
            `${this.getBaseRoute()}/config`,
            {method: 'get'},
        );
    };

    updateConfig = async (config: Config) => {
        return this.doFetch(
            `${this.getBaseRoute()}/config`,
            {method: 'put', body: JSON.stringify(config)},
        );
    };

    reloadConfig = async () => {
        return this.doFetch(
            `${this.getBaseRoute()}/config/reload`,
            {method: 'post'},
        );
    };

    getEnvironmentConfig = async () => {
        return this.doFetch(
            `${this.getBaseRoute()}/config/environment`,
            {method: 'get'},
        );
    };

    testEmail = async (config: Config) => {
        return this.doFetch(
            `${this.getBaseRoute()}/email/test`,
            {method: 'post', body: JSON.stringify(config)},
        );
    };

    testSiteURL = async (siteURL: string) => {
        return this.doFetch(
            `${this.getBaseRoute()}/site_url/test`,
            {method: 'post', body: JSON.stringify({site_url: siteURL})},
        );
    };

    testS3Connection = async (config: Config) => {
        return this.doFetch(
            `${this.getBaseRoute()}/file/s3_test`,
            {method: 'post', body: JSON.stringify(config)},
        );
    };

    invalidateCaches = async () => {
        return this.doFetch(
            `${this.getBaseRoute()}/caches/invalidate`,
            {method: 'post'},
        );
    };

    recycleDatabase = async () => {
        return this.doFetch(
            `${this.getBaseRoute()}/database/recycle`,
            {method: 'post'},
        );
    };

    createComplianceReport = async (job: Job) => {
        return this.doFetch(
            `${this.getBaseRoute()}/compliance/reports`,
            {method: 'post', body: JSON.stringify(job)},
        );
    };

    getComplianceReport = async (reportId: string) => {
        return this.doFetch(
            `${this.getBaseRoute()}/compliance/reports/${reportId}`,
            {method: 'get'},
        );
    };

    getComplianceReports = async (page = 0, perPage = PER_PAGE_DEFAULT) => {
        return this.doFetch(
            `${this.getBaseRoute()}/compliance/reports${buildQueryString({page, per_page: perPage})}`,
            {method: 'get'},
        );
    };

    uploadBrandImage = async (imageData: any) => {
        const formData = new FormData();
        formData.append('image', imageData);
        const request: any = {
            method: 'post',
            body: formData,
        };

        if (formData.getBoundary) {
            request.headers = {
                'Content-Type': `multipart/form-data; boundary=${formData.getBoundary()}`,
            };
        }

        return this.doFetch(
            `${this.getBrandRoute()}/image`,
            request,
        );
    };

    deleteBrandImage = async () => {
        return this.doFetch(
            `${this.getBrandRoute()}/image`,
            {method: 'delete'},
        );
    };

    getClusterStatus = async () => {
        return this.doFetch(
            `${this.getBaseRoute()}/cluster/status`,
            {method: 'get'},
        );
    };

    testLdap = async () => {
        return this.doFetch(
            `${this.getBaseRoute()}/ldap/test`,
            {method: 'post'},
        );
    };

    syncLdap = async () => {
        return this.doFetch(
            `${this.getBaseRoute()}/ldap/sync`,
            {method: 'post'},
        );
    };

    getLdapGroups = async (page = 0, perPage = PER_PAGE_DEFAULT, opts = {}) => {
        const query = {page, per_page: perPage, ...opts};
        return this.doFetch(
            `${this.getBaseRoute()}/ldap/groups${buildQueryString(query)}`,
            {method: 'get'},
        );
    };

    linkLdapGroup = async (key: string) => {
        return this.doFetch(
            `${this.getBaseRoute()}/ldap/groups/${encodeURI(key)}/link`,
            {method: 'post'},
        );
    };

    unlinkLdapGroup = async (key: string) => {
        return this.doFetch(
            `${this.getBaseRoute()}/ldap/groups/${encodeURI(key)}/link`,
            {method: 'delete'},
        );
    };

    getSamlCertificateStatus = async () => {
        return this.doFetch(
            `${this.getBaseRoute()}/saml/certificate/status`,
            {method: 'get'},
        );
    };

    uploadPublicSamlCertificate = async (fileData: any) => {
        const formData = new FormData();
        formData.append('certificate', fileData);

        return this.doFetch(
            `${this.getBaseRoute()}/saml/certificate/public`,
            {
                method: 'post',
                body: formData,
            },
        );
    };

    uploadPrivateSamlCertificate = async (fileData: any) => {
        const formData = new FormData();
        formData.append('certificate', fileData);

        return this.doFetch(
            `${this.getBaseRoute()}/saml/certificate/private`,
            {
                method: 'post',
                body: formData,
            },
        );
    };

    uploadIdpSamlCertificate = async (fileData: any) => {
        const formData = new FormData();
        formData.append('certificate', fileData);

        return this.doFetch(
            `${this.getBaseRoute()}/saml/certificate/idp`,
            {
                method: 'post',
                body: formData,
            },
        );
    };

    deletePublicSamlCertificate = async () => {
        return this.doFetch(
            `${this.getBaseRoute()}/saml/certificate/public`,
            {method: 'delete'},
        );
    };

    deletePrivateSamlCertificate = async () => {
        return this.doFetch(
            `${this.getBaseRoute()}/saml/certificate/private`,
            {method: 'delete'},
        );
    };

    deleteIdpSamlCertificate = async () => {
        return this.doFetch(
            `${this.getBaseRoute()}/saml/certificate/idp`,
            {method: 'delete'},
        );
    };

    testElasticsearch = async (config: Config) => {
        return this.doFetch(
            `${this.getBaseRoute()}/elasticsearch/test`,
            {method: 'post', body: JSON.stringify(config)},
        );
    };

    purgeElasticsearchIndexes = async () => {
        return this.doFetch(
            `${this.getBaseRoute()}/elasticsearch/purge_indexes`,
            {method: 'post'},
        );
    };

    uploadLicense = async (fileData: any) => {
        analytics.trackAPI('api_license_upload');

        const formData = new FormData();
        formData.append('license', fileData);

        const request: any = {
            method: 'post',
            body: formData,
        };

        if (formData.getBoundary) {
            request.headers = {
                'Content-Type': `multipart/form-data; boundary=${formData.getBoundary()}`,
            };
        }

        return this.doFetch(
            `${this.getBaseRoute()}/license`,
            request,
        );
    };

    removeLicense = async () => {
        return this.doFetch(
            `${this.getBaseRoute()}/license`,
            {method: 'delete'},
        );
    };

    getAnalytics = async (name = 'standard', teamId = '') => {
        return this.doFetch(
            `${this.getBaseRoute()}/analytics/old${buildQueryString({name, team_id: teamId})}`,
            {method: 'get'},
        );
    };

    // Role Routes

    getRole = async (roleId: string) => {
        return this.doFetch(
            `${this.getRolesRoute()}/${roleId}`,
            {method: 'get'},
        );
    };

    getRoleByName = async (roleName: string) => {
        return this.doFetch(
            `${this.getRolesRoute()}/name/${roleName}`,
            {method: 'get'},
        );
    };

    getRolesByNames = async (rolesNames: string[]) => {
        return this.doFetch(
            `${this.getRolesRoute()}/names`,
            {method: 'post', body: JSON.stringify(rolesNames)},
        );
    };

    patchRole = async (roleId: string, rolePatch: Partial<Role>) => {
        return this.doFetch(
            `${this.getRolesRoute()}/${roleId}/patch`,
            {method: 'put', body: JSON.stringify(rolePatch)},
        );
    };

    // Scheme Routes

    getSchemes = async (scope = '', page = 0, perPage = PER_PAGE_DEFAULT) => {
        return this.doFetch(
            `${this.getSchemesRoute()}${buildQueryString({scope, page, per_page: perPage})}`,
            {method: 'get'},
        );
    };

    createScheme = async (scheme: Scheme) => {
        analytics.trackAPI('api_schemes_create');

        return this.doFetch(
            `${this.getSchemesRoute()}`,
            {method: 'post', body: JSON.stringify(scheme)},
        );
    };

    getScheme = async (schemeId: string) => {
        return this.doFetch(
            `${this.getSchemesRoute()}/${schemeId}`,
            {method: 'get'},
        );
    };

    deleteScheme = async (schemeId: string) => {
        analytics.trackAPI('api_schemes_delete');

        return this.doFetch(
            `${this.getSchemesRoute()}/${schemeId}`,
            {method: 'delete'},
        );
    };

    patchScheme = async (schemeId: string, schemePatch: Partial<Scheme>) => {
        analytics.trackAPI('api_schemes_patch', {scheme_id: schemeId});

        return this.doFetch(
            `${this.getSchemesRoute()}/${schemeId}/patch`,
            {method: 'put', body: JSON.stringify(schemePatch)},
        );
    };

    getSchemeTeams = async (schemeId: string, page = 0, perPage = PER_PAGE_DEFAULT) => {
        return this.doFetch(
            `${this.getSchemesRoute()}/${schemeId}/teams${buildQueryString({page, per_page: perPage})}`,
            {method: 'get'},
        );
    };

    getSchemeChannels = async (schemeId: string, page = 0, perPage = PER_PAGE_DEFAULT) => {
        return this.doFetch(
            `${this.getSchemesRoute()}/${schemeId}/channels${buildQueryString({page, per_page: perPage})}`,
            {method: 'get'},
        );
    };

    // Plugin Routes - EXPERIMENTAL - SUBJECT TO CHANGE

    uploadPlugin = async (fileData: any, force = false) => {
        analytics.trackAPI('api_plugin_upload');

        const formData = new FormData();
        if (force) {
            formData.append('force', 'true');
        }
        formData.append('plugin', fileData);

        const request: any = {
            method: 'post',
            body: formData,
        };

        if (formData.getBoundary) {
            request.headers = {
                'Content-Type': `multipart/form-data; boundary=${formData.getBoundary()}`,
            };
        }

        return this.doFetch(
            this.getPluginsRoute(),
            request,
        );
    };

    installPluginFromUrl = async (pluginDownloadUrl: string, force = false) => {
        analytics.trackAPI('api_install_plugin');

        const queryParams = {plugin_download_url: pluginDownloadUrl, force};

        return this.doFetch(
            `${this.getPluginsRoute()}/install_from_url${buildQueryString(queryParams)}`,
            {method: 'post'},
        );
    };

    getPlugins = async () => {
        return this.doFetch(
            this.getPluginsRoute(),
            {method: 'get'},
        );
    };

    getMarketplacePlugins = async (filter: string, localOnly = false) => {
        return this.doFetch(
            `${this.getPluginsMarketplaceRoute()}${buildQueryString({filter: filter || '', local_only: localOnly})}`,
            {method: 'get'},
        );
    }

    installMarketplacePlugin = async (id: string, version: string) => {
        analytics.trackAPI('api_install_marketplace_plugin');

        return this.doFetch(
            `${this.getPluginsMarketplaceRoute()}`,
            {method: 'post', body: JSON.stringify({id, version})},
        );
    }

    getPluginStatuses = async () => {
        return this.doFetch(
            `${this.getPluginsRoute()}/statuses`,
            {method: 'get'},
        );
    };

    removePlugin = async (pluginId: string) => {
        return this.doFetch(
            this.getPluginRoute(pluginId),
            {method: 'delete'},
        );
    };

    getWebappPlugins = async () => {
        return this.doFetch(
            `${this.getPluginsRoute()}/webapp`,
            {method: 'get'},
        );
    };

    enablePlugin = async (pluginId: string) => {
        return this.doFetch(
            `${this.getPluginRoute(pluginId)}/enable`,
            {method: 'post'},
        );
    };

    disablePlugin = async (pluginId: string) => {
        return this.doFetch(
            `${this.getPluginRoute(pluginId)}/disable`,
            {method: 'post'},
        );
    };

    getCommandAutocompleteSuggestionsList = (userInput: string, teamId: string, commandArgs: {}) => {
        return this.doFetch(
            `${this.getTeamRoute(teamId)}/commands/autocomplete_suggestions${buildQueryString({...commandArgs, user_input: userInput})}`,
            {method: 'get'},
        );
    };

    // Groups

    linkGroupSyncable = async (groupID: string, syncableID: string, syncableType: string, patch: SyncablePatch) => {
        return this.doFetch(
            `${this.getBaseRoute()}/groups/${groupID}/${syncableType}s/${syncableID}/link`,
            {method: 'post', body: JSON.stringify(patch)},
        );
    };

    unlinkGroupSyncable = async (groupID: string, syncableID: string, syncableType: string) => {
        return this.doFetch(
            `${this.getBaseRoute()}/groups/${groupID}/${syncableType}s/${syncableID}/link`,
            {method: 'delete'},
        );
    };

    getGroupSyncables = async (groupID: string, syncableType: string) => {
        return this.doFetch(
            `${this.getBaseRoute()}/groups/${groupID}/${syncableType}s`,
            {method: 'get'},
        );
    };

    getGroupMembers = async (groupID: string, page = 0, perPage = PER_PAGE_DEFAULT) => {
        return this.doFetch(
            `${this.getBaseRoute()}/groups/${groupID}/members${buildQueryString({page, per_page: perPage})}`,
            {method: 'get'},
        );
    };

    getGroup = async (groupID: string) => {
        return this.doFetch(
            `${this.getBaseRoute()}/groups/${groupID}`,
            {method: 'get'},
        );
    };

    getGroups = async (filterAllowReference = false, page = 0, perPage = PER_PAGE_DEFAULT) => {
        return this.doFetch(
            `${this.getBaseRoute()}/groups${buildQueryString({filter_allow_reference: filterAllowReference, page, per_page: perPage})}`,
            {method: 'get'},
        );
    };

    getGroupsByUserId = async (userID: string) => {
        return this.doFetch(
            `${this.getUsersRoute()}/${userID}/groups`,
            {method: 'get'},
        );
    }

    getGroupsNotAssociatedToTeam = async (teamID: string, q = '', page = 0, perPage = PER_PAGE_DEFAULT) => {
        analytics.trackAPI('api_groups_get_not_associated_to_team', {team_id: teamID});
        return this.doFetch(
            `${this.getBaseRoute()}/groups${buildQueryString({not_associated_to_team: teamID, page, per_page: perPage, q, include_member_count: true})}`,
            {method: 'get'},
        );
    };

    getGroupsNotAssociatedToChannel = async (channelID: string, q = '', page = 0, perPage = PER_PAGE_DEFAULT) => {
        analytics.trackAPI('api_groups_get_not_associated_to_channel', {channel_id: channelID});
        return this.doFetch(
            `${this.getBaseRoute()}/groups${buildQueryString({not_associated_to_channel: channelID, page, per_page: perPage, q, include_member_count: true})}`,
            {method: 'get'},
        );
    };

    getGroupsAssociatedToTeam = async (teamID: string, q = '', page = 0, perPage = PER_PAGE_DEFAULT, filterAllowReference = false) => {
        analytics.trackAPI('api_groups_get_associated_to_team', {team_id: teamID});

        return this.doFetch(
            `${this.getBaseRoute()}/teams/${teamID}/groups${buildQueryString({page, per_page: perPage, q, include_member_count: true, filter_allow_reference: filterAllowReference})}`,
            {method: 'get'},
        );
    };

    getGroupsAssociatedToChannel = async (channelID: string, q = '', page = 0, perPage = PER_PAGE_DEFAULT, filterAllowReference = false) => {
        analytics.trackAPI('api_groups_get_associated_to_channel', {channel_id: channelID});

        return this.doFetch(
            `${this.getBaseRoute()}/channels/${channelID}/groups${buildQueryString({page, per_page: perPage, q, include_member_count: true, filter_allow_reference: filterAllowReference})}`,
            {method: 'get'},
        );
    };

    getAllGroupsAssociatedToTeam = async (teamID: string, filterAllowReference = false) => {
        return this.doFetch(
            `${this.getBaseRoute()}/teams/${teamID}/groups${buildQueryString({paginate: false, filter_allow_reference: filterAllowReference})}`,
            {method: 'get'},
        );
    };

    getAllGroupsAssociatedToChannelsInTeam = async (teamID: string, filterAllowReference = false) => {
        return this.doFetch(
            `${this.getBaseRoute()}/teams/${teamID}/groups_by_channels${buildQueryString({paginate: false, filter_allow_reference: filterAllowReference})}`,
            {method: 'get'},
        );
    };

    getAllGroupsAssociatedToChannel = async (channelID: string, filterAllowReference = false) => {
        return this.doFetch(
            `${this.getBaseRoute()}/channels/${channelID}/groups${buildQueryString({paginate: false, filter_allow_reference: filterAllowReference})}`,
            {method: 'get'},
        );
    };

    patchGroupSyncable = async (groupID: string, syncableID: string, syncableType: string, patch: SyncablePatch) => {
        return this.doFetch(
            `${this.getBaseRoute()}/groups/${groupID}/${syncableType}s/${syncableID}/patch`,
            {method: 'put', body: JSON.stringify(patch)},
        );
    };

    // Redirect Location

    getRedirectLocation = async (urlParam: string) => {
        if (!urlParam.length) {
            return Promise.resolve();
        }
        const url = `${this.getRedirectLocationRoute()}${buildQueryString({url: urlParam})}`;
        return this.doFetch(url, {method: 'get'});
    };

    // Bot Routes

    createBot = async (bot: Bot) => {
        return this.doFetch(
            `${this.getBotsRoute()}`,
            {method: 'post', body: JSON.stringify(bot)},
        );
    }

    patchBot = async (botUserId: string, botPatch: BotPatch) => {
        return this.doFetch(
            `${this.getBotRoute(botUserId)}`,
            {method: 'put', body: JSON.stringify(botPatch)},
        );
    }

    getBot = async (botUserId: string) => {
        return this.doFetch(
            `${this.getBotRoute(botUserId)}`,
            {method: 'get'},
        );
    }

    getBots = async (page = 0, perPage = PER_PAGE_DEFAULT) => {
        return this.doFetch(
            `${this.getBotsRoute()}${buildQueryString({page, per_page: perPage})}`,
            {method: 'get'},
        );
    }

    getBotsIncludeDeleted = async (page = 0, perPage = PER_PAGE_DEFAULT) => {
        return this.doFetch(
            `${this.getBotsRoute()}${buildQueryString({include_deleted: true, page, per_page: perPage})}`,
            {method: 'get'},
        );
    }

    getBotsOrphaned = async (page = 0, perPage = PER_PAGE_DEFAULT) => {
        return this.doFetch(
            `${this.getBotsRoute()}${buildQueryString({only_orphaned: true, page, per_page: perPage})}`,
            {method: 'get'},
        );
    }

    disableBot = async (botUserId: string) => {
        return this.doFetch(
            `${this.getBotRoute(botUserId)}/disable`,
            {method: 'post'},
        );
    }

    enableBot = async (botUserId: string) => {
        return this.doFetch(
            `${this.getBotRoute(botUserId)}/enable`,
            {method: 'post'},
        );
    }

    assignBot = async (botUserId: string, newOwnerId: string) => {
        return this.doFetch(
            `${this.getBotRoute(botUserId)}/assign/${newOwnerId}`,
            {method: 'post'},
        );
    }

    teamMembersMinusGroupMembers = async (teamID: string, groupIDs: string[], page: number, perPage: number) => {
        const query = `group_ids=${groupIDs.join(',')}&page=${page}&per_page=${perPage}`;
        return this.doFetch(
            `${this.getTeamRoute(teamID)}/members_minus_group_members?${query}`,
            {method: 'get'},
        );
    }

    channelMembersMinusGroupMembers = async (channelID: string, groupIDs: string[], page: number, perPage: number) => {
        const query = `group_ids=${groupIDs.join(',')}&page=${page}&per_page=${perPage}`;
        return this.doFetch(
            `${this.getChannelRoute(channelID)}/members_minus_group_members?${query}`,
            {method: 'get'},
        );
    }

    getSamlMetadataFromIdp = async (samlMetadataURL: string) => {
        return this.doFetch(
            `${this.getBaseRoute()}/saml/metadatafromidp`, {method: 'post', body: JSON.stringify({saml_metadata_url: samlMetadataURL})},
        );
    };

    setSamlIdpCertificateFromMetadata = async (certData: string) => {
        const request: any = {
            method: 'post',
            body: certData,
        };

        request.headers = {
            'Content-Type': 'application/x-pem-file',
        };

        return this.doFetch(
            `${this.getBaseRoute()}/saml/certificate/idp`,
            request,
        );
    };

<<<<<<< HEAD
    // Remote - Shared Channel Routes
    getRemoteClusterInfo = async (remote_id: string) => {
        const response = await this.doFetch(
            `${this.getSharedChannelsRoute()}/remote_info/${remote_id}`,
            {method: 'get'},
        );
        return {
            ...response,
            remote_id,
        };
    };

    getSharedChannels = async (teamId: string, page = 0, perPage = PER_PAGE_DEFAULT) => {
        return this.doFetch(
            `${this.getSharedChannelsRoute()}/${teamId}${buildQueryString({page, per_page: perPage})}`,
            {method: 'get'},
        );
    };
=======
    // Apps

    getAppsProxyRoute() {
        return `${this.url}/plugins/com.mattermost.apps`;
    }

    executeAppCall = async (call: AppCallRequest, type: AppCallType) => {
        const callCopy = {
            ...call,
            path: `${call.path}/${type}`,
            context: {
                ...call.context,
                user_agent: 'mobile',
            },
        };

        return this.doFetch(
            `${this.getAppsProxyRoute()}/api/v1/call`,
            {method: 'post', body: JSON.stringify(callCopy)},
        );
    }

    getAppsBindings = async (userID: string, channelID: string) => {
        return this.doFetch(
            this.getAppsProxyRoute() + `/api/v1/bindings?user_id=${userID}&channel_id=${channelID}&user_agent_type=mobile`,
            {method: 'get'},
        );
    }
>>>>>>> 985070ee

    // Client Helpers

    doFetch = async (url: string, options: Options) => {
        const {data} = await this.doFetchWithResponse(url, options);

        return data;
    };

    doFetchWithResponse = async (url: string, options: Options) => {
        const response = await fetch(url, this.getOptions(options));
        const headers = parseAndMergeNestedHeaders(response.headers);

        let data;
        try {
            data = await response.json();
        } catch (err) {
            throw new ClientError(this.getUrl(), {
                message: 'Received invalid response from the server.',
                intl: {
                    id: 'mobile.request.invalid_response',
                    defaultMessage: 'Received invalid response from the server.',
                },
                url,
            });
        }

        if (headers.has(HEADER_X_VERSION_ID) && !headers.get('Cache-Control')) {
            const serverVersion = headers.get(HEADER_X_VERSION_ID);
            if (serverVersion && this.serverVersion !== serverVersion) {
                this.serverVersion = serverVersion;
            }
        }

        if (headers.has(HEADER_X_CLUSTER_ID)) {
            const clusterId = headers.get(HEADER_X_CLUSTER_ID);
            if (clusterId && this.clusterId !== clusterId) {
                this.clusterId = clusterId;
            }
        }

        if (response.ok) {
            return {
                response,
                headers,
                data,
            };
        }

        const msg = data.message || '';

        if (this.logToConsole) {
            console.error(msg); // eslint-disable-line no-console
        }

        throw new ClientError(this.getUrl(), {
            message: msg,
            server_error_id: data.id,
            status_code: data.status_code,
            url,
        });
    };
}

function parseAndMergeNestedHeaders(originalHeaders: any) {
    const headers = new Map();
    let nestedHeaders = new Map();
    originalHeaders.forEach((val: string, key: string) => {
        const capitalizedKey = key.replace(/\b[a-z]/g, (l) => l.toUpperCase());
        let realVal = val;
        if (val && val.match(/\n\S+:\s\S+/)) {
            const nestedHeaderStrings = val.split('\n');
            realVal = nestedHeaderStrings.shift() as string;
            const moreNestedHeaders = new Map(
                nestedHeaderStrings.map((h: any) => h.split(/:\s/)),
            );
            nestedHeaders = new Map([...nestedHeaders, ...moreNestedHeaders]);
        }
        headers.set(capitalizedKey, realVal);
    });
    return new Map([...headers, ...nestedHeaders]);
}

export class ClientError extends Error {
    url: string;
    intl: { defaultMessage: string; id: string } | { defaultMessage: string; id: string } | { id: string; defaultMessage: string; values: any } | { id: string; defaultMessage: string };
    server_error_id: any;
    status_code: any;
    details: Error;
    constructor(baseUrl: string, data: any) {
        super(data.message + ': ' + cleanUrlForLogging(baseUrl, data.url));

        this.message = data.message;
        this.url = data.url;
        this.intl = data.intl;
        this.server_error_id = data.server_error_id;
        this.status_code = data.status_code;
        this.details = data.details;

        // Ensure message is treated as a property of this class when object spreading. Without this,
        // copying the object by using `{...error}` would not include the message.
        Object.defineProperty(this, 'message', {enumerable: true});
    }
}<|MERGE_RESOLUTION|>--- conflicted
+++ resolved
@@ -3048,7 +3048,6 @@
         );
     };
 
-<<<<<<< HEAD
     // Remote - Shared Channel Routes
     getRemoteClusterInfo = async (remote_id: string) => {
         const response = await this.doFetch(
@@ -3067,7 +3066,7 @@
             {method: 'get'},
         );
     };
-=======
+
     // Apps
 
     getAppsProxyRoute() {
@@ -3096,7 +3095,6 @@
             {method: 'get'},
         );
     }
->>>>>>> 985070ee
 
     // Client Helpers
 
