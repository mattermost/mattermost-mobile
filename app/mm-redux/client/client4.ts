--- conflicted
+++ resolved
@@ -3051,10 +3051,7 @@
     }
 
     executeAppCall = async (call: AppCall) => {
-<<<<<<< HEAD
-=======
         call.context.user_agent = 'mobile';
->>>>>>> b8229e87
         return this.doFetch(
             `${this.getAppsProxyRoute()}/api/v1/call`,
             {method: 'post', body: JSON.stringify(call)},
