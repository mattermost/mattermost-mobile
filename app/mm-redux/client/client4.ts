// Copyright (c) 2015-present Mattermost, Inc. All Rights Reserved.
// See LICENSE.txt for license information.

import {analytics} from '@init/analytics.ts';
import {buildQueryString, isMinimumServerVersion} from '@mm-redux/utils/helpers';
import {cleanUrlForLogging} from '@mm-redux/utils/sentry';
import {UserProfile, UserStatus} from '@mm-redux/types/users';
import {Team} from '@mm-redux/types/teams';
import {Channel, ChannelModerationPatch} from '@mm-redux/types/channels';
import {Post} from '@mm-redux/types/posts';
import {Job} from '@mm-redux/types/jobs';
import {Role} from '@mm-redux/types/roles';
import {Scheme} from '@mm-redux/types/schemes';
import {Options} from '@mm-redux/types/client4';
import {PreferenceType} from '@mm-redux/types/preferences';
import {IncomingWebhook, OutgoingWebhook, Command, OAuthApp, DialogSubmission} from '@mm-redux/types/integrations';
import {CustomEmoji} from '@mm-redux/types/emojis';
import {Config} from '@mm-redux/types/config';
import {Bot, BotPatch} from '@mm-redux/types/bots';
import {SyncablePatch} from '@mm-redux/types/groups';

import fetch from './fetch_etag';
import {General} from '../constants';

const FormData = require('form-data');
const HEADER_AUTH = 'Authorization';
const HEADER_BEARER = 'BEARER';
const HEADER_REQUESTED_WITH = 'X-Requested-With';
const HEADER_USER_AGENT = 'User-Agent';
const HEADER_X_CLUSTER_ID = 'X-Cluster-Id';
const HEADER_X_CSRF_TOKEN = 'X-CSRF-Token';
export const HEADER_X_VERSION_ID = 'X-Version-Id';
const PER_PAGE_DEFAULT = 60;
const LOGS_PER_PAGE_DEFAULT = 10000;
export const DEFAULT_LIMIT_BEFORE = 30;
export const DEFAULT_LIMIT_AFTER = 30;

/* eslint-disable no-throw-literal */

export default class Client4 {
    logToConsole = false;
    serverVersion = '';
    clusterId = '';
    token = '';
    csrf = '';
    url = '';
    urlVersion = '/api/v4';
    userAgent: string|null = null;
    enableLogging = false;
    defaultHeaders: {[x: string]: string} = {};
    diagnosticId = '';
    includeCookies = true;
    translations = {
        connectionError: 'There appears to be a problem with your internet connection.',
        unknownError: 'We received an unexpected status code from the server.',
    };

    getUrl() {
        return this.url;
    }

    getAbsoluteUrl(baseUrl: string) {
        if (typeof baseUrl !== 'string' || !baseUrl.startsWith('/')) {
            return baseUrl;
        }
        return this.getUrl() + baseUrl;
    }

    setUrl(url: string) {
        this.url = url;
    }

    setUserAgent(userAgent: string) {
        this.userAgent = userAgent;
    }

    getToken() {
        return this.token;
    }

    setToken(token: string) {
        this.token = token;
    }

    setCSRF(csrfToken: string) {
        this.csrf = csrfToken;
    }

    setAcceptLanguage(locale: string) {
        this.defaultHeaders['Accept-Language'] = locale;
    }

    setEnableLogging(enable: boolean) {
        this.enableLogging = enable;
    }

    setIncludeCookies(include: boolean) {
        this.includeCookies = include;
    }

    setDiagnosticId(diagnosticId: string) {
        this.diagnosticId = diagnosticId;
    }

    getServerVersion() {
        return this.serverVersion;
    }

    getUrlVersion() {
        return this.urlVersion;
    }

    getBaseRoute() {
        return `${this.url}${this.urlVersion}`;
    }

    getUsersRoute() {
        return `${this.getBaseRoute()}/users`;
    }

    getUserRoute(userId: string) {
        return `${this.getUsersRoute()}/${userId}`;
    }

    getTeamsRoute() {
        return `${this.getBaseRoute()}/teams`;
    }

    getTeamRoute(teamId: string) {
        return `${this.getTeamsRoute()}/${teamId}`;
    }

    getTeamSchemeRoute(teamId: string) {
        return `${this.getTeamRoute(teamId)}/scheme`;
    }

    getTeamNameRoute(teamName: string) {
        return `${this.getTeamsRoute()}/name/${teamName}`;
    }

    getTeamMembersRoute(teamId: string) {
        return `${this.getTeamRoute(teamId)}/members`;
    }

    getTeamMemberRoute(teamId: string, userId: string) {
        return `${this.getTeamMembersRoute(teamId)}/${userId}`;
    }

    getChannelsRoute() {
        return `${this.getBaseRoute()}/channels`;
    }

    getChannelRoute(channelId: string) {
        return `${this.getChannelsRoute()}/${channelId}`;
    }

    getChannelMembersRoute(channelId: string) {
        return `${this.getChannelRoute(channelId)}/members`;
    }

    getChannelMemberRoute(channelId: string, userId: string) {
        return `${this.getChannelMembersRoute(channelId)}/${userId}`;
    }

    getChannelSchemeRoute(channelId: string) {
        return `${this.getChannelRoute(channelId)}/scheme`;
    }

    getPostsRoute() {
        return `${this.getBaseRoute()}/posts`;
    }

    getPostRoute(postId: string) {
        return `${this.getPostsRoute()}/${postId}`;
    }

    getReactionsRoute() {
        return `${this.getBaseRoute()}/reactions`;
    }

    getCommandsRoute() {
        return `${this.getBaseRoute()}/commands`;
    }

    getFilesRoute() {
        return `${this.getBaseRoute()}/files`;
    }

    getFileRoute(fileId: string) {
        return `${this.getFilesRoute()}/${fileId}`;
    }

    getPreferencesRoute(userId: string) {
        return `${this.getUserRoute(userId)}/preferences`;
    }

    getIncomingHooksRoute() {
        return `${this.getBaseRoute()}/hooks/incoming`;
    }

    getIncomingHookRoute(hookId: string) {
        return `${this.getBaseRoute()}/hooks/incoming/${hookId}`;
    }

    getOutgoingHooksRoute() {
        return `${this.getBaseRoute()}/hooks/outgoing`;
    }

    getOutgoingHookRoute(hookId: string) {
        return `${this.getBaseRoute()}/hooks/outgoing/${hookId}`;
    }

    getOAuthRoute() {
        return `${this.url}/oauth`;
    }

    getOAuthAppsRoute() {
        return `${this.getBaseRoute()}/oauth/apps`;
    }

    getOAuthAppRoute(appId: string) {
        return `${this.getOAuthAppsRoute()}/${appId}`;
    }

    getEmojisRoute() {
        return `${this.getBaseRoute()}/emoji`;
    }

    getEmojiRoute(emojiId: string) {
        return `${this.getEmojisRoute()}/${emojiId}`;
    }

    getBrandRoute() {
        return `${this.getBaseRoute()}/brand`;
    }

    getBrandImageUrl(timestamp: string) {
        return `${this.getBrandRoute()}/image?t=${timestamp}`;
    }

    getDataRetentionRoute() {
        return `${this.getBaseRoute()}/data_retention`;
    }

    getJobsRoute() {
        return `${this.getBaseRoute()}/jobs`;
    }

    getPluginsRoute() {
        return `${this.getBaseRoute()}/plugins`;
    }

    getPluginRoute(pluginId: string) {
        return `${this.getPluginsRoute()}/${pluginId}`;
    }

    getPluginsMarketplaceRoute() {
        return `${this.getPluginsRoute()}/marketplace`;
    }

    getRolesRoute() {
        return `${this.getBaseRoute()}/roles`;
    }

    getTimezonesRoute() {
        return `${this.getBaseRoute()}/system/timezones`;
    }

    getSchemesRoute() {
        return `${this.getBaseRoute()}/schemes`;
    }

    getRedirectLocationRoute() {
        return `${this.getBaseRoute()}/redirect_location`;
    }

    getBotsRoute() {
        return `${this.getBaseRoute()}/bots`;
    }

    getBotRoute(botUserId: string) {
        return `${this.getBotsRoute()}/${botUserId}`;
    }

    getCSRFFromCookie() {
        // NOT NEEDED IN THE MOBILE APP
        // if (typeof document !== 'undefined' && typeof document.cookie !== 'undefined') {
        //     const cookies = document.cookie.split(';');
        //     for (let i = 0; i < cookies.length; i++) {
        //         const cookie = cookies[i].trim();
        //         if (cookie.startsWith('MMCSRF=')) {
        //             return cookie.replace('MMCSRF=', '');
        //         }
        //     }
        // }
        return '';
    }

    getOptions(options: Options) {
        const newOptions: Options = {...options};

        const headers: {[x: string]: string} = {
            [HEADER_REQUESTED_WITH]: 'XMLHttpRequest',
            ...this.defaultHeaders,
        };

        if (this.token) {
            headers[HEADER_AUTH] = `${HEADER_BEARER} ${this.token}`;
        }

        const csrfToken = this.csrf || this.getCSRFFromCookie();
        if (options.method && options.method.toLowerCase() !== 'get' && csrfToken) {
            headers[HEADER_X_CSRF_TOKEN] = csrfToken;
        }

        if (this.includeCookies) {
            newOptions.credentials = 'include';
        }

        if (this.userAgent) {
            headers[HEADER_USER_AGENT] = this.userAgent;
        }

        if (newOptions.headers) {
            Object.assign(headers, newOptions.headers);
        }

        return {
            ...newOptions,
            headers,
        };
    }

    // User Routes

    createUser = async (user: UserProfile, token: string, inviteId: string) => {
        analytics.trackAPI('api_users_create');

        const queryParams: any = {};

        if (token) {
            queryParams.t = token;
        }

        if (inviteId) {
            queryParams.iid = inviteId;
        }

        return this.doFetch(
            `${this.getUsersRoute()}${buildQueryString(queryParams)}`,
            {method: 'post', body: JSON.stringify(user)},
        );
    }

    patchMe = async (userPatch: Partial<UserProfile>) => {
        return this.doFetch(
            `${this.getUserRoute('me')}/patch`,
            {method: 'put', body: JSON.stringify(userPatch)},
        );
    }

    patchUser = async (userPatch: Partial<UserProfile> & {id: string}) => {
        analytics.trackAPI('api_users_patch');

        return this.doFetch(
            `${this.getUserRoute(userPatch.id)}/patch`,
            {method: 'put', body: JSON.stringify(userPatch)},
        );
    }

    updateUser = async (user: UserProfile) => {
        analytics.trackAPI('api_users_update');

        return this.doFetch(
            `${this.getUserRoute(user.id)}`,
            {method: 'put', body: JSON.stringify(user)},
        );
    }

    promoteGuestToUser = async (userId: string) => {
        analytics.trackAPI('api_users_promote_guest_to_user');

        return this.doFetch(
            `${this.getUserRoute(userId)}/promote`,
            {method: 'post'},
        );
    }

    demoteUserToGuest = async (userId: string) => {
        analytics.trackAPI('api_users_demote_user_to_guest');

        return this.doFetch(
            `${this.getUserRoute(userId)}/demote`,
            {method: 'post'},
        );
    }

    updateUserRoles = async (userId: string, roles: string) => {
        analytics.trackAPI('api_users_update_roles');

        return this.doFetch(
            `${this.getUserRoute(userId)}/roles`,
            {method: 'put', body: JSON.stringify({roles})},
        );
    };
    updateUserMfa = async (userId: string, activate: boolean, code: string) => {
        const body: any = {
            activate,
        };

        if (activate) {
            body.code = code;
        }

        return this.doFetch(
            `${this.getUserRoute(userId)}/mfa`,
            {method: 'put', body: JSON.stringify(body)},
        );
    }

    updateUserPassword = async (userId: string, currentPassword: string, newPassword: string) => {
        analytics.trackAPI('api_users_newpassword');

        return this.doFetch(
            `${this.getUserRoute(userId)}/password`,
            {method: 'put', body: JSON.stringify({current_password: currentPassword, new_password: newPassword})},
        );
    }

    resetUserPassword = async (token: string, newPassword: string) => {
        analytics.trackAPI('api_users_reset_password');

        return this.doFetch(
            `${this.getUsersRoute()}/password/reset`,
            {method: 'post', body: JSON.stringify({token, new_password: newPassword})},
        );
    }

    getKnownUsers = async () => {
        analytics.trackAPI('api_get_known_users');

        return this.doFetch(
            `${this.getUsersRoute()}/known`,
            {method: 'get'},
        );
    }

    sendPasswordResetEmail = async (email: string) => {
        analytics.trackAPI('api_users_send_password_reset');

        return this.doFetch(
            `${this.getUsersRoute()}/password/reset/send`,
            {method: 'post', body: JSON.stringify({email})},
        );
    }

    updateUserActive = async (userId: string, active: boolean) => {
        analytics.trackAPI('api_users_update_active');

        return this.doFetch(
            `${this.getUserRoute(userId)}/active`,
            {method: 'put', body: JSON.stringify({active})},
        );
    }

    uploadProfileImage = async (userId: string, imageData: any) => {
        analytics.trackAPI('api_users_update_profile_picture');

        const formData = new FormData();
        formData.append('image', imageData);
        const request: any = {
            method: 'post',
            body: formData,
        };

        if (formData.getBoundary) {
            request.headers = {
                'Content-Type': `multipart/form-data; boundary=${formData.getBoundary()}`,
            };
        }

        return this.doFetch(
            `${this.getUserRoute(userId)}/image`,
            request,
        );
    };

    setDefaultProfileImage = async (userId: string) => {
        analytics.trackAPI('api_users_set_default_profile_picture');

        return this.doFetch(
            `${this.getUserRoute(userId)}/image`,
            {method: 'delete'},
        );
    };

    verifyUserEmail = async (token: string) => {
        return this.doFetch(
            `${this.getUsersRoute()}/email/verify`,
            {method: 'post', body: JSON.stringify({token})},
        );
    }

    updateMyTermsOfServiceStatus = async (termsOfServiceId: string, accepted: boolean) => {
        return this.doFetch(
            `${this.getUserRoute('me')}/terms_of_service`,
            {method: 'post', body: JSON.stringify({termsOfServiceId, accepted})},
        );
    }

    getTermsOfService = async () => {
        return this.doFetch(
            `${this.getBaseRoute()}/terms_of_service`,
            {method: 'get'},
        );
    }

    createTermsOfService = async (text: string) => {
        return this.doFetch(
            `${this.getBaseRoute()}/terms_of_service`,
            {method: 'post', body: JSON.stringify({text})},
        );
    }

    sendVerificationEmail = async (email: string) => {
        return this.doFetch(
            `${this.getUsersRoute()}/email/verify/send`,
            {method: 'post', body: JSON.stringify({email})},
        );
    }

    login = async (loginId: string, password: string, token = '', deviceId = '', ldapOnly = false) => {
        analytics.trackAPI('api_users_login');

        if (ldapOnly) {
            analytics.trackAPI('api_users_login_ldap');
        }

        const body: any = {
            device_id: deviceId,
            login_id: loginId,
            password,
            token,
        };

        if (ldapOnly) {
            body.ldap_only = 'true';
        }

        const {data} = await this.doFetchWithResponse(
            `${this.getUsersRoute()}/login`,
            {method: 'post', body: JSON.stringify(body)},
        );

        return data;
    };

    loginById = async (id: string, password: string, token = '', deviceId = '') => {
        analytics.trackAPI('api_users_login');
        const body: any = {
            device_id: deviceId,
            id,
            password,
            token,
        };

        const {data} = await this.doFetchWithResponse(
            `${this.getUsersRoute()}/login`,
            {method: 'post', body: JSON.stringify(body)},
        );

        return data;
    };

    logout = async () => {
        analytics.trackAPI('api_users_logout');

        const {response} = await this.doFetchWithResponse(
            `${this.getUsersRoute()}/logout`,
            {method: 'post'},
        );

        if (response.ok) {
            this.token = '';
        }

        this.serverVersion = '';

        return response;
    };

    getProfiles = async (page = 0, perPage = PER_PAGE_DEFAULT, options = {}) => {
        analytics.trackAPI('api_profiles_get');

        return this.doFetch(
            `${this.getUsersRoute()}${buildQueryString({page, per_page: perPage, ...options})}`,
            {method: 'get'},
        );
    };

    getProfilesByIds = async (userIds: string[], options = {}) => {
        analytics.trackAPI('api_profiles_get_by_ids');

        return this.doFetch(
            `${this.getUsersRoute()}/ids${buildQueryString(options)}`,
            {method: 'post', body: JSON.stringify(userIds)},
        );
    };

    getProfilesByUsernames = async (usernames: string[]) => {
        analytics.trackAPI('api_profiles_get_by_usernames');

        return this.doFetch(
            `${this.getUsersRoute()}/usernames`,
            {method: 'post', body: JSON.stringify(usernames)},
        );
    };

    getProfilesInTeam = async (teamId: string, page = 0, perPage = PER_PAGE_DEFAULT, sort = '', options = {}) => {
        analytics.trackAPI('api_profiles_get_in_team', {team_id: teamId, sort});

        return this.doFetch(
            `${this.getUsersRoute()}${buildQueryString({...options, in_team: teamId, page, per_page: perPage, sort})}`,
            {method: 'get'},
        );
    };

    getProfilesNotInTeam = async (teamId: string, groupConstrained: boolean, page = 0, perPage = PER_PAGE_DEFAULT) => {
        analytics.trackAPI('api_profiles_get_not_in_team', {team_id: teamId, group_constrained: groupConstrained});

        const queryStringObj: any = {not_in_team: teamId, page, per_page: perPage};
        if (groupConstrained) {
            queryStringObj.group_constrained = true;
        }

        return this.doFetch(
            `${this.getUsersRoute()}${buildQueryString(queryStringObj)}`,
            {method: 'get'},
        );
    };

    getProfilesWithoutTeam = async (page = 0, perPage = PER_PAGE_DEFAULT, options = {}) => {
        analytics.trackAPI('api_profiles_get_without_team');

        return this.doFetch(
            `${this.getUsersRoute()}${buildQueryString({...options, without_team: 1, page, per_page: perPage})}`,
            {method: 'get'},
        );
    };

    getProfilesInChannel = async (channelId: string, page = 0, perPage = PER_PAGE_DEFAULT, sort = '') => {
        analytics.trackAPI('api_profiles_get_in_channel', {channel_id: channelId});

        const serverVersion = this.getServerVersion();
        let queryStringObj;
        if (isMinimumServerVersion(serverVersion, 4, 7)) {
            queryStringObj = {in_channel: channelId, page, per_page: perPage, sort};
        } else {
            queryStringObj = {in_channel: channelId, page, per_page: perPage};
        }
        return this.doFetch(
            `${this.getUsersRoute()}${buildQueryString(queryStringObj)}`,
            {method: 'get'},
        );
    };

    getProfilesInGroupChannels = async (channelsIds: string[]) => {
        analytics.trackAPI('api_profiles_get_in_group_channels', {channelsIds});

        return this.doFetch(
            `${this.getUsersRoute()}/group_channels`,
            {method: 'post', body: JSON.stringify(channelsIds)},
        );
    };

    getProfilesNotInChannel = async (teamId: string, channelId: string, groupConstrained: boolean, page = 0, perPage = PER_PAGE_DEFAULT) => {
        analytics.trackAPI('api_profiles_get_not_in_channel', {team_id: teamId, channel_id: channelId, group_constrained: groupConstrained});

        const queryStringObj: any = {in_team: teamId, not_in_channel: channelId, page, per_page: perPage};
        if (groupConstrained) {
            queryStringObj.group_constrained = true;
        }

        return this.doFetch(
            `${this.getUsersRoute()}${buildQueryString(queryStringObj)}`,
            {method: 'get'},
        );
    };

    getMe = async () => {
        return this.doFetch(
            `${this.getUserRoute('me')}`,
            {method: 'get'},
        );
    };

    getUser = async (userId: string) => {
        return this.doFetch(
            `${this.getUserRoute(userId)}`,
            {method: 'get'},
        );
    };

    getUserByUsername = async (username: string) => {
        return this.doFetch(
            `${this.getUsersRoute()}/username/${username}`,
            {method: 'get'},
        );
    };

    getUserByEmail = async (email: string) => {
        return this.doFetch(
            `${this.getUsersRoute()}/email/${email}`,
            {method: 'get'},
        );
    };

    getProfilePictureUrl = (userId: string, lastPictureUpdate: number) => {
        const params: any = {};

        if (lastPictureUpdate) {
            params._ = lastPictureUpdate;
        }

        return `${this.getUserRoute(userId)}/image${buildQueryString(params)}`;
    };
    getDefaultProfilePictureUrl = (userId: string) => {
        return `${this.getUserRoute(userId)}/image/default`;
    };
    autocompleteUsers = async (name: string, teamId: string, channelId: string, options = {
        limit: General.AUTOCOMPLETE_LIMIT_DEFAULT,
    }) => {
        return this.doFetch(`${this.getUsersRoute()}/autocomplete${buildQueryString({
            in_team: teamId,
            in_channel: channelId,
            name,
            limit: options.limit,
        })}`, {
            method: 'get',
        });
    };
    getSessions = async (userId: string) => {
        return this.doFetch(
            `${this.getUserRoute(userId)}/sessions`,
            {method: 'get'},
        );
    };

    revokeSession = async (userId: string, sessionId: string) => {
        return this.doFetch(
            `${this.getUserRoute(userId)}/sessions/revoke`,
            {method: 'post', body: JSON.stringify({session_id: sessionId})},
        );
    };

    revokeAllSessionsForUser = async (userId: string) => {
        return this.doFetch(
            `${this.getUserRoute(userId)}/sessions/revoke/all`,
            {method: 'post'},
        );
    };

    revokeSessionsForAllUsers = async () => {
        return this.doFetch(
            `${this.getUsersRoute()}/sessions/revoke/all`,
            {method: 'post'},
        );
    };

    getUserAudits = async (userId: string, page = 0, perPage = PER_PAGE_DEFAULT) => {
        return this.doFetch(
            `${this.getUserRoute(userId)}/audits${buildQueryString({page, per_page: perPage})}`,
            {method: 'get'},
        );
    };

    checkUserMfa = async (loginId: string) => {
        return this.doFetch(
            `${this.getUsersRoute()}/mfa`,
            {method: 'post', body: JSON.stringify({login_id: loginId})},
        );
    };

    generateMfaSecret = async (userId: string) => {
        return this.doFetch(
            `${this.getUserRoute(userId)}/mfa/generate`,
            {method: 'post'},
        );
    };

    attachDevice = async (deviceId: string) => {
        return this.doFetch(
            `${this.getUsersRoute()}/sessions/device`,
            {method: 'put', body: JSON.stringify({device_id: deviceId})},
        );
    };

    searchUsers = (term: string, options: any) => {
        analytics.trackAPI('api_search_users');

        return this.doFetch(
            `${this.getUsersRoute()}/search`,
            {method: 'post', body: JSON.stringify({term, ...options})},
        );
    };

    getStatusesByIds = async (userIds: string[]) => {
        return this.doFetch(
            `${this.getUsersRoute()}/status/ids`,
            {method: 'post', body: JSON.stringify(userIds)},
        );
    };

    getStatus = async (userId: string) => {
        return this.doFetch(
            `${this.getUserRoute(userId)}/status`,
            {method: 'get'},
        );
    };

    updateStatus = async (status: UserStatus) => {
        return this.doFetch(
            `${this.getUserRoute(status.user_id)}/status`,
            {method: 'put', body: JSON.stringify(status)},
        );
    };

    switchEmailToOAuth = async (service: string, email: string, password: string, mfaCode = '') => {
        analytics.trackAPI('api_users_email_to_oauth');

        return this.doFetch(
            `${this.getUsersRoute()}/login/switch`,
            {method: 'post', body: JSON.stringify({current_service: 'email', new_service: service, email, password, mfa_code: mfaCode})},
        );
    };

    switchOAuthToEmail = async (currentService: string, email: string, password: string) => {
        analytics.trackAPI('api_users_oauth_to_email');

        return this.doFetch(
            `${this.getUsersRoute()}/login/switch`,
            {method: 'post', body: JSON.stringify({current_service: currentService, new_service: 'email', email, new_password: password})},
        );
    };

    switchEmailToLdap = async (email: string, emailPassword: string, ldapId: string, ldapPassword: string, mfaCode = '') => {
        analytics.trackAPI('api_users_email_to_ldap');

        return this.doFetch(
            `${this.getUsersRoute()}/login/switch`,
            {method: 'post', body: JSON.stringify({current_service: 'email', new_service: 'ldap', email, password: emailPassword, ldap_id: ldapId, new_password: ldapPassword, mfa_code: mfaCode})},
        );
    };

    switchLdapToEmail = async (ldapPassword: string, email: string, emailPassword: string, mfaCode = '') => {
        analytics.trackAPI('api_users_ldap_to_email');

        return this.doFetch(
            `${this.getUsersRoute()}/login/switch`,
            {method: 'post', body: JSON.stringify({current_service: 'ldap', new_service: 'email', email, password: ldapPassword, new_password: emailPassword, mfa_code: mfaCode})},
        );
    };

    getAuthorizedOAuthApps = async (userId: string) => {
        return this.doFetch(
            `${this.getUserRoute(userId)}/oauth/apps/authorized`,
            {method: 'get'},
        );
    }

    authorizeOAuthApp = async (responseType: string, clientId: string, redirectUri: string, state: string, scope: string) => {
        return this.doFetch(
            `${this.url}/oauth/authorize`,
            {method: 'post', body: JSON.stringify({client_id: clientId, response_type: responseType, redirect_uri: redirectUri, state, scope})},
        );
    }

    deauthorizeOAuthApp = async (clientId: string) => {
        return this.doFetch(
            `${this.url}/oauth/deauthorize`,
            {method: 'post', body: JSON.stringify({client_id: clientId})},
        );
    }

    createUserAccessToken = async (userId: string, description: string) => {
        analytics.trackAPI('api_users_create_access_token');

        return this.doFetch(
            `${this.getUserRoute(userId)}/tokens`,
            {method: 'post', body: JSON.stringify({description})},
        );
    }

    getUserAccessToken = async (tokenId: string) => {
        return this.doFetch(
            `${this.getUsersRoute()}/tokens/${tokenId}`,
            {method: 'get'},
        );
    }

    getUserAccessTokensForUser = async (userId: string, page = 0, perPage = PER_PAGE_DEFAULT) => {
        return this.doFetch(
            `${this.getUserRoute(userId)}/tokens${buildQueryString({page, per_page: perPage})}`,
            {method: 'get'},
        );
    }

    getUserAccessTokens = async (page = 0, perPage = PER_PAGE_DEFAULT) => {
        return this.doFetch(
            `${this.getUsersRoute()}/tokens${buildQueryString({page, per_page: perPage})}`,
            {method: 'get'},
        );
    }

    revokeUserAccessToken = async (tokenId: string) => {
        analytics.trackAPI('api_users_revoke_access_token');

        return this.doFetch(
            `${this.getUsersRoute()}/tokens/revoke`,
            {method: 'post', body: JSON.stringify({token_id: tokenId})},
        );
    }

    disableUserAccessToken = async (tokenId: string) => {
        return this.doFetch(
            `${this.getUsersRoute()}/tokens/disable`,
            {method: 'post', body: JSON.stringify({token_id: tokenId})},
        );
    }

    enableUserAccessToken = async (tokenId: string) => {
        return this.doFetch(
            `${this.getUsersRoute()}/tokens/enable`,
            {method: 'post', body: JSON.stringify({token_id: tokenId})},
        );
    }

    // Team Routes

    createTeam = async (team: Team) => {
        analytics.trackAPI('api_teams_create');

        return this.doFetch(
            `${this.getTeamsRoute()}`,
            {method: 'post', body: JSON.stringify(team)},
        );
    };

    deleteTeam = async (teamId: string) => {
        analytics.trackAPI('api_teams_delete');

        return this.doFetch(
            `${this.getTeamRoute(teamId)}`,
            {method: 'delete'},
        );
    };

    updateTeam = async (team: Team) => {
        analytics.trackAPI('api_teams_update_name', {team_id: team.id});

        return this.doFetch(
            `${this.getTeamRoute(team.id)}`,
            {method: 'put', body: JSON.stringify(team)},
        );
    };

    patchTeam = async (team: Partial<Team> & {id: string}) => {
        analytics.trackAPI('api_teams_patch_name', {team_id: team.id});

        return this.doFetch(
            `${this.getTeamRoute(team.id)}/patch`,
            {method: 'put', body: JSON.stringify(team)},
        );
    };

    regenerateTeamInviteId = async (teamId: string) => {
        analytics.trackAPI('api_teams_regenerate_invite_id', {team_id: teamId});

        return this.doFetch(
            `${this.getTeamRoute(teamId)}/regenerate_invite_id`,
            {method: 'post'},
        );
    };

    updateTeamScheme = async (teamId: string, schemeId: string) => {
        const patch = {scheme_id: schemeId};

        analytics.trackAPI('api_teams_update_scheme', {team_id: teamId, ...patch});

        return this.doFetch(
            `${this.getTeamSchemeRoute(teamId)}`,
            {method: 'put', body: JSON.stringify(patch)},
        );
    };

    checkIfTeamExists = async (teamName: string) => {
        return this.doFetch(
            `${this.getTeamNameRoute(teamName)}/exists`,
            {method: 'get'},
        );
    };

    getTeams = async (page = 0, perPage = PER_PAGE_DEFAULT, includeTotalCount = false) => {
        return this.doFetch(
            `${this.getTeamsRoute()}${buildQueryString({page, per_page: perPage, include_total_count: includeTotalCount})}`,
            {method: 'get'},
        );
    };

    searchTeams = (term: string, page?: number, perPage?: number) => {
        analytics.trackAPI('api_search_teams');

        return this.doFetch(
            `${this.getTeamsRoute()}/search`,
            {method: 'post', body: JSON.stringify({term, page, per_page: perPage})},
        );
    };

    getTeam = async (teamId: string) => {
        return this.doFetch(
            this.getTeamRoute(teamId),
            {method: 'get'},
        );
    };

    getTeamByName = async (teamName: string) => {
        analytics.trackAPI('api_teams_get_team_by_name');

        return this.doFetch(
            this.getTeamNameRoute(teamName),
            {method: 'get'},
        );
    };

    getMyTeams = async () => {
        return this.doFetch(
            `${this.getUserRoute('me')}/teams`,
            {method: 'get'},
        );
    };

    getTeamsForUser = async (userId: string) => {
        return this.doFetch(
            `${this.getUserRoute(userId)}/teams`,
            {method: 'get'},
        );
    };

    getMyTeamMembers = async () => {
        return this.doFetch(
            `${this.getUserRoute('me')}/teams/members`,
            {method: 'get'},
        );
    };

    getMyTeamUnreads = async () => {
        return this.doFetch(
            `${this.getUserRoute('me')}/teams/unread`,
            {method: 'get'},
        );
    };

    getTeamMembers = async (teamId: string, page = 0, perPage = PER_PAGE_DEFAULT) => {
        return this.doFetch(
            `${this.getTeamMembersRoute(teamId)}${buildQueryString({page, per_page: perPage})}`,
            {method: 'get'},
        );
    };

    getTeamMembersForUser = async (userId: string) => {
        return this.doFetch(
            `${this.getUserRoute(userId)}/teams/members`,
            {method: 'get'},
        );
    };

    getTeamMember = async (teamId: string, userId: string) => {
        return this.doFetch(
            `${this.getTeamMemberRoute(teamId, userId)}`,
            {method: 'get'},
        );
    };

    getTeamMembersByIds = async (teamId: string, userIds: string[]) => {
        return this.doFetch(
            `${this.getTeamMembersRoute(teamId)}/ids`,
            {method: 'post', body: JSON.stringify(userIds)},
        );
    };

    addToTeam = async (teamId: string, userId: string) => {
        analytics.trackAPI('api_teams_invite_members', {team_id: teamId});

        const member = {user_id: userId, team_id: teamId};
        return this.doFetch(
            `${this.getTeamMembersRoute(teamId)}`,
            {method: 'post', body: JSON.stringify(member)},
        );
    };

    addToTeamFromInvite = async (token = '', inviteId = '') => {
        analytics.trackAPI('api_teams_invite_members');

        const query = buildQueryString({token, invite_id: inviteId});
        return this.doFetch(
            `${this.getTeamsRoute()}/members/invite${query}`,
            {method: 'post'},
        );
    };

    addUsersToTeam = async (teamId: string, userIds: string[]) => {
        analytics.trackAPI('api_teams_batch_add_members', {team_id: teamId, count: userIds.length});

        const members: any = [];
        userIds.forEach((id) => members.push({team_id: teamId, user_id: id}));
        return this.doFetch(
            `${this.getTeamMembersRoute(teamId)}/batch`,
            {method: 'post', body: JSON.stringify(members)},
        );
    };

    addUsersToTeamGracefully = async (teamId: string, userIds: string[]) => {
        analytics.trackAPI('api_teams_batch_add_members', {team_id: teamId, count: userIds.length});

        const members: any = [];
        userIds.forEach((id) => members.push({team_id: teamId, user_id: id}));
        return this.doFetch(
            `${this.getTeamMembersRoute(teamId)}/batch?graceful=true`,
            {method: 'post', body: JSON.stringify(members)},
        );
    };

    joinTeam = async (inviteId: string) => {
        const query = buildQueryString({invite_id: inviteId});
        return this.doFetch(
            `${this.getTeamsRoute()}/members/invite${query}`,
            {method: 'post'},
        );
    };

    removeFromTeam = async (teamId: string, userId: string) => {
        analytics.trackAPI('api_teams_remove_members', {team_id: teamId});

        return this.doFetch(
            `${this.getTeamMemberRoute(teamId, userId)}`,
            {method: 'delete'},
        );
    };

    getTeamStats = async (teamId: string) => {
        return this.doFetch(
            `${this.getTeamRoute(teamId)}/stats`,
            {method: 'get'},
        );
    };

    getTotalUsersStats = async () => {
        return this.doFetch(
            `${this.getUsersRoute()}/stats`,
            {method: 'get'},
        );
    };

    invalidateAllEmailInvites = async () => {
        return this.doFetch(
            `${this.getTeamsRoute()}/invites/email`,
            {method: 'delete'},
        );
    };

    getTeamInviteInfo = async (inviteId: string) => {
        return this.doFetch(
            `${this.getTeamsRoute()}/invite/${inviteId}`,
            {method: 'get'},
        );
    };

    updateTeamMemberRoles = async (teamId: string, userId: string, roles: string[]) => {
        analytics.trackAPI('api_teams_update_member_roles', {team_id: teamId});

        return this.doFetch(
            `${this.getTeamMemberRoute(teamId, userId)}/roles`,
            {method: 'put', body: JSON.stringify({roles})},
        );
    };

    sendEmailInvitesToTeam = async (teamId: string, emails: string[]) => {
        analytics.trackAPI('api_teams_invite_members', {team_id: teamId});

        return this.doFetch(
            `${this.getTeamRoute(teamId)}/invite/email`,
            {method: 'post', body: JSON.stringify(emails)},
        );
    };

    sendEmailGuestInvitesToChannels = async (teamId: string, channelIds: string[], emails: string[], message: string) => {
        analytics.trackAPI('api_teams_invite_guests', {team_id: teamId, channel_ids: channelIds});

        return this.doFetch(
            `${this.getTeamRoute(teamId)}/invite-guests/email`,
            {method: 'post', body: JSON.stringify({emails, channels: channelIds, message})},
        );
    };

    sendEmailInvitesToTeamGracefully = async (teamId: string, emails: string[]) => {
        analytics.trackAPI('api_teams_invite_members', {team_id: teamId});

        return this.doFetch(
            `${this.getTeamRoute(teamId)}/invite/email?graceful=true`,
            {method: 'post', body: JSON.stringify(emails)},
        );
    };

    sendEmailGuestInvitesToChannelsGracefully = async (teamId: string, channelIds: string[], emails: string[], message: string) => {
        analytics.trackAPI('api_teams_invite_guests', {team_id: teamId, channel_ids: channelIds});

        return this.doFetch(
            `${this.getTeamRoute(teamId)}/invite-guests/email?graceful=true`,
            {method: 'post', body: JSON.stringify({emails, channels: channelIds, message})},
        );
    };

    importTeam = async (teamId: string, file: any, importFrom: string) => {
        const formData = new FormData();
        formData.append('file', file, file.name);
        formData.append('filesize', file.size);
        formData.append('importFrom', importFrom);

        const request: any = {
            method: 'post',
            body: formData,
        };

        if (formData.getBoundary) {
            request.headers = {
                'Content-Type': `multipart/form-data; boundary=${formData.getBoundary()}`,
            };
        }

        return this.doFetch(
            `${this.getTeamRoute(teamId)}/import`,
            request,
        );
    };

    getTeamIconUrl = (teamId: string, lastTeamIconUpdate: number) => {
        const params: any = {};
        if (lastTeamIconUpdate) {
            params._ = lastTeamIconUpdate;
        }

        return `${this.getTeamRoute(teamId)}/image${buildQueryString(params)}`;
    };

    setTeamIcon = async (teamId: string, imageData: any) => {
        analytics.trackAPI('api_team_set_team_icon');

        const formData = new FormData();
        formData.append('image', imageData);

        const request: any = {
            method: 'post',
            body: formData,
        };

        if (formData.getBoundary) {
            request.headers = {
                'Content-Type': `multipart/form-data; boundary=${formData.getBoundary()}`,
            };
        }

        return this.doFetch(
            `${this.getTeamRoute(teamId)}/image`,
            request,
        );
    };

    removeTeamIcon = async (teamId: string) => {
        analytics.trackAPI('api_team_remove_team_icon');

        return this.doFetch(
            `${this.getTeamRoute(teamId)}/image`,
            {method: 'delete'},
        );
    };

    updateTeamMemberSchemeRoles = async (teamId: string, userId: string, isSchemeUser: boolean, isSchemeAdmin: boolean) => {
        const body = {scheme_user: isSchemeUser, scheme_admin: isSchemeAdmin};
        return this.doFetch(
            `${this.getTeamRoute(teamId)}/members/${userId}/schemeRoles`,
            {method: 'put', body: JSON.stringify(body)},
        );
    };

    // Channel Routes

    getAllChannels = async (page = 0, perPage = PER_PAGE_DEFAULT, notAssociatedToGroup = '', excludeDefaultChannels = false, includeTotalCount = false) => {
        const queryData = {
            page,
            per_page: perPage,
            not_associated_to_group: notAssociatedToGroup,
            exclude_default_channels: excludeDefaultChannels,
            include_total_count: includeTotalCount,
        };
        return this.doFetch(
            `${this.getChannelsRoute()}${buildQueryString(queryData)}`,
            {method: 'get'},
        );
    };

    createChannel = async (channel: Channel) => {
        analytics.trackAPI('api_channels_create', {team_id: channel.team_id});

        return this.doFetch(
            `${this.getChannelsRoute()}`,
            {method: 'post', body: JSON.stringify(channel)},
        );
    };

    createDirectChannel = async (userIds: string[]) => {
        analytics.trackAPI('api_channels_create_direct');

        return this.doFetch(
            `${this.getChannelsRoute()}/direct`,
            {method: 'post', body: JSON.stringify(userIds)},
        );
    };

    createGroupChannel = async (userIds: string[]) => {
        analytics.trackAPI('api_channels_create_group');

        return this.doFetch(
            `${this.getChannelsRoute()}/group`,
            {method: 'post', body: JSON.stringify(userIds)},
        );
    };

    deleteChannel = async (channelId: string) => {
        analytics.trackAPI('api_channels_delete', {channel_id: channelId});

        return this.doFetch(
            `${this.getChannelRoute(channelId)}`,
            {method: 'delete'},
        );
    };

    unarchiveChannel = async (channelId: string) => {
        analytics.trackAPI('api_channels_unarchive', {channel_id: channelId});

        return this.doFetch(
            `${this.getChannelRoute(channelId)}/restore`,
            {method: 'post'},
        );
    };

    updateChannel = async (channel: Channel) => {
        analytics.trackAPI('api_channels_update', {channel_id: channel.id});

        return this.doFetch(
            `${this.getChannelRoute(channel.id)}`,
            {method: 'put', body: JSON.stringify(channel)},
        );
    };

    convertChannelToPrivate = async (channelId: string) => {
        analytics.trackAPI('api_channels_convert_to_private', {channel_id: channelId});

        return this.doFetch(
            `${this.getChannelRoute(channelId)}/convert`,
            {method: 'post'},
        );
    };

    updateChannelPrivacy = async (channelId: string, privacy: any) => {
        analytics.trackAPI('api_channels_update_privacy', {channel_id: channelId, privacy});

        return this.doFetch(
            `${this.getChannelRoute(channelId)}/privacy`,
            {method: 'put', body: JSON.stringify({privacy})},
        );
    };

    patchChannel = async (channelId: string, channelPatch: Partial<Channel>) => {
        analytics.trackAPI('api_channels_patch', {channel_id: channelId});

        return this.doFetch(
            `${this.getChannelRoute(channelId)}/patch`,
            {method: 'put', body: JSON.stringify(channelPatch)},
        );
    };

    updateChannelNotifyProps = async (props: any) => {
        analytics.trackAPI('api_users_update_channel_notifications', {channel_id: props.channel_id});

        return this.doFetch(
            `${this.getChannelMemberRoute(props.channel_id, props.user_id)}/notify_props`,
            {method: 'put', body: JSON.stringify(props)},
        );
    };

    updateChannelScheme = async (channelId: string, schemeId: string) => {
        const patch = {scheme_id: schemeId};

        analytics.trackAPI('api_channels_update_scheme', {channel_id: channelId, ...patch});

        return this.doFetch(
            `${this.getChannelSchemeRoute(channelId)}`,
            {method: 'put', body: JSON.stringify(patch)},
        );
    };

    getChannel = async (channelId: string) => {
        analytics.trackAPI('api_channel_get', {channel_id: channelId});

        return this.doFetch(
            `${this.getChannelRoute(channelId)}`,
            {method: 'get'},
        );
    };

    getChannelByName = async (teamId: string, channelName: string, includeDeleted = false) => {
        return this.doFetch(
            `${this.getTeamRoute(teamId)}/channels/name/${channelName}?include_deleted=${includeDeleted}`,
            {method: 'get'},
        );
    };

    getChannelByNameAndTeamName = async (teamName: string, channelName: string, includeDeleted = false) => {
        analytics.trackAPI('api_channel_get_by_name_and_teamName', {channel_name: channelName, team_name: teamName, include_deleted: includeDeleted});

        return this.doFetch(
            `${this.getTeamNameRoute(teamName)}/channels/name/${channelName}?include_deleted=${includeDeleted}`,
            {method: 'get'},
        );
    };

    getChannels = async (teamId: string, page = 0, perPage = PER_PAGE_DEFAULT) => {
        return this.doFetch(
            `${this.getTeamRoute(teamId)}/channels${buildQueryString({page, per_page: perPage})}`,
            {method: 'get'},
        );
    };
    getArchivedChannels = async (teamId: string, page = 0, perPage = PER_PAGE_DEFAULT) => {
        return this.doFetch(
            `${this.getTeamRoute(teamId)}/channels/deleted${buildQueryString({page, per_page: perPage})}`,
            {method: 'get'},
        );
    };

    getMyChannels = async (teamId: string, includeDeleted = false) => {
        return this.doFetch(
            `${this.getUserRoute('me')}/teams/${teamId}/channels${buildQueryString({include_deleted: includeDeleted})}`,
            {method: 'get'},
        );
    };

    getMyChannelMember = async (channelId: string) => {
        return this.doFetch(
            `${this.getChannelMemberRoute(channelId, 'me')}`,
            {method: 'get'},
        );
    };

    getMyChannelMembers = async (teamId: string) => {
        return this.doFetch(
            `${this.getUserRoute('me')}/teams/${teamId}/channels/members`,
            {method: 'get'},
        );
    };

    getChannelMembers = async (channelId: string, page = 0, perPage = PER_PAGE_DEFAULT) => {
        return this.doFetch(
            `${this.getChannelMembersRoute(channelId)}${buildQueryString({page, per_page: perPage})}`,
            {method: 'get'},
        );
    };

    getChannelTimezones = async (channelId: string) => {
        return this.doFetch(
            `${this.getChannelRoute(channelId)}/timezones`,
            {method: 'get'},
        );
    };

    getChannelMember = async (channelId: string, userId: string) => {
        return this.doFetch(
            `${this.getChannelMemberRoute(channelId, userId)}`,
            {method: 'get'},
        );
    };

    getChannelMembersByIds = async (channelId: string, userIds: string[]) => {
        return this.doFetch(
            `${this.getChannelMembersRoute(channelId)}/ids`,
            {method: 'post', body: JSON.stringify(userIds)},
        );
    };

    addToChannel = async (userId: string, channelId: string, postRootId = '') => {
        analytics.trackAPI('api_channels_add_member', {channel_id: channelId});

        const member = {user_id: userId, channel_id: channelId, post_root_id: postRootId};
        return this.doFetch(
            `${this.getChannelMembersRoute(channelId)}`,
            {method: 'post', body: JSON.stringify(member)},
        );
    };

    removeFromChannel = async (userId: string, channelId: string) => {
        analytics.trackAPI('api_channels_remove_member', {channel_id: channelId});

        return this.doFetch(
            `${this.getChannelMemberRoute(channelId, userId)}`,
            {method: 'delete'},
        );
    };

    updateChannelMemberRoles = async (channelId: string, userId: string, roles: string) => {
        return this.doFetch(
            `${this.getChannelMemberRoute(channelId, userId)}/roles`,
            {method: 'put', body: JSON.stringify({roles})},
        );
    };

    getChannelStats = async (channelId: string) => {
        return this.doFetch(
            `${this.getChannelRoute(channelId)}/stats`,
            {method: 'get'},
        );
    };

    getChannelModerations = async (channelId: string) => {
        return this.doFetch(
            `${this.getChannelRoute(channelId)}/moderations`,
            {method: 'get'},
        );
    };

    patchChannelModerations = async (channelId: string, channelModerationsPatch: Array<ChannelModerationPatch>) => {
        return this.doFetch(
            `${this.getChannelRoute(channelId)}/moderations/patch`,
            {method: 'put', body: JSON.stringify(channelModerationsPatch)},
        );
    };

    getChannelMemberCountsByGroup = async (channelId: string, includeTimezones: boolean) => {
        return this.doFetch(
            `${this.getChannelRoute(channelId)}/member_counts_by_group?include_timezones=${includeTimezones}`,
            {method: 'get'},
        );
    };

    viewMyChannel = async (channelId: string, prevChannelId?: string) => {
        const data = {channel_id: channelId, prev_channel_id: prevChannelId};
        return this.doFetch(
            `${this.getChannelsRoute()}/members/me/view`,
            {method: 'post', body: JSON.stringify(data)},
        );
    };

    autocompleteChannels = async (teamId: string, name: string) => {
        return this.doFetch(
            `${this.getTeamRoute(teamId)}/channels/autocomplete${buildQueryString({name})}`,
            {method: 'get'},
        );
    };

    autocompleteChannelsForSearch = async (teamId: string, name: string) => {
        return this.doFetch(
            `${this.getTeamRoute(teamId)}/channels/search_autocomplete${buildQueryString({name})}`,
            {method: 'get'},
        );
    };

    searchChannels = async (teamId: string, term: string) => {
        return this.doFetch(
            `${this.getTeamRoute(teamId)}/channels/search`,
            {method: 'post', body: JSON.stringify({term})},
        );
    };

    searchArchivedChannels = async (teamId: string, term: string) => {
        return this.doFetch(
            `${this.getTeamRoute(teamId)}/channels/search_archived`,
            {method: 'post', body: JSON.stringify({term})},
        );
    };

    searchAllChannels = async (term: string, notAssociatedToGroup = '', excludeDefaultChannels = false, page?: number, perPage?: number) => {
        const body = {
            term,
            not_associated_to_group: notAssociatedToGroup,
            exclude_default_channels: excludeDefaultChannels,
            page,
            per_page: perPage,
        };
        return this.doFetch(
            `${this.getChannelsRoute()}/search`,
            {method: 'post', body: JSON.stringify(body)},
        );
    };

    searchGroupChannels = async (term: string) => {
        return this.doFetch(
            `${this.getChannelsRoute()}/group/search`,
            {method: 'post', body: JSON.stringify({term})},
        );
    };

    updateChannelMemberSchemeRoles = async (channelId: string, userId: string, isSchemeUser: boolean, isSchemeAdmin: boolean) => {
        const body = {scheme_user: isSchemeUser, scheme_admin: isSchemeAdmin};
        return this.doFetch(
            `${this.getChannelRoute(channelId)}/members/${userId}/schemeRoles`,
            {method: 'put', body: JSON.stringify(body)},
        );
    };

    // Post Routes

    createPost = async (post: Post) => {
        analytics.trackAPI('api_posts_create', {channel_id: post.channel_id});

        if (post.root_id != null && post.root_id !== '') {
            analytics.trackAPI('api_posts_replied', {channel_id: post.channel_id});
        }

        return this.doFetch(
            `${this.getPostsRoute()}`,
            {method: 'post', body: JSON.stringify(post)},
        );
    };

    updatePost = async (post: Post) => {
        analytics.trackAPI('api_posts_update', {channel_id: post.channel_id});

        return this.doFetch(
            `${this.getPostRoute(post.id)}`,
            {method: 'put', body: JSON.stringify(post)},
        );
    };

    getPost = async (postId: string) => {
        return this.doFetch(
            `${this.getPostRoute(postId)}`,
            {method: 'get'},
        );
    };

    patchPost = async (postPatch: Partial<Post> & {id: string}) => {
        analytics.trackAPI('api_posts_patch', {channel_id: postPatch.channel_id});

        return this.doFetch(
            `${this.getPostRoute(postPatch.id)}/patch`,
            {method: 'put', body: JSON.stringify(postPatch)},
        );
    };

    deletePost = async (postId: string) => {
        analytics.trackAPI('api_posts_delete');

        return this.doFetch(
            `${this.getPostRoute(postId)}`,
            {method: 'delete'},
        );
    };

    getPostThread = async (postId: string) => {
        return this.doFetch(
            `${this.getPostRoute(postId)}/thread`,
            {method: 'get'},
        );
    };

    getPosts = async (channelId: string, page = 0, perPage = PER_PAGE_DEFAULT) => {
        return this.doFetch(
            `${this.getChannelRoute(channelId)}/posts${buildQueryString({page, per_page: perPage})}`,
            {method: 'get'},
        );
    };

    getPostsUnread = async (channelId: string, userId: string, limitAfter = DEFAULT_LIMIT_AFTER, limitBefore = DEFAULT_LIMIT_BEFORE) => {
        return this.doFetch(
            `${this.getUserRoute(userId)}/channels/${channelId}/posts/unread${buildQueryString({limit_after: limitAfter, limit_before: limitBefore})}`,
            {method: 'get'},
        );
    };

    getPostsSince = async (channelId: string, since: number) => {
        return this.doFetch(
            `${this.getChannelRoute(channelId)}/posts${buildQueryString({since})}`,
            {method: 'get'},
        );
    };

    getPostsBefore = async (channelId: string, postId: string, page = 0, perPage = PER_PAGE_DEFAULT) => {
        analytics.trackAPI('api_posts_get_before', {channel_id: channelId});

        return this.doFetch(
            `${this.getChannelRoute(channelId)}/posts${buildQueryString({before: postId, page, per_page: perPage})}`,
            {method: 'get'},
        );
    };

    getPostsAfter = async (channelId: string, postId: string, page = 0, perPage = PER_PAGE_DEFAULT) => {
        analytics.trackAPI('api_posts_get_after', {channel_id: channelId});

        return this.doFetch(
            `${this.getChannelRoute(channelId)}/posts${buildQueryString({after: postId, page, per_page: perPage})}`,
            {method: 'get'},
        );
    };

    getFileInfosForPost = async (postId: string) => {
        return this.doFetch(
            `${this.getPostRoute(postId)}/files/info`,
            {method: 'get'},
        );
    };

    getFlaggedPosts = async (userId: string, channelId = '', teamId = '', page = 0, perPage = PER_PAGE_DEFAULT) => {
        analytics.trackAPI('api_posts_get_flagged', {team_id: teamId});

        return this.doFetch(
            `${this.getUserRoute(userId)}/posts/flagged${buildQueryString({channel_id: channelId, team_id: teamId, page, per_page: perPage})}`,
            {method: 'get'},
        );
    };

    getPinnedPosts = async (channelId: string) => {
        analytics.trackAPI('api_posts_get_pinned', {channel_id: channelId});
        return this.doFetch(
            `${this.getChannelRoute(channelId)}/pinned`,
            {method: 'get'},
        );
    };

    markPostAsUnread = async (userId: string, postId: string) => {
        analytics.trackAPI('api_post_set_unread_post');

        return this.doFetch(
            `${this.getUserRoute(userId)}/posts/${postId}/set_unread`,
            {method: 'post'},
        );
    }

    pinPost = async (postId: string) => {
        analytics.trackAPI('api_posts_pin');

        return this.doFetch(
            `${this.getPostRoute(postId)}/pin`,
            {method: 'post'},
        );
    };

    unpinPost = async (postId: string) => {
        analytics.trackAPI('api_posts_unpin');

        return this.doFetch(
            `${this.getPostRoute(postId)}/unpin`,
            {method: 'post'},
        );
    };

    addReaction = async (userId: string, postId: string, emojiName: string) => {
        analytics.trackAPI('api_reactions_save', {post_id: postId});

        return this.doFetch(
            `${this.getReactionsRoute()}`,
            {method: 'post', body: JSON.stringify({user_id: userId, post_id: postId, emoji_name: emojiName})},
        );
    };

    removeReaction = async (userId: string, postId: string, emojiName: string) => {
        analytics.trackAPI('api_reactions_delete', {post_id: postId});

        return this.doFetch(
            `${this.getUserRoute(userId)}/posts/${postId}/reactions/${emojiName}`,
            {method: 'delete'},
        );
    };

    getReactionsForPost = async (postId: string) => {
        return this.doFetch(
            `${this.getPostRoute(postId)}/reactions`,
            {method: 'get'},
        );
    };

    searchPostsWithParams = async (teamId: string, params: any) => {
        analytics.trackAPI('api_posts_search', {team_id: teamId});

        return this.doFetch(
            `${this.getTeamRoute(teamId)}/posts/search`,
            {method: 'post', body: JSON.stringify(params)},
        );
    };

    searchPosts = async (teamId: string, terms: string, isOrSearch: boolean) => {
        return this.searchPostsWithParams(teamId, {terms, is_or_search: isOrSearch});
    };

    getOpenGraphMetadata = async (url: string) => {
        return this.doFetch(
            `${this.getBaseRoute()}/opengraph`,
            {method: 'post', body: JSON.stringify({url})},
        );
    };

    doPostAction = async (postId: string, actionId: string, selectedOption = '') => {
        return this.doPostActionWithCookie(postId, actionId, '', selectedOption);
    };

    doPostActionWithCookie = async (postId: string, actionId: string, actionCookie: string, selectedOption = '') => {
        if (selectedOption) {
            analytics.trackAPI('api_interactive_messages_menu_selected');
        } else {
            analytics.trackAPI('api_interactive_messages_button_clicked');
        }

        const msg: any = {
            selected_option: selectedOption,
        };
        if (actionCookie !== '') {
            msg.cookie = actionCookie;
        }
        return this.doFetch(
            `${this.getPostRoute(postId)}/actions/${encodeURIComponent(actionId)}`,
            {method: 'post', body: JSON.stringify(msg)},
        );
    };

    // Files Routes

    getFileUrl(fileId: string, timestamp: number) {
        let url = `${this.getFileRoute(fileId)}`;
        if (timestamp) {
            url += `?${timestamp}`;
        }

        return url;
    }

    getFileThumbnailUrl(fileId: string, timestamp: number) {
        let url = `${this.getFileRoute(fileId)}/thumbnail`;
        if (timestamp) {
            url += `?${timestamp}`;
        }

        return url;
    }

    getFilePreviewUrl(fileId: string, timestamp: number) {
        let url = `${this.getFileRoute(fileId)}/preview`;
        if (timestamp) {
            url += `?${timestamp}`;
        }

        return url;
    }

    uploadFile = async (fileFormData: any, formBoundary: string) => {
        analytics.trackAPI('api_files_upload');
        const request: any = {
            method: 'post',
            body: fileFormData,
        };

        if (formBoundary) {
            request.headers = {
                'Content-Type': `multipart/form-data; boundary=${formBoundary}`,
            };
        }

        return this.doFetch(
            `${this.getFilesRoute()}`,
            request,
        );
    };

    getFilePublicLink = async (fileId: string) => {
        return this.doFetch(
            `${this.getFileRoute(fileId)}/link`,
            {method: 'get'},
        );
    }

    // Preference Routes

    savePreferences = async (userId: string, preferences: PreferenceType[]) => {
        return this.doFetch(
            `${this.getPreferencesRoute(userId)}`,
            {method: 'put', body: JSON.stringify(preferences)},
        );
    };

    getMyPreferences = async () => {
        return this.doFetch(
            `${this.getPreferencesRoute('me')}`,
            {method: 'get'},
        );
    };

    deletePreferences = async (userId: string, preferences: PreferenceType[]) => {
        return this.doFetch(
            `${this.getPreferencesRoute(userId)}/delete`,
            {method: 'post', body: JSON.stringify(preferences)},
        );
    };

    // General Routes

    ping = async () => {
        return this.doFetch(
            `${this.getBaseRoute()}/system/ping?time=${Date.now()}`,
            {method: 'get'},
        );
    };

    logClientError = async (message: string, level = 'ERROR') => {
        const url = `${this.getBaseRoute()}/logs`;

        if (!this.enableLogging) {
            throw new ClientError(this.getUrl(), {
                message: 'Logging disabled.',
                url,
            });
        }

        return this.doFetch(
            url,
            {method: 'post', body: JSON.stringify({message, level})},
        );
    };

    getClientConfigOld = async () => {
        return this.doFetch(
            `${this.getBaseRoute()}/config/client?format=old`,
            {method: 'get'},
        );
    };

    getClientLicenseOld = async () => {
        return this.doFetch(
            `${this.getBaseRoute()}/license/client?format=old`,
            {method: 'get'},
        );
    };

    getTranslations = async (url: string) => {
        return this.doFetch(
            url,
            {method: 'get'},
        );
    };

    getWebSocketUrl = () => {
        return `${this.getBaseRoute()}/websocket`;
    }

    webrtcToken = async () => {
        return this.doFetch(
            `${this.getBaseRoute()}/webrtc/token`,
            {method: 'get'},
        );
    };

    // Integration Routes

    createIncomingWebhook = async (hook: IncomingWebhook) => {
        analytics.trackAPI('api_integrations_created', {team_id: hook.team_id});

        return this.doFetch(
            `${this.getIncomingHooksRoute()}`,
            {method: 'post', body: JSON.stringify(hook)},
        );
    };

    getIncomingWebhook = async (hookId: string) => {
        return this.doFetch(
            `${this.getIncomingHookRoute(hookId)}`,
            {method: 'get'},
        );
    };

    getIncomingWebhooks = async (teamId = '', page = 0, perPage = PER_PAGE_DEFAULT) => {
        const queryParams: any = {
            page,
            per_page: perPage,
        };

        if (teamId) {
            queryParams.team_id = teamId;
        }

        return this.doFetch(
            `${this.getIncomingHooksRoute()}${buildQueryString(queryParams)}`,
            {method: 'get'},
        );
    };

    removeIncomingWebhook = async (hookId: string) => {
        analytics.trackAPI('api_integrations_deleted');

        return this.doFetch(
            `${this.getIncomingHookRoute(hookId)}`,
            {method: 'delete'},
        );
    };

    updateIncomingWebhook = async (hook: IncomingWebhook) => {
        analytics.trackAPI('api_integrations_updated', {team_id: hook.team_id});

        return this.doFetch(
            `${this.getIncomingHookRoute(hook.id)}`,
            {method: 'put', body: JSON.stringify(hook)},
        );
    };

    createOutgoingWebhook = async (hook: OutgoingWebhook) => {
        analytics.trackAPI('api_integrations_created', {team_id: hook.team_id});

        return this.doFetch(
            `${this.getOutgoingHooksRoute()}`,
            {method: 'post', body: JSON.stringify(hook)},
        );
    };

    getOutgoingWebhook = async (hookId: string) => {
        return this.doFetch(
            `${this.getOutgoingHookRoute(hookId)}`,
            {method: 'get'},
        );
    };

    getOutgoingWebhooks = async (channelId = '', teamId = '', page = 0, perPage = PER_PAGE_DEFAULT) => {
        const queryParams: any = {
            page,
            per_page: perPage,
        };

        if (channelId) {
            queryParams.channel_id = channelId;
        }

        if (teamId) {
            queryParams.team_id = teamId;
        }

        return this.doFetch(
            `${this.getOutgoingHooksRoute()}${buildQueryString(queryParams)}`,
            {method: 'get'},
        );
    };

    removeOutgoingWebhook = async (hookId: string) => {
        analytics.trackAPI('api_integrations_deleted');

        return this.doFetch(
            `${this.getOutgoingHookRoute(hookId)}`,
            {method: 'delete'},
        );
    };

    updateOutgoingWebhook = async (hook: OutgoingWebhook) => {
        analytics.trackAPI('api_integrations_updated', {team_id: hook.team_id});

        return this.doFetch(
            `${this.getOutgoingHookRoute(hook.id)}`,
            {method: 'put', body: JSON.stringify(hook)},
        );
    };

    regenOutgoingHookToken = async (id: string) => {
        return this.doFetch(
            `${this.getOutgoingHookRoute(id)}/regen_token`,
            {method: 'post'},
        );
    };

    getCommandsList = async (teamId: string) => {
        return this.doFetch(
            `${this.getCommandsRoute()}?team_id=${teamId}`,
            {method: 'get'},
        );
    };

    getAutocompleteCommandsList = async (teamId: string, page = 0, perPage = PER_PAGE_DEFAULT) => {
        return this.doFetch(
            `${this.getTeamRoute(teamId)}/commands/autocomplete${buildQueryString({page, per_page: perPage})}`,
            {method: 'get'},
        );
    };

    getCustomTeamCommands = async (teamId: string) => {
        return this.doFetch(
            `${this.getCommandsRoute()}?team_id=${teamId}&custom_only=true`,
            {method: 'get'},
        );
    };

    executeCommand = async (command: Command, commandArgs = {}) => {
        analytics.trackAPI('api_integrations_used');

        return this.doFetch(
            `${this.getCommandsRoute()}/execute`,
            {method: 'post', body: JSON.stringify({command, ...commandArgs})},
        );
    };

    addCommand = async (command: Command) => {
        analytics.trackAPI('api_integrations_created');

        return this.doFetch(
            `${this.getCommandsRoute()}`,
            {method: 'post', body: JSON.stringify(command)},
        );
    };

    editCommand = async (command: Command) => {
        analytics.trackAPI('api_integrations_created');

        return this.doFetch(
            `${this.getCommandsRoute()}/${command.id}`,
            {method: 'put', body: JSON.stringify(command)},
        );
    };

    regenCommandToken = async (id: string) => {
        return this.doFetch(
            `${this.getCommandsRoute()}/${id}/regen_token`,
            {method: 'put'},
        );
    };

    deleteCommand = async (id: string) => {
        analytics.trackAPI('api_integrations_deleted');

        return this.doFetch(
            `${this.getCommandsRoute()}/${id}`,
            {method: 'delete'},
        );
    };

    createOAuthApp = async (app: OAuthApp) => {
        analytics.trackAPI('api_apps_register');

        return this.doFetch(
            `${this.getOAuthAppsRoute()}`,
            {method: 'post', body: JSON.stringify(app)},
        );
    };

    editOAuthApp = async (app: OAuthApp) => {
        return this.doFetch(
            `${this.getOAuthAppsRoute()}/${app.id}`,
            {method: 'put', body: JSON.stringify(app)},
        );
    };

    getOAuthApps = async (page = 0, perPage = PER_PAGE_DEFAULT) => {
        return this.doFetch(
            `${this.getOAuthAppsRoute()}${buildQueryString({page, per_page: perPage})}`,
            {method: 'get'},
        );
    };

    getOAuthApp = async (appId: string) => {
        return this.doFetch(
            `${this.getOAuthAppRoute(appId)}`,
            {method: 'get'},
        );
    };

    getOAuthAppInfo = async (appId: string) => {
        return this.doFetch(
            `${this.getOAuthAppRoute(appId)}/info`,
            {method: 'get'},
        );
    };

    deleteOAuthApp = async (appId: string) => {
        analytics.trackAPI('api_apps_delete');

        return this.doFetch(
            `${this.getOAuthAppRoute(appId)}`,
            {method: 'delete'},
        );
    };

    regenOAuthAppSecret = async (appId: string) => {
        return this.doFetch(
            `${this.getOAuthAppRoute(appId)}/regen_secret`,
            {method: 'post'},
        );
    };

    submitInteractiveDialog = async (data: DialogSubmission) => {
        analytics.trackAPI('api_interactive_messages_dialog_submitted');
        return this.doFetch(
            `${this.getBaseRoute()}/actions/dialogs/submit`,
            {method: 'post', body: JSON.stringify(data)},
        );
    };

    // Emoji Routes

    createCustomEmoji = async (emoji: CustomEmoji, imageData: any) => {
        analytics.trackAPI('api_emoji_custom_add');

        const formData = new FormData();
        formData.append('image', imageData);
        formData.append('emoji', JSON.stringify(emoji));
        const request: any = {
            method: 'post',
            body: formData,
        };

        if (formData.getBoundary) {
            request.headers = {
                'Content-Type': `multipart/form-data; boundary=${formData.getBoundary()}`,
            };
        }

        return this.doFetch(
            `${this.getEmojisRoute()}`,
            request,
        );
    };

    getCustomEmoji = async (id: string) => {
        return this.doFetch(
            `${this.getEmojisRoute()}/${id}`,
            {method: 'get'},
        );
    };

    getCustomEmojiByName = async (name: string) => {
        return this.doFetch(
            `${this.getEmojisRoute()}/name/${name}`,
            {method: 'get'},
        );
    };

    getCustomEmojis = async (page = 0, perPage = PER_PAGE_DEFAULT, sort = '') => {
        return this.doFetch(
            `${this.getEmojisRoute()}${buildQueryString({page, per_page: perPage, sort})}`,
            {method: 'get'},
        );
    };

    deleteCustomEmoji = async (emojiId: string) => {
        analytics.trackAPI('api_emoji_custom_delete');

        return this.doFetch(
            `${this.getEmojiRoute(emojiId)}`,
            {method: 'delete'},
        );
    };

    getSystemEmojiImageUrl = (filename: string) => {
        return `${this.url}/static/emoji/${filename}.png`;
    };

    getCustomEmojiImageUrl = (id: string) => {
        return `${this.getEmojiRoute(id)}/image`;
    };

    searchCustomEmoji = async (term: string, options = {}) => {
        return this.doFetch(
            `${this.getEmojisRoute()}/search`,
            {method: 'post', body: JSON.stringify({term, ...options})},
        );
    };

    autocompleteCustomEmoji = async (name: string) => {
        return this.doFetch(
            `${this.getEmojisRoute()}/autocomplete${buildQueryString({name})}`,
            {method: 'get'},
        );
    };

    // Timezone Routes

    getTimezones = async () => {
        return this.doFetch(
            `${this.getTimezonesRoute()}`,
            {method: 'get'},
        );
    };

    // Data Retention

    getDataRetentionPolicy = () => {
        return this.doFetch(
            `${this.getDataRetentionRoute()}/policy`,
            {method: 'get'},
        );
    };

    // Jobs Routes

    getJob = async (id: string) => {
        return this.doFetch(
            `${this.getJobsRoute()}/${id}`,
            {method: 'get'},
        );
    };

    getJobs = async (page = 0, perPage = PER_PAGE_DEFAULT) => {
        return this.doFetch(
            `${this.getJobsRoute()}${buildQueryString({page, per_page: perPage})}`,
            {method: 'get'},
        );
    };

    getJobsByType = async (type: string, page = 0, perPage = PER_PAGE_DEFAULT) => {
        return this.doFetch(
            `${this.getJobsRoute()}/type/${type}${buildQueryString({page, per_page: perPage})}`,
            {method: 'get'},
        );
    };

    createJob = async (job: Job) => {
        return this.doFetch(
            `${this.getJobsRoute()}`,
            {method: 'post', body: JSON.stringify(job)},
        );
    };

    cancelJob = async (id: string) => {
        return this.doFetch(
            `${this.getJobsRoute()}/${id}/cancel`,
            {method: 'post'},
        );
    };

    // Admin Routes

    getLogs = async (page = 0, perPage = LOGS_PER_PAGE_DEFAULT) => {
        return this.doFetch(
            `${this.getBaseRoute()}/logs${buildQueryString({page, logs_per_page: perPage})}`,
            {method: 'get'},
        );
    };

    getAudits = async (page = 0, perPage = PER_PAGE_DEFAULT) => {
        return this.doFetch(
            `${this.getBaseRoute()}/audits${buildQueryString({page, per_page: perPage})}`,
            {method: 'get'},
        );
    };

    getConfig = async () => {
        return this.doFetch(
            `${this.getBaseRoute()}/config`,
            {method: 'get'},
        );
    };

    updateConfig = async (config: Config) => {
        return this.doFetch(
            `${this.getBaseRoute()}/config`,
            {method: 'put', body: JSON.stringify(config)},
        );
    };

    reloadConfig = async () => {
        return this.doFetch(
            `${this.getBaseRoute()}/config/reload`,
            {method: 'post'},
        );
    };

    getEnvironmentConfig = async () => {
        return this.doFetch(
            `${this.getBaseRoute()}/config/environment`,
            {method: 'get'},
        );
    };

    testEmail = async (config: Config) => {
        return this.doFetch(
            `${this.getBaseRoute()}/email/test`,
            {method: 'post', body: JSON.stringify(config)},
        );
    };

    testSiteURL = async (siteURL: string) => {
        return this.doFetch(
            `${this.getBaseRoute()}/site_url/test`,
            {method: 'post', body: JSON.stringify({site_url: siteURL})},
        );
    };

    testS3Connection = async (config: Config) => {
        return this.doFetch(
            `${this.getBaseRoute()}/file/s3_test`,
            {method: 'post', body: JSON.stringify(config)},
        );
    };

    invalidateCaches = async () => {
        return this.doFetch(
            `${this.getBaseRoute()}/caches/invalidate`,
            {method: 'post'},
        );
    };

    recycleDatabase = async () => {
        return this.doFetch(
            `${this.getBaseRoute()}/database/recycle`,
            {method: 'post'},
        );
    };

    createComplianceReport = async (job: Job) => {
        return this.doFetch(
            `${this.getBaseRoute()}/compliance/reports`,
            {method: 'post', body: JSON.stringify(job)},
        );
    };

    getComplianceReport = async (reportId: string) => {
        return this.doFetch(
            `${this.getBaseRoute()}/compliance/reports/${reportId}`,
            {method: 'get'},
        );
    };

    getComplianceReports = async (page = 0, perPage = PER_PAGE_DEFAULT) => {
        return this.doFetch(
            `${this.getBaseRoute()}/compliance/reports${buildQueryString({page, per_page: perPage})}`,
            {method: 'get'},
        );
    };

    uploadBrandImage = async (imageData: any) => {
        const formData = new FormData();
        formData.append('image', imageData);
        const request: any = {
            method: 'post',
            body: formData,
        };

        if (formData.getBoundary) {
            request.headers = {
                'Content-Type': `multipart/form-data; boundary=${formData.getBoundary()}`,
            };
        }

        return this.doFetch(
            `${this.getBrandRoute()}/image`,
            request,
        );
    };

    deleteBrandImage = async () => {
        return this.doFetch(
            `${this.getBrandRoute()}/image`,
            {method: 'delete'},
        );
    };

    getClusterStatus = async () => {
        return this.doFetch(
            `${this.getBaseRoute()}/cluster/status`,
            {method: 'get'},
        );
    };

    testLdap = async () => {
        return this.doFetch(
            `${this.getBaseRoute()}/ldap/test`,
            {method: 'post'},
        );
    };

    syncLdap = async () => {
        return this.doFetch(
            `${this.getBaseRoute()}/ldap/sync`,
            {method: 'post'},
        );
    };

    getLdapGroups = async (page = 0, perPage = PER_PAGE_DEFAULT, opts = {}) => {
        const query = {page, per_page: perPage, ...opts};
        return this.doFetch(
            `${this.getBaseRoute()}/ldap/groups${buildQueryString(query)}`,
            {method: 'get'},
        );
    };

    linkLdapGroup = async (key: string) => {
        return this.doFetch(
            `${this.getBaseRoute()}/ldap/groups/${encodeURI(key)}/link`,
            {method: 'post'},
        );
    };

    unlinkLdapGroup = async (key: string) => {
        return this.doFetch(
            `${this.getBaseRoute()}/ldap/groups/${encodeURI(key)}/link`,
            {method: 'delete'},
        );
    };

    getSamlCertificateStatus = async () => {
        return this.doFetch(
            `${this.getBaseRoute()}/saml/certificate/status`,
            {method: 'get'},
        );
    };

    uploadPublicSamlCertificate = async (fileData: any) => {
        const formData = new FormData();
        formData.append('certificate', fileData);

        return this.doFetch(
            `${this.getBaseRoute()}/saml/certificate/public`,
            {
                method: 'post',
                body: formData,
            },
        );
    };

    uploadPrivateSamlCertificate = async (fileData: any) => {
        const formData = new FormData();
        formData.append('certificate', fileData);

        return this.doFetch(
            `${this.getBaseRoute()}/saml/certificate/private`,
            {
                method: 'post',
                body: formData,
            },
        );
    };

    uploadIdpSamlCertificate = async (fileData: any) => {
        const formData = new FormData();
        formData.append('certificate', fileData);

        return this.doFetch(
            `${this.getBaseRoute()}/saml/certificate/idp`,
            {
                method: 'post',
                body: formData,
            },
        );
    };

    deletePublicSamlCertificate = async () => {
        return this.doFetch(
            `${this.getBaseRoute()}/saml/certificate/public`,
            {method: 'delete'},
        );
    };

    deletePrivateSamlCertificate = async () => {
        return this.doFetch(
            `${this.getBaseRoute()}/saml/certificate/private`,
            {method: 'delete'},
        );
    };

    deleteIdpSamlCertificate = async () => {
        return this.doFetch(
            `${this.getBaseRoute()}/saml/certificate/idp`,
            {method: 'delete'},
        );
    };

    testElasticsearch = async (config: Config) => {
        return this.doFetch(
            `${this.getBaseRoute()}/elasticsearch/test`,
            {method: 'post', body: JSON.stringify(config)},
        );
    };

    purgeElasticsearchIndexes = async () => {
        return this.doFetch(
            `${this.getBaseRoute()}/elasticsearch/purge_indexes`,
            {method: 'post'},
        );
    };

    uploadLicense = async (fileData: any) => {
        analytics.trackAPI('api_license_upload');

        const formData = new FormData();
        formData.append('license', fileData);

        const request: any = {
            method: 'post',
            body: formData,
        };

        if (formData.getBoundary) {
            request.headers = {
                'Content-Type': `multipart/form-data; boundary=${formData.getBoundary()}`,
            };
        }

        return this.doFetch(
            `${this.getBaseRoute()}/license`,
            request,
        );
    };

    removeLicense = async () => {
        return this.doFetch(
            `${this.getBaseRoute()}/license`,
            {method: 'delete'},
        );
    };

    getAnalytics = async (name = 'standard', teamId = '') => {
        return this.doFetch(
            `${this.getBaseRoute()}/analytics/old${buildQueryString({name, team_id: teamId})}`,
            {method: 'get'},
        );
    };

    // Role Routes

    getRole = async (roleId: string) => {
        return this.doFetch(
            `${this.getRolesRoute()}/${roleId}`,
            {method: 'get'},
        );
    };

    getRoleByName = async (roleName: string) => {
        return this.doFetch(
            `${this.getRolesRoute()}/name/${roleName}`,
            {method: 'get'},
        );
    };

    getRolesByNames = async (rolesNames: string[]) => {
        return this.doFetch(
            `${this.getRolesRoute()}/names`,
            {method: 'post', body: JSON.stringify(rolesNames)},
        );
    };

    patchRole = async (roleId: string, rolePatch: Partial<Role>) => {
        return this.doFetch(
            `${this.getRolesRoute()}/${roleId}/patch`,
            {method: 'put', body: JSON.stringify(rolePatch)},
        );
    };

    // Scheme Routes

    getSchemes = async (scope = '', page = 0, perPage = PER_PAGE_DEFAULT) => {
        return this.doFetch(
            `${this.getSchemesRoute()}${buildQueryString({scope, page, per_page: perPage})}`,
            {method: 'get'},
        );
    };

    createScheme = async (scheme: Scheme) => {
        analytics.trackAPI('api_schemes_create');

        return this.doFetch(
            `${this.getSchemesRoute()}`,
            {method: 'post', body: JSON.stringify(scheme)},
        );
    };

    getScheme = async (schemeId: string) => {
        return this.doFetch(
            `${this.getSchemesRoute()}/${schemeId}`,
            {method: 'get'},
        );
    };

    deleteScheme = async (schemeId: string) => {
        analytics.trackAPI('api_schemes_delete');

        return this.doFetch(
            `${this.getSchemesRoute()}/${schemeId}`,
            {method: 'delete'},
        );
    };

    patchScheme = async (schemeId: string, schemePatch: Partial<Scheme>) => {
        analytics.trackAPI('api_schemes_patch', {scheme_id: schemeId});

        return this.doFetch(
            `${this.getSchemesRoute()}/${schemeId}/patch`,
            {method: 'put', body: JSON.stringify(schemePatch)},
        );
    };

    getSchemeTeams = async (schemeId: string, page = 0, perPage = PER_PAGE_DEFAULT) => {
        return this.doFetch(
            `${this.getSchemesRoute()}/${schemeId}/teams${buildQueryString({page, per_page: perPage})}`,
            {method: 'get'},
        );
    };

    getSchemeChannels = async (schemeId: string, page = 0, perPage = PER_PAGE_DEFAULT) => {
        return this.doFetch(
            `${this.getSchemesRoute()}/${schemeId}/channels${buildQueryString({page, per_page: perPage})}`,
            {method: 'get'},
        );
    };

    // Plugin Routes - EXPERIMENTAL - SUBJECT TO CHANGE

    uploadPlugin = async (fileData: any, force = false) => {
        analytics.trackAPI('api_plugin_upload');

        const formData = new FormData();
        if (force) {
            formData.append('force', 'true');
        }
        formData.append('plugin', fileData);

        const request: any = {
            method: 'post',
            body: formData,
        };

        if (formData.getBoundary) {
            request.headers = {
                'Content-Type': `multipart/form-data; boundary=${formData.getBoundary()}`,
            };
        }

        return this.doFetch(
            this.getPluginsRoute(),
            request,
        );
    };

    installPluginFromUrl = async (pluginDownloadUrl: string, force = false) => {
        analytics.trackAPI('api_install_plugin');

        const queryParams = {plugin_download_url: pluginDownloadUrl, force};

        return this.doFetch(
            `${this.getPluginsRoute()}/install_from_url${buildQueryString(queryParams)}`,
            {method: 'post'},
        );
    };

    getPlugins = async () => {
        return this.doFetch(
            this.getPluginsRoute(),
            {method: 'get'},
        );
    };

    getMarketplacePlugins = async (filter: string, localOnly = false) => {
        return this.doFetch(
            `${this.getPluginsMarketplaceRoute()}${buildQueryString({filter: filter || '', local_only: localOnly})}`,
            {method: 'get'},
        );
    }

    installMarketplacePlugin = async (id: string, version: string) => {
        analytics.trackAPI('api_install_marketplace_plugin');

        return this.doFetch(
            `${this.getPluginsMarketplaceRoute()}`,
            {method: 'post', body: JSON.stringify({id, version})},
        );
    }

    getPluginStatuses = async () => {
        return this.doFetch(
            `${this.getPluginsRoute()}/statuses`,
            {method: 'get'},
        );
    };

    removePlugin = async (pluginId: string) => {
        return this.doFetch(
            this.getPluginRoute(pluginId),
            {method: 'delete'},
        );
    };

    getWebappPlugins = async () => {
        return this.doFetch(
            `${this.getPluginsRoute()}/webapp`,
            {method: 'get'},
        );
    };

    enablePlugin = async (pluginId: string) => {
        return this.doFetch(
            `${this.getPluginRoute(pluginId)}/enable`,
            {method: 'post'},
        );
    };

    disablePlugin = async (pluginId: string) => {
        return this.doFetch(
            `${this.getPluginRoute(pluginId)}/disable`,
            {method: 'post'},
        );
    };

<<<<<<< HEAD
    executePluginIntegration = async (pluginId: string, requestURL: string, body?: any) => {
        return this.doFetch(
            requestURL,
            {method: 'post', body: JSON.stringify(body)},
        );
    }

    getMobilePluginIntegrations = async () => {
        return this.doFetch(
            this.getBaseRoute() + '/pluginIntegrations?scope=mobile',
            {method: 'get'},
        );
    }
=======
    getCommandAutocompleteSuggestionsList = (userInput: string, teamId: string, commandArgs: {}) => {
        return this.doFetch(
            `${this.getTeamRoute(teamId)}/commands/autocomplete_suggestions${buildQueryString({...commandArgs, user_input: userInput})}`,
            {method: 'get'},
        );
    };
>>>>>>> fbc400bc

    // Groups

    linkGroupSyncable = async (groupID: string, syncableID: string, syncableType: string, patch: SyncablePatch) => {
        return this.doFetch(
            `${this.getBaseRoute()}/groups/${groupID}/${syncableType}s/${syncableID}/link`,
            {method: 'post', body: JSON.stringify(patch)},
        );
    };

    unlinkGroupSyncable = async (groupID: string, syncableID: string, syncableType: string) => {
        return this.doFetch(
            `${this.getBaseRoute()}/groups/${groupID}/${syncableType}s/${syncableID}/link`,
            {method: 'delete'},
        );
    };

    getGroupSyncables = async (groupID: string, syncableType: string) => {
        return this.doFetch(
            `${this.getBaseRoute()}/groups/${groupID}/${syncableType}s`,
            {method: 'get'},
        );
    };

    getGroupMembers = async (groupID: string, page = 0, perPage = PER_PAGE_DEFAULT) => {
        return this.doFetch(
            `${this.getBaseRoute()}/groups/${groupID}/members${buildQueryString({page, per_page: perPage})}`,
            {method: 'get'},
        );
    };

    getGroup = async (groupID: string) => {
        return this.doFetch(
            `${this.getBaseRoute()}/groups/${groupID}`,
            {method: 'get'},
        );
    };

    getGroups = async (filterAllowReference = false, page = 0, perPage = PER_PAGE_DEFAULT) => {
        return this.doFetch(
            `${this.getBaseRoute()}/groups${buildQueryString({filter_allow_reference: filterAllowReference, page, per_page: perPage})}`,
            {method: 'get'},
        );
    };

    getGroupsByUserId = async (userID: string) => {
        return this.doFetch(
            `${this.getUsersRoute()}/${userID}/groups`,
            {method: 'get'},
        );
    }

    getGroupsNotAssociatedToTeam = async (teamID: string, q = '', page = 0, perPage = PER_PAGE_DEFAULT) => {
        analytics.trackAPI('api_groups_get_not_associated_to_team', {team_id: teamID});
        return this.doFetch(
            `${this.getBaseRoute()}/groups${buildQueryString({not_associated_to_team: teamID, page, per_page: perPage, q, include_member_count: true})}`,
            {method: 'get'},
        );
    };

    getGroupsNotAssociatedToChannel = async (channelID: string, q = '', page = 0, perPage = PER_PAGE_DEFAULT) => {
        analytics.trackAPI('api_groups_get_not_associated_to_channel', {channel_id: channelID});
        return this.doFetch(
            `${this.getBaseRoute()}/groups${buildQueryString({not_associated_to_channel: channelID, page, per_page: perPage, q, include_member_count: true})}`,
            {method: 'get'},
        );
    };

    getGroupsAssociatedToTeam = async (teamID: string, q = '', page = 0, perPage = PER_PAGE_DEFAULT, filterAllowReference = false) => {
        analytics.trackAPI('api_groups_get_associated_to_team', {team_id: teamID});

        return this.doFetch(
            `${this.getBaseRoute()}/teams/${teamID}/groups${buildQueryString({page, per_page: perPage, q, include_member_count: true, filter_allow_reference: filterAllowReference})}`,
            {method: 'get'},
        );
    };

    getGroupsAssociatedToChannel = async (channelID: string, q = '', page = 0, perPage = PER_PAGE_DEFAULT, filterAllowReference = false) => {
        analytics.trackAPI('api_groups_get_associated_to_channel', {channel_id: channelID});

        return this.doFetch(
            `${this.getBaseRoute()}/channels/${channelID}/groups${buildQueryString({page, per_page: perPage, q, include_member_count: true, filter_allow_reference: filterAllowReference})}`,
            {method: 'get'},
        );
    };

    getAllGroupsAssociatedToTeam = async (teamID: string, filterAllowReference = false) => {
        return this.doFetch(
            `${this.getBaseRoute()}/teams/${teamID}/groups${buildQueryString({paginate: false, filter_allow_reference: filterAllowReference})}`,
            {method: 'get'},
        );
    };

    getAllGroupsAssociatedToChannelsInTeam = async (teamID: string, filterAllowReference = false) => {
        return this.doFetch(
            `${this.getBaseRoute()}/teams/${teamID}/groups_by_channels${buildQueryString({paginate: false, filter_allow_reference: filterAllowReference})}`,
            {method: 'get'},
        );
    };

    getAllGroupsAssociatedToChannel = async (channelID: string, filterAllowReference = false) => {
        return this.doFetch(
            `${this.getBaseRoute()}/channels/${channelID}/groups${buildQueryString({paginate: false, filter_allow_reference: filterAllowReference})}`,
            {method: 'get'},
        );
    };

    patchGroupSyncable = async (groupID: string, syncableID: string, syncableType: string, patch: SyncablePatch) => {
        return this.doFetch(
            `${this.getBaseRoute()}/groups/${groupID}/${syncableType}s/${syncableID}/patch`,
            {method: 'put', body: JSON.stringify(patch)},
        );
    };

    // Redirect Location

    getRedirectLocation = async (urlParam: string) => {
        if (!urlParam.length) {
            return Promise.resolve();
        }
        const url = `${this.getRedirectLocationRoute()}${buildQueryString({url: urlParam})}`;
        return this.doFetch(url, {method: 'get'});
    };

    // Bot Routes

    createBot = async (bot: Bot) => {
        return this.doFetch(
            `${this.getBotsRoute()}`,
            {method: 'post', body: JSON.stringify(bot)},
        );
    }

    patchBot = async (botUserId: string, botPatch: BotPatch) => {
        return this.doFetch(
            `${this.getBotRoute(botUserId)}`,
            {method: 'put', body: JSON.stringify(botPatch)},
        );
    }

    getBot = async (botUserId: string) => {
        return this.doFetch(
            `${this.getBotRoute(botUserId)}`,
            {method: 'get'},
        );
    }

    getBots = async (page = 0, perPage = PER_PAGE_DEFAULT) => {
        return this.doFetch(
            `${this.getBotsRoute()}${buildQueryString({page, per_page: perPage})}`,
            {method: 'get'},
        );
    }

    getBotsIncludeDeleted = async (page = 0, perPage = PER_PAGE_DEFAULT) => {
        return this.doFetch(
            `${this.getBotsRoute()}${buildQueryString({include_deleted: true, page, per_page: perPage})}`,
            {method: 'get'},
        );
    }

    getBotsOrphaned = async (page = 0, perPage = PER_PAGE_DEFAULT) => {
        return this.doFetch(
            `${this.getBotsRoute()}${buildQueryString({only_orphaned: true, page, per_page: perPage})}`,
            {method: 'get'},
        );
    }

    disableBot = async (botUserId: string) => {
        return this.doFetch(
            `${this.getBotRoute(botUserId)}/disable`,
            {method: 'post'},
        );
    }

    enableBot = async (botUserId: string) => {
        return this.doFetch(
            `${this.getBotRoute(botUserId)}/enable`,
            {method: 'post'},
        );
    }

    assignBot = async (botUserId: string, newOwnerId: string) => {
        return this.doFetch(
            `${this.getBotRoute(botUserId)}/assign/${newOwnerId}`,
            {method: 'post'},
        );
    }

    teamMembersMinusGroupMembers = async (teamID: string, groupIDs: string[], page: number, perPage: number) => {
        const query = `group_ids=${groupIDs.join(',')}&page=${page}&per_page=${perPage}`;
        return this.doFetch(
            `${this.getTeamRoute(teamID)}/members_minus_group_members?${query}`,
            {method: 'get'},
        );
    }

    channelMembersMinusGroupMembers = async (channelID: string, groupIDs: string[], page: number, perPage: number) => {
        const query = `group_ids=${groupIDs.join(',')}&page=${page}&per_page=${perPage}`;
        return this.doFetch(
            `${this.getChannelRoute(channelID)}/members_minus_group_members?${query}`,
            {method: 'get'},
        );
    }

    getSamlMetadataFromIdp = async (samlMetadataURL: string) => {
        return this.doFetch(
            `${this.getBaseRoute()}/saml/metadatafromidp`, {method: 'post', body: JSON.stringify({saml_metadata_url: samlMetadataURL})},
        );
    };

    setSamlIdpCertificateFromMetadata = async (certData: string) => {
        const request: any = {
            method: 'post',
            body: certData,
        };

        request.headers = {
            'Content-Type': 'application/x-pem-file',
        };

        return this.doFetch(
            `${this.getBaseRoute()}/saml/certificate/idp`,
            request,
        );
    };

    // Client Helpers

    doFetch = async (url: string, options: Options) => {
        const {data} = await this.doFetchWithResponse(url, options);

        return data;
    };

    doFetchWithResponse = async (url: string, options: Options) => {
        const response = await fetch(url, this.getOptions(options));
        const headers = parseAndMergeNestedHeaders(response.headers);

        let data;
        try {
            data = await response.json();
        } catch (err) {
            throw new ClientError(this.getUrl(), {
                message: 'Received invalid response from the server.',
                intl: {
                    id: 'mobile.request.invalid_response',
                    defaultMessage: 'Received invalid response from the server.',
                },
                url,
            });
        }

        if (headers.has(HEADER_X_VERSION_ID) && !headers.get('Cache-Control')) {
            const serverVersion = headers.get(HEADER_X_VERSION_ID);
            if (serverVersion && this.serverVersion !== serverVersion) {
                this.serverVersion = serverVersion;
            }
        }

        if (headers.has(HEADER_X_CLUSTER_ID)) {
            const clusterId = headers.get(HEADER_X_CLUSTER_ID);
            if (clusterId && this.clusterId !== clusterId) {
                this.clusterId = clusterId;
            }
        }

        if (response.ok) {
            return {
                response,
                headers,
                data,
            };
        }

        const msg = data.message || '';

        if (this.logToConsole) {
            console.error(msg); // eslint-disable-line no-console
        }

        throw new ClientError(this.getUrl(), {
            message: msg,
            server_error_id: data.id,
            status_code: data.status_code,
            url,
        });
    };
}

function parseAndMergeNestedHeaders(originalHeaders: any) {
    const headers = new Map();
    let nestedHeaders = new Map();
    originalHeaders.forEach((val: string, key: string) => {
        const capitalizedKey = key.replace(/\b[a-z]/g, (l) => l.toUpperCase());
        let realVal = val;
        if (val && val.match(/\n\S+:\s\S+/)) {
            const nestedHeaderStrings = val.split('\n');
            realVal = nestedHeaderStrings.shift() as string;
            const moreNestedHeaders = new Map(
                nestedHeaderStrings.map((h: any) => h.split(/:\s/)),
            );
            nestedHeaders = new Map([...nestedHeaders, ...moreNestedHeaders]);
        }
        headers.set(capitalizedKey, realVal);
    });
    return new Map([...headers, ...nestedHeaders]);
}

export class ClientError extends Error {
    url: string;
    intl: { defaultMessage: string; id: string } | { defaultMessage: string; id: string } | { id: string; defaultMessage: string; values: any } | { id: string; defaultMessage: string };
    server_error_id: any;
    status_code: any;
    constructor(baseUrl: string, data: any) {
        super(data.message + ': ' + cleanUrlForLogging(baseUrl, data.url));

        this.message = data.message;
        this.url = data.url;
        this.intl = data.intl;
        this.server_error_id = data.server_error_id;
        this.status_code = data.status_code;

        // Ensure message is treated as a property of this class when object spreading. Without this,
        // copying the object by using `{...error}` would not include the message.
        Object.defineProperty(this, 'message', {enumerable: true});
    }
}<|MERGE_RESOLUTION|>--- conflicted
+++ resolved
@@ -2806,7 +2806,6 @@
         );
     };
 
-<<<<<<< HEAD
     executePluginIntegration = async (pluginId: string, requestURL: string, body?: any) => {
         return this.doFetch(
             requestURL,
@@ -2820,14 +2819,13 @@
             {method: 'get'},
         );
     }
-=======
+    
     getCommandAutocompleteSuggestionsList = (userInput: string, teamId: string, commandArgs: {}) => {
         return this.doFetch(
             `${this.getTeamRoute(teamId)}/commands/autocomplete_suggestions${buildQueryString({...commandArgs, user_input: userInput})}`,
             {method: 'get'},
         );
     };
->>>>>>> fbc400bc
 
     // Groups
 
