--- conflicted
+++ resolved
@@ -54,15 +54,12 @@
         gifs: any;
         groups: GroupsState;
         channelCategories: ChannelCategoriesState;
-<<<<<<< HEAD
         remoteCluster: {
             info: {
                 [x: string]: RemoteCluster;
             };
         };
-=======
         apps: AppsState;
->>>>>>> 985070ee
     };
     errors: Array<any>;
     requests: {
