// Copyright (c) 2015-present Mattermost, Inc. All Rights Reserved.
// See LICENSE.txt for license information.

import * as actions from './actions';
import * as bots from './bots';
import * as channels from './channels';
import * as client4 from './client4';
import * as config from './config';
import * as emojis from './emojis';
import * as errors from './errors';
import * as files from './files';
import * as general from './general';
import * as groups from './groups';
import * as integrations from './integrations';
import * as plugins from './plugins';
import * as posts from './posts';
import * as preferences from './preferences';
import * as reactions from './reactions';
import * as requests from './requests';
import * as roles from './roles';
import * as search from './search';
import * as store from './store';
import * as teams from './teams';
import * as typing from './typing';
import * as users from './users';
<<<<<<< HEAD
import * as utilities from './utilities';
=======
import * as bots from './bots';
import * as plugins from './plugins';
import * as config from './config';
import * as threads from './threads';
>>>>>>> 60e41c3f

export {
    config,
    actions,
    bots,
    plugins,
    store,
    channels,
    errors,
    emojis,
    files,
    general,
    groups,
    typing,
    integrations,
    utilities,
    posts,
    preferences,
    roles,
    client4,
    search,
    teams,
    requests,
    reactions,
    users,
    threads,
};<|MERGE_RESOLUTION|>--- conflicted
+++ resolved
@@ -21,16 +21,10 @@
 import * as search from './search';
 import * as store from './store';
 import * as teams from './teams';
+import * as threads from './threads';
 import * as typing from './typing';
 import * as users from './users';
-<<<<<<< HEAD
 import * as utilities from './utilities';
-=======
-import * as bots from './bots';
-import * as plugins from './plugins';
-import * as config from './config';
-import * as threads from './threads';
->>>>>>> 60e41c3f
 
 export {
     config,
