// Copyright (c) 2015-present Mattermost, Inc. All Rights Reserved.
// See LICENSE.txt for license information.

import {Client4} from '@client/rest';
import {General, Preferences, Posts} from '@mm-redux/constants';
import {WebsocketEvents} from '@constants';
import {PostTypes, ChannelTypes, FileTypes, IntegrationTypes} from '@mm-redux/action_types';

import {getCurrentChannelId, getMyChannelMember as getMyChannelMemberSelector, isManuallyUnread} from '@mm-redux/selectors/entities/channels';
import {getCustomEmojisByName as selectCustomEmojisByName} from '@mm-redux/selectors/entities/emojis';
import {getConfig} from '@mm-redux/selectors/entities/general';
import * as Selectors from '@mm-redux/selectors/entities/posts';
import {getCurrentUserId, getUsersByUsername} from '@mm-redux/selectors/entities/users';

import {getUserIdFromChannelName} from '@mm-redux/utils/channel_utils';
import {parseNeededCustomEmojisFromText} from '@mm-redux/utils/emoji_utils';
import {isFromWebhook, isSystemMessage, shouldIgnorePost} from '@mm-redux/utils/post_utils';
import {isCombinedUserActivityPost} from '@mm-redux/utils/post_list';
import {getSystemEmojis} from 'app/utils/emojis';

import {getMyChannelMember, markChannelAsUnread, markChannelAsRead, markChannelAsViewed} from './channels';
import {getCustomEmojiByName, getCustomEmojisByName} from './emojis';
import {logError} from './errors';
import {forceLogoutIfNecessary} from './helpers';
import {analytics} from '@init/analytics';

import {
    deletePreferences,
    makeDirectChannelVisibleIfNecessary,
    makeGroupMessageVisibleIfNecessary,
    savePreferences,
} from './preferences';
import {getProfilesByIds, getProfilesByUsernames, getStatusesByIds} from './users';
import {isCollapsedThreadsEnabled} from '@mm-redux/selectors/entities/preferences';
import {Action, ActionResult, batchActions, DispatchFunc, GetStateFunc, GenericAction} from '@mm-redux/types/actions';
import {ChannelUnread} from '@mm-redux/types/channels';
import {GlobalState} from '@mm-redux/types/store';
import {Post} from '@mm-redux/types/posts';
import {Reaction} from '@mm-redux/types/reactions';
import {UserProfile} from '@mm-redux/types/users';
import {Dictionary} from '@mm-redux/types/utilities';
import {CustomEmoji} from '@mm-redux/types/emojis';

// receivedPost should be dispatched after a single post from the server. This typically happens when an existing post
// is updated.
export function receivedPost(post: Post) {
    return {
        type: PostTypes.RECEIVED_POST,
        data: post,
    };
}

// receivedNewPost should be dispatched when receiving a newly created post or when sending a request to the server
// to make a new post.
export function receivedNewPost(post: Post, crtEnabled: boolean) {
    return {
        type: PostTypes.RECEIVED_NEW_POST,
        data: post,
        features: {crtEnabled},
    };
}

// receivedPosts should be dispatched when receiving multiple posts from the server that may or may not be ordered.
// This will typically be used alongside other actions like receivedPostsAfter which require the posts to be ordered.
export function receivedPosts(posts: CombinedPostList) {
    return {
        type: PostTypes.RECEIVED_POSTS,
        data: posts,
    };
}

// receivedPostsAfter should be dispatched when receiving an ordered list of posts that come before a given post.
export function receivedPostsAfter(posts: Array<Post>, channelId: string, afterPostId: string, recent = false) {
    return {
        type: PostTypes.RECEIVED_POSTS_AFTER,
        channelId,
        data: posts,
        afterPostId,
        recent,
    };
}

// receivedPostsBefore should be dispatched when receiving an ordered list of posts that come after a given post.
export function receivedPostsBefore(posts: Array<Post>, channelId: string, beforePostId: string, oldest = false) {
    return {
        type: PostTypes.RECEIVED_POSTS_BEFORE,
        channelId,
        data: posts,
        beforePostId,
        oldest,
    };
}

// receivedPostsSince should be dispatched when receiving a list of posts that have been updated since a certain time.
// Due to how the API endpoint works, some of these posts will be ordered, but others will not, so this needs special
// handling from the reducers.
export function receivedPostsSince(posts: Array<Post>, channelId: string) {
    return {
        type: PostTypes.RECEIVED_POSTS_SINCE,
        channelId,
        data: posts,
    };
}

// receivedPostsInChannel should be dispatched when receiving a list of ordered posts within a channel when the
// adjacent posts are not known.
export function receivedPostsInChannel(posts: CombinedPostList, channelId: string, recent = false, oldest = false) {
    return {
        type: PostTypes.RECEIVED_POSTS_IN_CHANNEL,
        channelId,
        data: posts,
        recent,
        oldest,
    };
}

// receivedPostsInThread should be dispatched when receiving a list of unordered posts in a thread.
export function receivedPostsInThread(posts: Array<Post>, rootId: string) {
    return {
        type: PostTypes.RECEIVED_POSTS_IN_THREAD,
        data: posts,
        rootId,
    };
}

// postDeleted should be dispatched when a post has been deleted and should be replaced with a "message deleted"
// placeholder. This typically happens when a post is deleted by another user.
export function postDeleted(post: Post) {
    return {
        type: PostTypes.POST_DELETED,
        data: post,
    };
}

// postRemoved should be dispatched when a post should be immediately removed. This typically happens when a post is
// deleted by the current user.
export function postRemoved(post: Post) {
    return {
        type: PostTypes.POST_REMOVED,
        data: post,
    };
}

export function getPost(postId: string) {
    return async (dispatch: DispatchFunc, getState: GetStateFunc) => {
        let post;

        try {
            post = await Client4.getPost(postId);
            getProfilesAndStatusesForPosts([post], dispatch, getState);
        } catch (error) {
            forceLogoutIfNecessary(error, dispatch, getState);
            dispatch(batchActions([
                {type: PostTypes.GET_POSTS_FAILURE, error},
                logError(error),
            ]));
            return {error};
        }

        dispatch(batchActions([
            receivedPost(post),
            {
                type: PostTypes.GET_POSTS_SUCCESS,
            },
        ]));

        return {data: post};
    };
}

export function createPost(post: Post, files: any[] = []) {
    return async (dispatch: DispatchFunc, getState: GetStateFunc) => {
        const state = getState();
        const currentUserId = state.entities.users.currentUserId;
        const timestamp = Date.now();
        const pendingPostId = post.pending_post_id || `${currentUserId}:${timestamp}`;
        let actions: Array<Action> = [];

        if (Selectors.isPostIdSending(state, pendingPostId)) {
            return {data: true};
        }

        let newPost = {
            ...post,
            pending_post_id: pendingPostId,
            create_at: timestamp,
            update_at: timestamp,
            ownPost: true,
        };

        // We are retrying a pending post that had files
        if (newPost.file_ids && !files.length) {
            files = newPost.file_ids.map((id) => state.entities.files.files[id]); // eslint-disable-line
        }

        if (files.length) {
            const fileIds = files.map((file) => file.id);

            newPost = {
                ...newPost,
                file_ids: fileIds,
            };

            actions.push({
                type: FileTypes.RECEIVED_FILES_FOR_POST,
                postId: pendingPostId,
                data: files,
            });
        }

        const crtEnabled = isCollapsedThreadsEnabled(state);
        actions.push({
            type: PostTypes.RECEIVED_NEW_POST,
            data: {
                ...newPost,
                id: pendingPostId,
            },
            features: {crtEnabled},
        });

        dispatch(batchActions(actions, 'BATCH_CREATE_POST_INIT'));

        try {
            const created = await Client4.createPost({...newPost, create_at: 0});

            actions = [
                receivedPost({...created, ownPost: true}),
                {
                    type: ChannelTypes.INCREMENT_TOTAL_MSG_COUNT,
                    data: {
                        channelId: newPost.channel_id,
                        amount: 1,
                        amountRoot: created.root_id === '' ? 1 : 0,
                    },
                },
                {
                    type: ChannelTypes.DECREMENT_UNREAD_MSG_COUNT,
                    data: {
                        channelId: newPost.channel_id,
                        amount: 1,
                        amountRoot: created.root_id === '' ? 1 : 0,
                    },
                },
            ];

            if (files) {
                actions.push({
                    type: FileTypes.RECEIVED_FILES_FOR_POST,
                    postId: created.id,
                    data: files,
                });
            }

            dispatch(batchActions(actions, 'BATCH_CREATE_POST'));
            return {data: true};
        } catch (error) {
            const data = {
                ...newPost,
                id: pendingPostId,
                failed: true,
                update_at: Date.now(),
            };
            actions = [{type: PostTypes.CREATE_POST_FAILURE, error}];

            // If the failure was because: the root post was deleted or
            // TownSquareIsReadOnly=true then remove the post
            if (error.server_error_id === 'api.post.create_post.root_id.app_error' ||
                error.server_error_id === 'api.post.create_post.town_square_read_only' ||
                error.server_error_id === 'plugin.message_will_be_posted.dismiss_post'
            ) {
                actions.push(removePost(data) as any);
            } else {
                actions.push(receivedPost(data));
            }

            dispatch(batchActions(actions, 'BATCH_CREATE_POST_FAILED'));
            return {data: false};
        }
    };
}

export function createPostImmediately(post: Post, files: any[] = []) {
    return async (dispatch: DispatchFunc, getState: GetStateFunc) => {
        const state = getState();
        const currentUserId = state.entities.users.currentUserId;

        const timestamp = Date.now();
        const pendingPostId = `${currentUserId}:${timestamp}`;

        let newPost: Post = {
            ...post,
            pending_post_id: pendingPostId,
            create_at: timestamp,
            update_at: timestamp,
            ownPost: true,
        };

        if (files.length) {
            const fileIds = files.map((file) => file.id);

            newPost = {
                ...newPost,
                file_ids: fileIds,
            };

            dispatch({
                type: FileTypes.RECEIVED_FILES_FOR_POST,
                postId: pendingPostId,
                data: files,
            });
        }

        const crtEnabled = isCollapsedThreadsEnabled(state);
        dispatch(
            receivedNewPost({
                ...newPost,
                id: pendingPostId,
            }, crtEnabled),
        );

        try {
            const created = await Client4.createPost({...newPost, create_at: 0});

            const actions: Action[] = [
                receivedPost({...created, ownPost: true}),
                {
                    type: ChannelTypes.INCREMENT_TOTAL_MSG_COUNT,
                    data: {
                        channelId: newPost.channel_id,
                        amount: 1,
                        amountRoot: newPost.root_id === '' ? 1 : 0,
                    },
                },
                {
                    type: ChannelTypes.DECREMENT_UNREAD_MSG_COUNT,
                    data: {
                        channelId: newPost.channel_id,
                        amount: 1,
                        amountRoot: newPost.root_id === '' ? 1 : 0,
                    },
                },
            ];

            if (files) {
                actions.push({
                    type: FileTypes.RECEIVED_FILES_FOR_POST,
                    postId: newPost.id,
                    data: files,
                });
            }

            dispatch(batchActions(actions));
        } catch (error) {
            forceLogoutIfNecessary(error, dispatch, getState);
            dispatch(batchActions([
                {type: PostTypes.CREATE_POST_FAILURE, error},
                removePost({...newPost, id: pendingPostId}) as any,
                logError(error),
            ]));
            return {error};
        }

        return {data: newPost};
    };
}

export function resetCreatePostRequest() {
    return {type: PostTypes.CREATE_POST_RESET_REQUEST};
}

export function deletePost(post: ExtendedPost) {
    return async (dispatch: DispatchFunc, getState: GetStateFunc) => {
        const state = getState();
        if (post.type === Posts.POST_TYPES.COMBINED_USER_ACTIVITY && post.system_post_ids) {
            post.system_post_ids.forEach((systemPostId) => {
                const systemPost = Selectors.getPost(state, systemPostId);
                if (systemPost) {
                    dispatch(deletePost(systemPost));
                }
            });
        } else {
            dispatch({
                type: PostTypes.POST_DELETED,
                data: post,
            });

            try {
                await Client4.deletePost(post.id);
            } catch (error) {
                dispatch(receivedPost(post));
            }
        }

        return {data: true};
    };
}

export function editPost(post: Post) {
    return async (dispatch: DispatchFunc, getState: GetStateFunc) => {
        let data;

        try {
            data = await Client4.patchPost(post);
        } catch (error) {
            forceLogoutIfNecessary(error, dispatch, getState);
            return {error};
        }

        dispatch(receivedPost(post));

        return {data};
    };
}

export function getUnreadPostData(unreadChan: ChannelUnread, state: GlobalState) {
    const member = getMyChannelMemberSelector(state, unreadChan.channel_id);
    const delta = member ? member.msg_count - unreadChan.msg_count : unreadChan.msg_count;
    const deltaRoot = member ? member.msg_count_root - unreadChan.msg_count_root : unreadChan.msg_count_root;

    const data = {
        teamId: unreadChan.team_id,
        channelId: unreadChan.channel_id,
        msgCount: unreadChan.msg_count,
        mentionCount: unreadChan.mention_count,
        msgCountRoot: unreadChan.msg_count_root,
        mentionCountRoot: unreadChan.mention_count_root,
        lastViewedAt: unreadChan.last_viewed_at,
        deltaMsgs: delta,
        deltaMsgsRoot: deltaRoot,
    };

    return data;
}

export function setUnreadPost(userId: string, postId: string) {
    return async (dispatch: DispatchFunc, getState: GetStateFunc) => {
        let state = getState();
        const post = Selectors.getPost(state, postId);
        let unreadChan;

        try {
            if (isCombinedUserActivityPost(postId)) {
                return {};
            }
            unreadChan = await Client4.markPostAsUnread(userId, postId);
            dispatch({
                type: ChannelTypes.ADD_MANUALLY_UNREAD,
                data: {
                    channelId: post.channel_id,
                },
            });
        } catch (error) {
            forceLogoutIfNecessary(error, dispatch, getState);
            dispatch(logError(error));
            dispatch({
                type: ChannelTypes.REMOVE_MANUALLY_UNREAD,
                data: {
                    channelId: post.channel_id,
                },
            });
            return {error};
        }

        state = getState();
        const data = getUnreadPostData(unreadChan, state);
        dispatch({
            type: ChannelTypes.POST_UNREAD_SUCCESS,
            data,
        });
        return {data};
    };
}

export function pinPost(postId: string) {
    return async (dispatch: DispatchFunc, getState: GetStateFunc) => {
        dispatch({type: PostTypes.EDIT_POST_REQUEST});
        let posts;

        try {
            posts = await Client4.pinPost(postId);
        } catch (error) {
            forceLogoutIfNecessary(error, dispatch, getState);
            dispatch(batchActions([
                {type: PostTypes.EDIT_POST_FAILURE, error},
                logError(error),
            ]));
            return {error};
        }

        const actions: Action[] = [
            {
                type: PostTypes.EDIT_POST_SUCCESS,
            },
        ];

        const post = Selectors.getPost(getState(), postId);
        if (post) {
            actions.push(
                receivedPost({
                    ...post,
                    is_pinned: true,
                    update_at: Date.now(),
                }),
                {
                    type: ChannelTypes.INCREMENT_PINNED_POST_COUNT,
                    id: post.channel_id,
                },
            );
        }

        dispatch(batchActions(actions));

        return {data: posts};
    };
}

export function unpinPost(postId: string) {
    return async (dispatch: DispatchFunc, getState: GetStateFunc) => {
        dispatch({type: PostTypes.EDIT_POST_REQUEST});
        let posts;

        try {
            posts = await Client4.unpinPost(postId);
        } catch (error) {
            forceLogoutIfNecessary(error, dispatch, getState);
            dispatch(batchActions([
                {type: PostTypes.EDIT_POST_FAILURE, error},
                logError(error),
            ]));
            return {error};
        }

        const actions: Action[] = [
            {
                type: PostTypes.EDIT_POST_SUCCESS,
            },
        ];

        const post = Selectors.getPost(getState(), postId);
        if (post) {
            actions.push(
                receivedPost({
                    ...post,
                    is_pinned: false,
                    update_at: Date.now(),
                }),
                {
                    type: ChannelTypes.DECREMENT_PINNED_POST_COUNT,
                    id: post.channel_id,
                },
            );
        }

        dispatch(batchActions(actions));

        return {data: posts};
    };
}

export function addReaction(postId: string, emojiName: string) {
    return async (dispatch: DispatchFunc, getState: GetStateFunc) => {
        const currentUserId = getState().entities.users.currentUserId;

        let reaction;
        try {
            reaction = await Client4.addReaction(currentUserId, postId, emojiName);
        } catch (error) {
            forceLogoutIfNecessary(error, dispatch, getState);
            dispatch(logError(error));
            return {error};
        }

        dispatch({
            type: PostTypes.RECEIVED_REACTION,
            data: reaction,
        });

        return {data: true};
    };
}

export function removeReaction(postId: string, emojiName: string) {
    return async (dispatch: DispatchFunc, getState: GetStateFunc) => {
        const currentUserId = getState().entities.users.currentUserId;

        try {
            await Client4.removeReaction(currentUserId, postId, emojiName);
        } catch (error) {
            forceLogoutIfNecessary(error, dispatch, getState);
            dispatch(logError(error));
            return {error};
        }

        dispatch({
            type: PostTypes.REACTION_DELETED,
            data: {user_id: currentUserId, post_id: postId, emoji_name: emojiName},
        });

        return {data: true};
    };
}

export function getCustomEmojiForReaction(name: string) {
    return async (dispatch: DispatchFunc, getState: GetStateFunc) => {
        const nonExistentEmoji = getState().entities.emojis.nonExistentEmoji;
        const customEmojisByName = selectCustomEmojisByName(getState());
        const systemEmojis = getSystemEmojis();
        if (systemEmojis.has(name)) {
            return {data: true};
        }

        if (nonExistentEmoji.has(name)) {
            return {data: true};
        }

        if (customEmojisByName.has(name)) {
            return {data: true};
        }

        return dispatch(getCustomEmojiByName(name));
    };
}

export function getReactionsForPost(postId: string) {
    return async (dispatch: DispatchFunc, getState: GetStateFunc) => {
        let reactions;
        try {
            reactions = await Client4.getReactionsForPost(postId);
        } catch (error) {
            forceLogoutIfNecessary(error, dispatch, getState);
            dispatch(logError(error));
            return {error};
        }

        if (reactions && reactions.length > 0) {
            const nonExistentEmoji = getState().entities.emojis.nonExistentEmoji;
            const customEmojisByName = selectCustomEmojisByName(getState());
            const systemEmojis = getSystemEmojis();
            const emojisToLoad = new Set<string>();

            reactions.forEach((r: Reaction) => {
                const name = r.emoji_name;

                if (systemEmojis.has(name)) {
                    // It's a system emoji, go the next match
                    return;
                }

                if (nonExistentEmoji.has(name)) {
                    // We've previously confirmed this is not a custom emoji
                    return;
                }

                if (customEmojisByName.has(name)) {
                    // We have the emoji, go to the next match
                    return;
                }

                emojisToLoad.add(name);
            });

            dispatch(getCustomEmojisByName(Array.from(emojisToLoad)));
        }

        dispatch(batchActions([
            {
                type: PostTypes.RECEIVED_REACTIONS,
                data: reactions,
                postId,
            },
        ]));

        return reactions;
    };
}

export function flagPost(postId: string) {
    return async (dispatch: DispatchFunc, getState: GetStateFunc) => {
        const {currentUserId} = getState().entities.users;
        const preference = {
            user_id: currentUserId,
            category: Preferences.CATEGORY_FLAGGED_POST,
            name: postId,
            value: 'true',
        };

        analytics.trackAction('action_posts_flag');

        return savePreferences(currentUserId, [preference])(dispatch);
    };
}

export function getPostThread(rootId: string, fetchThreads = true, collapsedThreadsExtended = false) {
    return async (dispatch: DispatchFunc, getState: GetStateFunc) => {
        dispatch({type: PostTypes.GET_POST_THREAD_REQUEST});

        let posts;
        try {
            const collapsedThreadsEnabled = isCollapsedThreadsEnabled(getState());
            posts = await Client4.getPostThread(rootId, fetchThreads, collapsedThreadsEnabled, collapsedThreadsExtended);
            getProfilesAndStatusesForPosts(posts.posts, dispatch, getState);
        } catch (error) {
            forceLogoutIfNecessary(error, dispatch, getState);
            dispatch(batchActions([
                {type: PostTypes.GET_POST_THREAD_FAILURE, error},
                logError(error),
            ]));
            return {error};
        }

        dispatch(batchActions([
            receivedPosts(posts),
            receivedPostsInThread(posts, rootId),
            {
                type: PostTypes.GET_POST_THREAD_SUCCESS,
            },
        ]));

        return {data: posts};
    };
}

export function getPosts(channelId: string, page = 0, perPage = Posts.POST_CHUNK_SIZE, fetchThreads = true, collapsedThreadsExtended = false) {
    return async (dispatch: DispatchFunc, getState: GetStateFunc) => {
        let posts;
        try {
            const collapsedThreadsEnabled = isCollapsedThreadsEnabled(getState());
            posts = await Client4.getPosts(channelId, page, perPage, fetchThreads, collapsedThreadsEnabled, collapsedThreadsExtended);
            getProfilesAndStatusesForPosts(posts.posts, dispatch, getState);
        } catch (error) {
            forceLogoutIfNecessary(error, dispatch, getState);
            dispatch(logError(error));
            return {error};
        }

        dispatch(batchActions([
            receivedPosts(posts),
            receivedPostsInChannel(posts, channelId, page === 0, posts.prev_post_id === ''),
        ]));

        return {data: posts};
    };
}

<<<<<<< HEAD
export function getPostsUnread(channelId: string, fetchThreads = true, collapsedThreadsExtended = false) {
    return async (dispatch: DispatchFunc, getState: GetStateFunc) => {
        const userId = getCurrentUserId(getState());
        let posts;
        try {
            const collapsedThreadsEnabled = isCollapsedThreadsEnabled(getState());
            posts = await Client4.getPostsUnread(channelId, userId, undefined, undefined, fetchThreads, collapsedThreadsEnabled, collapsedThreadsExtended);
            getProfilesAndStatusesForPosts(posts.posts, dispatch, getState);
        } catch (error) {
            forceLogoutIfNecessary(error, dispatch, getState);
            dispatch(logError(error));
            return {error};
        }

        dispatch(batchActions([
            receivedPosts(posts),
            receivedPostsInChannel(posts, channelId, posts.next_post_id === '', posts.prev_post_id === ''),
        ]));
        dispatch({
            type: PostTypes.RECEIVED_POSTS,
            data: posts,
            channelId,
        });

        return {data: posts};
    };
}

export function getPostsSince(channelId: string, since: number, fetchThreads = true, collapsedThreadsExtended = false) {
=======
export function getPostsSince(channelId: string, since: number) {
>>>>>>> 87b9e526
    return async (dispatch: DispatchFunc, getState: GetStateFunc) => {
        let posts;
        try {
            const collapsedThreadsEnabled = isCollapsedThreadsEnabled(getState());
            posts = await Client4.getPostsSince(channelId, since, fetchThreads, collapsedThreadsEnabled, collapsedThreadsExtended);
            getProfilesAndStatusesForPosts(posts.posts, dispatch, getState);
        } catch (error) {
            forceLogoutIfNecessary(error, dispatch, getState);
            dispatch(logError(error));
            return {error};
        }

        dispatch(batchActions([
            receivedPosts(posts),
            receivedPostsSince(posts, channelId),
            {
                type: PostTypes.GET_POSTS_SINCE_SUCCESS,
            },
        ]));

        return {data: posts};
    };
}

export function getPostsBefore(channelId: string, postId: string, page = 0, perPage = Posts.POST_CHUNK_SIZE, fetchThreads = true, collapsedThreadsExtended = false) {
    return async (dispatch: DispatchFunc, getState: GetStateFunc) => {
        let posts;
        try {
            const collapsedThreadsEnabled = isCollapsedThreadsEnabled(getState());
            posts = await Client4.getPostsBefore(channelId, postId, page, perPage, fetchThreads, collapsedThreadsEnabled, collapsedThreadsExtended);
            getProfilesAndStatusesForPosts(posts.posts, dispatch, getState);
        } catch (error) {
            forceLogoutIfNecessary(error, dispatch, getState);
            dispatch(logError(error));
            return {error};
        }

        dispatch(batchActions([
            receivedPosts(posts),
            receivedPostsBefore(posts, channelId, postId, posts.prev_post_id === ''),
        ]));

        return {data: posts};
    };
}

export function getPostsAfter(channelId: string, postId: string, page = 0, perPage = Posts.POST_CHUNK_SIZE, fetchThreads = true, collapsedThreadsExtended = false) {
    return async (dispatch: DispatchFunc, getState: GetStateFunc) => {
        let posts;
        try {
            const collapsedThreadsEnabled = isCollapsedThreadsEnabled(getState());
            posts = await Client4.getPostsAfter(channelId, postId, page, perPage, fetchThreads, collapsedThreadsEnabled, collapsedThreadsExtended);
            getProfilesAndStatusesForPosts(posts.posts, dispatch, getState);
        } catch (error) {
            forceLogoutIfNecessary(error, dispatch, getState);
            dispatch(logError(error));
            return {error};
        }

        dispatch(batchActions([
            receivedPosts(posts),
            receivedPostsAfter(posts, channelId, postId, posts.next_post_id === ''),
        ]));

        return {data: posts};
    };
}
export type CombinedPostList = {
    posts: Array<Post>;
    order: Array<string>;
    next_post_id: string;
    prev_post_id: string;
}

export function getPostsAround(channelId: string, postId: string, perPage = Posts.POST_CHUNK_SIZE / 2, fetchThreads = true, collapsedThreadsExtended = false) {
    return async (dispatch: DispatchFunc, getState: GetStateFunc) => {
        let after;
        let thread;
        let before;

        try {
            const collapsedThreadsEnabled = isCollapsedThreadsEnabled(getState());
            [after, thread, before] = await Promise.all([
                Client4.getPostsAfter(channelId, postId, 0, perPage, fetchThreads, collapsedThreadsEnabled, collapsedThreadsExtended),
                Client4.getPostThread(postId, fetchThreads, collapsedThreadsEnabled, collapsedThreadsExtended),
                Client4.getPostsBefore(channelId, postId, 0, perPage, fetchThreads, collapsedThreadsEnabled, collapsedThreadsExtended),
            ]);
        } catch (error) {
            forceLogoutIfNecessary(error, dispatch, getState);
            dispatch(logError(error));
            return {error};
        }

        // Dispatch a combined post list so that the order is correct for postsInChannel
        const posts: CombinedPostList = {
            posts: {
                ...after.posts,
                ...thread.posts,
                ...before.posts,
            },
            order: [ // Remember that the order is newest posts first
                ...after.order,
                postId,
                ...before.order,
            ],
            next_post_id: after.next_post_id,
            prev_post_id: before.prev_post_id,
        };

        getProfilesAndStatusesForPosts(posts.posts, dispatch, getState);

        dispatch(batchActions([
            receivedPosts(posts),
            receivedPostsInChannel(posts, channelId, after.next_post_id === '', before.prev_post_id === ''),
        ]));

        return {data: posts};
    };
}

// getThreadsForPosts is intended for an array of posts that have been batched
// (see the actions/websocket_actions/handleNewPostEvents function in the webapp)
export function getThreadsForPosts(posts: Array<Post>, fetchThreads = true) {
    return (dispatch: DispatchFunc, getState: GetStateFunc) => {
        if (!Array.isArray(posts) || !posts.length) {
            return {data: true};
        }

        const state = getState();
        const promises: Promise<ActionResult>[] = [];

        posts.forEach((post) => {
            if (!post.root_id) {
                return;
            }

            const rootPost = Selectors.getPost(state, post.root_id);
            if (!rootPost) {
                promises.push(dispatch(getPostThread(post.root_id, fetchThreads)));
            }
        });

        return Promise.all(promises);
    };
}

// Note that getProfilesAndStatusesForPosts can take either an array of posts or a map of ids to posts
export function getProfilesAndStatusesForPosts(postsArrayOrMap: Array<Post>|Map<string, Post>, dispatch: DispatchFunc, getState: GetStateFunc) {
    if (!postsArrayOrMap) {
        // Some API methods return {error} for no results
        return Promise.resolve();
    }

    const posts = Object.values(postsArrayOrMap);

    if (posts.length === 0) {
        return Promise.resolve();
    }

    const state = getState();
    const {currentUserId, profiles, statuses} = state.entities.users;

    // Statuses and profiles of the users who made the posts
    const userIdsToLoad = new Set<string>();
    const statusesToLoad = new Set<string>();

    Object.values(posts).forEach((post) => {
        const userId = post.user_id;

        if (!statuses[userId]) {
            statusesToLoad.add(userId);
        }

        if (userId === currentUserId) {
            return;
        }

        if (!profiles[userId]) {
            userIdsToLoad.add(userId);
        }
    });

    const promises: any[] = [];
    if (userIdsToLoad.size > 0) {
        promises.push(getProfilesByIds(Array.from(userIdsToLoad))(dispatch, getState));
    }

    if (statusesToLoad.size > 0) {
        promises.push(getStatusesByIds(Array.from(statusesToLoad))(dispatch, getState));
    }

    // Profiles of users mentioned in the posts
    const usernamesToLoad = getNeededAtMentionedUsernames(state, posts);

    if (usernamesToLoad.size > 0) {
        promises.push(getProfilesByUsernames(Array.from(usernamesToLoad))(dispatch, getState));
    }

    // Emojis used in the posts
    const emojisToLoad = getNeededCustomEmojis(state, posts);

    if (emojisToLoad && emojisToLoad.size > 0) {
        promises.push(getCustomEmojisByName(Array.from(emojisToLoad))(dispatch, getState));
    }

    return Promise.all(promises);
}

export function getNeededAtMentionedUsernames(state: GlobalState, posts: Array<Post>): Set<string> {
    let usersByUsername: Dictionary<UserProfile>; // Populate this lazily since it's relatively expensive

    const usernamesToLoad = new Set<string>();

    posts.forEach((post) => {
        if (!post.message.includes('@')) {
            return;
        }

        if (!usersByUsername) {
            usersByUsername = getUsersByUsername(state);
        }

        const pattern = /\B@(([a-z0-9_.-]*[a-z0-9_])[.-]*)/gi;

        let match;
        while ((match = pattern.exec(post.message)) !== null) {
            // match[1] is the matched mention including trailing punctuation
            // match[2] is the matched mention without trailing punctuation
            if (General.SPECIAL_MENTIONS.indexOf(match[2]) !== -1) {
                continue;
            }

            if (usersByUsername[match[1]] || usersByUsername[match[2]]) {
                // We have the user, go to the next match
                continue;
            }

            // If there's no trailing punctuation, this will only add 1 item to the set
            usernamesToLoad.add(match[1]);
            usernamesToLoad.add(match[2]);
        }
    });

    return usernamesToLoad;
}

function buildPostAttachmentText(attachments: Array<any>) {
    let attachmentText = '';

    attachments.forEach((a) => {
        if (a.fields && a.fields.length) {
            a.fields.forEach((f: any) => {
                attachmentText += ' ' + (f.value || '');
            });
        }

        if (a.pretext) {
            attachmentText += ' ' + a.pretext;
        }

        if (a.text) {
            attachmentText += ' ' + a.text;
        }
    });

    return attachmentText;
}

export function getNeededCustomEmojis(state: GlobalState, posts: Array<Post>): Set<string> {
    if (getConfig(state).EnableCustomEmoji !== 'true') {
        return new Set<string>();
    }

    // If post metadata is supported, custom emojis will have been provided as part of that
    if (posts[0].metadata) {
        return new Set<string>();
    }

    let customEmojisToLoad = new Set<string>();

    let customEmojisByName: Map<string, CustomEmoji>; // Populate this lazily since it's relatively expensive
    const nonExistentEmoji = state.entities.emojis.nonExistentEmoji;
    const systemEmojis = getSystemEmojis();

    posts.forEach((post) => {
        if (post.message.includes(':')) {
            if (!customEmojisByName) {
                customEmojisByName = selectCustomEmojisByName(state);
            }

            const emojisFromPost = parseNeededCustomEmojisFromText(post.message, systemEmojis, customEmojisByName, nonExistentEmoji);

            if (emojisFromPost.size > 0) {
                customEmojisToLoad = new Set([...customEmojisToLoad, ...emojisFromPost]);
            }
        }

        const props = post.props;
        if (props && props.attachments && props.attachments.length) {
            if (!customEmojisByName) {
                customEmojisByName = selectCustomEmojisByName(state);
            }

            const attachmentText = buildPostAttachmentText(props.attachments);

            if (attachmentText) {
                const emojisFromAttachment = parseNeededCustomEmojisFromText(attachmentText, systemEmojis, customEmojisByName, nonExistentEmoji);

                if (emojisFromAttachment.size > 0) {
                    customEmojisToLoad = new Set([...customEmojisToLoad, ...emojisFromAttachment]);
                }
            }
        }
    });

    return customEmojisToLoad;
}
export type ExtendedPost = Post & { system_post_ids?: string[] };

export function removePost(post: ExtendedPost) {
    return (dispatch: DispatchFunc, getState: GetStateFunc) => {
        if (post.type === Posts.POST_TYPES.COMBINED_USER_ACTIVITY && post.system_post_ids) {
            const state = getState();

            for (const systemPostId of post.system_post_ids) {
                const systemPost = Selectors.getPost(state, systemPostId);

                if (systemPost) {
                    dispatch(removePost(systemPost as any) as any);
                }
            }
        } else {
            dispatch(postRemoved(post));
            if (post.is_pinned) {
                dispatch(
                    {
                        type: ChannelTypes.DECREMENT_PINNED_POST_COUNT,
                        id: post.channel_id,
                    },
                );
            }
        }
    };
}

export function selectPost(postId: string) {
    return async (dispatch: DispatchFunc) => {
        dispatch({
            type: PostTypes.RECEIVED_POST_SELECTED,
            data: postId,
        });

        return {data: true};
    };
}

export function selectFocusedPostId(postId: string) {
    return {
        type: PostTypes.RECEIVED_FOCUSED_POST,
        data: postId,
    };
}

export function unflagPost(postId: string) {
    return async (dispatch: DispatchFunc, getState: GetStateFunc) => {
        const {currentUserId} = getState().entities.users;
        const preference = {
            user_id: currentUserId,
            category: Preferences.CATEGORY_FLAGGED_POST,
            name: postId,
        };

        analytics.trackAction('action_posts_unflag');

        return deletePreferences(currentUserId, [preference])(dispatch, getState);
    };
}

export function getOpenGraphMetadata(url: string) {
    return async (dispatch: DispatchFunc, getState: GetStateFunc) => {
        let data;
        try {
            data = await Client4.getOpenGraphMetadata(url);
        } catch (error) {
            forceLogoutIfNecessary(error, dispatch, getState);
            dispatch(logError(error));
            return {error};
        }

        if (data && (data.url || data.type || data.title || data.description)) {
            dispatch({
                type: PostTypes.RECEIVED_OPEN_GRAPH_METADATA,
                data,
                url,
            });
        }

        return {data};
    };
}

export function doPostAction(postId: string, actionId: string, selectedOption = '') {
    return doPostActionWithCookie(postId, actionId, '', selectedOption);
}

export function doPostActionWithCookie(postId: string, actionId: string, actionCookie: string, selectedOption = '') {
    return async (dispatch: DispatchFunc, getState: GetStateFunc) => {
        let data;
        try {
            data = await Client4.doPostActionWithCookie(postId, actionId, actionCookie, selectedOption);
        } catch (error) {
            forceLogoutIfNecessary(error, dispatch, getState);
            dispatch(logError(error));
            return {error};
        }

        if (data && data.trigger_id) {
            dispatch({
                type: IntegrationTypes.RECEIVED_DIALOG_TRIGGER_ID,
                data: data.trigger_id,
            });
        }

        return {data};
    };
}

export function addMessageIntoHistory(message: string) {
    return async (dispatch: DispatchFunc) => {
        dispatch({
            type: PostTypes.ADD_MESSAGE_INTO_HISTORY,
            data: message,
        });

        return {data: true};
    };
}

export function resetHistoryIndex(index: number) {
    return async (dispatch: DispatchFunc) => {
        dispatch({
            type: PostTypes.RESET_HISTORY_INDEX,
            data: index,
        });

        return {data: true};
    };
}

export function moveHistoryIndexBack(index: number) {
    return async (dispatch: DispatchFunc) => {
        dispatch({
            type: PostTypes.MOVE_HISTORY_INDEX_BACK,
            data: index,
        });

        return {data: true};
    };
}

export function moveHistoryIndexForward(index: number) {
    return async (dispatch: DispatchFunc) => {
        dispatch({
            type: PostTypes.MOVE_HISTORY_INDEX_FORWARD,
            data: index,
        });

        return {data: true};
    };
}

export function handleNewPost(msg: Omit<GenericAction, 'type'>) {
    return async (dispatch: DispatchFunc, getState: GetStateFunc) => {
        const state = getState();
        const currentUserId = getCurrentUserId(state);
        const post = JSON.parse(msg.data.post);
        const myChannelMember = getMyChannelMemberSelector(state, post.channel_id);
        const websocketMessageProps = msg.data;

        if (myChannelMember && Object.keys(myChannelMember).length === 0 && (myChannelMember as any).constructor === 'Object') {
            await dispatch(getMyChannelMember(post.channel_id));
        }

        dispatch(completePostReceive(post, websocketMessageProps) as any);

        if (msg.data.channel_type === General.DM_CHANNEL) {
            const otherUserId = getUserIdFromChannelName(currentUserId, msg.data.channel_name);
            dispatch(makeDirectChannelVisibleIfNecessary(otherUserId));
        } else if (msg.data.channel_type === General.GM_CHANNEL) {
            dispatch(makeGroupMessageVisibleIfNecessary(post.channel_id));
        }

        return {data: true};
    };
}

function completePostReceive(post: Post, websocketMessageProps: any) {
    return (dispatch: DispatchFunc, getState: GetStateFunc) => {
        const state = getState();
        const rootPost = Selectors.getPost(state, post.root_id);

        if (post.root_id && !rootPost) {
            dispatch(getPostThread(post.root_id));
        }

        dispatch(lastPostActions(post, websocketMessageProps) as any);
    };
}

export function lastPostActions(post: Post, websocketMessageProps: any) {
    return async (dispatch: DispatchFunc, getState: GetStateFunc) => {
        const state = getState();
        const crtEnabled = isCollapsedThreadsEnabled(state);
        const actions = [
            receivedNewPost(post, crtEnabled),
            {
                type: WebsocketEvents.STOP_TYPING,
                data: {
                    id: post.channel_id + post.root_id,
                    userId: post.user_id,
                    now: Date.now(),
                },
            },
        ];

        await dispatch(batchActions(actions));

        if (shouldIgnorePost(post)) {
            return;
        }

        let markAsRead = false;
        let markAsReadOnServer = false;
        if (!isManuallyUnread(getState(), post.channel_id)) {
            if (
                post.user_id === getCurrentUserId(state) &&
                !isSystemMessage(post) &&
                !isFromWebhook(post)
            ) {
                markAsRead = true;
                markAsReadOnServer = false;
            } else if (post.channel_id === getCurrentChannelId(state)) {
                markAsRead = true;
                markAsReadOnServer = true;
            }
        }

        if (markAsRead) {
            await dispatch(markChannelAsRead(post.channel_id, undefined, markAsReadOnServer));
            await dispatch(markChannelAsViewed(post.channel_id));
        } else {
            await dispatch(markChannelAsUnread(websocketMessageProps.team_id, post.channel_id, websocketMessageProps.mentions, post.root_id === ''));
        }
    };
}<|MERGE_RESOLUTION|>--- conflicted
+++ resolved
@@ -742,7 +742,6 @@
     };
 }
 
-<<<<<<< HEAD
 export function getPostsUnread(channelId: string, fetchThreads = true, collapsedThreadsExtended = false) {
     return async (dispatch: DispatchFunc, getState: GetStateFunc) => {
         const userId = getCurrentUserId(getState());
@@ -772,9 +771,6 @@
 }
 
 export function getPostsSince(channelId: string, since: number, fetchThreads = true, collapsedThreadsExtended = false) {
-=======
-export function getPostsSince(channelId: string, since: number) {
->>>>>>> 87b9e526
     return async (dispatch: DispatchFunc, getState: GetStateFunc) => {
         let posts;
         try {
