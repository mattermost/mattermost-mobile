// Copyright (c) 2015-present Mattermost, Inc. All Rights Reserved.
// See LICENSE.txt for license information.

import {Alert} from 'react-native';

import {IntegrationTypes} from '@mm-redux/action_types';
import {General} from '../constants';
import {Client4} from '@mm-redux/client';
import {getCurrentUserId} from '@mm-redux/selectors/entities/users';
import {getCurrentChannelId} from '@mm-redux/selectors/entities/channels';
import {getCurrentTeamId} from '@mm-redux/selectors/entities/teams';
import {analytics} from '@init/analytics.ts';

import {batchActions, DispatchFunc, GetStateFunc, ActionFunc} from '@mm-redux/types/actions';

import {Command, DialogSubmission, IncomingWebhook, OAuthApp, OutgoingWebhook} from '@mm-redux/types/integrations';

import {logError} from './errors';
import {bindClientFunc, forceLogoutIfNecessary, requestSuccess, requestFailure} from './helpers';
import {makeGroupMessageVisibleIfNecessary} from './preferences';
import {handleSelectChannel, handleSelectChannelByName, loadChannelsByTeamName} from '@actions/views/channel';
import {makeDirectChannel} from '@actions/views/more_dms';
import {showPermalink} from '@actions/views/permalink';
import {DeepLinkTypes} from '@constants';
import {getUserByUsername} from '@mm-redux/actions/users';
import {getConfig, getCurrentUrl} from '@mm-redux/selectors/entities/general';
import * as DraftUtils from '@utils/draft';
import {permalinkBadTeam} from '@utils/general';
import {getURLAndMatch, tryOpenURL} from '@utils/url';

export function createIncomingHook(hook: IncomingWebhook): ActionFunc {
    return bindClientFunc({
        clientFunc: Client4.createIncomingWebhook,
        onSuccess: [IntegrationTypes.RECEIVED_INCOMING_HOOK],
        params: [
            hook,
        ],
    });
}

export function getIncomingHook(hookId: string): ActionFunc {
    return bindClientFunc({
        clientFunc: Client4.getIncomingWebhook,
        onSuccess: [IntegrationTypes.RECEIVED_INCOMING_HOOK],
        params: [
            hookId,
        ],
    });
}

export function getIncomingHooks(teamId = '', page = 0, perPage: number = General.PAGE_SIZE_DEFAULT): ActionFunc {
    return bindClientFunc({
        clientFunc: Client4.getIncomingWebhooks,
        onSuccess: [IntegrationTypes.RECEIVED_INCOMING_HOOKS],
        params: [
            teamId,
            page,
            perPage,
        ],
    });
}

export function removeIncomingHook(hookId: string): ActionFunc {
    return async (dispatch: DispatchFunc, getState: GetStateFunc) => {
        try {
            await Client4.removeIncomingWebhook(hookId);
        } catch (error) {
            forceLogoutIfNecessary(error, dispatch, getState);

            dispatch(logError(error));
            return {error};
        }

        dispatch(batchActions([
            {
                type: IntegrationTypes.DELETED_INCOMING_HOOK,
                data: {id: hookId},
            },
        ]));

        return {data: true};
    };
}

export function updateIncomingHook(hook: IncomingWebhook): ActionFunc {
    return bindClientFunc({
        clientFunc: Client4.updateIncomingWebhook,
        onSuccess: [IntegrationTypes.RECEIVED_INCOMING_HOOK],
        params: [
            hook,
        ],
    });
}

export function createOutgoingHook(hook: OutgoingWebhook): ActionFunc {
    return bindClientFunc({
        clientFunc: Client4.createOutgoingWebhook,
        onSuccess: [IntegrationTypes.RECEIVED_OUTGOING_HOOK],
        params: [
            hook,
        ],
    });
}

export function getOutgoingHook(hookId: string): ActionFunc {
    return bindClientFunc({
        clientFunc: Client4.getOutgoingWebhook,
        onSuccess: [IntegrationTypes.RECEIVED_OUTGOING_HOOK],
        params: [
            hookId,
        ],
    });
}

export function getOutgoingHooks(channelId = '', teamId = '', page = 0, perPage: number = General.PAGE_SIZE_DEFAULT): ActionFunc {
    return bindClientFunc({
        clientFunc: Client4.getOutgoingWebhooks,
        onSuccess: [IntegrationTypes.RECEIVED_OUTGOING_HOOKS],
        params: [
            channelId,
            teamId,
            page,
            perPage,
        ],
    });
}

export function removeOutgoingHook(hookId: string): ActionFunc {
    return async (dispatch: DispatchFunc, getState: GetStateFunc) => {
        try {
            await Client4.removeOutgoingWebhook(hookId);
        } catch (error) {
            forceLogoutIfNecessary(error, dispatch, getState);

            dispatch(logError(error));
            return {error};
        }

        dispatch(batchActions([
            {
                type: IntegrationTypes.DELETED_OUTGOING_HOOK,
                data: {id: hookId},
            },
        ]));

        return {data: true};
    };
}

export function updateOutgoingHook(hook: OutgoingWebhook): ActionFunc {
    return bindClientFunc({
        clientFunc: Client4.updateOutgoingWebhook,
        onSuccess: [IntegrationTypes.RECEIVED_OUTGOING_HOOK],
        params: [
            hook,
        ],
    });
}

export function regenOutgoingHookToken(hookId: string): ActionFunc {
    return bindClientFunc({
        clientFunc: Client4.regenOutgoingHookToken,
        onSuccess: [IntegrationTypes.RECEIVED_OUTGOING_HOOK],
        params: [
            hookId,
        ],
    });
}

export function getCommands(teamId: string): ActionFunc {
    return bindClientFunc({
        clientFunc: Client4.getCommandsList,
        onSuccess: [IntegrationTypes.RECEIVED_COMMANDS],
        params: [
            teamId,
        ],
    });
}

export function getAutocompleteCommands(teamId: string, page = 0, perPage: number = General.PAGE_SIZE_DEFAULT): ActionFunc {
    return bindClientFunc({
        clientFunc: Client4.getAutocompleteCommandsList,
        onSuccess: [IntegrationTypes.RECEIVED_COMMANDS],
        params: [
            teamId,
            page,
            perPage,
        ],
    });
}

export function getCommandAutocompleteSuggestions(userInput: string, teamId: string, commandArgs: any): ActionFunc {
    return async (dispatch: DispatchFunc) => {
        let data: any = null;
        try {
            analytics.trackCommand('get_suggestions_initiated', userInput);
            data = await Client4.getCommandAutocompleteSuggestionsList(userInput, teamId, commandArgs);
        } catch (error) {
            analytics.trackCommand('get_suggestions_failed', userInput, error.message);
            dispatch(batchActions([logError(error), requestFailure(IntegrationTypes.RECEIVED_COMMAND_SUGGESTIONS_FAILURE, error)]));
            return {error};
        }
        analytics.trackCommand('get_suggestions_success', userInput);
        dispatch(requestSuccess(IntegrationTypes.RECEIVED_COMMAND_SUGGESTIONS, data));
        return {data};
    };
}

export function getCustomTeamCommands(teamId: string): ActionFunc {
    return bindClientFunc({
        clientFunc: Client4.getCustomTeamCommands,
        onSuccess: [IntegrationTypes.RECEIVED_CUSTOM_TEAM_COMMANDS],
        params: [
            teamId,
        ],
    });
}

export function addCommand(command: Command): ActionFunc {
    return bindClientFunc({
        clientFunc: Client4.addCommand,
        onSuccess: [IntegrationTypes.RECEIVED_COMMAND],
        params: [
            command,
        ],
    });
}

export function editCommand(command: Command): ActionFunc {
    return bindClientFunc({
        clientFunc: Client4.editCommand,
        onSuccess: [IntegrationTypes.RECEIVED_COMMAND],
        params: [
            command,
        ],
    });
}

export function executeCommand(command: Command, args: Array<string>): ActionFunc {
    return bindClientFunc({
        clientFunc: Client4.executeCommand,
        params: [
            command,
            args,
        ],
    });
}

export function regenCommandToken(id: string): ActionFunc {
    return async (dispatch: DispatchFunc, getState: GetStateFunc) => {
        let res;
        try {
            res = await Client4.regenCommandToken(id);
        } catch (error) {
            forceLogoutIfNecessary(error, dispatch, getState);

            dispatch(logError(error));
            return {error};
        }

        dispatch(batchActions([
            {
                type: IntegrationTypes.RECEIVED_COMMAND_TOKEN,
                data: {
                    id,
                    token: res.token,
                },
            },
        ]));

        return {data: true};
    };
}

export function deleteCommand(id: string): ActionFunc {
    return async (dispatch: DispatchFunc, getState: GetStateFunc) => {
        try {
            await Client4.deleteCommand(id);
        } catch (error) {
            forceLogoutIfNecessary(error, dispatch, getState);

            dispatch(logError(error));
            return {error};
        }

        dispatch(batchActions([
            {
                type: IntegrationTypes.DELETED_COMMAND,
                data: {id},
            },
        ]));

        return {data: true};
    };
}

export function addOAuthApp(app: OAuthApp): ActionFunc {
    return bindClientFunc({
        clientFunc: Client4.createOAuthApp,
        onSuccess: [IntegrationTypes.RECEIVED_OAUTH_APP],
        params: [
            app,
        ],
    });
}

export function editOAuthApp(app: OAuthApp): ActionFunc {
    return bindClientFunc({
        clientFunc: Client4.editOAuthApp,
        onSuccess: IntegrationTypes.RECEIVED_OAUTH_APP,
        params: [
            app,
        ],
    });
}

export function getOAuthApps(page = 0, perPage: number = General.PAGE_SIZE_DEFAULT): ActionFunc {
    return bindClientFunc({
        clientFunc: Client4.getOAuthApps,
        onSuccess: [IntegrationTypes.RECEIVED_OAUTH_APPS],
        params: [
            page,
            perPage,
        ],
    });
}

export function getOAuthApp(appId: string): ActionFunc {
    return bindClientFunc({
        clientFunc: Client4.getOAuthApp,
        onSuccess: [IntegrationTypes.RECEIVED_OAUTH_APP],
        params: [
            appId,
        ],
    });
}

export function getAuthorizedOAuthApps(): ActionFunc {
    return async (dispatch: DispatchFunc, getState: GetStateFunc) => {
        const state = getState();
        const currentUserId = getCurrentUserId(state);

        let data;
        try {
            data = await Client4.getAuthorizedOAuthApps(currentUserId);
        } catch (error) {
            forceLogoutIfNecessary(error, dispatch, getState);

            dispatch(logError(error));

            return {error};
        }

        return {data};
    };
}

export function deauthorizeOAuthApp(clientId: string): ActionFunc {
    return bindClientFunc({
        clientFunc: Client4.deauthorizeOAuthApp,
        params: [clientId],
    });
}

export function deleteOAuthApp(id: string): ActionFunc {
    return async (dispatch: DispatchFunc, getState: GetStateFunc) => {
        try {
            await Client4.deleteOAuthApp(id);
        } catch (error) {
            forceLogoutIfNecessary(error, dispatch, getState);

            dispatch(logError(error));
            return {error};
        }

        dispatch(batchActions([
            {
                type: IntegrationTypes.DELETED_OAUTH_APP,
                data: {id},
            },
        ]));

        return {data: true};
    };
}

export function regenOAuthAppSecret(appId: string): ActionFunc {
    return bindClientFunc({
        clientFunc: Client4.regenOAuthAppSecret,
        onSuccess: [IntegrationTypes.RECEIVED_OAUTH_APP],
        params: [
            appId,
        ],
    });
}

export function submitInteractiveDialog(submission: DialogSubmission): ActionFunc {
    return async (dispatch: DispatchFunc, getState: GetStateFunc) => {
        const state = getState();
        submission.channel_id = getCurrentChannelId(state);
        submission.team_id = getCurrentTeamId(state);

        let data;
        try {
            data = await Client4.submitInteractiveDialog(submission);
        } catch (error) {
            forceLogoutIfNecessary(error, dispatch, getState);

            dispatch(logError(error));
            return {error};
        }

        return {data};
    };
}

export function handleGotoLocation(href: string, intl: any): ActionFunc {
    return async (dispatch: DispatchFunc, getState: GetStateFunc) => {
        const state = getState();
        const config = getConfig(state);

        const {url, match} = await getURLAndMatch(href, getCurrentUrl(state), config.SiteURL);

        if (match) {
            switch (match.type) {
            case DeepLinkTypes.CHANNEL:
<<<<<<< HEAD
                dispatch(handleSelectChannelByName(match.channelName!, match.teamName, () => DraftUtils.errorBadChannel(intl)));
=======
                dispatch(handleSelectChannelByName(match.channelName, match.teamName, () => DraftUtils.errorBadChannel(intl), intl));
>>>>>>> 9b8ba449
                break;
            case DeepLinkTypes.PERMALINK: {
                const {error} = await dispatch(loadChannelsByTeamName(match.teamName, () => permalinkBadTeam(intl)));
                if (!error && match.postId) {
                    dispatch(showPermalink(intl, match.teamName, match.postId));
                }
                break;
            }
            case DeepLinkTypes.DMCHANNEL: {
                if (!match.userName) {
                    DraftUtils.errorBadUser(intl);
                    return {data: false};
                }

                const {data} = await dispatch(getUserByUsername(match.userName));
                if (!data) {
                    DraftUtils.errorBadUser(intl);
                    return {data: false};
                }
                dispatch(makeDirectChannel(data.id));
                break;
            }
            case DeepLinkTypes.GROUPCHANNEL:
                if (!match.id) {
                    DraftUtils.errorBadChannel(intl);
                    return {data: false};
                }
                dispatch(makeGroupMessageVisibleIfNecessary(match.id));
                dispatch(handleSelectChannel(match.id));
                break;
            }
        } else {
            const {formatMessage} = this.context.intl;
            const onError = () => Alert.alert(
                formatMessage({
                    id: 'mobile.server_link.error.title',
                    defaultMessage: 'Link Error',
                }),
                formatMessage({
                    id: 'mobile.server_link.error.text',
                    defaultMessage: 'The link could not be found on this server.',
                }),
            );

            tryOpenURL(url, onError);
        }
        return {data: true};
    };
}<|MERGE_RESOLUTION|>--- conflicted
+++ resolved
@@ -424,11 +424,7 @@
         if (match) {
             switch (match.type) {
             case DeepLinkTypes.CHANNEL:
-<<<<<<< HEAD
-                dispatch(handleSelectChannelByName(match.channelName!, match.teamName, () => DraftUtils.errorBadChannel(intl)));
-=======
-                dispatch(handleSelectChannelByName(match.channelName, match.teamName, () => DraftUtils.errorBadChannel(intl), intl));
->>>>>>> 9b8ba449
+                dispatch(handleSelectChannelByName(match.channelName!, match.teamName, () => DraftUtils.errorBadChannel(intl), intl));
                 break;
             case DeepLinkTypes.PERMALINK: {
                 const {error} = await dispatch(loadChannelsByTeamName(match.teamName, () => permalinkBadTeam(intl)));
