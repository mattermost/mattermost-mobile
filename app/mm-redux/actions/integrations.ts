--- conflicted
+++ resolved
@@ -116,11 +116,7 @@
         if (match) {
             switch (match.type) {
             case DeepLinkTypes.CHANNEL:
-<<<<<<< HEAD
-                dispatch(handleSelectChannelByName(match.channelName!, match.teamName, () => DraftUtils.errorBadChannel(intl), intl));
-=======
-                dispatch(handleSelectChannelByName(match.channelName, match.teamName, DraftUtils.errorBadChannel, intl));
->>>>>>> 4fc1c6f3
+                dispatch(handleSelectChannelByName(match.channelName!, match.teamName, DraftUtils.errorBadChannel, intl));
                 break;
             case DeepLinkTypes.PERMALINK: {
                 const {error} = await dispatch(loadChannelsByTeamName(match.teamName, () => permalinkBadTeam(intl)));
