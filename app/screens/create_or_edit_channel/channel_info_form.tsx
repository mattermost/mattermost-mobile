--- conflicted
+++ resolved
@@ -304,10 +304,7 @@
                         {!displayHeaderOnly && (
                             <>
                                 <FloatingTextInput
-<<<<<<< HEAD
-=======
                                     blurOnSubmit={false}
->>>>>>> 240f7c5a
                                     disableFullscreenUI={true}
                                     enablesReturnKeyAutomatically={true}
                                     label={labelDisplayName}
