--- conflicted
+++ resolved
@@ -350,18 +350,6 @@
                     value={term}
                 />
             </View>
-<<<<<<< HEAD
-=======
-            {selectedCount > 0 &&
-            <SelectedUsers
-                selectedIds={selectedIds}
-                warnCount={General.MAX_USERS_IN_GM - 2}
-                maxCount={General.MAX_USERS_IN_GM}
-                onRemove={handleRemoveProfile}
-                teammateNameDisplay={teammateNameDisplay}
-            />
-            }
->>>>>>> b58b4259
             <UserList
                 currentUserId={currentUserId}
                 handleSelectProfile={handleSelectProfile}
@@ -378,8 +366,8 @@
             {selectedCount > 0 &&
                 <SelectedUsers
                     selectedIds={selectedIds}
-                    warnCount={5}
-                    maxCount={7}
+                    warnCount={General.MAX_USERS_IN_GM - 2}
+                    maxCount={General.MAX_USERS_IN_GM}
                     onRemove={handleRemoveProfile}
                     teammateNameDisplay={teammateNameDisplay}
                     onPress={startConversation}
