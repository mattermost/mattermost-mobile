--- conflicted
+++ resolved
@@ -11,11 +11,7 @@
 import CompassIcon from '@components/compass_icon';
 import Loading from '@components/loading';
 import Search from '@components/search';
-<<<<<<< HEAD
-import SelectedUsers from '@components/selected_users_panel';
-=======
 import SelectedUsers from '@components/selected_users';
->>>>>>> 73d91301
 import UserList from '@components/user_list';
 import {General} from '@constants';
 import {useServerUrl} from '@context/server';
@@ -30,9 +26,6 @@
 import {typography} from '@utils/typography';
 import {displayUsername, filterProfilesMatchingTerm} from '@utils/user';
 
-<<<<<<< HEAD
-const START_BUTTON = 'start-conversation';
-=======
 const messages = defineMessages({
     dm: {
         id: t('mobile.open_dm.error'),
@@ -52,7 +45,6 @@
     },
 });
 
->>>>>>> 73d91301
 const CLOSE_BUTTON = 'close-dms';
 
 type Props = {
