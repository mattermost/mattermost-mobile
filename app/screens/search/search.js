--- conflicted
+++ resolved
@@ -109,13 +109,8 @@
         }
 
         setTimeout(() => {
-<<<<<<< HEAD
-            if (this.searchBarRef) {
+            if (this.searchBarRef && !this.props.initialValue) {
                 this.searchBarRef.focus();
-=======
-            if (this.refs.searchBar && !this.props.initialValue) {
-                this.refs.searchBar.focus();
->>>>>>> b43638b7
             }
         }, 150);
     }
@@ -154,7 +149,7 @@
 
     navigationButtonPressed({buttonId}) {
         if (buttonId === 'backPress') {
-            if (this.state.preview) {
+            if (this.state.preview && this.previewRef) {
                 this.previewRef.handleClose();
             } else {
                 dismissModal();
