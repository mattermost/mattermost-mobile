--- conflicted
+++ resolved
@@ -148,11 +148,7 @@
             if (this.state.preview) {
                 this.refs.preview.handleClose();
             } else {
-<<<<<<< HEAD
                 this.props.actions.dismissModal();
-=======
-                Navigation.dismissModal(this.props.componentId);
->>>>>>> 913f05e1
             }
         }
     }
@@ -183,11 +179,7 @@
 
     cancelSearch = preventDoubleTap(() => {
         this.handleTextChanged('', true);
-<<<<<<< HEAD
         this.props.actions.dismissModal();
-=======
-        Navigation.dismissModal(this.props.componentId);
->>>>>>> 913f05e1
     });
 
     goToThread = (post) => {
@@ -220,11 +212,7 @@
 
     handleHashtagPress = (hashtag) => {
         if (this.showingPermalink) {
-<<<<<<< HEAD
             this.props.actions.dismissModal();
-=======
-            Navigation.dismissModal(this.props.componentId);
->>>>>>> 913f05e1
             this.handleClosePermalink();
         }
 
