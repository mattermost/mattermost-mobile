--- conflicted
+++ resolved
@@ -41,12 +41,8 @@
                 onPress={this.handlePress}
             >
                 <View
-<<<<<<< HEAD
                     testID={testID}
-                    style={[style.recentItemContainer, padding(isLandscape)]}
-=======
                     style={style.recentItemContainer}
->>>>>>> dcaaaee4
                 >
                     <Text
                         style={style.recentItemLabel}
