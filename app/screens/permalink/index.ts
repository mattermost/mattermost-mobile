// Copyright (c) 2015-present Mattermost, Inc. All Rights Reserved.
// See LICENSE.txt for license information.

import {withDatabase} from '@nozbe/watermelondb/DatabaseProvider';
import withObservables from '@nozbe/with-observables';
import {of as of$} from 'rxjs';
import {switchMap} from 'rxjs/operators';

import {observePost} from '@queries/servers/post';
<<<<<<< HEAD
import {observeCurrentTeamId, observeCurrentUserId} from '@queries/servers/system';
import {queryMyTeamsByIds, queryTeamByName} from '@queries/servers/team';
=======
import {observeIsCRTEnabled} from '@queries/servers/thread';
>>>>>>> fe354ee3
import {WithDatabaseArgs} from '@typings/database/database';
import PostModel from '@typings/database/models/servers/post';

import Permalink from './permalink';

type OwnProps = {
    postId: PostModel['id'];
    teamName?: string;
} & WithDatabaseArgs;

const enhance = withObservables([], ({database, postId, teamName}: OwnProps) => {
    const post = observePost(database, postId);
    const team = teamName ? queryTeamByName(database, teamName).observe().pipe(
        switchMap((ts) => {
            const t = ts[0];
            return t ? t.observe() : of$(undefined);
        }),
    ) : of$(undefined);

    return {
        channel: post.pipe(
            switchMap((p) => (p ? p.channel.observe() : of$(undefined))),
        ),
<<<<<<< HEAD
        isTeamMember: team.pipe(
            switchMap((t) => (t ? queryMyTeamsByIds(database, [t.id]).observe() : of$(undefined))),
            switchMap((ms) => of$(Boolean(ms?.[0]))),
        ),
        currentTeamId: observeCurrentTeamId(database),
        currentUserId: observeCurrentUserId(database),
=======
        isCRTEnabled: observeIsCRTEnabled(database),
>>>>>>> fe354ee3
    };
});

export default withDatabase(enhance(Permalink));<|MERGE_RESOLUTION|>--- conflicted
+++ resolved
@@ -7,12 +7,9 @@
 import {switchMap} from 'rxjs/operators';
 
 import {observePost} from '@queries/servers/post';
-<<<<<<< HEAD
 import {observeCurrentTeamId, observeCurrentUserId} from '@queries/servers/system';
 import {queryMyTeamsByIds, queryTeamByName} from '@queries/servers/team';
-=======
 import {observeIsCRTEnabled} from '@queries/servers/thread';
->>>>>>> fe354ee3
 import {WithDatabaseArgs} from '@typings/database/database';
 import PostModel from '@typings/database/models/servers/post';
 
@@ -36,16 +33,13 @@
         channel: post.pipe(
             switchMap((p) => (p ? p.channel.observe() : of$(undefined))),
         ),
-<<<<<<< HEAD
         isTeamMember: team.pipe(
             switchMap((t) => (t ? queryMyTeamsByIds(database, [t.id]).observe() : of$(undefined))),
             switchMap((ms) => of$(Boolean(ms?.[0]))),
         ),
         currentTeamId: observeCurrentTeamId(database),
         currentUserId: observeCurrentUserId(database),
-=======
         isCRTEnabled: observeIsCRTEnabled(database),
->>>>>>> fe354ee3
     };
 });
 
