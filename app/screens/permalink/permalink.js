// Copyright (c) 2015-present Mattermost, Inc. All Rights Reserved.
// See LICENSE.txt for license information.

import React, {PureComponent} from 'react';
import PropTypes from 'prop-types';
import {
    Platform,
    Text,
    TouchableOpacity,
    View,
} from 'react-native';
import {intlShape} from 'react-intl';
import * as Animatable from 'react-native-animatable';
import MaterialIcon from 'react-native-vector-icons/MaterialIcons';
import AwesomeIcon from 'react-native-vector-icons/FontAwesome';
import {Navigation} from 'react-native-navigation';

import {General} from 'mattermost-redux/constants';
import EventEmitter from 'mattermost-redux/utils/event_emitter';
import {getLastPostIndex} from 'mattermost-redux/utils/post_list';

import FormattedText from 'app/components/formatted_text';
import Loading from 'app/components/loading';
import PostList from 'app/components/post_list';
import PostListRetry from 'app/components/post_list_retry';
import SafeAreaView from 'app/components/safe_area_view';
import {marginHorizontal as margin} from 'app/components/safe_area_view/iphone_x_spacing';

import {preventDoubleTap} from 'app/utils/tap';
import {changeOpacity, makeStyleSheetFromTheme} from 'app/utils/theme';

import {
    resetToChannel,
    goToScreen,
    dismissModal,
    dismissAllModals,
    popToRoot,
} from 'app/actions/navigation';

Animatable.initializeRegistryWithDefinitions({
    growOut: {
        from: {
            opacity: 1,
            scale: 1,
        },
        0.5: {
            opacity: 1,
            scale: 3,
        },
        to: {
            opacity: 0,
            scale: 5,
        },
    },
});

export default class Permalink extends PureComponent {
    static propTypes = {
        actions: PropTypes.shape({
            getPostsAround: PropTypes.func.isRequired,
            getPostThread: PropTypes.func.isRequired,
            getChannel: PropTypes.func.isRequired,
            handleSelectChannel: PropTypes.func.isRequired,
            handleTeamChange: PropTypes.func.isRequired,
            joinChannel: PropTypes.func.isRequired,
            loadThreadIfNecessary: PropTypes.func.isRequired,
            selectPost: PropTypes.func.isRequired,
        }).isRequired,
        channelId: PropTypes.string,
        channelIsArchived: PropTypes.bool,
        channelName: PropTypes.string,
        channelTeamId: PropTypes.string,
        currentTeamId: PropTypes.string.isRequired,
        currentUserId: PropTypes.string.isRequired,
        focusedPostId: PropTypes.string.isRequired,
        isPermalink: PropTypes.bool,
        myMembers: PropTypes.object.isRequired,
        onClose: PropTypes.func,
        onPress: PropTypes.func,
        postIds: PropTypes.array,
        theme: PropTypes.object.isRequired,
        isLandscape: PropTypes.bool.isRequired,
    };

    static defaultProps = {
        onPress: () => true,
        postIds: [],
    };

    static contextTypes = {
        intl: intlShape.isRequired,
    };

    static getDerivedStateFromProps(nextProps, prevState) {
        const newState = {};
        if (nextProps.focusedPostId !== prevState.focusedPostIdState) {
            newState.focusedPostIdState = nextProps.focusedPostId;
        }

        if (nextProps.channelId && nextProps.channelId !== prevState.channelIdState) {
            newState.channelIdState = nextProps.channelId;
        }

        if (nextProps.channelName && nextProps.channelName !== prevState.channelNameState) {
            newState.channelNameState = nextProps.channelName;
        }

        if (nextProps.postIds && nextProps.postIds.length > 0 && nextProps.postIds !== prevState.postIdsState) {
            newState.postIdsState = nextProps.postIds;
        }

        if (nextProps.focusedPostId !== prevState.focusedPostIdState) {
            let loading = true;
            if (nextProps.postIds && nextProps.postIds.length >= 10) {
                loading = false;
            }

            newState.loading = loading;
        }

        if (Object.keys(newState).length === 0) {
            return null;
        }

        return newState;
    }

    constructor(props) {
        super(props);

        const {
            postIds,
            channelId,
            channelName,
            focusedPostId,
        } = props;
        let loading = true;

        if (postIds && postIds.length >= 10) {
            loading = false;
        }

        this.state = {
            title: channelName,
            loading,
            error: '',
            retry: false,
            channelIdState: channelId,
            channelNameState: channelName,
            focusedPostIdState: focusedPostId,
            postIdsState: postIds,
        };
    }

    componentDidMount() {
        this.navigationEventListener = Navigation.events().bindComponent(this);

        this.mounted = true;

        if (this.state.loading) {
            this.loadPosts(this.props);
        }
    }

    componentDidUpdate() {
        if (this.state.loading) {
            this.loadPosts(this.props);
        }
    }

    componentWillUnmount() {
        this.mounted = false;
    }

    navigationButtonPressed({buttonId}) {
        if (buttonId === 'backPress') {
            this.handleClose();
        }
    }

    setViewRef = (ref) => {
        this.viewRef = ref;
    }

    goToThread = preventDoubleTap((post) => {
        const {actions} = this.props;
        const channelId = post.channel_id;
        const rootId = (post.root_id || post.id);
        const screen = 'Thread';
        const title = '';
        const passProps = {
            channelId,
            rootId,
        };

        actions.loadThreadIfNecessary(rootId);
        actions.selectPost(rootId);

        goToScreen(screen, title, passProps);
    });

    handleClose = () => {
        const {actions, onClose} = this.props;
        if (this.viewRef) {
            this.mounted = false;
            this.viewRef.zoomOut().then(() => {
                actions.selectPost('');
                dismissModal();

                if (onClose) {
                    onClose();
                }
            });
        }
    };

    handleHashtagPress = () => {
        // Do nothing because we're already in a modal
    };

    handlePermalinkPress = () => {
        // Do nothing because we're already in permalink view for a different post
    };

    handlePress = () => {
        const {channelIdState} = this.state;

<<<<<<< HEAD
        if (this.viewRef) {
            this.viewRef.growOut().then(() => {
                this.jumpToChannel(channelIdState, channelNameState);
=======
        if (this.refs.view) {
            this.refs.view.growOut().then(() => {
                this.jumpToChannel(channelIdState);
>>>>>>> e69b7c46
            });
        }
    };

    jumpToChannel = async (channelId) => {
        if (channelId) {
            const {actions, channelTeamId, currentTeamId, onClose} = this.props;
            const currentChannelId = this.props.channelId;
            const {
                handleSelectChannel,
                handleTeamChange,
            } = actions;

            actions.selectPost('');

            await dismissAllModals();
            await popToRoot();

            if (channelId === currentChannelId) {
                EventEmitter.emit('reset_channel');
            } else {
                const passProps = {
                    disableTermsModal: true,
                };
                resetToChannel(passProps);
            }

            if (onClose) {
                onClose();
            }

            if (channelTeamId && currentTeamId !== channelTeamId) {
                handleTeamChange(channelTeamId);
            }

            handleSelectChannel(channelId);
        }
    };

    loadPosts = async (props) => {
        const {intl} = this.context;
        const {actions, channelId, currentUserId, focusedPostId, isPermalink, postIds} = props;
        const {formatMessage} = intl;
        let focusChannelId = channelId;

        if (focusedPostId) {
            const post = await actions.getPostThread(focusedPostId, false);
            if (post.error && (!postIds || !postIds.length)) {
                if (this.mounted && isPermalink && post.error.message.toLowerCase() !== 'network request failed') {
                    this.setState({
                        error: formatMessage({
                            id: 'permalink.error.access',
                            defaultMessage: 'Permalink belongs to a deleted message or to a channel to which you do not have access.',
                        }),
                        title: formatMessage({
                            id: 'mobile.search.no_results',
                            defaultMessage: 'No Results Found',
                        }),
                    });
                } else if (this.mounted) {
                    this.setState({error: post.error.message, retry: true});
                }

                return;
            }

            if (!channelId) {
                const focusedPost = post.data && post.data.posts ? post.data.posts[focusedPostId] : null;
                focusChannelId = focusedPost ? focusedPost.channel_id : '';
                if (focusChannelId) {
                    const {data: channel} = await actions.getChannel(focusChannelId);
                    if (!this.props.myMembers[focusChannelId] && channel && channel.type === General.OPEN_CHANNEL) {
                        await actions.joinChannel(currentUserId, channel.team_id, channel.id);
                    }
                }
            }

            await actions.getPostsAround(focusChannelId, focusedPostId, 10);

            if (this.mounted) {
                this.setState({loading: false});
            }
        }
    };

    retry = () => {
        if (this.mounted) {
            this.setState({loading: true, error: null, retry: false});
            this.loadPosts(this.props);
        }
    };

    archivedIcon = () => {
        const style = getStyleSheet(this.props.theme);
        let icon = null;
        if (this.props.channelIsArchived) {
            icon = (
                <Text>
                    <AwesomeIcon
                        name='archive'
                        style={[style.archiveIcon]}
                    />
                    {' '}
                </Text>
            );
        }
        return icon;
    };

    render() {
        const {
            currentUserId,
            focusedPostId,
            theme,
            isLandscape,
        } = this.props;
        const {
            error,
            retry,
            loading,
            postIdsState,
            title,
        } = this.state;
        const style = getStyleSheet(theme);

        let postList;
        if (retry) {
            postList = (
                <PostListRetry
                    retry={this.retry}
                    theme={theme}
                />
            );
        } else if (error) {
            postList = (
                <View style={style.errorContainer}>
                    <Text style={style.errorText}>
                        {error}
                    </Text>
                </View>
            );
        } else if (loading) {
            postList = <Loading/>;
        } else {
            postList = (
                <PostList
                    highlightPostId={focusedPostId}
                    indicateNewMessages={false}
                    isSearchResult={false}
                    shouldRenderReplyButton={false}
                    renderReplies={true}
                    onHashtagPress={this.handleHashtagPress}
                    onPermalinkPress={this.handlePermalinkPress}
                    onPostPress={this.goToThread}
                    postIds={postIdsState}
                    lastPostIndex={Platform.OS === 'android' ? getLastPostIndex(postIdsState) : -1}
                    currentUserId={currentUserId}
                    lastViewedAt={0}
                    highlightPinnedOrFlagged={false}
                />
            );
        }

        return (
            <SafeAreaView
                backgroundColor='transparent'
                excludeHeader={true}
                footerColor='transparent'
                forceTop={44}
            >
                <View
                    style={[style.container, margin(isLandscape)]}
                >
                    <Animatable.View
                        ref={this.setViewRef}
                        animation='zoomIn'
                        duration={200}
                        delay={0}
                        style={style.wrapper}
                        useNativeDriver={true}
                    >
                        <View
                            style={style.header}
                        >
                            <TouchableOpacity
                                style={style.close}
                                onPress={this.handleClose}
                            >
                                <MaterialIcon
                                    name='close'
                                    size={20}
                                    color={theme.centerChannelColor}
                                />
                            </TouchableOpacity>
                            <View style={style.titleContainer}>
                                <Text
                                    ellipsizeMode='tail'
                                    numberOfLines={1}
                                    style={style.title}
                                >
                                    {this.archivedIcon()}
                                    {title}
                                </Text>
                            </View>
                        </View>
                        <View style={style.dividerContainer}>
                            <View style={style.divider}/>
                        </View>
                        <View style={[style.postList, error ? style.bottom : null]}>
                            {postList}
                        </View>
                        {!error && !loading &&
                        <TouchableOpacity
                            style={[style.footer, style.bottom]}
                            onPress={this.handlePress}
                        >
                            <FormattedText
                                id='mobile.search.jump'
                                defautMessage='Jump to recent messages'
                                style={style.jump}
                            />
                        </TouchableOpacity>
                        }
                    </Animatable.View>
                </View>
            </SafeAreaView>
        );
    }
}

const getStyleSheet = makeStyleSheetFromTheme((theme) => {
    return {
        container: {
            flex: 1,
            marginTop: 20,
        },
        wrapper: {
            borderRadius: 6,
            flex: 1,
            margin: 10,
            opacity: 0,
        },
        header: {
            alignItems: 'center',
            backgroundColor: theme.centerChannelBg,
            borderTopLeftRadius: 6,
            borderTopRightRadius: 6,
            flexDirection: 'row',
            height: 44,
            paddingRight: 16,
            width: '100%',
        },
        dividerContainer: {
            backgroundColor: theme.centerChannelBg,
        },
        divider: {
            backgroundColor: changeOpacity(theme.centerChannelColor, 0.2),
            height: 1,
        },
        close: {
            justifyContent: 'center',
            height: 44,
            width: 40,
            paddingLeft: 7,
        },
        titleContainer: {
            alignItems: 'center',
            flex: 1,
            paddingRight: 40,
        },
        title: {
            color: theme.centerChannelColor,
            fontSize: 17,
            fontWeight: '600',
        },
        postList: {
            backgroundColor: theme.centerChannelBg,
            flex: 1,
        },
        bottom: {
            borderBottomLeftRadius: 6,
            borderBottomRightRadius: 6,
        },
        footer: {
            alignItems: 'center',
            justifyContent: 'center',
            backgroundColor: theme.buttonBg,
            flexDirection: 'row',
            height: 43,
            paddingRight: 16,
            width: '100%',
        },
        jump: {
            color: theme.buttonColor,
            fontSize: 15,
            fontWeight: '600',
            textAlignVertical: 'center',
        },
        errorContainer: {
            alignItems: 'center',
            justifyContent: 'center',
            padding: 15,
        },
        errorText: {
            color: changeOpacity(theme.centerChannelColor, 0.4),
            fontSize: 15,
        },
        archiveIcon: {
            color: theme.centerChannelColor,
            fontSize: 16,
            paddingRight: 20,
        },
    };
});<|MERGE_RESOLUTION|>--- conflicted
+++ resolved
@@ -225,15 +225,9 @@
     handlePress = () => {
         const {channelIdState} = this.state;
 
-<<<<<<< HEAD
         if (this.viewRef) {
             this.viewRef.growOut().then(() => {
-                this.jumpToChannel(channelIdState, channelNameState);
-=======
-        if (this.refs.view) {
-            this.refs.view.growOut().then(() => {
                 this.jumpToChannel(channelIdState);
->>>>>>> e69b7c46
             });
         }
     };
