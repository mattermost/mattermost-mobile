// Copyright (c) 2015-present Mattermost, Inc. All Rights Reserved.
// See LICENSE.txt for license information.

import React, {useCallback, useEffect, useMemo, useState} from 'react';
import {Alert, BackHandler, Text, TouchableOpacity, View} from 'react-native';
import Animated from 'react-native-reanimated';
import {Edge, SafeAreaView, useSafeAreaInsets} from 'react-native-safe-area-context';

import {fetchChannelById, joinChannel, switchToChannelById} from '@actions/remote/channel';
import {fetchPostById, fetchPostsAround} from '@actions/remote/post';
import {addUserToTeam, fetchTeamByName, removeUserFromTeam} from '@actions/remote/team';
import CompassIcon from '@components/compass_icon';
import FormattedText from '@components/formatted_text';
import Loading from '@components/loading';
import PostList from '@components/post_list';
import {Screens} from '@constants';
import {useServerUrl} from '@context/server';
import {useTheme} from '@context/theme';
<<<<<<< HEAD
import DatabaseManager from '@database/manager';
import {getChannelById, getMyChannel} from '@queries/servers/channel';
=======
import {useIsTablet} from '@hooks/device';
>>>>>>> fe354ee3
import {dismissModal} from '@screens/navigation';
import EphemeralStore from '@store/ephemeral_store';
import {buttonBackgroundStyle, buttonTextStyle} from '@utils/buttonStyles';
import {closePermalink} from '@utils/permalink';
import {preventDoubleTap} from '@utils/tap';
import {changeOpacity, makeStyleSheetFromTheme} from '@utils/theme';
import {typography} from '@utils/typography';

import {ErrorType} from './common';
import PermalinkError from './permalink_error';

import type ChannelModel from '@typings/database/models/servers/channel';
import type PostModel from '@typings/database/models/servers/post';

type Props = {
    channel?: ChannelModel;
<<<<<<< HEAD
    teamName?: string;
    isTeamMember?: boolean;
    currentUserId: string;
    currentTeamId: string;
=======
    isCRTEnabled: boolean;
    postId: PostModel['id'];
>>>>>>> fe354ee3
}

const edges: Edge[] = ['left', 'right', 'top'];

const getStyleSheet = makeStyleSheetFromTheme((theme: Theme) => ({
    container: {
        flex: 1,
        maxWidth: 680,
        alignSelf: 'center',
        width: '100%',
    },
    wrapper: {
        backgroundColor: theme.centerChannelBg,
        borderRadius: 12,
        flex: 1,
        margin: 10,
        opacity: 1,
    },
    header: {
        alignItems: 'center',
        borderTopLeftRadius: 12,
        borderTopRightRadius: 12,
        flexDirection: 'row',
        height: 56,
        paddingRight: 16,
        width: '100%',
    },
    divider: {
        backgroundColor: changeOpacity(theme.centerChannelColor, 0.2),
        height: 1,
    },
    close: {
        justifyContent: 'center',
        height: 44,
        width: 40,
        paddingLeft: 16,
    },
    titleContainer: {
        alignItems: 'center',
        flex: 1,
        paddingRight: 40,
    },
    title: {
        color: theme.centerChannelColor,
        ...typography('Heading', 300),
    },
    postList: {
        flex: 1,
    },
    loading: {
        flex: 1,
        justifyContent: 'center',
        alignItems: 'center',
    },
    footer: {
        alignItems: 'center',
        justifyContent: 'center',
        flexDirection: 'row',
        padding: 20,
        width: '100%',
<<<<<<< HEAD
        borderBottomLeftRadius: 6,
        borderBottomRightRadius: 6,
=======
        borderBottomLeftRadius: 12,
        borderBottomRightRadius: 12,
        borderTopWidth: 1,
        borderTopColor: changeOpacity(theme.centerChannelColor, 0.16),
>>>>>>> fe354ee3
    },
    jump: {
        color: theme.buttonColor,
        fontSize: 15,
        fontWeight: '600',
        textAlignVertical: 'center',
    },
}),
);

<<<<<<< HEAD
function Permalink({
    channel,
    postId,
    teamName,
    isTeamMember,
    currentUserId,
    currentTeamId,
}: Props) {
=======
function Permalink({channel, isCRTEnabled, postId}: Props) {
>>>>>>> fe354ee3
    const [posts, setPosts] = useState<PostModel[]>([]);
    const [loading, setLoading] = useState(true);
    const theme = useTheme();
    const serverUrl = useServerUrl();
    const insets = useSafeAreaInsets();
    const isTablet = useIsTablet();
    const style = getStyleSheet(theme);
    const [error, setError] = useState<ErrorType>();
    const [channelId, setChannelId] = useState(channel?.id);

    const containerStyle = useMemo(() => {
        const marginTop = isTablet ? 60 : 20;
        const marginBottom = insets.bottom + (isTablet ? 60 : 20);
        return [style.container, {marginTop, marginBottom}];
    }, [style, insets.bottom, isTablet]);

    useEffect(() => {
        (async () => {
<<<<<<< HEAD
            if (channelId) {
                const data = await fetchPostsAround(serverUrl, channelId, postId, 5);
                if (data.error) {
                    setError({unreachable: true});
                }
=======
            if (channel?.id) {
                const data = await fetchPostsAround(serverUrl, channel.id, postId, 5, isCRTEnabled);
>>>>>>> fe354ee3
                if (data?.posts) {
                    setPosts(data.posts);
                }
                setLoading(false);
                return;
            }

            const database = DatabaseManager.serverDatabases[serverUrl]?.database;
            if (!database) {
                setError({unreachable: true});
                setLoading(false);
                return;
            }

            // If a team is provided, try to join the team, but do not fail here, to take into account:
            // - Wrong team name
            // - DMs/GMs
            let joinedTeam: Team | undefined;
            if (teamName && !isTeamMember) {
                const fetchData = await fetchTeamByName(serverUrl, teamName, true);
                joinedTeam = fetchData.team;

                if (joinedTeam) {
                    const addData = await addUserToTeam(serverUrl, joinedTeam.id, currentUserId);
                    if (addData.error) {
                        joinedTeam = undefined;
                    }
                }
            }

            const {post} = await fetchPostById(serverUrl, postId, true);
            if (!post) {
                if (joinedTeam) {
                    removeUserFromTeam(serverUrl, joinedTeam.id, currentUserId);
                }
                setError({notExist: true});
                setLoading(false);
                return;
            }

            const myChannel = await getMyChannel(database, post.channel_id);
            if (myChannel) {
                const localChannel = await getChannelById(database, myChannel.id);

                // Wrong team passed or DM/GM
                if (joinedTeam && localChannel?.teamId !== '' && localChannel?.teamId !== joinedTeam.id) {
                    removeUserFromTeam(serverUrl, joinedTeam.id, currentUserId);
                    joinedTeam = undefined;
                }

                if (joinedTeam) {
                    setError({
                        joinedTeam: true,
                        channelId: myChannel.id,
                        channelName: localChannel?.displayName,
                        privateTeam: !joinedTeam.allow_open_invite,
                        teamName: joinedTeam.display_name,
                        teamId: joinedTeam.id,
                    });
                    setLoading(false);
                    return;
                }
                setChannelId(post.channel_id);
                return;
            }

            const {channel: fetchedChannel} = await fetchChannelById(serverUrl, post.channel_id);
            if (!fetchedChannel) {
                if (joinedTeam) {
                    removeUserFromTeam(serverUrl, joinedTeam.id, currentUserId);
                }
                setError({notExist: true});
                setLoading(false);
                return;
            }

            // Wrong team passed or DM/GM
            if (joinedTeam && fetchedChannel.team_id !== '' && fetchedChannel.team_id !== joinedTeam.id) {
                removeUserFromTeam(serverUrl, joinedTeam.id, currentUserId);
                joinedTeam = undefined;
            }

            setError({
                privateChannel: fetchedChannel.type === 'P',
                joinedTeam: Boolean(joinedTeam),
                channelId: fetchedChannel.id,
                channelName: fetchedChannel.display_name,
                teamId: fetchedChannel.team_id || currentTeamId,
                teamName: joinedTeam?.display_name,
                privateTeam: joinedTeam && !joinedTeam.allow_open_invite,
            });
            setLoading(false);
        })();
    }, [channelId, teamName]);

    const handleClose = useCallback(() => {
        if (error?.joinedTeam && error.teamId) {
            removeUserFromTeam(serverUrl, error.teamId, currentUserId);
        }
        dismissModal({componentId: Screens.PERMALINK});
        closePermalink();
    }, [error]);

    useEffect(() => {
        const listener = BackHandler.addEventListener('hardwareBackPress', () => {
            if (EphemeralStore.getNavigationTopComponentId() === Screens.PERMALINK) {
                handleClose();
                return true;
            }

            return false;
        });

        return () => {
            listener.remove();
        };
    }, []);

    const handlePress = useCallback(preventDoubleTap(() => {
        if (channel) {
            switchToChannelById(serverUrl, channel?.id, channel?.teamId);
        }
    }), []);

    const handleJoin = useCallback(preventDoubleTap(async () => {
        if (error?.teamId && error.channelId) {
            const {error: joinError} = await joinChannel(serverUrl, currentUserId, error.teamId, error.channelId);
            if (joinError) {
                Alert.alert('Error joining the channel', 'There was an error trying to join the channel');
                return;
            }
            setLoading(true);
            setError(undefined);
            setChannelId(error.channelId);
        }
    }), [error, serverUrl, currentUserId]);

    let content;
    if (loading) {
        content = (
            <View style={style.loading}>
                <Loading
                    color={theme.buttonBg}
                />
            </View>
        );
    } else if (error) {
        content = (
            <PermalinkError
                error={error}
                handleClose={handleClose}
                handleJoin={handleJoin}
            />
        );
    } else {
        content = (
            <>
                <View style={style.postList}>
                    <PostList
                        highlightedId={postId}
                        posts={posts}
                        location={Screens.PERMALINK}
                        lastViewedAt={0}
                        shouldShowJoinLeaveMessages={false}
                        channelId={channel!.id}
                        testID='permalink.post_list'
                        nativeID={Screens.PERMALINK}
                        highlightPinnedOrSaved={false}
                    />
                </View>
                <TouchableOpacity
                    style={style.footer}
                    onPress={handlePress}
                    testID='permalink.jump_to_recent_messages.button'
                >
                    <FormattedText
                        testID='permalink.search.jump'
                        id='mobile.search.jump'
                        defaultMessage='Jump to recent messages'
                        style={style.jump}
                    />
                </TouchableOpacity>
            </>
        );
    }

    const showHeaderDivider = Boolean(channelId) && !error && !loading;
    return (
        <SafeAreaView
            style={containerStyle}
            testID='permalink.screen'
            edges={edges}
        >
            <Animated.View style={style.wrapper}>
                <View style={style.header}>
                    <TouchableOpacity
                        style={style.close}
                        onPress={handleClose}
                    >
                        <CompassIcon
                            name='close'
                            size={24}
                            color={theme.centerChannelColor}
                        />
                    </TouchableOpacity>
                    <View style={style.titleContainer}>
                        <Text
                            ellipsizeMode='tail'
                            numberOfLines={1}
                            style={style.title}
                        >
                            {channel?.displayName}
                        </Text>
                    </View>
                </View>
<<<<<<< HEAD
                {showHeaderDivider && (
                    <View style={style.dividerContainer}>
                        <View style={style.divider}/>
                    </View>
                )}
                {content}
=======
                {Boolean(channel?.displayName) &&
                <View style={style.divider}/>
                }
                {loading ? (
                    <View style={style.loading}>
                        <Loading
                            color={theme.buttonBg}
                        />
                    </View>
                ) : (
                    <View style={style.postList}>
                        <PostList
                            highlightedId={postId}
                            isCRTEnabled={isCRTEnabled}
                            posts={posts}
                            location={Screens.PERMALINK}
                            lastViewedAt={0}
                            shouldShowJoinLeaveMessages={false}
                            channelId={channel!.id}
                            testID='permalink.post_list'
                            nativeID={Screens.PERMALINK}
                            highlightPinnedOrSaved={false}
                        />
                    </View>
                )}
                <View style={style.footer}>
                    <TouchableOpacity
                        style={[buttonBackgroundStyle(theme, 'lg', 'primary'), {width: '100%'}]}
                        onPress={handlePress}
                        testID='permalink.jump_to_recent_messages.button'
                    >
                        <FormattedText
                            testID='permalink.search.jump'
                            id='mobile.search.jump'
                            defaultMessage='Jump to recent messages'
                            style={buttonTextStyle(theme, 'lg', 'primary')}
                        />
                    </TouchableOpacity>
                </View>
>>>>>>> fe354ee3
            </Animated.View>
        </SafeAreaView>
    );
}

export default Permalink;<|MERGE_RESOLUTION|>--- conflicted
+++ resolved
@@ -16,12 +16,9 @@
 import {Screens} from '@constants';
 import {useServerUrl} from '@context/server';
 import {useTheme} from '@context/theme';
-<<<<<<< HEAD
 import DatabaseManager from '@database/manager';
+import {useIsTablet} from '@hooks/device';
 import {getChannelById, getMyChannel} from '@queries/servers/channel';
-=======
-import {useIsTablet} from '@hooks/device';
->>>>>>> fe354ee3
 import {dismissModal} from '@screens/navigation';
 import EphemeralStore from '@store/ephemeral_store';
 import {buttonBackgroundStyle, buttonTextStyle} from '@utils/buttonStyles';
@@ -38,15 +35,12 @@
 
 type Props = {
     channel?: ChannelModel;
-<<<<<<< HEAD
     teamName?: string;
     isTeamMember?: boolean;
     currentUserId: string;
     currentTeamId: string;
-=======
     isCRTEnabled: boolean;
     postId: PostModel['id'];
->>>>>>> fe354ee3
 }
 
 const edges: Edge[] = ['left', 'right', 'top'];
@@ -107,15 +101,10 @@
         flexDirection: 'row',
         padding: 20,
         width: '100%',
-<<<<<<< HEAD
-        borderBottomLeftRadius: 6,
-        borderBottomRightRadius: 6,
-=======
         borderBottomLeftRadius: 12,
         borderBottomRightRadius: 12,
         borderTopWidth: 1,
         borderTopColor: changeOpacity(theme.centerChannelColor, 0.16),
->>>>>>> fe354ee3
     },
     jump: {
         color: theme.buttonColor,
@@ -126,18 +115,15 @@
 }),
 );
 
-<<<<<<< HEAD
 function Permalink({
     channel,
+    isCRTEnabled,
     postId,
     teamName,
     isTeamMember,
     currentUserId,
     currentTeamId,
 }: Props) {
-=======
-function Permalink({channel, isCRTEnabled, postId}: Props) {
->>>>>>> fe354ee3
     const [posts, setPosts] = useState<PostModel[]>([]);
     const [loading, setLoading] = useState(true);
     const theme = useTheme();
@@ -156,16 +142,11 @@
 
     useEffect(() => {
         (async () => {
-<<<<<<< HEAD
             if (channelId) {
-                const data = await fetchPostsAround(serverUrl, channelId, postId, 5);
+                const data = await fetchPostsAround(serverUrl, channelId, postId, 5, isCRTEnabled);
                 if (data.error) {
                     setError({unreachable: true});
                 }
-=======
-            if (channel?.id) {
-                const data = await fetchPostsAround(serverUrl, channel.id, postId, 5, isCRTEnabled);
->>>>>>> fe354ee3
                 if (data?.posts) {
                     setPosts(data.posts);
                 }
@@ -336,23 +317,25 @@
                         highlightPinnedOrSaved={false}
                     />
                 </View>
-                <TouchableOpacity
-                    style={style.footer}
-                    onPress={handlePress}
-                    testID='permalink.jump_to_recent_messages.button'
-                >
-                    <FormattedText
-                        testID='permalink.search.jump'
-                        id='mobile.search.jump'
-                        defaultMessage='Jump to recent messages'
-                        style={style.jump}
-                    />
-                </TouchableOpacity>
+                <View style={style.footer}>
+                    <TouchableOpacity
+                        style={[buttonBackgroundStyle(theme, 'lg', 'primary'), {width: '100%'}]}
+                        onPress={handlePress}
+                        testID='permalink.jump_to_recent_messages.button'
+                    >
+                        <FormattedText
+                            testID='permalink.search.jump'
+                            id='mobile.search.jump'
+                            defaultMessage='Jump to recent messages'
+                            style={buttonTextStyle(theme, 'lg', 'primary')}
+                        />
+                    </TouchableOpacity>
+                </View>
             </>
         );
     }
 
-    const showHeaderDivider = Boolean(channelId) && !error && !loading;
+    const showHeaderDivider = Boolean(channel?.displayName) && !error && !loading;
     return (
         <SafeAreaView
             style={containerStyle}
@@ -381,54 +364,12 @@
                         </Text>
                     </View>
                 </View>
-<<<<<<< HEAD
                 {showHeaderDivider && (
                     <View style={style.dividerContainer}>
                         <View style={style.divider}/>
                     </View>
                 )}
                 {content}
-=======
-                {Boolean(channel?.displayName) &&
-                <View style={style.divider}/>
-                }
-                {loading ? (
-                    <View style={style.loading}>
-                        <Loading
-                            color={theme.buttonBg}
-                        />
-                    </View>
-                ) : (
-                    <View style={style.postList}>
-                        <PostList
-                            highlightedId={postId}
-                            isCRTEnabled={isCRTEnabled}
-                            posts={posts}
-                            location={Screens.PERMALINK}
-                            lastViewedAt={0}
-                            shouldShowJoinLeaveMessages={false}
-                            channelId={channel!.id}
-                            testID='permalink.post_list'
-                            nativeID={Screens.PERMALINK}
-                            highlightPinnedOrSaved={false}
-                        />
-                    </View>
-                )}
-                <View style={style.footer}>
-                    <TouchableOpacity
-                        style={[buttonBackgroundStyle(theme, 'lg', 'primary'), {width: '100%'}]}
-                        onPress={handlePress}
-                        testID='permalink.jump_to_recent_messages.button'
-                    >
-                        <FormattedText
-                            testID='permalink.search.jump'
-                            id='mobile.search.jump'
-                            defaultMessage='Jump to recent messages'
-                            style={buttonTextStyle(theme, 'lg', 'primary')}
-                        />
-                    </TouchableOpacity>
-                </View>
->>>>>>> fe354ee3
             </Animated.View>
         </SafeAreaView>
     );
