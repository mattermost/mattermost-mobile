--- conflicted
+++ resolved
@@ -3,20 +3,9 @@
 exports[`ForgotPassword match snapshot after success of sendPasswordResetEmail 1`] = `
 <View
   style={
-<<<<<<< HEAD
-    Array [
-      Object {
-        "flex": 1,
-      },
-      Object {
-        "backgroundColor": "#ffffff",
-      },
-    ]
-=======
     Object {
       "flex": 1,
     }
->>>>>>> 217ef59f
   }
 >
   <Connect(StatusBar) />
@@ -97,20 +86,9 @@
 exports[`ForgotPassword should match snapshot 1`] = `
 <View
   style={
-<<<<<<< HEAD
-    Array [
-      Object {
-        "flex": 1,
-      },
-      Object {
-        "backgroundColor": "#ffffff",
-      },
-    ]
-=======
     Object {
       "flex": 1,
     }
->>>>>>> 217ef59f
   }
 >
   <Connect(StatusBar) />
@@ -526,20 +504,9 @@
 exports[`ForgotPassword snapshot for error on failure of email regex 1`] = `
 <View
   style={
-<<<<<<< HEAD
-    Array [
-      Object {
-        "flex": 1,
-      },
-      Object {
-        "backgroundColor": "#ffffff",
-      },
-    ]
-=======
     Object {
       "flex": 1,
     }
->>>>>>> 217ef59f
   }
 >
   <Connect(StatusBar) />
