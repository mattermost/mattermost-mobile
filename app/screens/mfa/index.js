--- conflicted
+++ resolved
@@ -15,6 +15,7 @@
 } from 'react-native';
 import Button from 'react-native-button';
 
+import {goToChannel} from 'app/actions/navigation';
 import ErrorText from 'app/components/error_text';
 import FormattedText from 'app/components/formatted_text';
 import StatusBar from 'app/components/status_bar';
@@ -24,15 +25,12 @@
 import {t} from 'app/utils/i18n';
 import {setMfaPreflightDone} from 'app/utils/security';
 
-<<<<<<< HEAD
 export default class Mfa extends PureComponent {
     static propTypes = {
         config: PropTypes.object.isRequired,
         license: PropTypes.object.isRequired,
         login: PropTypes.func.isRequired,
         loginId: PropTypes.string.isRequired,
-        goToChannel: PropTypes.func.isRequired,
-        navigator: PropTypes.object,
         password: PropTypes.string.isRequired,
     };
 
@@ -52,9 +50,6 @@
             Keyboard.addListener('keyboardDidHide', this.handleAndroidKeyboard);
         }
     }
-=======
-import Mfa from './mfa';
->>>>>>> 5ce68529
 
     componentWillUnmount() {
         if (Platform.OS === 'android') {
@@ -73,22 +68,14 @@
         });
     };
 
-<<<<<<< HEAD
     blur = () => {
         if (this.inputRef?.current) {
             this.inputRef.current.blur();
         }
-=======
-function mapDispatchToProps(dispatch) {
-    return {
-        actions: bindActionCreators({
-            login,
-        }, dispatch),
->>>>>>> 5ce68529
     };
 
     submit = preventDoubleTap(() => {
-        const {config, license, goToChannel, login, loginId, password} = this.props;
+        const {config, license, login, loginId, password} = this.props;
         const {token} = this.state;
 
         Keyboard.dismiss();
