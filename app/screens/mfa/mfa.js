--- conflicted
+++ resolved
@@ -54,15 +54,9 @@
 
     componentDidUpdate(prevProps) {
         // In case the login is successful the previous scene (login) will take care of the transition
-<<<<<<< HEAD
         if (prevProps.loginRequest.status === RequestStatus.STARTED &&
             this.props.loginRequest.status === RequestStatus.FAILURE) {
-            this.props.actions.popTopScreen();
-=======
-        if (this.props.loginRequest.status === RequestStatus.STARTED &&
-            nextProps.loginRequest.status === RequestStatus.FAILURE) {
             popTopScreen();
->>>>>>> b96a3847
         }
     }
 
