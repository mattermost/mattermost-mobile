--- conflicted
+++ resolved
@@ -27,13 +27,9 @@
     },
 });
 
-<<<<<<< HEAD
 const EmojiPickerScreen = ({closeButtonId, componentId, file, imageUrl, onEmojiPress}: Props) => {
-=======
-const EmojiPickerScreen = ({closeButtonId, componentId, onEmojiPress}: Props) => {
     const isTablet = useIsTablet();
 
->>>>>>> 8cef881d
     const handleEmojiPress = useCallback((emoji: string) => {
         onEmojiPress(emoji);
         DeviceEventEmitter.emit(Events.CLOSE_BOTTOM_SHEET);
