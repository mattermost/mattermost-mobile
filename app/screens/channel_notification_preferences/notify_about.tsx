// Copyright (c) 2015-present Mattermost, Inc. All Rights Reserved.
// See LICENSE.txt for license information.

import React, {useCallback} from 'react';
import {defineMessages, useIntl} from 'react-intl';
import {type LayoutChangeEvent, View} from 'react-native';

import SettingBlock from '@components/settings/block';
import SettingOption from '@components/settings/option';
import SettingSeparator from '@components/settings/separator';
import {NotificationLevel} from '@constants';

import type {SharedValue} from 'react-native-reanimated';

type Props = {
    isMuted: boolean;
    defaultLevel: NotificationLevel;
    notifyLevel: NotificationLevel;
    notifyTitleTop: SharedValue<number>;
    onPress: (level: NotificationLevel) => void;
}

type NotifPrefOptions = {
    defaultMessage: string;
    id: string;
    testID: string;
    value: string;
}

export const BLOCK_TITLE_HEIGHT = 13;

const messages = defineMessages({
    notifyAbout: {
        id: 'channel_notification_preferences.notify_about',
        defaultMessage: 'Notify me about...',
    },
    [NotificationLevel.ALL]: {
        id: 'channel_notification_preferences.notification.all',
        defaultMessage: 'All new messages',
    },
    [NotificationLevel.MENTION]: {
        id: 'channel_notification_preferences.notification.mention',
        defaultMessage: 'Mentions only',
    },
    [NotificationLevel.NONE]: {
        id: 'channel_notification_preferences.notification.none',
        defaultMessage: 'Nothing',
    },
});

const NOTIFY_ABOUT = messages.notifyAbout;

const NOTIFY_OPTIONS: Record<string, NotifPrefOptions> = {
    [NotificationLevel.ALL]: {
        ...messages[NotificationLevel.ALL],
        testID: 'channel_notification_preferences.notification.all',
        value: NotificationLevel.ALL,
    },
    [NotificationLevel.MENTION]: {
        ...messages[NotificationLevel.MENTION],
        testID: 'channel_notification_preferences.notification.mention',
        value: NotificationLevel.MENTION,
    },
    [NotificationLevel.NONE]: {
        ...messages[NotificationLevel.NONE],
        testID: 'channel_notification_preferences.notification.none',
        value: NotificationLevel.NONE,
    },
};

const NotifyAbout = ({
    defaultLevel,
    isMuted,
    notifyLevel,
    notifyTitleTop,
    onPress,
}: Props) => {
    const {formatMessage} = useIntl();
    const onLayout = useCallback((e: LayoutChangeEvent) => {
        const {y} = e.nativeEvent.layout;

        notifyTitleTop.value = y > 0 ? y + 10 : BLOCK_TITLE_HEIGHT;
<<<<<<< HEAD
=======

        // NotifyTitleTop is a shared value, so its reference should not change between renders.
        // we add it to the dependencies to satisfy the linter.
>>>>>>> a27c82da
    }, [notifyTitleTop]);

    let notifyLevelToUse = notifyLevel;
    if (notifyLevel === NotificationLevel.DEFAULT) {
        notifyLevelToUse = defaultLevel;
    }

    return (
        <SettingBlock
            headerText={NOTIFY_ABOUT}
            headerStyles={{marginTop: isMuted ? 8 : 12}}
            onLayout={onLayout}
        >
            {Object.keys(NOTIFY_OPTIONS).map((key) => {
                const {id, defaultMessage, value, testID} = NOTIFY_OPTIONS[key];
                const defaultOption = key === defaultLevel ? formatMessage({id: 'channel_notification_preferences.default', defaultMessage: '(default)'}) : '';
                const label = `${formatMessage({id, defaultMessage})} ${defaultOption}`;

                return (
                    <View key={`notif_pref_option${key}`}>
                        <SettingOption
                            action={onPress}
                            label={label}
                            selected={notifyLevelToUse === key}
                            testID={testID}
                            type='select'
                            value={value}
                        />
                        <SettingSeparator/>
                    </View>
                );
            })}
        </SettingBlock>
    );
};

export default NotifyAbout;<|MERGE_RESOLUTION|>--- conflicted
+++ resolved
@@ -80,12 +80,9 @@
         const {y} = e.nativeEvent.layout;
 
         notifyTitleTop.value = y > 0 ? y + 10 : BLOCK_TITLE_HEIGHT;
-<<<<<<< HEAD
-=======
 
         // NotifyTitleTop is a shared value, so its reference should not change between renders.
         // we add it to the dependencies to satisfy the linter.
->>>>>>> a27c82da
     }, [notifyTitleTop]);
 
     let notifyLevelToUse = notifyLevel;
