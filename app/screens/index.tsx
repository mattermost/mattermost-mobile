--- conflicted
+++ resolved
@@ -184,13 +184,9 @@
             break;
         case Screens.SETTINGS:
             screen = withServerDatabase(require('@screens/settings').default);
-<<<<<<< HEAD
-            break;
-
+            break;
         case Screens.NOTIFICATION_SETTINGS:
             screen = withServerDatabase(require('@screens/settings/notifications').default);
-=======
->>>>>>> b9479096
             break;
     }
 
