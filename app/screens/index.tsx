--- conflicted
+++ resolved
@@ -154,12 +154,9 @@
         case Screens.SETTINGS_DISPLAY:
             screen = withServerDatabase(require('@screens/settings/display').default);
             break;
-<<<<<<< HEAD
         case Screens.SETTINGS_DISPLAY_CLOCK:
             screen = withServerDatabase(require('@screens/settings/display_clock').default);
             break;
-=======
->>>>>>> bb02b117
         case Screens.SETTINGS_DISPLAY_THEME:
             screen = withServerDatabase(require('@screens/settings/display_theme').default);
             break;
@@ -204,6 +201,7 @@
             break;
         case Screens.USER_PROFILE:
             screen = withServerDatabase(require('@screens/user_profile').default);
+            break;
     }
 
     if (screen) {
