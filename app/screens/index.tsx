--- conflicted
+++ resolved
@@ -92,145 +92,6 @@
             screen = withIntl(require('@screens/edit_server').default);
             break;
         case Screens.EMOJI_PICKER:
-<<<<<<< HEAD
-        screen = withServerDatabase(require('@screens/emoji_picker').default);
-        break;
-    // case 'ChannelAddMembers':
-    //     screen = require('@screens/channel_add_members').default;
-    //     break;
-    // case 'ChannelInfo':
-    //     screen = require('@screens/channel_info').default;
-    //     break;
-    // case 'ChannelMembers':
-    //     screen = require('@screens/channel_members').default;
-    //     break;
-    // case 'ChannelNotificationPreference':
-    //     screen = require('@screens/channel_notification_preference').default;
-    //     break;
-    // case 'ClientUpgrade':
-    //     screen = require('@screens/client_upgrade').default;
-    //     break;
-    // case 'ClockDisplaySettings':
-    //     screen = require('@screens/settings/clock_display').default;
-    //     break;
-    // case 'Code':
-    //     screen = require('@screens/code').default;
-    //     break;
-    // case 'DisplaySettings':
-    //     screen = require('@screens/settings/display_settings').default;
-    //     break;
-    case Screens.CREATE_OR_EDIT_CHANNEL:
-        screen = withServerDatabase(require('@screens/create_or_edit_channel').default);
-        break;
-    // case 'EditPost':
-    //     screen = require('@screens/edit_post').default;
-    //     break;
-    case Screens.EDIT_PROFILE:
-        screen = withServerDatabase((require('@screens/edit_profile').default));
-        break;
-    // case 'ErrorTeamsList':
-    //     screen = require('@screens/error_teams_list').default;
-    //     break;
-    // case 'ExpandedAnnouncementBanner':
-    //     screen = require('@screens/expanded_announcement_banner').default;
-    //     break;
-    // case 'FlaggedPosts':
-    //     screen = require('@screens/flagged_posts').default;
-    //     break;
-    case Screens.FORGOT_PASSWORD:
-        screen = withIntl(require('@screens/forgot_password').default);
-        break;
-    case Screens.IN_APP_NOTIFICATION: {
-        const notificationScreen = require('@screens/in_app_notification').default;
-        Navigation.registerComponent(Screens.IN_APP_NOTIFICATION, () => Platform.select({
-            android: notificationScreen,
-            ios: withSafeAreaInsets(notificationScreen),
-        }));
-        return;
-    }
-    // case 'Gallery':
-    //     screen = require('@screens/gallery').default;
-    //     break;
-    // case 'InteractiveDialog':
-    //     screen = require('@screens/interactive_dialog').default;
-    //     break;
-    case Screens.LOGIN:
-        screen = withIntl(require('@screens/login').default);
-        break;
-    // case 'LongPost':
-    //     screen = require('@screens/long_post').default;
-    //     break;
-    // case 'MainSidebar':
-    //     screen = require('app/components/sidebars/main').default;
-    //     break;
-    case Screens.MFA:
-        screen = withIntl(require('@screens/mfa').default);
-        break;
-    // case 'MoreChannels':
-    //     screen = require('@screens/more_channels').default;
-    //     break;
-    // case 'MoreDirectMessages':
-    //     screen = require('@screens/more_dms').default;
-    //     break;
-    // case 'Notification':
-    //     extraStyles = Platform.select({android: {flex: undefined, height: 100}});
-    //     screen = require('@screens/notification/index.tsx').default;
-    //     break;
-    // case 'NotificationSettings':
-    //     screen = require('@screens/settings/notification_settings').default;
-    //     break;
-    // case 'NotificationSettingsAutoResponder':
-    //     screen = require('@screens/settings/notification_settings_auto_responder').default;
-    //     break;
-    // case 'NotificationSettingsEmail':
-    //     screen = require('@screens/settings/notification_settings_email').default;
-    //     break;
-    // case 'NotificationSettingsMentions':
-    //     screen = require('@screens/settings/notification_settings_mentions').default;
-    //     break;
-    // case 'NotificationSettingsMentionsKeywords':
-    //     screen = require('@screens/settings/notification_settings_mentions_keywords').default;
-    //     break;
-    // case 'NotificationSettingsMobile':
-    //     screen = require('@screens/settings/notification_settings_mobile').default;
-    //     break;
-    // case 'Permalink':
-    //     screen = require('@screens/permalink').default;
-    //     break;
-    // case 'PinnedPosts':
-    //     screen = require('@screens/pinned_posts').default;
-    //     break;
-    // case 'PostOptions':
-    //     screen = require('@screens/post_options').default;
-    //     break;
-    // case 'ReactionList':
-    //     screen = require('@screens/reaction_list').default;
-    //     break;
-    // case 'RecentMentions':
-    //     screen = require('@screens/recent_mentions').default;
-    //     break;
-    // case 'Search':
-    //     screen = require('@screens/search').default;
-    //     break;
-    // case 'SelectorScreen':
-    //     screen = require('@screens/selector_screen').default;
-    //     break;
-    // case 'SelectTeam':
-    //     screen = require('@screens/select_team').default;
-    //     break;
-    // case 'SelectTimezone':
-    //     screen = require('@screens/settings/timezone/select_timezone').default;
-    //     break;
-    // case 'Settings':
-    //     screen = require('@screens/settings/general').default;
-    //     break;
-    // case 'SettingsSidebar':
-    //     screen = require('app/components/sidebars/settings').default;
-    //     break;
-    // case 'SidebarSettings':
-    //     screen = require('@screens/settings/sidebar').default;
-    //     break;
-=======
             screen = withServerDatabase(
                 require('@screens/emoji_picker').default,
             );
@@ -269,12 +130,14 @@
         case Screens.SAVED_POSTS:
             screen = withServerDatabase((require('@screens/home/saved_posts').default));
             break;
->>>>>>> 1d9c371b
         case Screens.SSO:
             screen = withIntl(require('@screens/sso').default);
             break;
         case Screens.THREAD:
             screen = withServerDatabase(require('@screens/thread').default);
+            break;
+        case Screens.CREATE_OR_EDIT_CHANNEL:
+            screen = withServerDatabase(require('@screens/create_or_edit_channel').default);
             break;
     }
 
