// Copyright (c) 2015-present Mattermost, Inc. All Rights Reserved.
// See LICENSE.txt for license information.

import {Provider as EMMProvider} from '@mattermost/react-native-emm';
import React, {type ComponentType} from 'react';
import {IntlProvider} from 'react-intl';
import {Platform} from 'react-native';
import {GestureHandlerRootView} from 'react-native-gesture-handler';
import {Navigation} from 'react-native-navigation';
import {SafeAreaProvider} from 'react-native-safe-area-context';

import {Screens} from '@constants';
import {withServerDatabase} from '@database/components';
import {DEFAULT_LOCALE, getTranslations} from '@i18n';

const withGestures = (Screen: React.ComponentType) => {
    return function gestureHoc(props: any) {
        return (
            <GestureHandlerRootView style={{flex: 1}}>
                <Screen {...props}/>
            </GestureHandlerRootView>
        );
    };
};

const withIntl = (Screen: React.ComponentType) => {
    return function IntlEnabledComponent(props: any) {
        return (
            <IntlProvider
                locale={DEFAULT_LOCALE}
                messages={getTranslations(DEFAULT_LOCALE)}
            >
                <Screen {...props}/>
            </IntlProvider>
        );
    };
};

const withSafeAreaInsets = (Screen: React.ComponentType) => {
    return function SafeAreaInsets(props: any) {
        return (
            <SafeAreaProvider>
                <Screen {...props}/>
            </SafeAreaProvider>
        );
    };
};

const withManagedConfig = (Screen: React.ComponentType) => {
    return function EmmProvider(props: any) {
        return (
            <EMMProvider>
                <Screen {...props}/>
            </EMMProvider>
        );
    };
};

Navigation.setLazyComponentRegistrator((screenName) => {
    let screen: any|undefined;
    switch (screenName) {
        case Screens.ABOUT:
            screen = withServerDatabase(require('@screens/settings/about').default);
            break;
        case Screens.APPS_FORM:
            screen = withServerDatabase(require('@screens/apps_form').default);
            break;
        case Screens.BOTTOM_SHEET:
            screen = withServerDatabase(require('@screens/bottom_sheet').default);
            break;
        case Screens.BROWSE_CHANNELS:
            screen = withServerDatabase(require('@screens/browse_channels').default);
            break;
        case Screens.CHANNEL:
            screen = withServerDatabase(require('@screens/channel').default);
            break;
        case Screens.CHANNEL_BOOKMARK:
            screen = withServerDatabase(require('@screens/channel_bookmark').default);
            break;
        case Screens.CHANNEL_NOTIFICATION_PREFERENCES:
            screen = withServerDatabase(require('@screens/channel_notification_preferences').default);
            break;
        case Screens.CHANNEL_FILES:
            screen = withServerDatabase(require('@screens/channel_files').default);
            break;
        case Screens.CHANNEL_INFO:
            screen = withServerDatabase(require('@screens/channel_info').default);
            break;
        case Screens.CODE:
            screen = withServerDatabase(require('@screens/code').default);
            break;
        case Screens.CONVERT_GM_TO_CHANNEL:
            screen = withServerDatabase(require('@screens/convert_gm_to_channel').default);
            break;
        case Screens.CREATE_OR_EDIT_CHANNEL:
            screen = withServerDatabase(require('@screens/create_or_edit_channel').default);
            break;
        case Screens.COMPONENT_LIBRARY:
            screen = withServerDatabase(require('@screens/component_library').default);
            break;
        case Screens.CUSTOM_STATUS:
            screen = withServerDatabase(require('@screens/custom_status').default);
            break;
        case Screens.CUSTOM_STATUS_CLEAR_AFTER:
            screen = withServerDatabase(require('@screens/custom_status_clear_after').default);
            break;
        case Screens.CREATE_DIRECT_MESSAGE:
            screen = withServerDatabase(require('@screens/create_direct_message').default);
            break;
        case Screens.CHANNEL_ADD_MEMBERS:
            screen = withServerDatabase(require('@screens/channel_add_members').default);
            break;
        case Screens.DRAFT_SCHEDULED_POST_OPTIONS:
            screen = withServerDatabase(require('@screens/draft_scheduled_post_options').default);
            break;
        case Screens.EDIT_POST:
            screen = withServerDatabase(require('@screens/edit_post').default);
            break;
        case Screens.EDIT_PROFILE:
            screen = withServerDatabase(require('@screens/edit_profile').default);
            break;
        case Screens.EDIT_SERVER:
            screen = withIntl(require('@screens/edit_server').default);
            break;
        case Screens.EMOJI_PICKER:
            screen = withServerDatabase(require('@screens/emoji_picker').default);
            break;
        case Screens.FIND_CHANNELS:
            screen = withServerDatabase(require('@screens/find_channels').default);
            break;
        case Screens.FORGOT_PASSWORD:
            screen = withIntl(require('@screens/forgot_password').default);
            break;
        case Screens.GALLERY:
            screen = withServerDatabase(require('@screens/gallery').default);
            break;
        case Screens.GENERIC_OVERLAY:
            screen = withServerDatabase(require('@screens/overlay').default);
            break;
        case Screens.GLOBAL_DRAFTS:
            screen = withServerDatabase(require('@screens/global_drafts').default);
            break;
        case Screens.GLOBAL_THREADS:
            screen = withServerDatabase(require('@screens/global_threads').default);
            break;
        case Screens.INTERACTIVE_DIALOG:
            screen = withServerDatabase(require('@screens/interactive_dialog').default);
            break;
        case Screens.INTEGRATION_SELECTOR:
            screen = withServerDatabase(require('@screens/integration_selector').default);
            break;
        case Screens.INVITE:
            screen = withServerDatabase(require('@screens/invite').default);
            break;
        case Screens.IN_APP_NOTIFICATION: {
            const notificationScreen = require('@screens/in_app_notification').default;
            Navigation.registerComponent(Screens.IN_APP_NOTIFICATION, () =>
                Platform.select({
                    default: notificationScreen,
                    ios: withSafeAreaInsets(notificationScreen),
                }),
            );
            return;
        }
        case Screens.JOIN_TEAM:
            screen = withServerDatabase(require('@screens/join_team').default);
            break;
        case Screens.LATEX:
            screen = withServerDatabase(require('@screens/latex').default);
            break;
        case Screens.LOGIN:
            screen = withIntl(require('@screens/login').default);
            break;
        case Screens.MANAGE_CHANNEL_MEMBERS:
            screen = withServerDatabase(require('@screens/manage_channel_members').default);
            break;
        case Screens.MFA:
            screen = withIntl(require('@screens/mfa').default);
            break;
        case Screens.SELECT_TEAM:
            screen = withServerDatabase(require('@screens/select_team').default);
            break;
        case Screens.PERMALINK:
            screen = withServerDatabase(require('@screens/permalink').default);
            break;
        case Screens.PINNED_MESSAGES:
            screen = withServerDatabase(require('@screens/pinned_messages').default);
            break;
        case Screens.POST_OPTIONS:
            screen = withServerDatabase(require('@screens/post_options').default);
            break;
        case Screens.POST_PRIORITY_PICKER:
            screen = withServerDatabase(require('@screens/post_priority_picker').default);
            break;
        case Screens.REACTIONS:
            screen = withServerDatabase(require('@screens/reactions').default);
            break;
<<<<<<< HEAD
        case Screens.REPORT_PROBLEM:
            screen = withServerDatabase(require('@screens/report_a_problem').default);
=======
        case Screens.RESCHEDULE_DRAFT:
            screen = withServerDatabase(require('@screens/reschedule_draft').default);
>>>>>>> b0d18887
            break;
        case Screens.REVIEW_APP:
            screen = withServerDatabase(require('@screens/review_app').default);
            break;
        case Screens.SETTINGS:
            screen = withServerDatabase(require('@screens/settings').default);
            break;
        case Screens.SETTINGS_ADVANCED:
            screen = withServerDatabase(require('@screens/settings/advanced').default);
            break;
        case Screens.SETTINGS_DISPLAY:
            screen = withServerDatabase(require('@screens/settings/display').default);
            break;
        case Screens.SETTINGS_DISPLAY_CLOCK:
            screen = withServerDatabase(require('@screens/settings/display_clock').default);
            break;
        case Screens.SETTINGS_DISPLAY_CRT:
            screen = withServerDatabase(require('@screens/settings/display_crt').default);
            break;
        case Screens.SETTINGS_DISPLAY_THEME:
            screen = withServerDatabase(require('@screens/settings/display_theme').default);
            break;
        case Screens.SETTINGS_DISPLAY_TIMEZONE:
            screen = withServerDatabase(require('@screens/settings/display_timezone').default);
            break;
        case Screens.SETTINGS_DISPLAY_TIMEZONE_SELECT:
            screen = withServerDatabase(require('@screens/settings/display_timezone_select').default);
            break;
        case Screens.SETTINGS_NOTIFICATION:
            screen = withServerDatabase(require('@screens/settings/notifications').default);
            break;
        case Screens.SETTINGS_NOTIFICATION_AUTO_RESPONDER:
            screen = withServerDatabase(require('@screens/settings/notification_auto_responder').default);
            break;
        case Screens.SETTINGS_NOTIFICATION_EMAIL:
            screen = withServerDatabase(require('@screens/settings/notification_email').default);
            break;
        case Screens.SETTINGS_NOTIFICATION_MENTION:
            screen = withServerDatabase(require('@screens/settings/notification_mention').default);
            break;
        case Screens.SETTINGS_NOTIFICATION_PUSH:
            screen = withServerDatabase(require('@screens/settings/notification_push').default);
            break;
        case Screens.SETTINGS_NOTIFICATION_CALL:
            screen = withServerDatabase(require('@screens/settings/notification_call').default);
            break;
        case Screens.SHARE_FEEDBACK:
            screen = withServerDatabase(require('@screens/share_feedback').default);
            break;
        case Screens.SNACK_BAR: {
            const snackBarScreen = withServerDatabase(require('@screens/snack_bar').default);
            Navigation.registerComponent(Screens.SNACK_BAR, () =>
                Platform.select({
                    default: snackBarScreen,
                    ios: withSafeAreaInsets(snackBarScreen) as ComponentType,
                }),
            );
            break;
        }
        case Screens.SSO:
            screen = withIntl(require('@screens/sso').default);
            break;
        case Screens.TABLE:
            screen = withServerDatabase(require('@screens/table').default);
            break;
        case Screens.TEAM_SELECTOR_LIST:
            screen = withServerDatabase(require('@screens/convert_gm_to_channel/team_selector_list').default);
            break;
        case Screens.TERMS_OF_SERVICE:
            screen = withServerDatabase(require('@screens/terms_of_service').default);
            break;
        case Screens.THREAD:
            screen = withServerDatabase(require('@screens/thread').default);
            break;
        case Screens.THREAD_FOLLOW_BUTTON:
            Navigation.registerComponent(Screens.THREAD_FOLLOW_BUTTON, () => withServerDatabase(
                require('@screens/thread/thread_follow_button').default,
            ));
            break;
        case Screens.THREAD_OPTIONS:
            screen = withServerDatabase(require('@screens/thread_options').default);
            break;
        case Screens.USER_PROFILE:
            screen = withServerDatabase(require('@screens/user_profile').default);
            break;
        case Screens.CALL:
            screen = withServerDatabase(require('@calls/screens/call_screen').default);
            break;
        case Screens.CALL_PARTICIPANTS:
            screen = withServerDatabase(require('@calls/screens/participants_list').default);
            break;
        case Screens.CALL_HOST_CONTROLS:
            screen = withServerDatabase(require('@calls/screens/host_controls').default);
            break;
        case Screens.SCHEDULED_POST_OPTIONS:
            screen = withServerDatabase(require('@screens/scheduled_post_options').default);
            break;
    }

    if (screen) {
        Navigation.registerComponent(screenName, () => withGestures(withSafeAreaInsets(withManagedConfig(screen))));
    }
});

export function registerScreens() {
    const homeScreen = require('@screens/home').default;
    const serverScreen = require('@screens/server').default;
    const onboardingScreen = require('@screens/onboarding').default;
    Navigation.registerComponent(Screens.ONBOARDING, () => withGestures(withIntl(withManagedConfig(onboardingScreen))));
    Navigation.registerComponent(Screens.SERVER, () => withSafeAreaInsets(withGestures(withIntl(withManagedConfig(serverScreen)))));
    Navigation.registerComponent(Screens.HOME, () => withGestures(withSafeAreaInsets(withServerDatabase(withManagedConfig(homeScreen)))));
}<|MERGE_RESOLUTION|>--- conflicted
+++ resolved
@@ -195,13 +195,11 @@
         case Screens.REACTIONS:
             screen = withServerDatabase(require('@screens/reactions').default);
             break;
-<<<<<<< HEAD
         case Screens.REPORT_PROBLEM:
             screen = withServerDatabase(require('@screens/report_a_problem').default);
-=======
+            break;
         case Screens.RESCHEDULE_DRAFT:
             screen = withServerDatabase(require('@screens/reschedule_draft').default);
->>>>>>> b0d18887
             break;
         case Screens.REVIEW_APP:
             screen = withServerDatabase(require('@screens/review_app').default);
