// Copyright (c) 2015-present Mattermost, Inc. All Rights Reserved.
// See LICENSE.txt for license information.

import {withManagedConfig} from '@mattermost/react-native-emm';
import React from 'react';
import {IntlProvider} from 'react-intl';
import {Platform, StyleProp, ViewStyle} from 'react-native';
import {GestureHandlerRootView} from 'react-native-gesture-handler';
import {Navigation} from 'react-native-navigation';
import {SafeAreaProvider} from 'react-native-safe-area-context';

import {Screens} from '@constants';
import {withServerDatabase} from '@database/components';
import {DEFAULT_LOCALE, getTranslations} from '@i18n';

const withGestures = (Screen: React.ComponentType, styles: StyleProp<ViewStyle>) => {
    return function gestureHoc(props: any) {
        if (Platform.OS === 'android') {
            return (
                <GestureHandlerRootView style={[{flex: 1}, styles]}>
                    <Screen {...props}/>
                </GestureHandlerRootView>
            );
        }

        return <Screen {...props}/>;
    };
};

const withIntl = (Screen: React.ComponentType) => {
    return function IntlEnabledComponent(props: any) {
        return (
            <IntlProvider
                locale={DEFAULT_LOCALE}
                messages={getTranslations()}
            >
                <Screen {...props}/>
            </IntlProvider>
        );
    };
};

const withSafeAreaInsets = (Screen: React.ComponentType) => {
    return function SafeAreaInsets(props: any) {
        return (
            <SafeAreaProvider>
                <Screen {...props}/>
            </SafeAreaProvider>
        );
    };
};

Navigation.setLazyComponentRegistrator((screenName) => {
    let screen: any|undefined;
    let extraStyles: StyleProp<ViewStyle>;
    switch (screenName) {
        case Screens.ABOUT:
            screen = withServerDatabase(require('@screens/about').default);
            break;
        case Screens.BOTTOM_SHEET:
            screen = withServerDatabase(
                require('@screens/bottom_sheet').default,
            );
            break;
        case Screens.BROWSE_CHANNELS:
            screen = withServerDatabase(
                require('@screens/browse_channels').default,
            );
            break;
        case Screens.CHANNEL:
            screen = withServerDatabase(require('@screens/channel').default);
            break;
        case Screens.CODE:
            screen = withServerDatabase(require('@screens/code').default);
            break;
        case Screens.CREATE_OR_EDIT_CHANNEL:
            screen = withServerDatabase(require('@screens/create_or_edit_channel').default);
            break;
        case Screens.CUSTOM_STATUS:
            screen = withServerDatabase(
                require('@screens/custom_status').default,
            );
            break;
        case Screens.CUSTOM_STATUS_CLEAR_AFTER:
            screen = withServerDatabase(
                require('@screens/custom_status_clear_after').default,
            );
            break;
        case Screens.CREATE_DIRECT_MESSAGE:
            screen = withServerDatabase(require('@screens/create_direct_message').default);
            break;
        case Screens.EDIT_POST:
            screen = withServerDatabase(require('@screens/edit_post').default);
            break;
        case Screens.EDIT_PROFILE:
            screen = withServerDatabase(
                require('@screens/edit_profile').default,
            );
            break;
        case Screens.EDIT_SERVER:
            screen = withIntl(require('@screens/edit_server').default);
            break;
        case Screens.EMOJI_PICKER:
            screen = withServerDatabase(
                require('@screens/emoji_picker').default,
            );
            break;
        case Screens.FORGOT_PASSWORD:
            screen = withIntl(require('@screens/forgot_password').default);
            break;
        case Screens.GALLERY:
            screen = withServerDatabase(require('@screens/gallery').default);
            break;
        case Screens.IN_APP_NOTIFICATION: {
            const notificationScreen =
                require('@screens/in_app_notification').default;
            Navigation.registerComponent(Screens.IN_APP_NOTIFICATION, () =>
                Platform.select({
                    default: notificationScreen,
                    ios: withSafeAreaInsets(notificationScreen),
                }),
            );
            return;
        }
        case Screens.LOGIN:
            screen = withIntl(require('@screens/login').default);
            break;
        case Screens.MFA:
            screen = withIntl(require('@screens/mfa').default);
            break;
        case Screens.PERMALINK:
            screen = withServerDatabase(require('@screens/permalink').default);
            break;
        case Screens.POST_OPTIONS:
            screen = withServerDatabase(
                require('@screens/post_options').default,
            );
            break;
        case Screens.REACTIONS:
            screen = withServerDatabase(require('@screens/reactions').default);
            break;
        case Screens.SAVED_POSTS:
            screen = withServerDatabase((require('@screens/saved_posts').default));
            break;
        case Screens.SSO:
            screen = withIntl(require('@screens/sso').default);
            break;
        case Screens.THREAD:
            screen = withServerDatabase(require('@screens/thread').default);
            break;
<<<<<<< HEAD
        case Screens.SNACK_BAR: {
            const snackBarScreen = require('@screens/snack_bar').default;
            Navigation.registerComponent(Screens.SNACK_BAR, () =>
                Platform.select({
                    default: withServerDatabase(snackBarScreen),
                    ios: withServerDatabase(withSafeAreaInsets(snackBarScreen)),
                }),
            );
            break;
        }
=======
        case Screens.THREAD_FOLLOW_BUTTON:
            Navigation.registerComponent(Screens.THREAD_FOLLOW_BUTTON, () => withServerDatabase(
                require('@screens/thread/thread_follow_button').default,
            ));
            break;
>>>>>>> 1996224a
    }

    if (screen) {
        Navigation.registerComponent(screenName, () => withGestures(withSafeAreaInsets(withManagedConfig<ManagedConfig>(screen)), extraStyles));
    }
});

export function registerScreens() {
    const homeScreen = require('@screens/home').default;
    const serverScreen = require('@screens/server').default;
    Navigation.registerComponent(Screens.SERVER, () => withGestures(withIntl(withManagedConfig<ManagedConfig>(serverScreen)), undefined));
    Navigation.registerComponent(Screens.HOME, () => withGestures(withSafeAreaInsets(withServerDatabase(withManagedConfig<ManagedConfig>(homeScreen))), undefined));
}<|MERGE_RESOLUTION|>--- conflicted
+++ resolved
@@ -148,24 +148,11 @@
         case Screens.THREAD:
             screen = withServerDatabase(require('@screens/thread').default);
             break;
-<<<<<<< HEAD
-        case Screens.SNACK_BAR: {
-            const snackBarScreen = require('@screens/snack_bar').default;
-            Navigation.registerComponent(Screens.SNACK_BAR, () =>
-                Platform.select({
-                    default: withServerDatabase(snackBarScreen),
-                    ios: withServerDatabase(withSafeAreaInsets(snackBarScreen)),
-                }),
-            );
-            break;
-        }
-=======
         case Screens.THREAD_FOLLOW_BUTTON:
             Navigation.registerComponent(Screens.THREAD_FOLLOW_BUTTON, () => withServerDatabase(
                 require('@screens/thread/thread_follow_button').default,
             ));
             break;
->>>>>>> 1996224a
     }
 
     if (screen) {
