--- conflicted
+++ resolved
@@ -154,12 +154,9 @@
         case Screens.SETTINGS_DISPLAY:
             screen = withServerDatabase(require('@screens/settings/display').default);
             break;
-<<<<<<< HEAD
-=======
         case Screens.SETTINGS_DISPLAY_THEME:
             screen = withServerDatabase(require('@screens/settings/display_theme').default);
             break;
->>>>>>> bb02b117
         case Screens.SETTINGS_NOTIFICATION:
             screen = withServerDatabase(require('@screens/settings/notifications').default);
             break;
