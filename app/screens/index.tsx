// Copyright (c) 2015-present Mattermost, Inc. All Rights Reserved.
// See LICENSE.txt for license information.

import {withManagedConfig} from '@mattermost/react-native-emm';
import React from 'react';
import {IntlProvider} from 'react-intl';
import {Platform, StyleProp, ViewStyle} from 'react-native';
import {GestureHandlerRootView} from 'react-native-gesture-handler';
import {Navigation} from 'react-native-navigation';
import {SafeAreaProvider} from 'react-native-safe-area-context';

import {Screens} from '@constants';
import {withServerDatabase} from '@database/components';
import {DEFAULT_LOCALE, getTranslations} from '@i18n';

// TODO: Remove this and uncomment screens as they get added
/* eslint-disable */

const withGestures = (Screen: React.ComponentType, styles: StyleProp<ViewStyle>) => {
    return function gestureHoc(props: any) {
        if (Platform.OS === 'android') {
            return (
                <GestureHandlerRootView style={[{flex: 1}, styles]}>
                    <Screen {...props}/>
                </GestureHandlerRootView>
            )
        }

        return <Screen {...props}/>;
    }
};

const withIntl = (Screen: React.ComponentType) => {
    return function IntlEnabledComponent(props: any) {
        return (
            <IntlProvider
                locale={DEFAULT_LOCALE}
                messages={getTranslations()}
            >
                <Screen {...props}/>
            </IntlProvider>
    );
        }
}

const withSafeAreaInsets = (Screen: React.ComponentType) => {
    return function SafeAreaInsets(props: any){
        return (
            <SafeAreaProvider>
                <Screen {...props} />
            </SafeAreaProvider>
        )
    }
}

Navigation.setLazyComponentRegistrator((screenName) => {
    let screen: any|undefined;
    let extraStyles: StyleProp<ViewStyle>;
    switch (screenName) {
    case Screens.ABOUT:
        screen =  withServerDatabase(require('@screens/about').default);
        break;
    case Screens.BOTTOM_SHEET:
        screen = withServerDatabase(require('@screens/bottom_sheet').default);
        break;
    case Screens.CHANNEL:
        screen = withServerDatabase(require('@screens/channel').default);
        break;
    case Screens.CUSTOM_STATUS:
        screen = withServerDatabase(require('@screens/custom_status').default);
        break;
    case Screens.CUSTOM_STATUS_CLEAR_AFTER:
        screen = withServerDatabase(require('@screens/custom_status_clear_after').default);
        break;
    case Screens.EMOJI_PICKER:
        screen = withServerDatabase(require('@screens/emoji_picker').default);
        break;
    case Screens.EDIT_PROFILE:
        screen = withServerDatabase((require('@screens/edit_profile').default));
        break;
    case Screens.EDIT_SERVER:
        screen = withIntl(require('@screens/edit_server').default);
        break;
    case Screens.FORGOT_PASSWORD:
        screen = withIntl(require('@screens/forgot_password').default);
        break;
    case Screens.IN_APP_NOTIFICATION: {
        const notificationScreen = require('@screens/in_app_notification').default;
        Navigation.registerComponent(Screens.IN_APP_NOTIFICATION, () => Platform.select({
            default: withGestures(notificationScreen, undefined),
            ios: withSafeAreaInsets(notificationScreen),
        }));
        return;
    }
    case Screens.LOGIN:
        screen = withIntl(require('@screens/login').default);
        break;
    case Screens.MFA:
        screen = withIntl(require('@screens/mfa').default);
        break;
<<<<<<< HEAD
    // case 'MoreChannels':
    //     screen = require('@screens/more_channels').default;
    //     break;
    // case 'MoreDirectMessages':
    //     screen = require('@screens/more_dms').default;
    //     break;
    // case 'Notification':
    //     extraStyles = Platform.select({android: {flex: undefined, height: 100}});
    //     screen = require('@screens/notification/index.tsx').default;
    //     break;
    // case 'NotificationSettings':
    //     screen = require('@screens/settings/notification_settings').default;
    //     break;
    // case 'NotificationSettingsAutoResponder':
    //     screen = require('@screens/settings/notification_settings_auto_responder').default;
    //     break;
    // case 'NotificationSettingsEmail':
    //     screen = require('@screens/settings/notification_settings_email').default;
    //     break;
    // case 'NotificationSettingsMentions':
    //     screen = require('@screens/settings/notification_settings_mentions').default;
    //     break;
    // case 'NotificationSettingsMentionsKeywords':
    //     screen = require('@screens/settings/notification_settings_mentions_keywords').default;
    //     break;
    // case 'NotificationSettingsMobile':
    //     screen = require('@screens/settings/notification_settings_mobile').default;
    //     break;
    case Screens.PERMALINK:
        screen = require('@screens/permalink').default;
        break;
    // case 'PinnedPosts':
    //     screen = require('@screens/pinned_posts').default;
    //     break;
    // case 'PostOptions':
    //     screen = require('@screens/post_options').default;
    //     break;
    // case 'ReactionList':
    //     screen = require('@screens/reaction_list').default;
    //     break;
    case Screens.MENTIONS:
        screen = require('@screens/home/recent_mentions').default;
        break;
    // case 'Search':
    //     screen = require('@screens/search').default;
    //     break;
    // case 'SelectorScreen':
    //     screen = require('@screens/selector_screen').default;
    //     break;
    // case 'SelectTeam':
    //     screen = require('@screens/select_team').default;
    //     break;
    // case 'SelectTimezone':
    //     screen = require('@screens/settings/timezone/select_timezone').default;
    //     break;
    // case 'Settings':
    //     screen = require('@screens/settings/general').default;
    //     break;
    // case 'SettingsSidebar':
    //     screen = require('app/components/sidebars/settings').default;
    //     break;
    // case 'SidebarSettings':
    //     screen = require('@screens/settings/sidebar').default;
    //     break;
        case Screens.SSO:
            screen = withIntl(require('@screens/sso').default);
            break;
    // case 'Table':
    //     screen = require('@screens/table').default;
    //     break;
    // case 'TermsOfService':
    //     screen = require('@screens/terms_of_service').default;
    //     break;
    // case 'ThemeSettings':
    //     screen = require('@screens/settings/theme').default;
    //     break;
    // case 'Thread':
    //     screen = require('@screens/thread').default;
    //     break;
    // case 'TimezoneSettings':
    //     screen = require('@screens/settings/timezone').default;
    //     break;
    // case 'UserProfile':
    //     screen = require('@screens/user_profile').default;
    //     break;
=======
    case Screens.BROWSE_CHANNELS:
        screen = withServerDatabase(require('@screens/browse_channels').default);
        break;
    case Screens.POST_OPTIONS:
        screen = withServerDatabase(require('@screens/post_options').default);
        break;
    case Screens.SSO:
        screen = withIntl(require('@screens/sso').default);
        break;
>>>>>>> 39e5c2c0
    }

    if (screen) {
        Navigation.registerComponent(screenName, () => withGestures(withSafeAreaInsets(withManagedConfig(screen)), extraStyles));
    }
});

export function registerScreens() {
    const homeScreen = require('@screens/home').default;
    const serverScreen = require('@screens/server').default;
    Navigation.registerComponent(Screens.SERVER, () => withGestures(withIntl(withManagedConfig(serverScreen)), undefined));
    Navigation.registerComponent(Screens.HOME, () => withGestures(withSafeAreaInsets(withServerDatabase(withManagedConfig(homeScreen))), undefined));
}<|MERGE_RESOLUTION|>--- conflicted
+++ resolved
@@ -98,93 +98,12 @@
     case Screens.MFA:
         screen = withIntl(require('@screens/mfa').default);
         break;
-<<<<<<< HEAD
-    // case 'MoreChannels':
-    //     screen = require('@screens/more_channels').default;
-    //     break;
-    // case 'MoreDirectMessages':
-    //     screen = require('@screens/more_dms').default;
-    //     break;
-    // case 'Notification':
-    //     extraStyles = Platform.select({android: {flex: undefined, height: 100}});
-    //     screen = require('@screens/notification/index.tsx').default;
-    //     break;
-    // case 'NotificationSettings':
-    //     screen = require('@screens/settings/notification_settings').default;
-    //     break;
-    // case 'NotificationSettingsAutoResponder':
-    //     screen = require('@screens/settings/notification_settings_auto_responder').default;
-    //     break;
-    // case 'NotificationSettingsEmail':
-    //     screen = require('@screens/settings/notification_settings_email').default;
-    //     break;
-    // case 'NotificationSettingsMentions':
-    //     screen = require('@screens/settings/notification_settings_mentions').default;
-    //     break;
-    // case 'NotificationSettingsMentionsKeywords':
-    //     screen = require('@screens/settings/notification_settings_mentions_keywords').default;
-    //     break;
-    // case 'NotificationSettingsMobile':
-    //     screen = require('@screens/settings/notification_settings_mobile').default;
-    //     break;
     case Screens.PERMALINK:
         screen = require('@screens/permalink').default;
         break;
-    // case 'PinnedPosts':
-    //     screen = require('@screens/pinned_posts').default;
-    //     break;
-    // case 'PostOptions':
-    //     screen = require('@screens/post_options').default;
-    //     break;
-    // case 'ReactionList':
-    //     screen = require('@screens/reaction_list').default;
-    //     break;
     case Screens.MENTIONS:
         screen = require('@screens/home/recent_mentions').default;
         break;
-    // case 'Search':
-    //     screen = require('@screens/search').default;
-    //     break;
-    // case 'SelectorScreen':
-    //     screen = require('@screens/selector_screen').default;
-    //     break;
-    // case 'SelectTeam':
-    //     screen = require('@screens/select_team').default;
-    //     break;
-    // case 'SelectTimezone':
-    //     screen = require('@screens/settings/timezone/select_timezone').default;
-    //     break;
-    // case 'Settings':
-    //     screen = require('@screens/settings/general').default;
-    //     break;
-    // case 'SettingsSidebar':
-    //     screen = require('app/components/sidebars/settings').default;
-    //     break;
-    // case 'SidebarSettings':
-    //     screen = require('@screens/settings/sidebar').default;
-    //     break;
-        case Screens.SSO:
-            screen = withIntl(require('@screens/sso').default);
-            break;
-    // case 'Table':
-    //     screen = require('@screens/table').default;
-    //     break;
-    // case 'TermsOfService':
-    //     screen = require('@screens/terms_of_service').default;
-    //     break;
-    // case 'ThemeSettings':
-    //     screen = require('@screens/settings/theme').default;
-    //     break;
-    // case 'Thread':
-    //     screen = require('@screens/thread').default;
-    //     break;
-    // case 'TimezoneSettings':
-    //     screen = require('@screens/settings/timezone').default;
-    //     break;
-    // case 'UserProfile':
-    //     screen = require('@screens/user_profile').default;
-    //     break;
-=======
     case Screens.BROWSE_CHANNELS:
         screen = withServerDatabase(require('@screens/browse_channels').default);
         break;
@@ -194,7 +113,6 @@
     case Screens.SSO:
         screen = withIntl(require('@screens/sso').default);
         break;
->>>>>>> 39e5c2c0
     }
 
     if (screen) {
