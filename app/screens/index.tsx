// Copyright (c) 2015-present Mattermost, Inc. All Rights Reserved.
// See LICENSE.txt for license information.

import {withManagedConfig} from '@mattermost/react-native-emm';
import React from 'react';
import {IntlProvider} from 'react-intl';
import {Platform, StyleProp, ViewStyle} from 'react-native';
import {GestureHandlerRootView} from 'react-native-gesture-handler';
import {Navigation} from 'react-native-navigation';
import {SafeAreaProvider} from 'react-native-safe-area-context';

import {Screens} from '@constants';
import {withServerDatabase} from '@database/components';
import {DEFAULT_LOCALE, getTranslations} from '@i18n';

const withGestures = (Screen: React.ComponentType, styles: StyleProp<ViewStyle>) => {
    return function gestureHoc(props: any) {
        if (Platform.OS === 'android') {
            return (
                <GestureHandlerRootView style={[{flex: 1}, styles]}>
                    <Screen {...props}/>
                </GestureHandlerRootView>
            );
        }

        return <Screen {...props}/>;
    };
};

const withIntl = (Screen: React.ComponentType) => {
    return function IntlEnabledComponent(props: any) {
        return (
            <IntlProvider
                locale={DEFAULT_LOCALE}
                messages={getTranslations()}
            >
                <Screen {...props}/>
            </IntlProvider>
        );
    };
};

const withSafeAreaInsets = (Screen: React.ComponentType) => {
    return function SafeAreaInsets(props: any) {
        return (
            <SafeAreaProvider>
                <Screen {...props}/>
            </SafeAreaProvider>
        );
    };
};

Navigation.setLazyComponentRegistrator((screenName) => {
    let screen: any|undefined;
    let extraStyles: StyleProp<ViewStyle>;
    switch (screenName) {
<<<<<<< HEAD
        case Screens.ABOUT:
            screen = withServerDatabase(require('@screens/about').default);
            break;
        case Screens.BOTTOM_SHEET:
            screen = withServerDatabase(
                require('@screens/bottom_sheet').default,
            );
            break;
        case Screens.CHANNEL:
            screen = withServerDatabase(require('@screens/channel').default);
            break;
        case Screens.CUSTOM_STATUS:
            screen = withServerDatabase(
                require('@screens/custom_status').default,
            );
            break;
        case Screens.CUSTOM_STATUS_CLEAR_AFTER:
            screen = withServerDatabase(
                require('@screens/custom_status_clear_after').default,
            );
            break;
        case Screens.EMOJI_PICKER:
            screen = withServerDatabase(
                require('@screens/emoji_picker').default,
            );
            break;
        case Screens.EDIT_PROFILE:
            screen = withServerDatabase(
                require('@screens/edit_profile').default,
            );
            break;
        case Screens.EDIT_SERVER:
            screen = withIntl(require('@screens/edit_server').default);
            break;
        case Screens.FORGOT_PASSWORD:
            screen = withIntl(require('@screens/forgot_password').default);
            break;
        case Screens.GALLERY:
            screen = withServerDatabase(require('@screens/gallery').default);
            break;
        case Screens.IN_APP_NOTIFICATION: {
            const notificationScreen =
                require('@screens/in_app_notification').default;
            Navigation.registerComponent(Screens.IN_APP_NOTIFICATION, () =>
                Platform.select({
                    default: notificationScreen,
                    ios: withSafeAreaInsets(notificationScreen),
                }),
            );
            return;
        }
        case Screens.LOGIN:
            screen = withIntl(require('@screens/login').default);
            break;
        case Screens.MFA:
            screen = withIntl(require('@screens/mfa').default);
            break;
        case Screens.BROWSE_CHANNELS:
            screen = withServerDatabase(
                require('@screens/browse_channels').default,
            );
            break;
        case Screens.POST_OPTIONS:
            screen = withServerDatabase(
                require('@screens/post_options').default,
            );
            break;
        case Screens.EDIT_POST:
            screen = withServerDatabase(require('@screens/edit_post').default);
            break;
        case Screens.SSO:
            screen = withIntl(require('@screens/sso').default);
            break;
        case Screens.THREAD:
            screen = withServerDatabase(require('@screens/thread').default);
            break;
=======
    case Screens.ABOUT:
        screen =  withServerDatabase(require('@screens/about').default);
        break;
    case Screens.BOTTOM_SHEET:
        screen = withServerDatabase(require('@screens/bottom_sheet').default);
        break;
    case Screens.CHANNEL:
        screen = withServerDatabase(require('@screens/channel').default);
        break;
    case Screens.CUSTOM_STATUS:
        screen = withServerDatabase(require('@screens/custom_status').default);
        break;
    case Screens.CUSTOM_STATUS_CLEAR_AFTER:
        screen = withServerDatabase(require('@screens/custom_status_clear_after').default);
        break;
    case Screens.EMOJI_PICKER:
        screen = withServerDatabase(require('@screens/emoji_picker').default);
        break;
    case Screens.EDIT_PROFILE:
        screen = withServerDatabase((require('@screens/edit_profile').default));
        break;
    case Screens.EDIT_SERVER:
        screen = withIntl(require('@screens/edit_server').default);
        break;
    case Screens.FORGOT_PASSWORD:
        screen = withIntl(require('@screens/forgot_password').default);
        break;
    case Screens.GALLERY:
        screen = withServerDatabase((require('@screens/gallery').default));
        break;
    case Screens.IN_APP_NOTIFICATION: {
        const notificationScreen = require('@screens/in_app_notification').default;
        Navigation.registerComponent(Screens.IN_APP_NOTIFICATION, () => Platform.select({
            default: notificationScreen,
            ios: withSafeAreaInsets(notificationScreen),
        }));
        return;
    }
    case Screens.LOGIN:
        screen = withIntl(require('@screens/login').default);
        break;
    case Screens.MFA:
        screen = withIntl(require('@screens/mfa').default);
        break;
    case Screens.BROWSE_CHANNELS:
        screen = withServerDatabase(require('@screens/browse_channels').default);
        break;
    case Screens.POST_OPTIONS:
        screen = withServerDatabase(require('@screens/post_options').default);
        break;
    case Screens.SSO:
        screen = withIntl(require('@screens/sso').default);
        break;
    case Screens.SAVED_POSTS:
        screen = withServerDatabase((require('@screens/home/saved_posts').default));
        break;
    case Screens.CREATE_DIRECT_MESSAGE:
        screen = withServerDatabase((require('@screens/create_direct_message').default));
        break;
    case Screens.THREAD:
        screen = withServerDatabase(require('@screens/thread').default);
        break;
>>>>>>> 35fe4081
    }

    if (screen) {
        Navigation.registerComponent(screenName, () => withGestures(withSafeAreaInsets(withManagedConfig(screen)), extraStyles));
    }
});

export function registerScreens() {
    const homeScreen = require('@screens/home').default;
    const serverScreen = require('@screens/server').default;
    Navigation.registerComponent(Screens.SERVER, () => withGestures(withIntl(withManagedConfig(serverScreen)), undefined));
    Navigation.registerComponent(Screens.HOME, () => withGestures(withSafeAreaInsets(withServerDatabase(withManagedConfig(homeScreen))), undefined));
}<|MERGE_RESOLUTION|>--- conflicted
+++ resolved
@@ -54,7 +54,6 @@
     let screen: any|undefined;
     let extraStyles: StyleProp<ViewStyle>;
     switch (screenName) {
-<<<<<<< HEAD
         case Screens.ABOUT:
             screen = withServerDatabase(require('@screens/about').default);
             break;
@@ -76,10 +75,8 @@
                 require('@screens/custom_status_clear_after').default,
             );
             break;
-        case Screens.EMOJI_PICKER:
-            screen = withServerDatabase(
-                require('@screens/emoji_picker').default,
-            );
+        case Screens.EDIT_POST:
+            screen = withServerDatabase(require('@screens/edit_post').default);
             break;
         case Screens.EDIT_PROFILE:
             screen = withServerDatabase(
@@ -88,6 +85,11 @@
             break;
         case Screens.EDIT_SERVER:
             screen = withIntl(require('@screens/edit_server').default);
+            break;
+        case Screens.EMOJI_PICKER:
+            screen = withServerDatabase(
+                require('@screens/emoji_picker').default,
+            );
             break;
         case Screens.FORGOT_PASSWORD:
             screen = withIntl(require('@screens/forgot_password').default);
@@ -122,8 +124,8 @@
                 require('@screens/post_options').default,
             );
             break;
-        case Screens.EDIT_POST:
-            screen = withServerDatabase(require('@screens/edit_post').default);
+        case Screens.SAVED_POSTS:
+            screen = withServerDatabase((require('@screens/home/saved_posts').default));
             break;
         case Screens.SSO:
             screen = withIntl(require('@screens/sso').default);
@@ -131,70 +133,6 @@
         case Screens.THREAD:
             screen = withServerDatabase(require('@screens/thread').default);
             break;
-=======
-    case Screens.ABOUT:
-        screen =  withServerDatabase(require('@screens/about').default);
-        break;
-    case Screens.BOTTOM_SHEET:
-        screen = withServerDatabase(require('@screens/bottom_sheet').default);
-        break;
-    case Screens.CHANNEL:
-        screen = withServerDatabase(require('@screens/channel').default);
-        break;
-    case Screens.CUSTOM_STATUS:
-        screen = withServerDatabase(require('@screens/custom_status').default);
-        break;
-    case Screens.CUSTOM_STATUS_CLEAR_AFTER:
-        screen = withServerDatabase(require('@screens/custom_status_clear_after').default);
-        break;
-    case Screens.EMOJI_PICKER:
-        screen = withServerDatabase(require('@screens/emoji_picker').default);
-        break;
-    case Screens.EDIT_PROFILE:
-        screen = withServerDatabase((require('@screens/edit_profile').default));
-        break;
-    case Screens.EDIT_SERVER:
-        screen = withIntl(require('@screens/edit_server').default);
-        break;
-    case Screens.FORGOT_PASSWORD:
-        screen = withIntl(require('@screens/forgot_password').default);
-        break;
-    case Screens.GALLERY:
-        screen = withServerDatabase((require('@screens/gallery').default));
-        break;
-    case Screens.IN_APP_NOTIFICATION: {
-        const notificationScreen = require('@screens/in_app_notification').default;
-        Navigation.registerComponent(Screens.IN_APP_NOTIFICATION, () => Platform.select({
-            default: notificationScreen,
-            ios: withSafeAreaInsets(notificationScreen),
-        }));
-        return;
-    }
-    case Screens.LOGIN:
-        screen = withIntl(require('@screens/login').default);
-        break;
-    case Screens.MFA:
-        screen = withIntl(require('@screens/mfa').default);
-        break;
-    case Screens.BROWSE_CHANNELS:
-        screen = withServerDatabase(require('@screens/browse_channels').default);
-        break;
-    case Screens.POST_OPTIONS:
-        screen = withServerDatabase(require('@screens/post_options').default);
-        break;
-    case Screens.SSO:
-        screen = withIntl(require('@screens/sso').default);
-        break;
-    case Screens.SAVED_POSTS:
-        screen = withServerDatabase((require('@screens/home/saved_posts').default));
-        break;
-    case Screens.CREATE_DIRECT_MESSAGE:
-        screen = withServerDatabase((require('@screens/create_direct_message').default));
-        break;
-    case Screens.THREAD:
-        screen = withServerDatabase(require('@screens/thread').default);
-        break;
->>>>>>> 35fe4081
     }
 
     if (screen) {
