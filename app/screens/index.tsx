// Copyright (c) 2015-present Mattermost, Inc. All Rights Reserved.
// See LICENSE.txt for license information.

import {withManagedConfig} from '@mattermost/react-native-emm';
import React, {ComponentType} from 'react';
import {IntlProvider} from 'react-intl';
import {Platform, StyleProp, ViewStyle} from 'react-native';
import {GestureHandlerRootView} from 'react-native-gesture-handler';
import {Navigation} from 'react-native-navigation';
import {SafeAreaProvider} from 'react-native-safe-area-context';

import {Screens} from '@constants';
import {withServerDatabase} from '@database/components';
import {DEFAULT_LOCALE, getTranslations} from '@i18n';

const withGestures = (Screen: React.ComponentType, styles: StyleProp<ViewStyle>) => {
    return function gestureHoc(props: any) {
        if (Platform.OS === 'android') {
            return (
                <GestureHandlerRootView style={[{flex: 1}, styles]}>
                    <Screen {...props}/>
                </GestureHandlerRootView>
            );
        }

        return <Screen {...props}/>;
    };
};

const withIntl = (Screen: React.ComponentType) => {
    return function IntlEnabledComponent(props: any) {
        return (
            <IntlProvider
                locale={DEFAULT_LOCALE}
                messages={getTranslations(DEFAULT_LOCALE)}
            >
                <Screen {...props}/>
            </IntlProvider>
        );
    };
};

const withSafeAreaInsets = (Screen: React.ComponentType) => {
    return function SafeAreaInsets(props: any) {
        return (
            <SafeAreaProvider>
                <Screen {...props}/>
            </SafeAreaProvider>
        );
    };
};

Navigation.setLazyComponentRegistrator((screenName) => {
    let screen: any|undefined;
    let extraStyles: StyleProp<ViewStyle>;
    switch (screenName) {
        case Screens.ABOUT:
            screen = withServerDatabase(require('@screens/about').default);
            break;
        case Screens.APPS_FORM:
            screen = withServerDatabase(require('@screens/apps_form').default);
            break;
        case Screens.BOTTOM_SHEET:
            screen = withServerDatabase(
                require('@screens/bottom_sheet').default,
            );
            break;
        case Screens.BROWSE_CHANNELS:
            screen = withServerDatabase(
                require('@screens/browse_channels').default,
            );
            break;
        case Screens.CHANNEL:
            screen = withServerDatabase(require('@screens/channel').default);
            break;
        case Screens.CHANNEL_INFO:
            screen = withServerDatabase(require('@screens/channel_info').default);
            break;
        case Screens.CODE:
            screen = withServerDatabase(require('@screens/code').default);
            break;
        case Screens.CREATE_OR_EDIT_CHANNEL:
            screen = withServerDatabase(require('@screens/create_or_edit_channel').default);
            break;
        case Screens.CUSTOM_STATUS:
            screen = withServerDatabase(
                require('@screens/custom_status').default,
            );
            break;
        case Screens.CUSTOM_STATUS_CLEAR_AFTER:
            screen = withServerDatabase(
                require('@screens/custom_status_clear_after').default,
            );
            break;
        case Screens.CREATE_DIRECT_MESSAGE:
            screen = withServerDatabase(require('@screens/create_direct_message').default);
            break;
        case Screens.EDIT_POST:
            screen = withServerDatabase(require('@screens/edit_post').default);
            break;
        case Screens.EDIT_PROFILE:
            screen = withServerDatabase(
                require('@screens/edit_profile').default,
            );
            break;
        case Screens.EDIT_SERVER:
            screen = withIntl(require('@screens/edit_server').default);
            break;
        case Screens.EMOJI_PICKER:
            screen = withServerDatabase(require('@screens/emoji_picker').default);
            break;
        case Screens.FIND_CHANNELS:
            screen = withServerDatabase(require('@screens/find_channels').default);
            break;
        case Screens.FORGOT_PASSWORD:
            screen = withIntl(require('@screens/forgot_password').default);
            break;
        case Screens.GALLERY:
            screen = withServerDatabase(require('@screens/gallery').default);
            break;
        case Screens.GLOBAL_THREADS:
            screen = withServerDatabase(require('@screens/global_threads').default);
            break;
        case Screens.INTERACTIVE_DIALOG:
            screen = withServerDatabase(require('@screens/interactive_dialog').default);
            break;
        case Screens.IN_APP_NOTIFICATION: {
            const notificationScreen =
                require('@screens/in_app_notification').default;
            Navigation.registerComponent(Screens.IN_APP_NOTIFICATION, () =>
                Platform.select({
                    default: notificationScreen,
                    ios: withSafeAreaInsets(notificationScreen),
                }),
            );
            return;
        }
        case Screens.LATEX:
            screen = withServerDatabase(require('@screens/latex').default);
            break;
        case Screens.LOGIN:
            screen = withIntl(require('@screens/login').default);
            break;
        case Screens.MFA:
            screen = withIntl(require('@screens/mfa').default);
            break;
        case Screens.SELECT_TEAM:
            screen = withServerDatabase(require('@screens/select_team').default);
            break;
        case Screens.PERMALINK:
            screen = withServerDatabase(require('@screens/permalink').default);
            break;
        case Screens.PINNED_MESSAGES:
            screen = withServerDatabase(require('@screens/pinned_messages').default);
            break;
        case Screens.POST_OPTIONS:
            screen = withServerDatabase(
                require('@screens/post_options').default,
            );
            break;
        case Screens.REACTIONS:
            screen = withServerDatabase(require('@screens/reactions').default);
            break;
        case Screens.SAVED_POSTS:
            screen = withServerDatabase((require('@screens/saved_posts').default));
            break;
        case Screens.SETTINGS:
            screen = withServerDatabase(require('@screens/settings').default);
            break;
        case Screens.SETTINGS_DISPLAY:
            screen = withServerDatabase(require('@screens/settings/display').default);
            break;
        case Screens.SETTINGS_NOTIFICATION:
            screen = withServerDatabase(require('@screens/settings/notifications').default);
            break;
        case Screens.SETTINGS_NOTIFICATION_MENTION:
            screen = withServerDatabase(require('@screens/settings/notification_mention').default);
            break;
        case Screens.SETTINGS_NOTIFICATION_PUSH:
            screen = withServerDatabase(require('@screens/settings/notification_push').default);
            break;
        case Screens.SETTINGS_NOTIFICATION_AUTO_RESPONDER:
            screen = withServerDatabase(require('@screens/settings/notification_auto_responder').default);
            break;
<<<<<<< HEAD
        case Screens.SETTINGS_DISPLAY_THEME:
            screen = withServerDatabase(require('@screens/settings/display_theme').default);
=======
        case Screens.SNACK_BAR: {
            const snackBarScreen = withServerDatabase(require('@screens/snack_bar').default);
            Navigation.registerComponent(Screens.SNACK_BAR, () =>
                Platform.select({
                    default: snackBarScreen,
                    ios: withSafeAreaInsets(snackBarScreen) as ComponentType,
                }),
            );
            break;
        }
        case Screens.SSO:
            screen = withIntl(require('@screens/sso').default);
            break;
        case Screens.THREAD:
            screen = withServerDatabase(require('@screens/thread').default);
            break;
        case Screens.THREAD_FOLLOW_BUTTON:
            Navigation.registerComponent(Screens.THREAD_FOLLOW_BUTTON, () => withServerDatabase(
                require('@screens/thread/thread_follow_button').default,
            ));
            break;
        case Screens.THREAD_OPTIONS:
            screen = withServerDatabase(require('@screens/thread_options').default);
            break;
        case Screens.USER_PROFILE:
            screen = withServerDatabase(require('@screens/user_profile').default);
>>>>>>> fe354ee3
            break;
    }

    if (screen) {
        Navigation.registerComponent(screenName, () => withGestures(withSafeAreaInsets(withManagedConfig<ManagedConfig>(screen)), extraStyles));
    }
});

export function registerScreens() {
    const homeScreen = require('@screens/home').default;
    const serverScreen = require('@screens/server').default;
    Navigation.registerComponent(Screens.SERVER, () => withGestures(withIntl(withManagedConfig<ManagedConfig>(serverScreen)), undefined));
    Navigation.registerComponent(Screens.HOME, () => withGestures(withSafeAreaInsets(withServerDatabase(withManagedConfig<ManagedConfig>(homeScreen))), undefined));
}<|MERGE_RESOLUTION|>--- conflicted
+++ resolved
@@ -182,10 +182,9 @@
         case Screens.SETTINGS_NOTIFICATION_AUTO_RESPONDER:
             screen = withServerDatabase(require('@screens/settings/notification_auto_responder').default);
             break;
-<<<<<<< HEAD
         case Screens.SETTINGS_DISPLAY_THEME:
             screen = withServerDatabase(require('@screens/settings/display_theme').default);
-=======
+            break;
         case Screens.SNACK_BAR: {
             const snackBarScreen = withServerDatabase(require('@screens/snack_bar').default);
             Navigation.registerComponent(Screens.SNACK_BAR, () =>
@@ -211,9 +210,7 @@
             screen = withServerDatabase(require('@screens/thread_options').default);
             break;
         case Screens.USER_PROFILE:
-            screen = withServerDatabase(require('@screens/user_profile').default);
->>>>>>> fe354ee3
-            break;
+            screen = withServerDatabase(require('@screens/user_profile').default);        
     }
 
     if (screen) {
