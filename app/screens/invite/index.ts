--- conflicted
+++ resolved
@@ -5,13 +5,9 @@
 import {combineLatest, of as of$} from 'rxjs';
 import {switchMap, distinctUntilChanged, map} from 'rxjs/operators';
 
-<<<<<<< HEAD
 import {Permissions} from '@constants';
 import {observePermissionForTeam} from '@queries/servers/role';
 import {observeConfigBooleanValue} from '@queries/servers/system';
-=======
-import {observeConfigValue} from '@queries/servers/system';
->>>>>>> 5e9fbcf8
 import {observeCurrentTeam} from '@queries/servers/team';
 import {observeTeammateNameDisplay, observeCurrentUser} from '@queries/servers/user';
 import {isSystemAdmin} from '@utils/user';
@@ -54,12 +50,9 @@
             map((user) => isSystemAdmin(user?.roles || '')),
             distinctUntilChanged(),
         ),
-<<<<<<< HEAD
         emailInvitationsEnabled,
         canInviteGuests,
-=======
-        allowPasswordlessInvites: observeConfigValue(database, 'EnableGuestMagicLink'),
->>>>>>> 5e9fbcf8
+        allowPasswordlessInvites: observeConfigBooleanValue(database, 'EnableGuestMagicLink'),
     };
 });
 
