// Copyright (c) 2015-present Mattermost, Inc. All Rights Reserved.
// See LICENSE.txt for license information.
import React from 'react';
import {shallow} from 'enzyme';

import Preferences from '@mm-redux/constants/preferences';

import * as NavigationActions from 'app/actions/navigation';

import UserProfile from './user_profile.js';
import {BotTag, GuestTag} from 'app/components/tag';

jest.mock('react-intl');
jest.mock('@utils/theme', () => {
    const original = jest.requireActual('../../utils/theme');
    return {
        ...original,
        changeOpacity: jest.fn(),
    };
});

describe('user_profile', () => {
    const actions = {
        setChannelDisplayName: jest.fn(),
        makeDirectChannel: jest.fn(),
        loadBot: jest.fn(),
<<<<<<< HEAD
        unsetCustomStatus: jest.fn(),
=======
        getRemoteClusterInfo: jest.fn(),
>>>>>>> 6e23fbe7
    };
    const baseProps = {
        actions,
        config: {
            ShowEmailAddress: true,
        },
        teammateNameDisplay: 'username',
        teams: [],
        theme: Preferences.THEMES.default,
        enableTimezone: false,
        militaryTime: false,
        isMyUser: false,
        componentId: 'component-id',
    };

    const user = {
        email: 'test@test.com',
        first_name: 'test',
        id: '4hzdnk6mg7gepe7yze6m3domnc',
        last_name: 'fake',
        nickname: 'nick',
        username: 'fred',
        is_bot: false,
    };

    const customStatus = {
        emoji: 'calendar',
        text: 'In a meeting',
    };

    const customStatusProps = {
        ...baseProps,
        customStatus,
        config: {
            EnableCustomUserStatuses: 'true',
        },
        user,
    };

    test('should match snapshot', () => {
        const wrapper = shallow(
            <UserProfile
                {...baseProps}
                user={user}
            />,
            {context: {intl: {formatMessage: jest.fn()}}},
        );
        expect(wrapper.getElement()).toMatchSnapshot();
    });

    test('should match snapshot with custom status', () => {
        const wrapper = shallow(
            <UserProfile
                {...customStatusProps}
            />,
            {context: {intl: {formatMessage: jest.fn()}}},
        );
        expect(wrapper.getElement()).toMatchSnapshot();
    });

    test('should match snapshot with custom status and isMyUser true', () => {
        const wrapper = shallow(
            <UserProfile
                {...customStatusProps}
                isMyUser={true}
            />,
            {context: {intl: {formatMessage: jest.fn()}}},
        );
        expect(wrapper.getElement()).toMatchSnapshot();
    });

    test('should contain bot tag', () => {
        const botUser = {
            email: 'test@test.com',
            first_name: 'test',
            id: '4hzdnk6mg7gepe7yze6m3domnc',
            last_name: 'fake',
            nickname: 'nick',
            username: 'fred',
            is_bot: true,
        };

        const wrapper = shallow(
            <UserProfile
                {...baseProps}
                user={botUser}
            />,
            {context: {intl: {formatMessage: jest.fn()}}},
        );
        expect(wrapper.containsMatchingElement(
            <BotTag
                show={true}
                theme={baseProps.theme}
            />,
        )).toEqual(true);
    });

    test('should contain guest tag', () => {
        const guestUser = {
            email: 'test@test.com',
            first_name: 'test',
            id: '4hzdnk6mg7gepe7yze6m3domnc',
            last_name: 'fake',
            nickname: 'nick',
            username: 'fred',
            roles: 'system_guest',
        };

        const wrapper = shallow(
            <UserProfile
                {...baseProps}
                user={guestUser}
            />,
            {context: {intl: {formatMessage: jest.fn()}}},
        );
        expect(wrapper.containsMatchingElement(
            <GuestTag
                show={true}
                theme={baseProps.theme}
            />,
        )).toEqual(true);
    });

    test('should push EditProfile', () => {
        jest.spyOn(global, 'requestAnimationFrame').mockImplementation((cb) => cb());
        const goToScreen = jest.spyOn(NavigationActions, 'goToScreen');

        const wrapper = shallow(
            <UserProfile
                {...baseProps}
                user={user}
            />,
            {context: {intl: {formatMessage: jest.fn()}}},
        );

        wrapper.instance().goToEditProfile();
        expect(goToScreen).toHaveBeenCalledTimes(1);
    });

    test('should match snapshot when user is from remote', () => {
        const remoteUser = {
            ...user,
            remote_id: 'sr23g5h456',
        };
        const clusterInfo = {
            display_name: 'Remote Organization',
        };
        const wrapper = shallow(
            <UserProfile
                {...baseProps}
                remoteClusterInfo={clusterInfo}
                user={remoteUser}
            />,
            {context: {intl: {formatMessage: jest.fn()}}},
        );
        expect(wrapper.getElement()).toMatchSnapshot();
    });

    test('should call goToEditProfile', () => {
        const goToScreen = jest.spyOn(NavigationActions, 'goToScreen');

        const wrapper = shallow(
            <UserProfile
                {...baseProps}
                user={user}
            />,
            {context: {intl: {formatMessage: jest.fn()}}},
        );

        const event = {buttonId: wrapper.instance().rightButton.id};
        wrapper.instance().navigationButtonPressed(event);
        expect(goToScreen).toHaveBeenCalledTimes(1);
    });

    test('should call close', () => {
        const dismissModal = jest.spyOn(NavigationActions, 'dismissModal');
        const wrapper = shallow(
            <UserProfile
                {...baseProps}
                user={user}
            />,
            {context: {intl: {formatMessage: jest.fn()}}},
        );

        const close = jest.spyOn(wrapper.instance(), 'close');
        const event = {buttonId: 'close-settings'};
        wrapper.instance().navigationButtonPressed(event);
        expect(close).toHaveBeenCalledTimes(1);
        expect(dismissModal).toHaveBeenCalledTimes(1);
    });
});<|MERGE_RESOLUTION|>--- conflicted
+++ resolved
@@ -24,11 +24,8 @@
         setChannelDisplayName: jest.fn(),
         makeDirectChannel: jest.fn(),
         loadBot: jest.fn(),
-<<<<<<< HEAD
+        getRemoteClusterInfo: jest.fn(),
         unsetCustomStatus: jest.fn(),
-=======
-        getRemoteClusterInfo: jest.fn(),
->>>>>>> 6e23fbe7
     };
     const baseProps = {
         actions,
