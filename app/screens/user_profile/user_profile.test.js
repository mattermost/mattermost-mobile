// Copyright (c) 2015-present Mattermost, Inc. All Rights Reserved.
// See LICENSE.txt for license information.
import React from 'react';
import {shallow} from 'enzyme';

import Preferences from 'mattermost-redux/constants/preferences';

import UserProfile from './user_profile.js';
import BotTag from 'app/components/bot_tag';
import GuestTag from 'app/components/guest_tag';

jest.mock('react-intl');
jest.mock('app/utils/theme', () => {
    const original = require.requireActual('app/utils/theme');
    return {
        ...original,
        changeOpacity: jest.fn(),
    };
});

describe('user_profile', () => {
    const actions = {
        setChannelDisplayName: jest.fn(),
        makeDirectChannel: jest.fn(),
        loadBot: jest.fn(),
    };
    const baseProps = {
        actions,
        config: {
            ShowEmailAddress: true,
        },
        teammateNameDisplay: 'username',
        navigator: {
            resetTo: jest.fn(),
            push: jest.fn(),
            dismissModal: jest.fn(),
        },
        teams: [],
        theme: Preferences.THEMES.default,
        enableTimezone: false,
        militaryTime: false,
        isMyUser: false,
    };

    const user = {
        email: 'test@test.com',
        first_name: 'test',
        id: '4hzdnk6mg7gepe7yze6m3domnc',
        last_name: 'fake',
        nickname: 'nick',
        username: 'fred',
        is_bot: false,
    };

    test('should match snapshot', async () => {
        const wrapper = shallow(
            <UserProfile
                {...baseProps}
                user={user}
            />,
            {context: {intl: {formatMessage: jest.fn()}}},
        );
        expect(wrapper.getElement()).toMatchSnapshot();
    });

    test('should contain bot tag', async () => {
        const botUser = {
            email: 'test@test.com',
            first_name: 'test',
            id: '4hzdnk6mg7gepe7yze6m3domnc',
            last_name: 'fake',
            nickname: 'nick',
            username: 'fred',
            is_bot: true,
        };

        const wrapper = shallow(
            <UserProfile
                {...baseProps}
                user={botUser}
            />,
            {context: {intl: {formatMessage: jest.fn()}}},
        );
        expect(wrapper.containsMatchingElement(
            <BotTag
                show={true}
                theme={baseProps.theme}
            />
        )).toEqual(true);
    });

<<<<<<< HEAD
    test('should contain guest tag', async () => {
        const guestUser = {
            email: 'test@test.com',
            first_name: 'test',
            id: '4hzdnk6mg7gepe7yze6m3domnc',
            last_name: 'fake',
            nickname: 'nick',
            username: 'fred',
            roles: 'system_guest',
=======
    test('should push EditProfile', async () => {
        const props = {
            ...baseProps,
            navigator: {
                push: jest.fn(),
            },
>>>>>>> f9030784
        };

        const wrapper = shallow(
            <UserProfile
<<<<<<< HEAD
                {...baseProps}
                user={guestUser}
            />,
            {context: {intl: {formatMessage: jest.fn()}}},
        );
        expect(wrapper.containsMatchingElement(
            <GuestTag
                show={true}
                theme={baseProps.theme}
            />
        )).toEqual(true);
=======
                {...props}
                user={user}
            />,
            {context: {intl: {formatMessage: jest.fn()}}},
        );

        wrapper.instance().goToEditProfile();
        setTimeout(() => {
            expect(props.navigator.push).toHaveBeenCalledTimes(1);
        }, 16);
    });

    test('should call goToEditProfile', () => {
        const props = {
            ...baseProps,
            navigator: {
                push: jest.fn(),
            },
        };

        const wrapper = shallow(
            <UserProfile
                {...props}
                user={user}
            />,
            {context: {intl: {formatMessage: jest.fn()}}},
        );

        const event = {type: 'NavBarButtonPress', id: wrapper.instance().rightButton.id};
        wrapper.instance().onNavigatorEvent(event);
        setTimeout(() => {
            expect(props.navigator.push).toHaveBeenCalledTimes(1);
        }, 0);
    });

    test('should close', async () => {
        const props = {...baseProps, fromSettings: true};

        const wrapper = shallow(
            <UserProfile
                {...props}
                user={user}
            />,
            {context: {intl: {formatMessage: jest.fn()}}},
        );

        const event = {type: 'NavBarButtonPress', id: 'close-settings'};
        wrapper.instance().onNavigatorEvent(event);
        expect(props.navigator.dismissModal).toHaveBeenCalledTimes(1);

        props.fromSettings = false;
        wrapper.setProps({...props});
        wrapper.instance().onNavigatorEvent(event);
        expect(props.navigator.resetTo).toHaveBeenCalledTimes(1);
>>>>>>> f9030784
    });
});<|MERGE_RESOLUTION|>--- conflicted
+++ resolved
@@ -89,7 +89,6 @@
         )).toEqual(true);
     });
 
-<<<<<<< HEAD
     test('should contain guest tag', async () => {
         const guestUser = {
             email: 'test@test.com',
@@ -99,19 +98,10 @@
             nickname: 'nick',
             username: 'fred',
             roles: 'system_guest',
-=======
-    test('should push EditProfile', async () => {
-        const props = {
-            ...baseProps,
-            navigator: {
-                push: jest.fn(),
-            },
->>>>>>> f9030784
         };
 
         const wrapper = shallow(
             <UserProfile
-<<<<<<< HEAD
                 {...baseProps}
                 user={guestUser}
             />,
@@ -123,7 +113,18 @@
                 theme={baseProps.theme}
             />
         )).toEqual(true);
-=======
+    });
+
+    test('should push EditProfile', async () => {
+        const props = {
+            ...baseProps,
+            navigator: {
+                push: jest.fn(),
+            },
+        };
+
+        const wrapper = shallow(
+            <UserProfile
                 {...props}
                 user={user}
             />,
@@ -178,6 +179,5 @@
         wrapper.setProps({...props});
         wrapper.instance().onNavigatorEvent(event);
         expect(props.navigator.resetTo).toHaveBeenCalledTimes(1);
->>>>>>> f9030784
     });
 });