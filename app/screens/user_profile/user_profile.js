--- conflicted
+++ resolved
@@ -273,20 +273,12 @@
                             size={20}
                         />
                     </Text>
-<<<<<<< HEAD
-                    <View style={[style.customStatusText]}>
+                    <View style={style.customStatusTextContainer}>
                         <CustomStatusText
                             text={customStatus?.text}
                             theme={theme}
                             textStyle={style.text}
                         />
-
-=======
-                    <View style={style.customStatusTextContainer}>
-                        <Text style={style.text}>
-                            {customStatus.text}
-                        </Text>
->>>>>>> 66b6a1b1
                     </View>
                     {isMyUser && (
                         <View style={style.clearButton}>
