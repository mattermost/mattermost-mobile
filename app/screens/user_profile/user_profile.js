// Copyright (c) 2015-present Mattermost, Inc. All Rights Reserved.
// See LICENSE.txt for license information.

import React, {PureComponent} from 'react';
import PropTypes from 'prop-types';
import {
    Alert,
    ScrollView,
    Text,
    View,
} from 'react-native';
import {intlShape} from 'react-intl';
import {Navigation} from 'react-native-navigation';
import {SafeAreaView} from 'react-native-safe-area-context';

import {
    goToScreen,
    dismissModal,
    setButtons,
    dismissAllModalsAndPopToRoot,
} from '@actions/navigation';
import Config from '@assets/config';
<<<<<<< HEAD
import Emoji from '@components/emoji';
import ClearButton from '@components/custom_status/clear_button';
=======
import ChannelIcon from '@components/channel_icon';
>>>>>>> 6e23fbe7
import FormattedTime from '@components/formatted_time';
import ProfilePicture from '@components/profile_picture';
import FormattedText from '@components/formatted_text';
import StatusBar from '@components/status_bar';
import {BotTag, GuestTag} from '@components/tag';
import {General} from '@mm-redux/constants';
import {displayUsername} from '@mm-redux/utils/user_utils';
import {getUserCurrentTimezone} from '@mm-redux/utils/timezone_utils';
import {alertErrorWithFallback} from '@utils/general';
import {t} from '@utils/i18n';
import {changeOpacity, makeStyleSheetFromTheme} from '@utils/theme';
import {tryOpenURL} from '@utils/url';
import {isGuest} from '@utils/users';

import UserProfileRow from './user_profile_row';

export default class UserProfile extends PureComponent {
    static propTypes = {
        actions: PropTypes.shape({
            makeDirectChannel: PropTypes.func.isRequired,
            setChannelDisplayName: PropTypes.func.isRequired,
            loadBot: PropTypes.func.isRequired,
<<<<<<< HEAD
            unsetCustomStatus: PropTypes.func.isRequired,
=======
            getRemoteClusterInfo: PropTypes.func.isRequired,
>>>>>>> 6e23fbe7
        }).isRequired,
        componentId: PropTypes.string,
        config: PropTypes.object.isRequired,
        currentDisplayName: PropTypes.string,
        teammateNameDisplay: PropTypes.string,
        theme: PropTypes.object.isRequired,
        user: PropTypes.object.isRequired,
        bot: PropTypes.object,
        militaryTime: PropTypes.bool.isRequired,
        enableTimezone: PropTypes.bool.isRequired,
        isMyUser: PropTypes.bool.isRequired,
<<<<<<< HEAD
        customStatus: PropTypes.object,
=======
        remoteClusterInfo: PropTypes.object,
>>>>>>> 6e23fbe7
    };

    static contextTypes = {
        intl: intlShape.isRequired,
    };

    rightButton = {
        id: 'edit-profile',
        showAsAction: 'always',
        testID: 'user_profile.edit.button',
    };

    constructor(props, context) {
        super(props);

        if (props.isMyUser) {
            this.rightButton.color = props.theme.sidebarHeaderTextColor;
            this.rightButton.text = context.intl.formatMessage({id: 'mobile.routes.user_profile.edit', defaultMessage: 'Edit'});

            const buttons = {
                rightButtons: [this.rightButton],
            };

            setButtons(props.componentId, buttons);
        }
    }

    componentDidMount() {
        this.navigationEventListener = Navigation.events().bindComponent(this);

        const {user} = this.props;
        if (user) {
            if (user.is_bot) {
                this.props.actions.loadBot(user.id);
            }
            if (user.remote_id) {
                this.props.actions.getRemoteClusterInfo(user.remote_id);
            }
        }
    }

    componentWillUnmount() {
        if (this.navigationEventListener) {
            this.navigationEventListener.remove();
        }
    }

    navigationButtonPressed({buttonId}) {
        switch (buttonId) {
        case this.rightButton.id:
            this.goToEditProfile();
            break;
        case 'close-settings':
            this.close();
            break;
        }
    }

    close = async () => {
        dismissModal();
    };

    getDisplayName = () => {
        const {config, theme, teammateNameDisplay, user} = this.props;
        const style = createStyleSheet(theme);

        const displayName = displayUsername(user, teammateNameDisplay);
        const showGuest = isGuest(user);

        if (displayName && (config.ShowFullName === 'true' || user.is_bot || showGuest)) {
            return (
                <View style={style.indicatorContainer}>
                    <Text
                        style={style.displayName}
                        testID='user_profile.display_name'
                    >
                        {displayName}
                    </Text>
                    <BotTag
                        show={Boolean(user.is_bot)}
                        testID='user_profile.bot_tag'
                        theme={theme}
                    />
                    <GuestTag
                        show={showGuest}
                        testID='user_profile.guest_tag'
                        theme={theme}
                    />
                </View>
            );
        }

        return null;
    };

    buildDisplayBlock = (property) => {
        const {formatMessage} = this.context.intl;
        const {theme, user} = this.props;
        const style = createStyleSheet(theme);
        let label;

        if (Object.prototype.hasOwnProperty.call(user, property) && user[property].length > 0) {
            switch (property) {
            case 'first_name':
                label = formatMessage({id: 'user.settings.general.firstName', defaultMessage: 'First Name'});
                break;
            case 'last_name':
                label = formatMessage({id: 'user.settings.general.lastName', defaultMessage: 'Last Name'});
                break;
            case 'email':
                label = formatMessage({id: 'user.settings.general.email', defaultMessage: 'Email'});
                break;
            case 'nickname':
                label = formatMessage({id: 'user.settings.general.nickname', defaultMessage: 'Nickname'});
                break;
            case 'position':
                label = formatMessage({id: 'user.settings.general.position', defaultMessage: 'Position'});
            }

            return (
                <View testID='user_profile.display_block'>
                    <Text
                        style={style.header}
                        testID={`user_profile.display_block.${property}.label`}
                    >
                        {label}
                    </Text>
                    <Text
                        style={style.text}
                        testID={`user_profile.display_block.${property}.value`}
                    >
                        {user[property]}
                    </Text>
                </View>
            );
        }

        return null;
    };

<<<<<<< HEAD
    buildCustomStatusBlock = () => {
        const {formatMessage} = this.context.intl;
        const {customStatus, theme, isMyUser} = this.props;
        const style = createStyleSheet(theme);
        const isStatusSet = customStatus?.emoji;

        if (!isStatusSet) {
            return null;
        }

        const label = formatMessage({id: 'user.settings.general.status', defaultMessage: 'Status'});
        return (
            <View
                testID='user_profile.custom_status'
            >
                <Text style={style.header}>{label}</Text>
                <View style={style.customStatus}>
                    <Text
                        style={style.iconContainer}
                        testID={`custom_status.emoji.${customStatus.emoji}`}
                    >
                        <Emoji
                            emojiName={customStatus.emoji}
                            size={20}
                        />
                    </Text>
                    <Text style={[style.text, style.customStatusText]}>{customStatus.text}</Text>
                    {isMyUser && (
                        <View style={style.clearButton}>
                            <ClearButton
                                theme={theme}
                                handlePress={this.props.actions.unsetCustomStatus}
                            />
                        </View>
                    )}
=======
    buildOrganizationBlock = () => {
        const {theme, remoteClusterInfo} = this.props;
        if (!remoteClusterInfo) {
            return null;
        }
        const style = createStyleSheet(theme);
        return (
            <View>
                <FormattedText
                    id='mobile.routes.user_profile.organization'
                    defaultMessage='ORGANIZATION'
                    style={style.header}
                />
                <View style={style.organizationDataContainer}>
                    <ChannelIcon
                        isActive={true}
                        isArchived={false}
                        isBot={false}
                        isInfo={true}
                        size={16}
                        shared={true}
                        theme={theme}
                        type={General.OPEN_CHANNEL}
                    />
                    <Text style={style.text}>{remoteClusterInfo.display_name}</Text>
>>>>>>> 6e23fbe7
                </View>
            </View>
        );
    }

    buildTimezoneBlock = () => {
        const {theme, user, militaryTime} = this.props;
        const style = createStyleSheet(theme);

        const currentTimezone = getUserCurrentTimezone(user.timezone);
        if (!currentTimezone) {
            return null;
        }
        const nowDate = new Date();

        return (
            <View>
                <FormattedText
                    id='mobile.routes.user_profile.local_time'
                    defaultMessage='LOCAL TIME'
                    style={style.header}
                    testID='user_profile.timezone_block.local_time.label'
                />
                <Text
                    style={style.text}
                    testID='user_profile.timezone_block.local_time.value'
                >
                    <FormattedTime
                        timeZone={currentTimezone}
                        hour12={!militaryTime}
                        value={nowDate}
                    />
                </Text>
            </View>
        );
    };

    sendMessage = async () => {
        const {intl} = this.context;
        const {actions, currentDisplayName, teammateNameDisplay, user} = this.props;

        // save the current channel display name in case it fails
        const currentChannelDisplayName = currentDisplayName;

        const userDisplayName = displayUsername(user, teammateNameDisplay);
        actions.setChannelDisplayName(userDisplayName);

        const result = await actions.makeDirectChannel(user.id);
        if (result.error) {
            actions.setChannelDisplayName(currentChannelDisplayName);
            alertErrorWithFallback(
                intl,
                result.error,
                {
                    id: t('mobile.open_dm.error'),
                    defaultMessage: "We couldn't open a direct message with {displayName}. Please check your connection and try again.",
                },
                {
                    displayName: userDisplayName,
                },
            );
        } else {
            dismissAllModalsAndPopToRoot();
        }
    };

    handleLinkPress = (link) => {
        const username = this.props.user.username;
        const email = this.props.user.email;
        const {intl} = this.context;

        return () => {
            let hydrated = link.replace(/{email}/, email);
            hydrated = hydrated.replace(/{username}/, username);

            const onError = () => {
                Alert.alert(
                    intl.formatMessage({
                        id: 'mobile.link.error.title',
                        defaultMessage: 'Error',
                    }),
                    intl.formatMessage({
                        id: 'mobile.link.error.text',
                        defaultMessage: 'Unable to open the link.',
                    }),
                );
            };
            tryOpenURL(hydrated, onError);
        };
    };

    goToEditProfile = () => {
        const {user: currentUser} = this.props;
        const {formatMessage} = this.context.intl;
        const commandType = 'Push';
        const screen = 'EditProfile';
        const title = formatMessage({id: 'mobile.routes.edit_profile', defaultMessage: 'Edit Profile'});
        const passProps = {currentUser, commandType};

        requestAnimationFrame(() => {
            goToScreen(screen, title, passProps);
        });
    };

    renderAdditionalOptions = () => {
        if (!Config.ExperimentalProfileLinks) {
            return null;
        }

        const profileLinks = Config.ExperimentalProfileLinks;

        const additionalOptions = profileLinks.map((l) => {
            let action;
            if (l.type === 'link') {
                action = this.handleLinkPress(l.url);
            }

            return (
                <UserProfileRow
                    key={l.defaultMessage}
                    action={action}
                    defaultMessage={l.defaultMessage}
                    textId={l.textId}
                    icon={l.icon}
                    theme={this.props.theme}
                    iconSize={l.iconSize}
                    testID='user_profile.additional_options.action'
                />
            );
        });

        return additionalOptions;
    };

    renderDetailsBlock = (style) => {
        if (this.props.user.is_bot) {
            if (!this.props.bot) {
                return null;
            }

            return (
                <View style={style.content}>
                    <View>
                        <Text style={style.header}>{'DESCRIPTION'}</Text>
                        <Text style={style.text}>{this.props.bot.description || ''}</Text>
                    </View>
                </View>
            );
        }

        return (
            <View style={style.content}>
                {this.props.config.ShowFullName === 'true' && this.buildDisplayBlock('first_name')}
                {this.props.config.ShowFullName === 'true' && this.buildDisplayBlock('last_name')}
                {this.props.config.ShowEmailAddress === 'true' && this.buildDisplayBlock('email')}
                {this.props.config.EnableCustomUserStatuses === 'true' && this.buildCustomStatusBlock()}
                {this.buildDisplayBlock('nickname')}
                {this.buildOrganizationBlock()}
                {this.buildDisplayBlock('position')}
                {this.props.enableTimezone && this.buildTimezoneBlock()}
            </View>
        );
    }

    render() {
        const {theme, user} = this.props;
        const style = createStyleSheet(theme);

        if (!user) {
            return null;
        }

        return (
            <SafeAreaView
                style={style.container}
                testID='user_profile.screen'
            >
                <StatusBar/>
                <ScrollView
                    style={style.scrollView}
                    contentContainerStyle={style.contentContainer}
                    testID='user_profile.scroll_view'
                >
                    <View style={style.top}>
                        <ProfilePicture
                            userId={user.id}
                            size={153}
                            iconSize={104}
                            statusBorderWidth={6}
                            statusSize={36}
                            testID='user_profile.profile_picture'
                        />
                        {this.getDisplayName()}
                        <Text
                            style={style.username}
                            testID='user_profile.username'
                        >
                            {`@${user.username}`}
                        </Text>
                    </View>
                    <View style={style.divider}/>
                    {this.renderDetailsBlock(style)}
                    <View style={style.divider}/>
                    <UserProfileRow
                        action={this.sendMessage}
                        defaultMessage='Send Message'
                        icon='send'
                        iconSize={24}
                        textId={t('mobile.routes.user_profile.send_message')}
                        theme={theme}
                        testID='user_profile.send_message.action'
                    />
                    {this.renderAdditionalOptions()}
                </ScrollView>
            </SafeAreaView>
        );
    }
}

const createStyleSheet = makeStyleSheetFromTheme((theme) => {
    return {
        container: {
            flex: 1,
        },
        iconContainer: {
            marginRight: 5,
            color: theme.centerChannelColor,
        },
        customStatus: {
            position: 'relative',
            flexDirection: 'row',
            alignItems: 'center',
        },
        customStatusText: {
            width: '80%',
        },
        clearButton: {
            position: 'absolute',
            right: 0,
        },
        content: {
            marginBottom: 25,
            marginHorizontal: 15,
        },
        displayName: {
            color: theme.centerChannelColor,
            fontSize: 17,
            fontWeight: '600',
        },
        header: {
            fontSize: 13,
            fontWeight: '600',
            textTransform: 'uppercase',
            color: changeOpacity(theme.centerChannelColor, 0.5),
            marginTop: 25,
            marginBottom: 10,
        },
        scrollView: {
            flex: 1,
            backgroundColor: theme.centerChannelBg,
        },
        contentContainer: {
            paddingBottom: 48,
        },
        text: {
            fontSize: 15,
            color: theme.centerChannelColor,
        },
        top: {
            padding: 25,
            alignItems: 'center',
            justifyContent: 'center',
        },
        username: {
            marginTop: 15,
            color: theme.centerChannelColor,
            fontSize: 15,
        },
        indicatorContainer: {
            marginTop: 15,
            flexDirection: 'row',
        },
        divider: {
            height: 1,
            marginLeft: 16,
            marginRight: 22,
            backgroundColor: '#EBEBEC',
        },
        organizationDataContainer: {
            alignItems: 'center',
            flexDirection: 'row',
        },
    };
});<|MERGE_RESOLUTION|>--- conflicted
+++ resolved
@@ -20,12 +20,9 @@
     dismissAllModalsAndPopToRoot,
 } from '@actions/navigation';
 import Config from '@assets/config';
-<<<<<<< HEAD
 import Emoji from '@components/emoji';
 import ClearButton from '@components/custom_status/clear_button';
-=======
 import ChannelIcon from '@components/channel_icon';
->>>>>>> 6e23fbe7
 import FormattedTime from '@components/formatted_time';
 import ProfilePicture from '@components/profile_picture';
 import FormattedText from '@components/formatted_text';
@@ -48,11 +45,8 @@
             makeDirectChannel: PropTypes.func.isRequired,
             setChannelDisplayName: PropTypes.func.isRequired,
             loadBot: PropTypes.func.isRequired,
-<<<<<<< HEAD
+            getRemoteClusterInfo: PropTypes.func.isRequired,
             unsetCustomStatus: PropTypes.func.isRequired,
-=======
-            getRemoteClusterInfo: PropTypes.func.isRequired,
->>>>>>> 6e23fbe7
         }).isRequired,
         componentId: PropTypes.string,
         config: PropTypes.object.isRequired,
@@ -64,11 +58,8 @@
         militaryTime: PropTypes.bool.isRequired,
         enableTimezone: PropTypes.bool.isRequired,
         isMyUser: PropTypes.bool.isRequired,
-<<<<<<< HEAD
+        remoteClusterInfo: PropTypes.object,
         customStatus: PropTypes.object,
-=======
-        remoteClusterInfo: PropTypes.object,
->>>>>>> 6e23fbe7
     };
 
     static contextTypes = {
@@ -209,7 +200,36 @@
         return null;
     };
 
-<<<<<<< HEAD
+    buildOrganizationBlock = () => {
+        const {theme, remoteClusterInfo} = this.props;
+        if (!remoteClusterInfo) {
+            return null;
+        }
+        const style = createStyleSheet(theme);
+        return (
+            <View>
+                <FormattedText
+                    id='mobile.routes.user_profile.organization'
+                    defaultMessage='ORGANIZATION'
+                    style={style.header}
+                />
+                <View style={style.organizationDataContainer}>
+                    <ChannelIcon
+                        isActive={true}
+                        isArchived={false}
+                        isBot={false}
+                        isInfo={true}
+                        size={16}
+                        shared={true}
+                        theme={theme}
+                        type={General.OPEN_CHANNEL}
+                    />
+                    <Text style={style.text}>{remoteClusterInfo.display_name}</Text>
+                </View>
+            </View>
+        );
+    }
+
     buildCustomStatusBlock = () => {
         const {formatMessage} = this.context.intl;
         const {customStatus, theme, isMyUser} = this.props;
@@ -245,33 +265,6 @@
                             />
                         </View>
                     )}
-=======
-    buildOrganizationBlock = () => {
-        const {theme, remoteClusterInfo} = this.props;
-        if (!remoteClusterInfo) {
-            return null;
-        }
-        const style = createStyleSheet(theme);
-        return (
-            <View>
-                <FormattedText
-                    id='mobile.routes.user_profile.organization'
-                    defaultMessage='ORGANIZATION'
-                    style={style.header}
-                />
-                <View style={style.organizationDataContainer}>
-                    <ChannelIcon
-                        isActive={true}
-                        isArchived={false}
-                        isBot={false}
-                        isInfo={true}
-                        size={16}
-                        shared={true}
-                        theme={theme}
-                        type={General.OPEN_CHANNEL}
-                    />
-                    <Text style={style.text}>{remoteClusterInfo.display_name}</Text>
->>>>>>> 6e23fbe7
                 </View>
             </View>
         );
