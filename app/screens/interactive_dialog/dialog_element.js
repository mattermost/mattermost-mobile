// Copyright (c) 2015-present Mattermost, Inc. All Rights Reserved.
// See LICENSE.txt for license information.

import React, {PureComponent} from 'react';
import PropTypes from 'prop-types';

import BoolSetting from 'app/components/widgets/settings/bool_setting';
import TextSetting from 'app/components/widgets/settings/text_setting';
import AutocompleteSelector from 'app/components/autocomplete_selector';
import RadioSetting from 'app/components/widgets/settings/radio_setting';

const TEXT_DEFAULT_MAX_LENGTH = 150;
const TEXTAREA_DEFAULT_MAX_LENGTH = 3000;

export default class DialogElement extends PureComponent {
    static propTypes = {
        displayName: PropTypes.string.isRequired,
        name: PropTypes.string.isRequired,
        type: PropTypes.string.isRequired,
        subtype: PropTypes.string,
        placeholder: PropTypes.string,
        helpText: PropTypes.string,
        errorText: PropTypes.node,
        maxLength: PropTypes.number,
        dataSource: PropTypes.string,
        optional: PropTypes.bool,
        options: PropTypes.arrayOf(PropTypes.object),
        value: PropTypes.any,
        onChange: PropTypes.func,
        theme: PropTypes.object,
        isLandscape: PropTypes.bool.isRequired,
    };

    constructor(props) {
        super(props);

        this.state = {
            selected: null,
        };
    }

    onChange = (name, value) => {
        const {type, subtype, onChange} = this.props;
        let newValue = value;
        if (type === 'text' && subtype === 'number') {
            newValue = parseInt(value, 10);
        }
        onChange(name, newValue);
    }

    handleAutocompleteSelect = (selected) => {
        if (!selected) {
            return;
        }

        this.setState({selected});

        const {name, onChange} = this.props;
        onChange(name, selected.value);
    }

    render() {
        const {
            name,
            type,
            subtype,
            displayName,
            value,
            placeholder,
            helpText,
            errorText,
            optional,
            theme,
            dataSource,
            options,
            isLandscape,
        } = this.props;

        let {maxLength} = this.props;

        if (type === 'text' || type === 'textarea') {
            let keyboardType = 'default';
            let multiline = false;
            let secureTextEntry = false;
            if (type === 'text') {
                maxLength = maxLength || TEXT_DEFAULT_MAX_LENGTH;

                if (subtype === 'email') {
                    keyboardType = 'email-address';
                } else if (subtype === 'number') {
                    keyboardType = 'numeric';
                } else if (subtype === 'tel') {
                    keyboardType = 'phone-pad';
                } else if (subtype === 'url') {
                    keyboardType = 'url';
                } else if (subtype === 'password') {
                    secureTextEntry = true;
                }
            } else {
                multiline = true;
                maxLength = maxLength || TEXTAREA_DEFAULT_MAX_LENGTH;
            }

            return (
                <TextSetting
                    id={name}
                    label={displayName}
                    maxLength={maxLength}
                    value={String(value || '')}
                    placeholder={placeholder}
                    helpText={helpText}
                    errorText={errorText}
                    onChange={this.onChange}
                    optional={optional}
                    showRequiredAsterisk={true}
                    resizable={false}
                    theme={theme}
                    multiline={multiline}
                    keyboardType={keyboardType}
                    secureTextEntry={secureTextEntry}
                />
            );
        } else if (type === 'select') {
            return (
                <AutocompleteSelector
                    id={name}
                    label={displayName}
                    dataSource={dataSource}
                    options={options}
                    optional={optional}
                    onSelected={this.handleAutocompleteSelect}
                    helpText={helpText}
                    errorText={errorText}
                    placeholder={placeholder}
                    showRequiredAsterisk={true}
                    selected={this.state.selected}
                    roundedBorders={false}
                />
            );
<<<<<<< HEAD
        } else if (type === 'radio') {
            return (
                <RadioSetting
                    id={name}
                    label={displayName}
                    helpText={helpText}
                    errorText={errorText}
                    options={options}
                    theme={theme}
                    default={value}
                    onChange={this.onChange}
=======
        } else if (type === 'bool') {
            return (
                <BoolSetting
                    id={name}
                    label={displayName}
                    value={value === 'true'}
                    placeholder={placeholder}
                    helpText={helpText}
                    errorText={errorText}
                    optional={optional}
                    theme={theme}
                    onChange={this.onChange}
                    isLandscape={isLandscape}
>>>>>>> e9db272a
                />
            );
        }

        return null;
    }
}<|MERGE_RESOLUTION|>--- conflicted
+++ resolved
@@ -137,7 +137,6 @@
                     roundedBorders={false}
                 />
             );
-<<<<<<< HEAD
         } else if (type === 'radio') {
             return (
                 <RadioSetting
@@ -149,7 +148,8 @@
                     theme={theme}
                     default={value}
                     onChange={this.onChange}
-=======
+                />
+            );
         } else if (type === 'bool') {
             return (
                 <BoolSetting
@@ -163,7 +163,6 @@
                     theme={theme}
                     onChange={this.onChange}
                     isLandscape={isLandscape}
->>>>>>> e9db272a
                 />
             );
         }
