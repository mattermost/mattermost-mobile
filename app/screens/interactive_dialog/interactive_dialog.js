// Copyright (c) 2015-present Mattermost, Inc. All Rights Reserved.
// See LICENSE.txt for license information.

import React, {PureComponent} from 'react';
import PropTypes from 'prop-types';
import {ScrollView} from 'react-native';
import {Navigation} from 'react-native-navigation';
import {SafeAreaView} from 'react-native-safe-area-context';

import {checkDialogElementForError, checkIfErrorsMatchElements} from '@mm-redux/utils/integration_utils';

import ErrorText from 'app/components/error_text';
import StatusBar from 'app/components/status_bar';
import FormattedText from 'app/components/formatted_text';

import {changeOpacity, makeStyleSheetFromTheme} from 'app/utils/theme';
import {dismissModal} from 'app/actions/navigation';

import DialogElement from './dialog_element.js';
import DialogIntroductionText from './dialog_introduction_text.js';

export default class InteractiveDialog extends PureComponent {
    static propTypes = {
        url: PropTypes.string.isRequired,
        callbackId: PropTypes.string,
        introductionText: PropTypes.string,
        elements: PropTypes.arrayOf(PropTypes.object),
        notifyOnCancel: PropTypes.bool,
        state: PropTypes.string,
        theme: PropTypes.object,
        actions: PropTypes.shape({
            submitInteractiveDialog: PropTypes.func.isRequired,
        }).isRequired,
    };

    static defaultProps = {
        url: '',
        elements: [],
    };

    constructor(props) {
        super(props);

        const values = {};
        if (props.elements != null) {
            props.elements.forEach((e) => {
                if (e.type === 'bool') {
                    values[e.name] = (e.default === true || String(e.default).toLowerCase() === 'true');
                } else {
                    values[e.name] = e.default || null;
                }
            });
        }

        this.state = {
            values,
            error: null,
            errors: {},
            submitting: false,
        };

        this.scrollView = React.createRef();
    }

    componentDidMount() {
        this.navigationEventListener = Navigation.events().bindComponent(this);
    }

    navigationButtonPressed({buttonId}) {
        switch (buttonId) {
        case 'submit-dialog':
            this.handleSubmit();
            break;
        case 'close-dialog':
            this.notifyOnCancelIfNeeded();
            this.handleHide();
            break;
        }
    }

    handleSubmit = async () => {
        const {elements} = this.props;
        const values = this.state.values;
        const errors = {};

        if (elements) {
            elements.forEach((elem) => {
                const error = checkDialogElementForError(elem, values[elem.name]);
                if (error) {
                    errors[elem.name] = (
                        <FormattedText
                            id={error.id}
                            defaultMessage={error.defaultMessage}
                            values={error.values}
                        />
                    );
                }
            });
        }

        this.setState({errors});

        if (Object.keys(errors).length !== 0) {
            return;
        }

        const {url, callbackId, state} = this.props;

        const dialog = {
            url,
            callback_id: callbackId,
            state,
            submission: values,
        };

        const {data} = await this.props.actions.submitInteractiveDialog(dialog);

        this.submitted = true;

        let hasErrors = false;

        if (data) {
            if (data.errors &&
                Object.keys(data.errors).length >= 0 &&
                checkIfErrorsMatchElements(data.errors, elements)
            ) {
                hasErrors = true;
                this.setState({errors: data.errors});
            }

            if (data.error) {
                hasErrors = true;
                this.setState({error: data.error});
                if (this.scrollView?.current) {
                    this.scrollView.current.scrollTo({x: 0, y: 0});
                }
            }
        }

        if (!hasErrors) {
            this.handleHide();
        }
    }

    notifyOnCancelIfNeeded = () => {
        if (this.submitted) {
            return;
        }

        const {url, callbackId, state, notifyOnCancel} = this.props;

        if (!notifyOnCancel) {
            return;
        }

        const dialog = {
            url,
            callback_id: callbackId,
            state,
            cancelled: true,
        };

        this.props.actions.submitInteractiveDialog(dialog);
    }

    handleHide = () => {
        dismissModal();
    }

    onChange = (name, value) => {
        const values = {...this.state.values, [name]: value};
        this.setState({values});
    }

    render() {
        const {introductionText, elements, theme} = this.props;
        const {error, errors, values} = this.state;
        const style = getStyleFromTheme(theme);

        return (
<<<<<<< HEAD
            <View
                testID='interactive_dialog.screen'
                style={style.container}
            >
=======
            <SafeAreaView style={style.container}>
>>>>>>> dcaaaee4
                <ScrollView
                    ref={this.scrollView}
                    style={style.scrollView}
                >
                    <StatusBar/>
                    {error && (
                        <ErrorText
                            testID='interactive_dialog.error.text'
                            textStyle={style.errorContainer}
                            error={error}
                        />
                    )}
                    {Boolean(introductionText) &&
                        <DialogIntroductionText
                            value={introductionText}
                            theme={theme}
                        />
                    }
                    {elements && elements.map((e) => {
                        return (
                            <DialogElement
                                key={'dialogelement' + e.name}
                                displayName={e.display_name}
                                name={e.name}
                                type={e.type}
                                subtype={e.subtype}
                                helpText={e.help_text}
                                errorText={errors[e.name]}
                                placeholder={e.placeholder}
                                minLength={e.min_length}
                                maxLength={e.max_length}
                                dataSource={e.data_source}
                                optional={e.optional}
                                options={e.options}
                                value={values[e.name]}
                                onChange={this.onChange}
                                theme={theme}
                            />
                        );
                    })}
                </ScrollView>
            </SafeAreaView>
        );
    }
}

const getStyleFromTheme = makeStyleSheetFromTheme((theme) => {
    return {
        container: {
            backgroundColor: changeOpacity(theme.centerChannelColor, 0.03),
        },
        errorContainer: {
            marginTop: 15,
            marginLeft: 15,
            fontSize: 14,
            fontWeight: 'bold',
        },
        scrollView: {
            marginBottom: 20,
            marginTop: 10,
        },
    };
});<|MERGE_RESOLUTION|>--- conflicted
+++ resolved
@@ -178,14 +178,10 @@
         const style = getStyleFromTheme(theme);
 
         return (
-<<<<<<< HEAD
-            <View
+            <SafeAreaView
                 testID='interactive_dialog.screen'
                 style={style.container}
             >
-=======
-            <SafeAreaView style={style.container}>
->>>>>>> dcaaaee4
                 <ScrollView
                     ref={this.scrollView}
                     style={style.scrollView}
