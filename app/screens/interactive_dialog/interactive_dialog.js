// Copyright (c) 2015-present Mattermost, Inc. All Rights Reserved.
// See LICENSE.txt for license information.

import React, {PureComponent} from 'react';
import PropTypes from 'prop-types';
import {Dimensions, ScrollView, View} from 'react-native';
import {Navigation} from 'react-native-navigation';

import {checkDialogElementForError, checkIfErrorsMatchElements} from 'mattermost-redux/utils/integration_utils';

import {changeOpacity, makeStyleSheetFromTheme} from 'app/utils/theme';

import StatusBar from 'app/components/status_bar';
import FormattedText from 'app/components/formatted_text';

import DialogElement from './dialog_element.js';
import DialogIntroductionText from './dialog_introduction_text.js';

export default class InteractiveDialog extends PureComponent {
    static propTypes = {
        url: PropTypes.string.isRequired,
        callbackId: PropTypes.string,
        introductionText: PropTypes.string,
        elements: PropTypes.arrayOf(PropTypes.object),
        notifyOnCancel: PropTypes.bool,
        state: PropTypes.string,
        theme: PropTypes.object,
        actions: PropTypes.shape({
            submitInteractiveDialog: PropTypes.func.isRequired,
            dismissModal: PropTypes.func.isRequired,
        }).isRequired,
    };

    static defaultProps = {
        url: '',
        elements: [],
    };

    constructor(props) {
        super(props);

        const values = {};
        if (props.elements != null) {
            props.elements.forEach((e) => {
                values[e.name] = e.default || null;
            });
        }

        this.state = {
            values,
            errors: {},
            isLandscape: this.isLandscape(),
            submitting: false,
        };
    }

    componentDidMount() {
        this.navigationEventListener = Navigation.events().bindComponent(this);
        Dimensions.addEventListener('change', this.orientationDidChange);
    }

    componentWillUnmount() {
        Dimensions.removeEventListener('change', this.orientationDidChange);
    }

    orientationDidChange = () => {
        this.setState({isLandscape: this.isLandscape()});
    }

    isLandscape = () => {
        const {height, width} = Dimensions.get('window');
        return width > height;
    }

    navigationButtonPressed({buttonId}) {
        switch (buttonId) {
        case 'submit-dialog':
            this.handleSubmit();
            break;
        case 'close-dialog':
            this.notifyOnCancelIfNeeded();
            this.handleHide();
            break;
        }
    }

    handleSubmit = async () => {
        const {elements} = this.props;
        const values = this.state.values;
        const errors = {};

        if (elements) {
            elements.forEach((elem) => {
                const error = checkDialogElementForError(elem, values[elem.name]);
                if (error) {
                    errors[elem.name] = (
                        <FormattedText
                            id={error.id}
                            defaultMessage={error.defaultMessage}
                            values={error.values}
                        />
                    );
                }
            });
        }

        this.setState({errors});

        if (Object.keys(errors).length !== 0) {
            return;
        }

        const {url, callbackId, state} = this.props;

        const dialog = {
            url,
            callback_id: callbackId,
            state,
            submission: values,
        };

        const {data} = await this.props.actions.submitInteractiveDialog(dialog);

        this.submitted = true;

        if (!data || !data.errors || Object.keys(data.errors).length === 0) {
            this.handleHide();
            return;
        }

        if (checkIfErrorsMatchElements(data.errors, elements)) {
            this.setState({errors: data.errors});
            return;
        }

        this.handleHide();
    }

    notifyOnCancelIfNeeded = () => {
        if (this.submitted) {
            return;
        }

        const {url, callbackId, state, notifyOnCancel} = this.props;

        if (!notifyOnCancel) {
            return;
        }

        const dialog = {
            url,
            callback_id: callbackId,
            state,
            cancelled: true,
        };

        this.props.actions.submitInteractiveDialog(dialog);
    }

    handleHide = () => {
        this.props.actions.dismissModal();
    }

    onChange = (name, value) => {
        const values = {...this.state.values, [name]: value};
        this.setState({values});
    }

    render() {
<<<<<<< HEAD
        const {elements, theme} = this.props;
        const {errors, isLandscape, values} = this.state;
=======
        const {introductionText, elements, theme} = this.props;
>>>>>>> 0d1fd782
        const style = getStyleFromTheme(theme);

        return (
            <View style={style.container}>
                <ScrollView style={style.scrollView}>
                    <StatusBar/>
                    {Boolean(introductionText) &&
                        <DialogIntroductionText
                            value={introductionText}
                            theme={theme}
                        />
                    }
                    {elements && elements.map((e) => {
                        return (
                            <DialogElement
                                key={'dialogelement' + e.name}
                                displayName={e.display_name}
                                name={e.name}
                                type={e.type}
                                subtype={e.subtype}
                                helpText={e.help_text}
                                errorText={errors[e.name]}
                                placeholder={e.placeholder}
                                minLength={e.min_length}
                                maxLength={e.max_length}
                                dataSource={e.data_source}
                                optional={e.optional}
                                options={e.options}
                                value={values[e.name]}
                                onChange={this.onChange}
                                theme={theme}
                                isLandscape={isLandscape}
                            />
                        );
                    })}
                </ScrollView>
            </View>
        );
    }
}

const getStyleFromTheme = makeStyleSheetFromTheme((theme) => {
    return {
        container: {
            backgroundColor: changeOpacity(theme.centerChannelColor, 0.03),
        },
        scrollView: {
            marginBottom: 20,
            marginTop: 10,
        },
    };
});<|MERGE_RESOLUTION|>--- conflicted
+++ resolved
@@ -167,12 +167,8 @@
     }
 
     render() {
-<<<<<<< HEAD
-        const {elements, theme} = this.props;
+        const {introductionText, elements, theme} = this.props;
         const {errors, isLandscape, values} = this.state;
-=======
-        const {introductionText, elements, theme} = this.props;
->>>>>>> 0d1fd782
         const style = getStyleFromTheme(theme);
 
         return (
