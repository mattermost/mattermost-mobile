// Copyright (c) 2015-present Mattermost, Inc. All Rights Reserved.
// See LICENSE.txt for license information.

import React, {useEffect} from 'react';
import PropTypes from 'prop-types';
import {
    Keyboard,
    StyleSheet,
    useWindowDimensions,
    View,
} from 'react-native';
import {Navigation} from 'react-native-navigation';

import EmojiPicker from 'app/components/emoji_picker';
import {emptyFunction} from 'app/utils/general';
import {dismissModal, setButtons} from 'app/actions/navigation';

const leftButton = {
    id: 'close-add-reaction',
    testID: 'close.add_reaction.button',
};

const styles = StyleSheet.create({
    container: {
        flex: 1,
    },
});

const AddReaction = (props) => {
    const {width} = useWindowDimensions();

    const close = () => {
        Keyboard.dismiss();
        dismissModal();
    };

    const handleEmojiPress = (emoji) => {
        props.onEmojiPress(emoji);
        close();
    };

    useEffect(() => {
        setButtons(props.componentId, {
            leftButtons: [{...leftButton, icon: props.closeButton}],
        });

        const listener = {
            navigationButtonPressed: ({buttonId}) => {
                if (buttonId === 'close-add-reaction') {
                    close();
                }
            },
        };

        const unsubscribe = Navigation.events().registerComponentListener(listener, props.componentId);

        return () => {
            // Make sure to unregister the listener during cleanup
            unsubscribe.remove();
        };
    }, []);

    return (
        <View
            testID='add_reaction.screen'
            style={styles.container}
        >
            <EmojiPicker
                deviceWidth={width}
                onEmojiPress={handleEmojiPress}
            />
        </View>
    );
};

<<<<<<< HEAD
    render() {
        return (
            <View
                testID='add_reaction.screen'
                style={styles.container}
            >
                <EmojiPicker
                    testID='add_reaction.emoji_picker'
                    onEmojiPress={this.handleEmojiPress}
                />
            </View>
        );
    }
}
=======
AddReaction.propTypes = {
    componentId: PropTypes.string,
    closeButton: PropTypes.object,
    onEmojiPress: PropTypes.func,
};
>>>>>>> dcaaaee4

AddReaction.defaultProps = {
    onEmojiPress: emptyFunction,
};

export default AddReaction;<|MERGE_RESOLUTION|>--- conflicted
+++ resolved
@@ -73,28 +73,11 @@
     );
 };
 
-<<<<<<< HEAD
-    render() {
-        return (
-            <View
-                testID='add_reaction.screen'
-                style={styles.container}
-            >
-                <EmojiPicker
-                    testID='add_reaction.emoji_picker'
-                    onEmojiPress={this.handleEmojiPress}
-                />
-            </View>
-        );
-    }
-}
-=======
 AddReaction.propTypes = {
     componentId: PropTypes.string,
     closeButton: PropTypes.object,
     onEmojiPress: PropTypes.func,
 };
->>>>>>> dcaaaee4
 
 AddReaction.defaultProps = {
     onEmojiPress: emptyFunction,
