--- conflicted
+++ resolved
@@ -317,35 +317,12 @@
         return (
             <SafeAreaView style={style.container}>
                 <StatusBar/>
-<<<<<<< HEAD
                 <View
                     testID='selector.screen'
                     style={style.searchBar}
                 >
-                    <View style={padding(isLandscape)}>
-                        <SearchBar
-                            testID='selector.search_bar'
-                            ref={this.setSearchBarRef}
-                            placeholder={formatMessage({id: 'search_bar.search', defaultMessage: 'Search'})}
-                            cancelTitle={formatMessage({id: 'mobile.post.cancel', defaultMessage: 'Cancel'})}
-                            backgroundColor='transparent'
-                            inputHeight={33}
-                            inputStyle={searchBarInput}
-                            placeholderTextColor={changeOpacity(theme.centerChannelColor, 0.5)}
-                            tintColorSearch={changeOpacity(theme.centerChannelColor, 0.5)}
-                            tintColorDelete={changeOpacity(theme.centerChannelColor, 0.5)}
-                            titleCancelColor={theme.centerChannelColor}
-                            onChangeText={this.onSearch}
-                            onSearchButtonPress={this.onSearch}
-                            onCancelButtonPress={this.clearSearch}
-                            autoCapitalize='none'
-                            keyboardAppearance={getKeyboardAppearanceFromTheme(theme)}
-                            value={term}
-                        />
-                    </View>
-=======
-                <View style={style.searchBar}>
                     <SearchBar
+                        testID='selector.search_bar'
                         ref={this.setSearchBarRef}
                         placeholder={formatMessage({id: 'search_bar.search', defaultMessage: 'Search'})}
                         cancelTitle={formatMessage({id: 'mobile.post.cancel', defaultMessage: 'Cancel'})}
@@ -363,7 +340,6 @@
                         keyboardAppearance={getKeyboardAppearanceFromTheme(theme)}
                         value={term}
                     />
->>>>>>> dcaaaee4
                 </View>
                 <CustomList
                     data={data}
