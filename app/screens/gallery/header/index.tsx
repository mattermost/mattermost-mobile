--- conflicted
+++ resolved
@@ -45,13 +45,9 @@
 const Header = ({index, onClose, style, total}: Props) => {
     const insets = useSafeAreaInsets();
     const {width} = useWindowDimensions();
-<<<<<<< HEAD
     const height = useDefaultHeaderHeight() - insets.top;
-=======
-    const height = useDefaultHeaderHeight();
     const {top} = useSafeAreaInsets();
     const topContainerStyle = useMemo(() => [{height: top, backgroundColor: '#000'}], [top]);
->>>>>>> c82c6345
     const containerStyle = useMemo(() => [styles.container, {height}], [height]);
     const iconStyle = useMemo(() => [{width: height}, styles.icon], [height]);
     const titleStyle = useMemo(() => ({width: width - (height * 2)}), [height, width]);
