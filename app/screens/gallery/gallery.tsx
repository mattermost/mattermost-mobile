--- conflicted
+++ resolved
@@ -2,13 +2,8 @@
 // See LICENSE.txt for license information.
 
 import React, {forwardRef, useCallback, useEffect, useImperativeHandle, useMemo, useRef, useState} from 'react';
-<<<<<<< HEAD
-import {BackHandler, type ImageStyle} from 'react-native';
-import Animated, {runOnJS, runOnUI, useAnimatedReaction, type SharedValue} from 'react-native-reanimated';
-=======
 import {BackHandler} from 'react-native';
 import {runOnJS, runOnUI, useAnimatedReaction, type SharedValue} from 'react-native-reanimated';
->>>>>>> ebb7a224
 
 import {buildFilePreviewUrl} from '@actions/remote/file';
 import {ExpoImageAnimated} from '@components/expo_image';
@@ -164,16 +159,10 @@
         const currentItem = items[localIndex];
         if (currentItem.type === 'video' && currentItem.posterUri) {
             return (
-<<<<<<< HEAD
-                <AnimatedImage
-                    placeholder={{uri: item.posterUri}}
-                    style={info.itemStyles as ImageStyle}
-=======
                 <ExpoImageAnimated
                     id={currentItem.cacheKey}
                     source={{uri: currentItem.posterUri}}
                     style={info.itemStyles}
->>>>>>> ebb7a224
                     placeholderContentFit='cover'
                 />
             );
