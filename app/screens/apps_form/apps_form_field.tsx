--- conflicted
+++ resolved
@@ -28,11 +28,7 @@
     theme: Theme;
 
     value: AppFormValue;
-<<<<<<< HEAD
-    onChange: (name: string, value: string | AppSelectOption | AppSelectOption[]) => void;
-=======
-    onChange: (name: string, value: string | AppSelectOption | boolean) => void;
->>>>>>> d7cd660a
+    onChange: (name: string, value: string | AppSelectOption | AppSelectOption[] | boolean) => void;
     performLookup: (name: string, userInput: string) => Promise<AppSelectOption[]>;
 }
 
