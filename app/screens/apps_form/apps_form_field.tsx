--- conflicted
+++ resolved
@@ -49,7 +49,6 @@
 });
 
 export default class AppsFormField extends React.PureComponent<Props, State> {
-<<<<<<< HEAD
     constructor(props: Props) {
         super(props);
 
@@ -72,12 +71,6 @@
         this.state = {
             selected,
         };
-=======
-    constructor(props:Props) {
-        super(props);
-
-        this.state = {};
->>>>>>> 1501b6ec
     }
 
     handleAutocompleteSelect = (selected: DialogOption) => {
