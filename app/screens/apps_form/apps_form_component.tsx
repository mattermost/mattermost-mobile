--- conflicted
+++ resolved
@@ -3,11 +3,7 @@
 
 import {intlShape} from 'react-intl';
 import React, {PureComponent} from 'react';
-<<<<<<< HEAD
 import {ScrollView, Text, View} from 'react-native';
-=======
-import {ScrollView, View} from 'react-native';
->>>>>>> 9fafc3be
 import {EventSubscription, Navigation} from 'react-native-navigation';
 import {SafeAreaView} from 'react-native-safe-area-context';
 import Button from 'react-native-button';
@@ -419,18 +415,16 @@
             marginBottom: 20,
             marginTop: 10,
         },
-<<<<<<< HEAD
         button: {
             alignSelf: 'stretch',
             backgroundColor: theme.sidebarHeaderBg,
             borderRadius: 3,
             padding: 15,
-=======
+        },
         errorLabel: {
             fontSize: 12,
             textAlign: 'left',
             color: (theme.errorTextColor || '#DA4A4A'),
->>>>>>> 9fafc3be
         },
     };
 });