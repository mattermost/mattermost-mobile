// Jest Snapshot v1, https://goo.gl/fbAQLP

exports[`AppsForm should set match snapshot 1`] = `
<RNCSafeAreaView
  style={
    Object {
<<<<<<< HEAD
      "backgroundColor": "rgba(61,60,64,0.03)",
      "height": "100%",
=======
      "backgroundColor": "rgba(63,67,80,0.03)",
>>>>>>> 69a65067
    }
  }
  testID="interactive_dialog.screen"
>
  <ScrollView
    style={
      Object {
        "marginBottom": 20,
        "marginTop": 10,
      }
    }
  >
    <Connect(StatusBar) />
    <DialogIntroductionText
      theme={
        Object {
          "awayIndicator": "#ffbc1f",
          "buttonBg": "#1c58d9",
          "buttonColor": "#ffffff",
          "centerChannelBg": "#ffffff",
          "centerChannelColor": "#3f4350",
          "codeTheme": "github",
          "dndIndicator": "#d24b4e",
          "errorTextColor": "#d24b4e",
          "linkColor": "#386fe5",
          "mentionBg": "#ffffff",
          "mentionColor": "#1e325c",
          "mentionHighlightBg": "#ffd470",
          "mentionHighlightLink": "#1b1d22",
          "newMessageSeparator": "#cc8f00",
          "onlineIndicator": "#3db887",
          "sidebarBg": "#1e325c",
          "sidebarHeaderBg": "#192a4d",
          "sidebarHeaderTextColor": "#ffffff",
          "sidebarTeamBarBg": "#14213e",
          "sidebarText": "#ffffff",
          "sidebarTextActiveBorder": "#5d89ea",
          "sidebarTextActiveColor": "#ffffff",
          "sidebarTextHoverBg": "#28427b",
          "sidebarUnreadText": "#ffffff",
          "type": "Denim",
        }
      }
      value="Header"
    />
    <AppsFormField
      field={
        Object {
          "name": "bool1",
          "type": "bool",
        }
      }
      key="bool1"
      name="bool1"
      onChange={[Function]}
      performLookup={[Function]}
      theme={
        Object {
          "awayIndicator": "#ffbc1f",
          "buttonBg": "#1c58d9",
          "buttonColor": "#ffffff",
          "centerChannelBg": "#ffffff",
          "centerChannelColor": "#3f4350",
          "codeTheme": "github",
          "dndIndicator": "#d24b4e",
          "errorTextColor": "#d24b4e",
          "linkColor": "#386fe5",
          "mentionBg": "#ffffff",
          "mentionColor": "#1e325c",
          "mentionHighlightBg": "#ffd470",
          "mentionHighlightLink": "#1b1d22",
          "newMessageSeparator": "#cc8f00",
          "onlineIndicator": "#3db887",
          "sidebarBg": "#1e325c",
          "sidebarHeaderBg": "#192a4d",
          "sidebarHeaderTextColor": "#ffffff",
          "sidebarTeamBarBg": "#14213e",
          "sidebarText": "#ffffff",
          "sidebarTextActiveBorder": "#5d89ea",
          "sidebarTextActiveColor": "#ffffff",
          "sidebarTextHoverBg": "#28427b",
          "sidebarUnreadText": "#ffffff",
          "type": "Denim",
        }
      }
      value={false}
    />
    <AppsFormField
      field={
        Object {
          "name": "bool2",
          "type": "bool",
          "value": false,
        }
      }
      key="bool2"
      name="bool2"
      onChange={[Function]}
      performLookup={[Function]}
      theme={
        Object {
          "awayIndicator": "#ffbc1f",
          "buttonBg": "#1c58d9",
          "buttonColor": "#ffffff",
          "centerChannelBg": "#ffffff",
          "centerChannelColor": "#3f4350",
          "codeTheme": "github",
          "dndIndicator": "#d24b4e",
          "errorTextColor": "#d24b4e",
          "linkColor": "#386fe5",
          "mentionBg": "#ffffff",
          "mentionColor": "#1e325c",
          "mentionHighlightBg": "#ffd470",
          "mentionHighlightLink": "#1b1d22",
          "newMessageSeparator": "#cc8f00",
          "onlineIndicator": "#3db887",
          "sidebarBg": "#1e325c",
          "sidebarHeaderBg": "#192a4d",
          "sidebarHeaderTextColor": "#ffffff",
          "sidebarTeamBarBg": "#14213e",
          "sidebarText": "#ffffff",
          "sidebarTextActiveBorder": "#5d89ea",
          "sidebarTextActiveColor": "#ffffff",
          "sidebarTextHoverBg": "#28427b",
          "sidebarUnreadText": "#ffffff",
          "type": "Denim",
        }
      }
      value={false}
    />
    <AppsFormField
      field={
        Object {
          "name": "bool3",
          "type": "bool",
          "value": true,
        }
      }
      key="bool3"
      name="bool3"
      onChange={[Function]}
      performLookup={[Function]}
      theme={
        Object {
          "awayIndicator": "#ffbc1f",
          "buttonBg": "#1c58d9",
          "buttonColor": "#ffffff",
          "centerChannelBg": "#ffffff",
          "centerChannelColor": "#3f4350",
          "codeTheme": "github",
          "dndIndicator": "#d24b4e",
          "errorTextColor": "#d24b4e",
          "linkColor": "#386fe5",
          "mentionBg": "#ffffff",
          "mentionColor": "#1e325c",
          "mentionHighlightBg": "#ffd470",
          "mentionHighlightLink": "#1b1d22",
          "newMessageSeparator": "#cc8f00",
          "onlineIndicator": "#3db887",
          "sidebarBg": "#1e325c",
          "sidebarHeaderBg": "#192a4d",
          "sidebarHeaderTextColor": "#ffffff",
          "sidebarTeamBarBg": "#14213e",
          "sidebarText": "#ffffff",
          "sidebarTextActiveBorder": "#5d89ea",
          "sidebarTextActiveColor": "#ffffff",
          "sidebarTextHoverBg": "#28427b",
          "sidebarUnreadText": "#ffffff",
          "type": "Denim",
        }
      }
      value={true}
    />
    <AppsFormField
      field={
        Object {
          "name": "text1",
          "type": "text",
          "value": "initial text",
        }
      }
      key="text1"
      name="text1"
      onChange={[Function]}
      performLookup={[Function]}
      theme={
        Object {
          "awayIndicator": "#ffbc1f",
          "buttonBg": "#1c58d9",
          "buttonColor": "#ffffff",
          "centerChannelBg": "#ffffff",
          "centerChannelColor": "#3f4350",
          "codeTheme": "github",
          "dndIndicator": "#d24b4e",
          "errorTextColor": "#d24b4e",
          "linkColor": "#386fe5",
          "mentionBg": "#ffffff",
          "mentionColor": "#1e325c",
          "mentionHighlightBg": "#ffd470",
          "mentionHighlightLink": "#1b1d22",
          "newMessageSeparator": "#cc8f00",
          "onlineIndicator": "#3db887",
          "sidebarBg": "#1e325c",
          "sidebarHeaderBg": "#192a4d",
          "sidebarHeaderTextColor": "#ffffff",
          "sidebarTeamBarBg": "#14213e",
          "sidebarText": "#ffffff",
          "sidebarTextActiveBorder": "#5d89ea",
          "sidebarTextActiveColor": "#ffffff",
          "sidebarTextHoverBg": "#28427b",
          "sidebarUnreadText": "#ffffff",
          "type": "Denim",
        }
      }
      value="initial text"
    />
    <AppsFormField
      field={
        Object {
          "name": "select1",
          "options": Array [
            Object {
              "label": "Label1",
              "value": "Value1",
            },
            Object {
              "label": "Label2",
              "value": "Value2",
            },
          ],
          "type": "static_select",
          "value": Object {
            "label": "Label1",
            "value": "Value1",
          },
        }
      }
      key="select1"
      name="select1"
      onChange={[Function]}
      performLookup={[Function]}
      theme={
        Object {
          "awayIndicator": "#ffbc1f",
          "buttonBg": "#1c58d9",
          "buttonColor": "#ffffff",
          "centerChannelBg": "#ffffff",
          "centerChannelColor": "#3f4350",
          "codeTheme": "github",
          "dndIndicator": "#d24b4e",
          "errorTextColor": "#d24b4e",
          "linkColor": "#386fe5",
          "mentionBg": "#ffffff",
          "mentionColor": "#1e325c",
          "mentionHighlightBg": "#ffd470",
          "mentionHighlightLink": "#1b1d22",
          "newMessageSeparator": "#cc8f00",
          "onlineIndicator": "#3db887",
          "sidebarBg": "#1e325c",
          "sidebarHeaderBg": "#192a4d",
          "sidebarHeaderTextColor": "#ffffff",
          "sidebarTeamBarBg": "#14213e",
          "sidebarText": "#ffffff",
          "sidebarTextActiveBorder": "#5d89ea",
          "sidebarTextActiveColor": "#ffffff",
          "sidebarTextHoverBg": "#28427b",
          "sidebarUnreadText": "#ffffff",
          "type": "Denim",
        }
      }
      value={
        Object {
          "label": "Label1",
          "value": "Value1",
        }
      }
    />
    <View
      style={
        Object {
          "marginHorizontal": 5,
        }
      }
    >
      <Button
        containerStyle={
          Object {
            "alignItems": "center",
            "alignSelf": "stretch",
            "borderColor": "#2389D7",
            "borderRadius": 3,
            "borderWidth": 1,
            "marginTop": 10,
            "padding": 15,
          }
        }
        key="Value3"
        onPress={[Function]}
      >
        <Text
          style={
            Object {
              "color": "#2389D7",
              "fontSize": 17,
              "textAlign": "center",
            }
          }
        >
          Label3
        </Text>
      </Button>
      <Button
        containerStyle={
          Object {
            "alignItems": "center",
            "alignSelf": "stretch",
            "borderColor": "#2389D7",
            "borderRadius": 3,
            "borderWidth": 1,
            "marginTop": 10,
            "padding": 15,
          }
        }
        key="Value4"
        onPress={[Function]}
      >
        <Text
          style={
            Object {
              "color": "#2389D7",
              "fontSize": 17,
              "textAlign": "center",
            }
          }
        >
          Label4
        </Text>
      </Button>
    </View>
  </ScrollView>
</RNCSafeAreaView>
`;<|MERGE_RESOLUTION|>--- conflicted
+++ resolved
@@ -4,12 +4,7 @@
 <RNCSafeAreaView
   style={
     Object {
-<<<<<<< HEAD
-      "backgroundColor": "rgba(61,60,64,0.03)",
-      "height": "100%",
-=======
       "backgroundColor": "rgba(63,67,80,0.03)",
->>>>>>> 69a65067
     }
   }
   testID="interactive_dialog.screen"
