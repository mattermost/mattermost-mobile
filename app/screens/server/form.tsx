--- conflicted
+++ resolved
@@ -1,16 +1,10 @@
 // Copyright (c) 2015-present Mattermost, Inc. All Rights Reserved.
 // See LICENSE.txt for license information.
 
-<<<<<<< HEAD
-import React, {type RefObject, useCallback, useMemo, useRef, useState} from 'react';
-import {defineMessages, useIntl} from 'react-intl';
-import {Keyboard, Pressable, TouchableOpacity, View} from 'react-native';
-=======
-import React, {type RefObject, useCallback, useEffect, useRef} from 'react';
+import React, {type RefObject, useCallback, useEffect, useRef, useState} from 'react';
 import {defineMessages, useIntl} from 'react-intl';
 import {Keyboard, Pressable, View} from 'react-native';
 import Animated, {FlipInEasyX, FlipOutXUp, useAnimatedStyle, useSharedValue, withTiming} from 'react-native-reanimated';
->>>>>>> f384ddb6
 
 import Button from '@components/button';
 import CompassIcon from '@components/compass_icon';
@@ -90,8 +84,6 @@
         top: 2,
     },
 }));
-
-const hitSlop = {top: 8, right: 8, bottom: 8, left: 8};
 
 const messages = defineMessages({
     connect: {
@@ -148,7 +140,7 @@
     const preauthSecretRef = useRef<FloatingTextInputRef>(null);
     const urlRef = useRef<FloatingTextInputRef>(null);
     const styles = getStyleSheet(theme);
-    const [isPreauthSecretVisible, setIsPreauthSecretVisible] = useState(false);
+    const [isPreauthSecretVisible] = useState(false);
 
     useAvoidKeyboard(keyboardAwareRef, 1.8);
 
@@ -170,28 +162,6 @@
     }, [showAdvancedOptions, preauthSecretError, onConnect]);
 
     const toggleAdvancedOptions = useCallback(() => {
-<<<<<<< HEAD
-        setShowAdvancedOptions(!showAdvancedOptions);
-    }, [showAdvancedOptions, setShowAdvancedOptions]);
-
-    const togglePreauthSecretVisibility = useCallback(() => {
-        setIsPreauthSecretVisible((prevState) => !prevState);
-    }, []);
-
-    const preauthSecretEndAdornment = useMemo(() => (
-        <TouchableOpacity
-            onPress={togglePreauthSecretVisibility}
-            hitSlop={hitSlop}
-            style={styles.endAdornment}
-        >
-            <CompassIcon
-                name={isPreauthSecretVisible ? 'eye-off-outline' : 'eye-outline'}
-                size={20}
-                color={changeOpacity(theme.centerChannelColor, 0.64)}
-            />
-        </TouchableOpacity>
-    ), [isPreauthSecretVisible, styles.endAdornment, theme.centerChannelColor, togglePreauthSecretVisibility]);
-=======
         setShowAdvancedOptions((prev: boolean) => !prev);
     }, [setShowAdvancedOptions]);
 
@@ -206,7 +176,6 @@
         // chevronRotation is a Reanimated shared value; its reference is stable and does not need to be in the dependency array.
         // eslint-disable-next-line react-hooks/exhaustive-deps
     }, [showAdvancedOptions]);
->>>>>>> f384ddb6
 
     const chevronAnimatedStyle = useAnimatedStyle(() => ({
         transform: [{rotate: `${chevronRotation.value}deg`}],
@@ -300,7 +269,6 @@
                             autoCorrect={false}
                             autoCapitalize={'none'}
                             enablesReturnKeyAutomatically={true}
-                            endAdornment={preauthSecretEndAdornment}
                             error={preauthSecretError}
                             keyboardType={isPreauthSecretVisible ? 'visible-password' : 'default'}
                             label={formatMessage(messages.preauthSecret)}
