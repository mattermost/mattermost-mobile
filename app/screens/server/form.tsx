// Copyright (c) 2015-present Mattermost, Inc. All Rights Reserved.
// See LICENSE.txt for license information.

import React, {type RefObject, useCallback, useRef} from 'react';
import {defineMessages, useIntl} from 'react-intl';
import {Keyboard, Pressable, View} from 'react-native';

import Button from '@components/button';
import CompassIcon from '@components/compass_icon';
import FloatingTextInput, {type FloatingTextInputRef} from '@components/floating_input/floating_text_input_label';
import FormattedText from '@components/formatted_text';
import {useAvoidKeyboard} from '@hooks/device';
import {changeOpacity, makeStyleSheetFromTheme} from '@utils/theme';
import {typography} from '@utils/typography';

import type {KeyboardAwareScrollView} from 'react-native-keyboard-aware-scroll-view';

type Props = {
    autoFocus?: boolean;
    buttonDisabled: boolean;
    connecting: boolean;
    displayName?: string;
    displayNameError?: string;
    disableServerUrl: boolean;
    handleConnect: () => void;
    handleDisplayNameTextChanged: (text: string) => void;
    handlePreauthSecretTextChanged: (text: string) => void;
    handleUrlTextChanged: (text: string) => void;
    keyboardAwareRef: RefObject<KeyboardAwareScrollView>;
    preauthSecret?: string;
    preauthSecretError?: string;
    setShowAdvancedOptions: (show: boolean) => void;
    showAdvancedOptions: boolean;
    theme: Theme;
    url?: string;
    urlError?: string;
};

const getStyleSheet = makeStyleSheetFromTheme((theme: Theme) => ({
    formContainer: {
        alignItems: 'center',
        maxWidth: 600,
        width: '100%',
        paddingHorizontal: 20,
    },
    fullWidth: {
        width: '100%',
    },
    chooseText: {
        alignSelf: 'flex-start',
        color: changeOpacity(theme.centerChannelColor, 0.64),
        marginTop: 8,
        ...typography('Body', 75, 'Regular'),
    },
    advancedOptionsContainer: {
        width: '100%',
        marginTop: 16,
    },
    advancedOptionsHeader: {
        flexDirection: 'row',
        alignItems: 'center',
        justifyContent: 'flex-start',
        paddingVertical: 12,
        paddingHorizontal: 4,
    },
    advancedOptionsTitle: {
        color: theme.linkColor,
        ...typography('Body', 75, 'SemiBold'),
    },
    advancedOptionsContent: {
        width: '100%',
    },
    connectButtonContainer: {
        width: '100%',
        marginTop: 32,
        marginLeft: 20,
        marginRight: 20,
    },
    inputsContainer: {
        gap: 24,
        width: '100%',
    },
}));

const messages = defineMessages({
    connect: {
        id: 'mobile.components.select_server_view.connect',
        defaultMessage: 'Connect',
    },
    connecting: {
        id: 'mobile.components.select_server_view.connecting',
        defaultMessage: 'Connecting',
    },
    advancedOptions: {
        id: 'mobile.components.select_server_view.advancedOptions',
        defaultMessage: 'Advanced Options',
    },
    preauthSecret: {
        id: 'mobile.components.select_server_view.sharedSecret',
        defaultMessage: 'Authentication secret',
    },
    preauthSecretHelp: {
        id: 'mobile.components.select_server_view.sharedSecretHelp',
        defaultMessage: 'The authentication secret shared by the administrator',
    },
    preauthSecretInvalid: {
        id: 'mobile.server.preauth_secret.invalid',
        defaultMessage: 'Authentication secret is invalid. Try again or contact your admin.',
    },
});

const ServerForm = ({
    autoFocus = false,
    buttonDisabled,
    connecting,
    displayName = '',
    displayNameError,
    disableServerUrl,
    handleConnect,
    handleDisplayNameTextChanged,
    handlePreauthSecretTextChanged,
    handleUrlTextChanged,
    keyboardAwareRef,
    preauthSecret = '',
    preauthSecretError,
    setShowAdvancedOptions,
    showAdvancedOptions,
    theme,
    url = '',
    urlError,
}: Props) => {
    const {formatMessage} = useIntl();
    const displayNameRef = useRef<FloatingTextInputRef>(null);
    const preauthSecretRef = useRef<FloatingTextInputRef>(null);
    const urlRef = useRef<FloatingTextInputRef>(null);
    const styles = getStyleSheet(theme);

    useAvoidKeyboard(keyboardAwareRef);

    const onConnect = useCallback(() => {
        Keyboard.dismiss();
        handleConnect();
    }, [handleConnect]);

    const onUrlSubmit = useCallback(() => {
        displayNameRef.current?.focus();
    }, []);

    const onDisplayNameSubmit = useCallback(() => {
        if (showAdvancedOptions || preauthSecretError) {
            preauthSecretRef.current?.focus();
        } else {
            onConnect();
        }
    }, [showAdvancedOptions, preauthSecretError, onConnect]);

    const toggleAdvancedOptions = useCallback(() => {
        setShowAdvancedOptions(!showAdvancedOptions);
    }, [showAdvancedOptions]);

    const connectButtonTestId = buttonDisabled ? 'server_form.connect.button.disabled' : 'server_form.connect.button';

    return (
        <View style={styles.formContainer}>
            <View style={styles.inputsContainer}>
                <FloatingTextInput
                    rawInput={true}
                    autoFocus={autoFocus}
                    enablesReturnKeyAutomatically={true}
                    editable={!disableServerUrl}
                    error={urlError}
                    keyboardType='url'
                    label={formatMessage({
                        id: 'mobile.components.select_server_view.enterServerUrl',
                        defaultMessage: 'Enter Server URL',
                    })}
                    onChangeText={handleUrlTextChanged}
                    onSubmitEditing={onUrlSubmit}
                    ref={urlRef}
                    returnKeyType='next'
                    testID='server_form.server_url.input'
                    theme={theme}
                    value={url}
                />
                <FloatingTextInput
                    rawInput={true}
                    enablesReturnKeyAutomatically={true}
                    error={displayNameError}
                    label={formatMessage({
                        id: 'mobile.components.select_server_view.displayName',
                        defaultMessage: 'Display Name',
                    })}
                    onChangeText={handleDisplayNameTextChanged}
                    onSubmitEditing={onDisplayNameSubmit}
                    ref={displayNameRef}
<<<<<<< HEAD
                    returnKeyType={showAdvancedOptions ? 'next' : 'done'}
=======
                    returnKeyType={showAdvancedOptions || preauthSecretError ? 'next' : 'done'}
                    spellCheck={false}
>>>>>>> a4e495a2
                    testID='server_form.server_display_name.input'
                    theme={theme}
                    value={displayName}
                />
            </View>

            {!displayNameError &&
            <FormattedText
                defaultMessage={'Choose a display name for your server'}
                id={'mobile.components.select_server_view.displayHelp'}
                style={styles.chooseText}
                testID={'server_form.display_help'}
            />
            }

            <View style={styles.advancedOptionsContainer}>
                <Pressable
                    onPress={toggleAdvancedOptions}
                    style={styles.advancedOptionsHeader}
                    testID='server_form.advanced_options.toggle'
                >
                    <CompassIcon
                        name={showAdvancedOptions ? 'chevron-up' : 'chevron-down'}
                        size={20}
                        style={styles.advancedOptionsTitle}
                    />
                    <FormattedText
                        defaultMessage='Advanced Options'
                        id='mobile.components.select_server_view.advancedOptions'
                        style={styles.advancedOptionsTitle}
                    />
                </Pressable>

                {showAdvancedOptions && (
                    <View style={styles.advancedOptionsContent}>
                        <FloatingTextInput
                            rawInput={true}
                            enablesReturnKeyAutomatically={true}
                            error={preauthSecretError}
                            label={formatMessage(messages.preauthSecret)}
                            onChangeText={handlePreauthSecretTextChanged}
                            onSubmitEditing={onConnect}
                            ref={preauthSecretRef}
                            returnKeyType='done'
                            secureTextEntry={true}
                            testID='server_form.preauth_secret.input'
                            theme={theme}
                            value={preauthSecret}
                        />
                        <FormattedText
                            {...messages.preauthSecretHelp}
                            style={styles.chooseText}
                            testID='server_form.preauth_secret_help'
                        />
                    </View>
                )}
            </View>

            <View style={styles.connectButtonContainer}>
                <Button
                    disabled={buttonDisabled}
                    onPress={onConnect}
                    testID={connectButtonTestId}
                    size='lg'
                    theme={theme}
                    text={formatMessage(connecting ? messages.connecting : messages.connect)}
                    showLoader={connecting}
                />
            </View>
        </View>
    );
};

export default ServerForm;<|MERGE_RESOLUTION|>--- conflicted
+++ resolved
@@ -156,7 +156,7 @@
 
     const toggleAdvancedOptions = useCallback(() => {
         setShowAdvancedOptions(!showAdvancedOptions);
-    }, [showAdvancedOptions]);
+    }, [setShowAdvancedOptions, showAdvancedOptions]);
 
     const connectButtonTestId = buttonDisabled ? 'server_form.connect.button.disabled' : 'server_form.connect.button';
 
@@ -193,12 +193,7 @@
                     onChangeText={handleDisplayNameTextChanged}
                     onSubmitEditing={onDisplayNameSubmit}
                     ref={displayNameRef}
-<<<<<<< HEAD
                     returnKeyType={showAdvancedOptions ? 'next' : 'done'}
-=======
-                    returnKeyType={showAdvancedOptions || preauthSecretError ? 'next' : 'done'}
-                    spellCheck={false}
->>>>>>> a4e495a2
                     testID='server_form.server_display_name.input'
                     theme={theme}
                     value={displayName}
