// Copyright (c) 2015-present Mattermost, Inc. All Rights Reserved.
// See LICENSE.txt for license information.

import React, {type RefObject, useCallback, useEffect, useRef} from 'react';
import {defineMessages, useIntl} from 'react-intl';
import {Keyboard, Pressable, View} from 'react-native';
import Animated, {FlipInEasyX, FlipOutXUp, useAnimatedStyle, useSharedValue, withTiming} from 'react-native-reanimated';

import Button from '@components/button';
import CompassIcon from '@components/compass_icon';
import FloatingTextInput, {type FloatingTextInputRef} from '@components/floating_input/floating_text_input_label';
import FormattedText from '@components/formatted_text';
import {useAvoidKeyboard} from '@hooks/device';
import {changeOpacity, makeStyleSheetFromTheme} from '@utils/theme';
import {typography} from '@utils/typography';

import type {KeyboardAwareScrollView} from 'react-native-keyboard-aware-scroll-view';

type Props = {
    autoFocus?: boolean;
    buttonDisabled: boolean;
    connecting: boolean;
    displayName?: string;
    displayNameError?: string;
    disableServerUrl: boolean;
    handleConnect: () => void;
    handleDisplayNameTextChanged: (text: string) => void;
    handlePreauthSecretTextChanged: (text: string) => void;
    handleUrlTextChanged: (text: string) => void;
    keyboardAwareRef: RefObject<KeyboardAwareScrollView>;
    preauthSecret?: string;
    preauthSecretError?: string;
    setShowAdvancedOptions: React.Dispatch<React.SetStateAction<boolean>>;
    showAdvancedOptions: boolean;
    theme: Theme;
    url?: string;
    urlError?: string;
};

const getStyleSheet = makeStyleSheetFromTheme((theme: Theme) => ({
    formContainer: {
        alignItems: 'center',
        maxWidth: 600,
        width: '100%',
        paddingHorizontal: 20,
    },
    fullWidth: {
        width: '100%',
    },
    chooseText: {
        alignSelf: 'flex-start',
        color: changeOpacity(theme.centerChannelColor, 0.64),
        marginTop: 8,
        ...typography('Body', 75, 'Regular'),
    },
    advancedOptionsContainer: {
        width: '100%',
        marginTop: 16,
    },
    advancedOptionsHeader: {
        flexDirection: 'row',
        alignItems: 'center',
        justifyContent: 'flex-start',
        paddingVertical: 12,
        paddingHorizontal: 4,
    },
    advancedOptionsTitle: {
        color: theme.linkColor,
        ...typography('Body', 75, 'SemiBold'),
    },
    advancedOptionsContent: {
        width: '100%',
    },
    connectButtonContainer: {
        width: '100%',
        marginTop: 32,
        marginLeft: 20,
        marginRight: 20,
    },
    inputsContainer: {
        gap: 24,
        width: '100%',
    },
}));

const messages = defineMessages({
    connect: {
        id: 'mobile.components.select_server_view.connect',
        defaultMessage: 'Connect',
    },
    connecting: {
        id: 'mobile.components.select_server_view.connecting',
        defaultMessage: 'Connecting',
    },
    advancedOptions: {
        id: 'mobile.components.select_server_view.advancedOptions',
        defaultMessage: 'Advanced Options',
    },
    preauthSecret: {
        id: 'mobile.components.select_server_view.sharedSecret',
        defaultMessage: 'Authentication secret',
    },
    preauthSecretHelp: {
        id: 'mobile.components.select_server_view.sharedSecretHelp',
        defaultMessage: 'The authentication secret shared by the administrator',
    },
    preauthSecretInvalid: {
        id: 'mobile.server.preauth_secret.invalid',
        defaultMessage: 'Authentication secret is invalid. Try again or contact your admin.',
    },
});

const ADVANCED_OPTIONS_EXPANDED = 114;
const ADVANCED_OPTIONS_COLLAPSED = 40;

const ServerForm = ({
    autoFocus = false,
    buttonDisabled,
    connecting,
    displayName = '',
    displayNameError,
    disableServerUrl,
    handleConnect,
    handleDisplayNameTextChanged,
    handlePreauthSecretTextChanged,
    handleUrlTextChanged,
    keyboardAwareRef,
    preauthSecret = '',
    preauthSecretError,
    setShowAdvancedOptions,
    showAdvancedOptions,
    theme,
    url = '',
    urlError,
}: Props) => {
    const {formatMessage} = useIntl();
    const displayNameRef = useRef<FloatingTextInputRef>(null);
    const preauthSecretRef = useRef<FloatingTextInputRef>(null);
    const urlRef = useRef<FloatingTextInputRef>(null);
    const styles = getStyleSheet(theme);

    useAvoidKeyboard(keyboardAwareRef, 1.8);

    const onConnect = useCallback(() => {
        Keyboard.dismiss();
        handleConnect();
    }, [handleConnect]);

    const onUrlSubmit = useCallback(() => {
        displayNameRef.current?.focus();
    }, []);

    const onDisplayNameSubmit = useCallback(() => {
        if (showAdvancedOptions || preauthSecretError) {
            preauthSecretRef.current?.focus();
        } else {
            onConnect();
        }
    }, [showAdvancedOptions, preauthSecretError, onConnect]);

    const toggleAdvancedOptions = useCallback(() => {
<<<<<<< HEAD
        setShowAdvancedOptions(!showAdvancedOptions);
    }, [setShowAdvancedOptions, showAdvancedOptions]);
=======
        setShowAdvancedOptions((prev: boolean) => !prev);
    }, [setShowAdvancedOptions]);

    const chevronRotation = useSharedValue(showAdvancedOptions ? 180 : 0);
    const advancedOptionsStyle = useAnimatedStyle(() => ({
        height: showAdvancedOptions ? ADVANCED_OPTIONS_EXPANDED : withTiming(ADVANCED_OPTIONS_COLLAPSED, {duration: 250}),
    }));

    useEffect(() => {
        chevronRotation.value = withTiming(showAdvancedOptions ? 180 : 0, {duration: 250});

        // chevronRotation is a Reanimated shared value; its reference is stable and does not need to be in the dependency array.
        // eslint-disable-next-line react-hooks/exhaustive-deps
    }, [showAdvancedOptions]);
>>>>>>> f384ddb6

    const chevronAnimatedStyle = useAnimatedStyle(() => ({
        transform: [{rotate: `${chevronRotation.value}deg`}],
    }));

    const connectButtonTestId = buttonDisabled ? 'server_form.connect.button.disabled' : 'server_form.connect.button';

    return (
        <View style={styles.formContainer}>
            <View style={styles.inputsContainer}>
                <FloatingTextInput
                    rawInput={true}
                    autoFocus={autoFocus}
                    enablesReturnKeyAutomatically={true}
                    editable={!disableServerUrl}
                    error={urlError}
                    keyboardType='url'
                    label={formatMessage({
                        id: 'mobile.components.select_server_view.enterServerUrl',
                        defaultMessage: 'Enter Server URL',
                    })}
                    onChangeText={handleUrlTextChanged}
                    onSubmitEditing={onUrlSubmit}
                    ref={urlRef}
                    returnKeyType='next'
                    testID='server_form.server_url.input'
                    theme={theme}
                    value={url}
                />
                <FloatingTextInput
                    rawInput={true}
                    enablesReturnKeyAutomatically={true}
                    error={displayNameError}
                    label={formatMessage({
                        id: 'mobile.components.select_server_view.displayName',
                        defaultMessage: 'Display Name',
                    })}
                    onChangeText={handleDisplayNameTextChanged}
                    onSubmitEditing={onDisplayNameSubmit}
                    ref={displayNameRef}
                    returnKeyType={showAdvancedOptions ? 'next' : 'done'}
                    testID='server_form.server_display_name.input'
                    theme={theme}
                    value={displayName}
                />
            </View>

            {!displayNameError &&
            <FormattedText
                defaultMessage={'Choose a display name for your server'}
                id={'mobile.components.select_server_view.displayHelp'}
                style={styles.chooseText}
                testID={'server_form.display_help'}
            />
            }

            <Animated.View style={[styles.advancedOptionsContainer, advancedOptionsStyle]}>
                <Pressable
                    onPress={toggleAdvancedOptions}
                    style={styles.advancedOptionsHeader}
                    testID='server_form.advanced_options.toggle'
                >
                    <Animated.View style={chevronAnimatedStyle}>
                        <CompassIcon
                            name='chevron-down'
                            size={20}
                            style={styles.advancedOptionsTitle}
                        />
                    </Animated.View>
                    <FormattedText
                        defaultMessage='Advanced Options'
                        id='mobile.components.select_server_view.advancedOptions'
                        style={styles.advancedOptionsTitle}
                    />
                </Pressable>

                {showAdvancedOptions && (
                    <Animated.View
                        style={styles.advancedOptionsContent}
                        entering={FlipInEasyX.duration(250)}
                        exiting={FlipOutXUp.duration(250)}
                    >
                        <FloatingTextInput
                            rawInput={true}
                            enablesReturnKeyAutomatically={true}
                            error={preauthSecretError}
                            label={formatMessage(messages.preauthSecret)}
                            onChangeText={handlePreauthSecretTextChanged}
                            onSubmitEditing={onConnect}
                            ref={preauthSecretRef}
                            returnKeyType='done'
                            secureTextEntry={true}
                            testID='server_form.preauth_secret.input'
                            theme={theme}
                            value={preauthSecret}
                        />
                        <FormattedText
                            {...messages.preauthSecretHelp}
                            style={styles.chooseText}
                            testID='server_form.preauth_secret_help'
                        />
                    </Animated.View>
                )}
            </Animated.View>

            <View style={styles.connectButtonContainer}>
                <Button
                    disabled={buttonDisabled}
                    onPress={onConnect}
                    testID={connectButtonTestId}
                    size='lg'
                    theme={theme}
                    text={formatMessage(connecting ? messages.connecting : messages.connect)}
                    showLoader={connecting}
                />
            </View>
        </View>
    );
};

export default ServerForm;<|MERGE_RESOLUTION|>--- conflicted
+++ resolved
@@ -159,10 +159,6 @@
     }, [showAdvancedOptions, preauthSecretError, onConnect]);
 
     const toggleAdvancedOptions = useCallback(() => {
-<<<<<<< HEAD
-        setShowAdvancedOptions(!showAdvancedOptions);
-    }, [setShowAdvancedOptions, showAdvancedOptions]);
-=======
         setShowAdvancedOptions((prev: boolean) => !prev);
     }, [setShowAdvancedOptions]);
 
@@ -177,7 +173,6 @@
         // chevronRotation is a Reanimated shared value; its reference is stable and does not need to be in the dependency array.
         // eslint-disable-next-line react-hooks/exhaustive-deps
     }, [showAdvancedOptions]);
->>>>>>> f384ddb6
 
     const chevronAnimatedStyle = useAnimatedStyle(() => ({
         transform: [{rotate: `${chevronRotation.value}deg`}],
