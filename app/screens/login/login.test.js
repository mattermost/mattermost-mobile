--- conflicted
+++ resolved
@@ -18,28 +18,14 @@
             EnableSignInWithEmail: 'true',
             EnableSignInWithUsername: 'true',
         },
-        goToScreen: jest.fn(),
         license: {
             IsLicensed: 'false',
         },
         loginId: '',
-<<<<<<< HEAD
         login: jest.fn(),
-        resetToChannel: jest.fn(),
+        password: '',
         scheduleExpiredNotification: jest.fn(),
         sendPasswordResetEmail: jest.fn(),
-=======
-        password: '',
-        loginRequest: {},
-        actions: {
-            handleLoginIdChanged: jest.fn(),
-            handlePasswordChanged: jest.fn(),
-            handleSuccessfulLogin: jest.fn(),
-            scheduleExpiredNotification: jest.fn(),
-            login: jest.fn(),
-        },
-        isLandscape: false,
->>>>>>> 5ce68529
     };
 
     test('should show "I forgot my password" with only email login enabled', () => {
@@ -86,49 +72,17 @@
     });
 
     test('should send the user to the login screen after login', (done) => {
-<<<<<<< HEAD
-        const props = {
-=======
         const resetToChannel = jest.spyOn(NavigationActions, 'resetToChannel').mockImplementation(() => done());
 
-        let props = {
->>>>>>> 5ce68529
+        const props = {
             ...baseProps,
         };
 
-<<<<<<< HEAD
         props.login.mockImplementation(() => Promise.resolve({}));
-        props.resetToChannel.mockImplementation(() => {
-            done();
-        });
 
         const wrapper = shallowWithIntl(<Login {...props}/>);
         wrapper.instance().signIn();
-=======
-        props.actions.handleSuccessfulLogin.mockImplementation(() => Promise.resolve());
-
-        const wrapper = shallowWithIntl(<Login {...props}/>);
-
         expect(resetToChannel).not.toHaveBeenCalled();
-
-        props = {
-            ...props,
-            loginRequest: {
-                status: RequestStatus.STARTED,
-            },
-        };
-        wrapper.setProps(props);
-
-        expect(resetToChannel).not.toHaveBeenCalled();
-
-        props = {
-            ...props,
-            loginRequest: {
-                status: RequestStatus.SUCCESS,
-            },
-        };
-        wrapper.setProps(props);
->>>>>>> 5ce68529
 
         // This test times out if resetToChannel hasn't been called
     });
@@ -145,7 +99,6 @@
         const wrapper = shallowWithIntl(<Login {...baseProps}/>);
         wrapper.instance().checkLoginResponse(mfaError);
 
-<<<<<<< HEAD
         const passProps = {
             config: {
                 EnableSignInWithEmail: 'true',
@@ -160,10 +113,7 @@
             password: null,
         };
 
-        expect(baseProps.goToScreen).
-=======
         expect(goToScreen).
->>>>>>> 5ce68529
             toHaveBeenCalledWith(
                 'MFA',
                 'Multi-factor Authentication',
@@ -177,11 +127,7 @@
         const wrapper = shallowWithIntl(<Login {...baseProps}/>);
         wrapper.instance().forgotPassword();
 
-<<<<<<< HEAD
-        expect(baseProps.goToScreen).
-=======
         expect(goToScreen).
->>>>>>> 5ce68529
             toHaveBeenCalledWith(
                 'ForgotPassword',
                 'Password Reset',
