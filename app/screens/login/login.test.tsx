// Copyright (c) 2015-present Mattermost, Inc. All Rights Reserved.
// See LICENSE.txt for license information.

import React from 'react';

import {Preferences, Screens} from '@constants';
import * as NavigationActions from '@screens/navigation';
import {waitFor, renderWithIntl, fireEvent} from '@test/intl-test-helper';

import Login from './index';

jest.mock('@actions/remote/user', () => {
    return {
        login: () => {
            return {
                data: undefined,
                error: {
                    server_error_id: 'mfa.validate_token.authenticate.app_error',
                },
            };
        },
    };
});

describe('Login', () => {
    const baseProps = {
        componentId: Screens.LOGIN,
        config: {
            EnableSignInWithEmail: 'true',
            EnableSignInWithUsername: 'true',
        },
        license: {
            IsLicensed: 'false',
        },
        theme: Preferences.THEMES.default,
        serverUrl: 'https://locahost:8065',
    };

    test('Login screen should match snapshot', () => {
        const {toJSON} = renderWithIntl(
            <Login {...baseProps}/>,
        );

        expect(toJSON()).toMatchSnapshot();
    });

    test('should show "I forgot my password" with only email login enabled', () => {
        const props = {
            ...baseProps,
            config: {
                ...baseProps.config,
                EnableSignInWithUsername: 'false',
            },
        };

        const {getByTestId} = renderWithIntl(<Login {...props}/>, {locale: 'es'});

        expect(getByTestId('login.forgot')).toBeDefined();
    });

    test('should show "I forgot my password" with only username login enabled', () => {
        const props = {
            ...baseProps,
            config: {
                ...baseProps.config,
                EnableSignInWithEmail: 'false',
            },
        };

        const {getByTestId} = renderWithIntl(<Login {...props}/>, {locale: 'fr'});

        expect(getByTestId('login.forgot')).toBeDefined();
    });

    test('should not show "I forgot my password" without email or username login enabled', () => {
        const props = {
            ...baseProps,
            config: {
                ...baseProps.config,
                EnableSignInWithEmail: 'false',
                EnableSignInWithUsername: 'false',
            },
        };

        const {getByTestId} = renderWithIntl(<Login {...props}/>);
        let forgot;

        try {
            forgot = getByTestId('login.forgot');
        } catch {
            // do nothing
        }

        expect(forgot).toBeUndefined();
    });

    test('should go to MFA screen when login response returns MFA error', async () => {
        const goToScreen = jest.spyOn(NavigationActions, 'goToScreen');

        const {getByTestId} = renderWithIntl(<Login {...baseProps}/>);
        const loginInput = getByTestId('login.username.input');
        const passwordInput = getByTestId('login.password.input');
        const loginButton = getByTestId('login.signin.button');
        const loginId = 'user';
        const password = 'password';

        fireEvent.changeText(loginInput, loginId);
        fireEvent.changeText(passwordInput, password);

        await waitFor(() => fireEvent.press(loginButton), {timeout: 300});

        expect(goToScreen).toHaveBeenCalledWith(
            'MFA',
            'Multi-factor Authentication',
            {
                goToChannel: expect.anything(),
                loginId,
                password,
                config: {EnableSignInWithEmail: 'true', EnableSignInWithUsername: 'true'},
                license: {IsLicensed: 'false'},
                serverUrl: baseProps.serverUrl,
                theme: baseProps.theme,
            },
        );
    });

    test('should go to ForgotPassword screen when forgotPassword is called', () => {
        const goToScreen = jest.spyOn(NavigationActions, 'goToScreen');

        const {getByTestId} = renderWithIntl(<Login {...baseProps}/>);
        const forgot = getByTestId('login.forgot');

        fireEvent.press(forgot);

<<<<<<< HEAD
        expect(goToScreen).toHaveBeenCalledWith(
            'ForgotPassword',
            'Password Reset',
            {theme: baseProps.theme},
        );
=======
        expect(goToScreen).
            toHaveBeenCalledWith(
                'ForgotPassword',
                'Password Reset',
                {
                    serverUrl: baseProps.serverUrl,
                    theme: baseProps.theme,
                },
            );
>>>>>>> c64277bd
    });
});<|MERGE_RESOLUTION|>--- conflicted
+++ resolved
@@ -132,13 +132,6 @@
 
         fireEvent.press(forgot);
 
-<<<<<<< HEAD
-        expect(goToScreen).toHaveBeenCalledWith(
-            'ForgotPassword',
-            'Password Reset',
-            {theme: baseProps.theme},
-        );
-=======
         expect(goToScreen).
             toHaveBeenCalledWith(
                 'ForgotPassword',
@@ -148,6 +141,5 @@
                     theme: baseProps.theme,
                 },
             );
->>>>>>> c64277bd
     });
 });