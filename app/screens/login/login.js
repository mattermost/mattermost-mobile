// Copyright (c) 2015-present Mattermost, Inc. All Rights Reserved.
// See LICENSE.txt for license information.

import React, {PureComponent} from 'react';
import PropTypes from 'prop-types';
import {intlShape} from 'react-intl';
import {
    ActivityIndicator,
    Dimensions,
    Image,
    InteractionManager,
    Keyboard,
    StyleSheet,
    Text,
    TextInput,
    TouchableWithoutFeedback,
    View,
} from 'react-native';
import {Appearance} from 'react-native-appearance';
import Button from 'react-native-button';
import {KeyboardAwareScrollView} from 'react-native-keyboard-aware-scroll-view';
import {Navigation} from 'react-native-navigation';

import {paddingHorizontal as padding} from 'app/components/safe_area_view/iphone_x_spacing';
import ErrorText from 'app/components/error_text';
import FormattedText from 'app/components/formatted_text';
import StatusBar from 'app/components/status_bar';
import {resetToChannel, goToScreen} from 'app/actions/navigation';
import EphemeralStore from 'app/store/ephemeral_store';
import {
    getButtonStyle,
    getButtonTextStyle,
    getColorStyles,
    getInputStyle,
    getLogo,
    getStyledNavigationOptions,
} from 'app/utils/appearance';
import {preventDoubleTap} from 'app/utils/tap';
import tracker from 'app/utils/time_tracker';
import {t} from 'app/utils/i18n';
import {setMfaPreflightDone, getMfaPreflightDone} from 'app/utils/security';
import {GlobalStyles} from 'app/styles';

import telemetry from 'app/telemetry';

export const mfaExpectedErrors = ['mfa.validate_token.authenticate.app_error', 'ent.mfa.validate_token.authenticate.app_error'];

export default class Login extends PureComponent {
    static propTypes = {
        actions: PropTypes.shape({
            handleLoginIdChanged: PropTypes.func.isRequired,
            handlePasswordChanged: PropTypes.func.isRequired,
            handleSuccessfulLogin: PropTypes.func.isRequired,
            scheduleExpiredNotification: PropTypes.func.isRequired,
            login: PropTypes.func.isRequired,
        }).isRequired,
        config: PropTypes.object.isRequired,
        license: PropTypes.object.isRequired,
        loginId: PropTypes.string.isRequired,
        password: PropTypes.string.isRequired,
        isLandscape: PropTypes.bool.isRequired,
    };

    static contextTypes = {
        intl: intlShape.isRequired,
    };

    constructor(props) {
        super(props);

        this.state = {
            colorStyles: getColorStyles(Appearance.getColorScheme()),
            error: null,
<<<<<<< HEAD
            logo: getLogo(Appearance.getColorScheme()),
=======
            isLoading: false,
>>>>>>> 898b59ab
        };
    }

    componentDidMount() {
        Dimensions.addEventListener('change', this.orientationDidChange);
        this.appearanceEventListener = Appearance.addChangeListener(({colorScheme}) => {
            const colorStyles = getColorStyles(colorScheme);
            this.setState({
                colorStyles,
                logo: getLogo(colorScheme),
            });

            Navigation.mergeOptions(EphemeralStore.getNavigationTopComponentId(), getStyledNavigationOptions(colorStyles));
        });

        setMfaPreflightDone(false);
    }

    componentWillUnmount() {
        Dimensions.removeEventListener('change', this.orientationDidChange);
        this.appearanceEventListener.remove();
    }

    goToChannel = () => {
        telemetry.remove(['start:overall']);

        tracker.initialLoad = Date.now();

        this.scheduleSessionExpiredNotification();

        resetToChannel();
    };

    goToMfa = () => {
        const {colorStyles} = this.state;
        const {intl} = this.context;
        const screen = 'MFA';
        const title = intl.formatMessage({id: 'mobile.routes.mfa', defaultMessage: 'Multi-factor Authentication'});

<<<<<<< HEAD
        goToScreen(screen, title, {}, getStyledNavigationOptions(colorStyles));
=======
        goToScreen(screen, title, {onMfaComplete: this.checkLoginResponse});
>>>>>>> 898b59ab
    };

    blur = () => {
        this.loginId.blur();
        this.passwd.blur();
        Keyboard.dismiss();
    };

    preSignIn = preventDoubleTap(() => {
        this.setState({error: null, isLoading: true});
        Keyboard.dismiss();
        InteractionManager.runAfterInteractions(async () => {
            if (!this.props.loginId) {
                t('login.noEmail');
                t('login.noEmailLdapUsername');
                t('login.noEmailUsername');
                t('login.noEmailUsernameLdapUsername');
                t('login.noLdapUsername');
                t('login.noUsername');
                t('login.noUsernameLdapUsername');

                // it's slightly weird to be constructing the message ID, but it's a bit nicer than triply nested if statements
                let msgId = 'login.no';
                if (this.props.config.EnableSignInWithEmail === 'true') {
                    msgId += 'Email';
                }
                if (this.props.config.EnableSignInWithUsername === 'true') {
                    msgId += 'Username';
                }
                if (this.props.license.IsLicensed === 'true' && this.props.config.EnableLdap === 'true') {
                    msgId += 'LdapUsername';
                }

                this.setState({
                    isLoading: false,
                    error: {
                        intl: {
                            id: msgId,
                            defaultMessage: '',
                            values: {
                                ldapUsername: this.props.config.LdapLoginFieldName ||
                                this.context.intl.formatMessage({
                                    id: 'login.ldapUsernameLower',
                                    defaultMessage: 'AD/LDAP username',
                                }),
                            },
                        },
                    },
                });
                return;
            }

            if (!this.props.password) {
                this.setState({
                    isLoading: false,
                    error: {
                        intl: {
                            id: t('login.noPassword'),
                            defaultMessage: 'Please enter your password',
                        },
                    },
                });
                return;
            }

            this.signIn();
        });
    });

    scheduleSessionExpiredNotification = () => {
        const {intl} = this.context;
        const {actions} = this.props;

        actions.scheduleExpiredNotification(intl);
    };

    signIn = () => {
        const {actions, loginId, password} = this.props;
        const {isLoading} = this.state;
        if (isLoading) {
            actions.login(loginId.toLowerCase(), password).
                then(this.checkLoginResponse);
        }
    };

    checkLoginResponse = (data) => {
        if (mfaExpectedErrors.includes(data?.error?.server_error_id)) { // eslint-disable-line camelcase
            this.goToMfa();
            this.setState({isLoading: false});
            return false;
        }

        if (data?.error) {
            this.setState({
                error: this.getLoginErrorMessage(data.error),
                isLoading: false,
            });
            return false;
        }

        this.setState({isLoading: false});
        resetToChannel();
        return true;
    };

    createLoginPlaceholder() {
        const {formatMessage} = this.context.intl;
        const license = this.props.license;
        const config = this.props.config;

        const loginPlaceholders = [];
        if (config.EnableSignInWithEmail === 'true') {
            loginPlaceholders.push(formatMessage({id: 'login.email', defaultMessage: 'Email'}));
        }

        if (config.EnableSignInWithUsername === 'true') {
            loginPlaceholders.push(formatMessage({id: 'login.username', defaultMessage: 'Username'}));
        }

        if (license.IsLicensed === 'true' && license.LDAP === 'true' && config.EnableLdap === 'true') {
            if (config.LdapLoginFieldName) {
                loginPlaceholders.push(config.LdapLoginFieldName);
            } else {
                loginPlaceholders.push(formatMessage({id: 'login.ldapUsername', defaultMessage: 'AD/LDAP Username'}));
            }
        }

        if (loginPlaceholders.length >= 2) {
            return loginPlaceholders.slice(0, loginPlaceholders.length - 1).join(', ') +
                ` ${formatMessage({id: 'login.or', defaultMessage: 'or'})} ` +
                loginPlaceholders[loginPlaceholders.length - 1];
        } else if (loginPlaceholders.length === 1) {
            return loginPlaceholders[0];
        }

        return '';
    }

<<<<<<< HEAD
    getLoginErrorMessage = () => {
        const error = this.getServerErrorForLogin() || this.state.error;
        if (error && this.loginId && this.passwd) {
            this.setErrorStyle();
        }
        return error;
=======
    getLoginErrorMessage = (error) => {
        return (
            this.getServerErrorForLogin(error) ||
            this.state.error
        );
>>>>>>> 898b59ab
    };

    getServerErrorForLogin = (error) => {
        if (!error) {
            return null;
        }
        const errorId = error.server_error_id;
        if (!errorId) {
            return error.message;
        }
        if (mfaExpectedErrors.includes(errorId) && !getMfaPreflightDone()) {
            return null;
        }
        if (
            errorId === 'store.sql_user.get_for_login.app_error' ||
            errorId === 'ent.ldap.do_login.user_not_registered.app_error'
        ) {
            return {
                intl: {
                    id: t('login.userNotFound'),
                    defaultMessage: "We couldn't find an account matching your login credentials.",
                },
            };
        } else if (
            errorId === 'api.user.check_user_password.invalid.app_error' ||
            errorId === 'ent.ldap.do_login.invalid_password.app_error'
        ) {
            return {
                intl: {
                    id: t('login.invalidPassword'),
                    defaultMessage: 'Your password is incorrect.',
                },
            };
        }
        return error.message;
    };

    loginRef = (ref) => {
        this.loginId = ref;
    };

    passwordRef = (ref) => {
        this.passwd = ref;
    };

    passwordFocus = () => {
        this.passwd.focus();
    };

    orientationDidChange = () => {
        this.scroll.scrollToPosition(0, 0, true);
    };

    scrollRef = (ref) => {
        this.scroll = ref;
    };

    forgotPassword = () => {
        const {colorStyles} = this.state;
        const {intl} = this.context;
        const screen = 'ForgotPassword';
        const title = intl.formatMessage({id: 'password_form.title', defaultMessage: 'Password Reset'});

        goToScreen(screen, title, {}, getStyledNavigationOptions(colorStyles));
    }

    isLoginButtonDisabled = () => {
        return !(this.props.loginId && this.props.password);
    };

    setErrorStyle() {
        this.setLoginStyle(GlobalStyles.inputBoxError);
        this.setPasswordStyle(GlobalStyles.inputBoxError);
    }

    setLoginStyle(style) {
        this.loginId.setNativeProps({style});
    }

    setPasswordStyle(style) {
        this.passwd.setNativeProps({style});
    }

    render() {
<<<<<<< HEAD
        const {colorStyles, logo} = this.state;

        const isLoading = this.props.loginRequest.status === RequestStatus.STARTED || this.state.isLoading;
=======
        const {isLoading} = this.state;
>>>>>>> 898b59ab

        let proceed;
        if (isLoading) {
            proceed = (
                <ActivityIndicator
                    color={colorStyles.buttonTextDisabled.color}
                    animating={true}
                    size='small'
                />
            );
        } else {
            const additionalStyle = {};
            if (this.props.config.EmailLoginButtonColor) {
                additionalStyle.backgroundColor = this.props.config.EmailLoginButtonColor;
            }
            if (this.props.config.EmailLoginButtonBorderColor) {
                additionalStyle.borderColor = this.props.config.EmailLoginButtonBorderColor;
            }

            const additionalTextStyle = {};
            if (this.props.config.EmailLoginButtonTextColor) {
                additionalTextStyle.color = this.props.config.EmailLoginButtonTextColor;
            }

            proceed = (
                <Button
                    disabled={this.isLoginButtonDisabled()}
                    onPress={this.preSignIn}
                    containerStyle={[getButtonStyle(this.isLoginButtonDisabled(), colorStyles), additionalStyle]}
                >
                    <FormattedText
                        id='login.signIn'
                        defaultMessage='Sign in'
                        style={[getButtonTextStyle(this.isLoginButtonDisabled(), colorStyles), additionalTextStyle]}
                    />
                </Button>
            );
        }

        let forgotPassword;
        if (this.props.config.EnableSignInWithEmail === 'true' || this.props.config.EnableSignInWithUsername === 'true') {
            forgotPassword = (
                <Button
                    onPress={this.forgotPassword}
                    containerStyle={[style.forgotPasswordBtn]}
                >
                    <FormattedText
                        id='login.forgot'
                        defaultMessage='I forgot my password'
                        style={colorStyles.link}
                    />
                </Button>
            );
        }

        return (
            <View style={[GlobalStyles.container, colorStyles.container]}>
                <StatusBar/>
                <TouchableWithoutFeedback
                    onPress={this.blur}
                    accessible={false}
                >
                    <KeyboardAwareScrollView
                        ref={this.scrollRef}
                        style={[GlobalStyles.container, colorStyles.container]}
                        contentContainerStyle={[GlobalStyles.innerContainer, padding(this.props.isLandscape)]}
                        keyboardShouldPersistTaps='handled'
                        enableOnAndroid={true}
                    >
                        <Image
                            source={logo}
                        />
                        <View>
                            <Text style={[GlobalStyles.header, colorStyles.header]}>
                                {this.props.config.SiteName}
                            </Text>
                            <FormattedText
                                style={[GlobalStyles.subheader, colorStyles.header]}
                                id='web.root.signup_info'
                                defaultMessage='All team communication in one place, searchable and accessible anywhere'
                            />
                        </View>
<<<<<<< HEAD
=======
                        <ErrorText error={this.state.error}/>
>>>>>>> 898b59ab
                        <TextInput
                            ref={this.loginRef}
                            value={this.props.loginId}
                            onBlur={this.setLoginStyle.bind(this, colorStyles.inputBox)}
                            onChangeText={this.props.actions.handleLoginIdChanged}
                            onFocus={this.setLoginStyle.bind(this, colorStyles.inputBoxFocused)}
                            style={getInputStyle(isLoading, colorStyles)}
                            placeholder={this.createLoginPlaceholder()}
                            placeholderTextColor={colorStyles.inputBoxDisabled.color}
                            autoCorrect={false}
                            autoCapitalize='none'
                            keyboardType='email-address'
                            returnKeyType='next'
                            underlineColorAndroid='transparent'
                            onSubmitEditing={this.passwordFocus}
                            blurOnSubmit={false}
                            disableFullscreenUI={true}
                            editable={!isLoading}
                        />
                        <TextInput
                            ref={this.passwordRef}
                            value={this.props.password}
                            onBlur={this.setPasswordStyle.bind(this, colorStyles.inputBox)}
                            onChangeText={this.props.actions.handlePasswordChanged}
                            onFocus={this.setPasswordStyle.bind(this, colorStyles.inputBoxFocused)}
                            style={[GlobalStyles.inputBox, colorStyles.inputBox]}
                            placeholder={this.context.intl.formatMessage({id: 'login.password', defaultMessage: 'Password'})}
                            placeholderTextColor={colorStyles.inputBoxDisabled.color}
                            secureTextEntry={true}
                            autoCorrect={false}
                            autoCapitalize='none'
                            underlineColorAndroid='transparent'
                            returnKeyType='go'
                            onSubmitEditing={this.preSignIn}
                            disableFullscreenUI={true}
                            editable={!isLoading}
                        />
                        <ErrorText error={this.getLoginErrorMessage()}/>
                        {proceed}
                        {forgotPassword}
                    </KeyboardAwareScrollView>
                </TouchableWithoutFeedback>
            </View>
        );
    }
}

const style = StyleSheet.create({
    forgotPasswordBtn: {
        borderColor: 'transparent',
        marginTop: 15,
    },
});<|MERGE_RESOLUTION|>--- conflicted
+++ resolved
@@ -71,11 +71,8 @@
         this.state = {
             colorStyles: getColorStyles(Appearance.getColorScheme()),
             error: null,
-<<<<<<< HEAD
             logo: getLogo(Appearance.getColorScheme()),
-=======
             isLoading: false,
->>>>>>> 898b59ab
         };
     }
 
@@ -115,11 +112,7 @@
         const screen = 'MFA';
         const title = intl.formatMessage({id: 'mobile.routes.mfa', defaultMessage: 'Multi-factor Authentication'});
 
-<<<<<<< HEAD
-        goToScreen(screen, title, {}, getStyledNavigationOptions(colorStyles));
-=======
-        goToScreen(screen, title, {onMfaComplete: this.checkLoginResponse});
->>>>>>> 898b59ab
+        goToScreen(screen, title, {onMfaComplete: this.checkLoginResponse}, , getStyledNavigationOptions(colorStyles));
     };
 
     blur = () => {
@@ -258,20 +251,12 @@
         return '';
     }
 
-<<<<<<< HEAD
-    getLoginErrorMessage = () => {
-        const error = this.getServerErrorForLogin() || this.state.error;
+    getLoginErrorMessage = (error) => {
+        const error = this.getServerErrorForLogin(error) || this.state.error;
         if (error && this.loginId && this.passwd) {
             this.setErrorStyle();
         }
         return error;
-=======
-    getLoginErrorMessage = (error) => {
-        return (
-            this.getServerErrorForLogin(error) ||
-            this.state.error
-        );
->>>>>>> 898b59ab
     };
 
     getServerErrorForLogin = (error) => {
@@ -356,13 +341,7 @@
     }
 
     render() {
-<<<<<<< HEAD
-        const {colorStyles, logo} = this.state;
-
-        const isLoading = this.props.loginRequest.status === RequestStatus.STARTED || this.state.isLoading;
-=======
-        const {isLoading} = this.state;
->>>>>>> 898b59ab
+        const {colorStyles, logo, isLoading} = this.state;
 
         let proceed;
         if (isLoading) {
@@ -445,10 +424,7 @@
                                 defaultMessage='All team communication in one place, searchable and accessible anywhere'
                             />
                         </View>
-<<<<<<< HEAD
-=======
                         <ErrorText error={this.state.error}/>
->>>>>>> 898b59ab
                         <TextInput
                             ref={this.loginRef}
                             value={this.props.loginId}
