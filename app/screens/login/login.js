--- conflicted
+++ resolved
@@ -300,12 +300,8 @@
     }
 
     render() {
-<<<<<<< HEAD
         const {formatMessage} = this.context.intl;
-        const isLoading = this.props.loginRequest.status === RequestStatus.STARTED || this.state.isLoading;
-=======
         const {isLoading} = this.state;
->>>>>>> f751b552
 
         let proceed;
         if (isLoading) {
