// Copyright (c) 2015-present Mattermost, Inc. All Rights Reserved.
// See LICENSE.txt for license information.

import React, {PureComponent} from 'react';
import PropTypes from 'prop-types';
import {intlShape} from 'react-intl';
import {
    ActivityIndicator,
    Dimensions,
    Image,
    InteractionManager,
    Keyboard,
    StyleSheet,
    Text,
    TextInput,
    TouchableWithoutFeedback,
    View,
} from 'react-native';
import {Appearance} from 'react-native-appearance';
import Button from 'react-native-button';
import {KeyboardAwareScrollView} from 'react-native-keyboard-aware-scroll-view';
import {Navigation} from 'react-native-navigation';

import {paddingHorizontal as padding} from 'app/components/safe_area_view/iphone_x_spacing';
import ErrorText from 'app/components/error_text';
import FormattedText from 'app/components/formatted_text';
import StatusBar from 'app/components/status_bar';
import {resetToChannel, goToScreen} from 'app/actions/navigation';
<<<<<<< HEAD
import EphemeralStore from 'app/store/ephemeral_store';
import {
    getButtonStyle,
    getButtonTextStyle,
    getColorStyles,
    getInputStyle,
    getLogo,
    getStyledNavigationOptions,
} from 'app/utils/appearance';
=======
import mattermostManaged from 'app/mattermost_managed';
>>>>>>> aaa571db
import {preventDoubleTap} from 'app/utils/tap';
import tracker from 'app/utils/time_tracker';
import {t} from 'app/utils/i18n';
import {setMfaPreflightDone, getMfaPreflightDone} from 'app/utils/security';
import {GlobalStyles} from 'app/styles';

import telemetry from 'app/telemetry';

export const mfaExpectedErrors = ['mfa.validate_token.authenticate.app_error', 'ent.mfa.validate_token.authenticate.app_error'];

export default class Login extends PureComponent {
    static propTypes = {
        actions: PropTypes.shape({
            handleSuccessfulLogin: PropTypes.func.isRequired,
            scheduleExpiredNotification: PropTypes.func.isRequired,
            login: PropTypes.func.isRequired,
        }).isRequired,
        config: PropTypes.object.isRequired,
        license: PropTypes.object.isRequired,
        isLandscape: PropTypes.bool.isRequired,
    };

    static contextTypes = {
        intl: intlShape.isRequired,
    };

    constructor(props) {
        super(props);

        this.loginRef = React.createRef();
        this.passwordRef = React.createRef();
        this.loginId = '';
        this.password = '';

        this.state = {
            colorStyles: getColorStyles(Appearance.getColorScheme()),
            error: null,
            logo: getLogo(Appearance.getColorScheme()),
            isLoading: false,
        };
    }

    componentDidMount() {
        Dimensions.addEventListener('change', this.orientationDidChange);
        this.appearanceEventListener = Appearance.addChangeListener(({colorScheme}) => {
            const colorStyles = getColorStyles(colorScheme);
            this.setState({
                colorStyles,
                logo: getLogo(colorScheme),
            });

            Navigation.mergeOptions(EphemeralStore.getNavigationTopComponentId(), getStyledNavigationOptions(colorStyles));
        });

        setMfaPreflightDone(false);
        this.setEmmUsernameIfAvailable();
    }

    componentWillUnmount() {
        Dimensions.removeEventListener('change', this.orientationDidChange);
        this.appearanceEventListener.remove();
    }

    goToChannel = () => {
        telemetry.remove(['start:overall']);

        tracker.initialLoad = Date.now();

        this.scheduleSessionExpiredNotification();

        resetToChannel();
    };

    goToMfa = () => {
        const {colorStyles} = this.state;
        const {intl} = this.context;
        const screen = 'MFA';
        const title = intl.formatMessage({id: 'mobile.routes.mfa', defaultMessage: 'Multi-factor Authentication'});
        const loginId = this.loginId;
        const password = this.password;

<<<<<<< HEAD
        goToScreen(screen, title, {onMfaComplete: this.checkLoginResponse}, getStyledNavigationOptions(colorStyles));
=======
        goToScreen(screen, title, {onMfaComplete: this.checkLoginResponse, loginId, password});
>>>>>>> aaa571db
    };

    blur = () => {
        if (this.loginRef.current) {
            this.loginRef.current.blur();
        }

        if (this.passwordRef.current) {
            this.passwordRef.current.blur();
        }

        Keyboard.dismiss();
    };

    checkLoginResponse = (data) => {
        if (mfaExpectedErrors.includes(data?.error?.server_error_id)) { // eslint-disable-line camelcase
            this.goToMfa();
            this.setState({isLoading: false});
            return false;
        }

        if (data?.error) {
            this.setState({
                error: this.getLoginErrorMessage(data.error),
                isLoading: false,
            });
            return false;
        }

        this.setState({isLoading: false});
        resetToChannel();
        return true;
    };

    createLoginPlaceholder() {
        const {formatMessage} = this.context.intl;
        const license = this.props.license;
        const config = this.props.config;

        const loginPlaceholders = [];
        if (config.EnableSignInWithEmail === 'true') {
            loginPlaceholders.push(formatMessage({id: 'login.email', defaultMessage: 'Email'}));
        }

        if (config.EnableSignInWithUsername === 'true') {
            loginPlaceholders.push(formatMessage({id: 'login.username', defaultMessage: 'Username'}));
        }

        if (license.IsLicensed === 'true' && license.LDAP === 'true' && config.EnableLdap === 'true') {
            if (config.LdapLoginFieldName) {
                loginPlaceholders.push(config.LdapLoginFieldName);
            } else {
                loginPlaceholders.push(formatMessage({id: 'login.ldapUsername', defaultMessage: 'AD/LDAP Username'}));
            }
        }

        if (loginPlaceholders.length >= 2) {
            return loginPlaceholders.slice(0, loginPlaceholders.length - 1).join(', ') +
                ` ${formatMessage({id: 'login.or', defaultMessage: 'or'})} ` +
                loginPlaceholders[loginPlaceholders.length - 1];
        } else if (loginPlaceholders.length === 1) {
            return loginPlaceholders[0];
        }

        return '';
    }

    forgotPassword = () => {
        const {intl} = this.context;
        const screen = 'ForgotPassword';
        const title = intl.formatMessage({id: 'password_form.title', defaultMessage: 'Password Reset'});

        goToScreen(screen, title);
    }

    getLoginErrorMessage = (error) => {
        return this.getServerErrorForLogin(error) || this.state.error;
    };

    getServerErrorForLogin = (error) => {
        if (!error) {
            return null;
        }
        const errorId = error.server_error_id;
        if (!errorId) {
            return error.message;
        }
        if (mfaExpectedErrors.includes(errorId) && !getMfaPreflightDone()) {
            return null;
        }
        if (
            errorId === 'store.sql_user.get_for_login.app_error' ||
            errorId === 'ent.ldap.do_login.user_not_registered.app_error'
        ) {
            return {
                intl: {
                    id: t('login.userNotFound'),
                    defaultMessage: "We couldn't find an account matching your login credentials.",
                },
            };
        } else if (
            errorId === 'api.user.check_user_password.invalid.app_error' ||
            errorId === 'ent.ldap.do_login.invalid_password.app_error'
        ) {
            return {
                intl: {
                    id: t('login.invalidPassword'),
                    defaultMessage: 'Your password is incorrect.',
                },
            };
        }
        return error.message;
    };

    handleLoginChange = (text) => {
        this.loginId = text;
    };

    handlePasswordChange = (text) => {
        this.password = text;
    };

    orientationDidChange = () => {
        this.scroll.scrollToPosition(0, 0, true);
    };

    passwordFocus = () => {
        if (this.passwordRef.current) {
            this.passwordRef.current.focus();
        }
    };

    preSignIn = preventDoubleTap(() => {
        this.setState({error: null, isLoading: true});
        Keyboard.dismiss();
        InteractionManager.runAfterInteractions(async () => {
            if (!this.loginId) {
                t('login.noEmail');
                t('login.noEmailLdapUsername');
                t('login.noEmailUsername');
                t('login.noEmailUsernameLdapUsername');
                t('login.noLdapUsername');
                t('login.noUsername');
                t('login.noUsernameLdapUsername');

                // it's slightly weird to be constructing the message ID, but it's a bit nicer than triply nested if statements
                let msgId = 'login.no';
                if (this.props.config.EnableSignInWithEmail === 'true') {
                    msgId += 'Email';
                }
                if (this.props.config.EnableSignInWithUsername === 'true') {
                    msgId += 'Username';
                }
                if (this.props.license.IsLicensed === 'true' && this.props.config.EnableLdap === 'true') {
                    msgId += 'LdapUsername';
                }

                this.setState({
                    isLoading: false,
                    error: {
                        intl: {
                            id: msgId,
                            defaultMessage: '',
                            values: {
                                ldapUsername: this.props.config.LdapLoginFieldName ||
                                this.context.intl.formatMessage({
                                    id: 'login.ldapUsernameLower',
                                    defaultMessage: 'AD/LDAP username',
                                }),
                            },
                        },
                    },
                });
                return;
            }

            if (!this.password) {
                this.setState({
                    isLoading: false,
                    error: {
                        intl: {
                            id: t('login.noPassword'),
                            defaultMessage: 'Please enter your password',
                        },
                    },
                });
                return;
            }

            this.signIn();
        });
    });

    scheduleSessionExpiredNotification = () => {
        const {intl} = this.context;
        const {actions} = this.props;

        actions.scheduleExpiredNotification(intl);
    };

    scrollRef = (ref) => {
        this.scroll = ref;
    };

<<<<<<< HEAD
    forgotPassword = () => {
        const {colorStyles} = this.state;
        const {intl} = this.context;
        const screen = 'ForgotPassword';
        const title = intl.formatMessage({id: 'password_form.title', defaultMessage: 'Password Reset'});

        goToScreen(screen, title, {}, getStyledNavigationOptions(colorStyles));
    }

    isLoginButtonDisabled = () => {
        return !(this.props.loginId && this.props.password) || this.state.isLoading;
    };

    setLoginFocusStyle() {
        this.loginId.setNativeProps({style: [GlobalStyles.inputBoxFocused, this.state.colorStyles.inputBoxFocused]});
    }

    setLoginBlurStyle() {
        if (!this.isLoginButtonDisabled()) {
            this.loginId.setNativeProps({style: [GlobalStyles.inputBoxBlur, this.state.colorStyles.inputBox]});
        }
    }

    setPasswordFocusStyle() {
        this.passwd.setNativeProps({style: [GlobalStyles.inputBoxFocused, this.state.colorStyles.inputBoxFocused]});
    }

    setPasswordBlurStyle() {
        if (!this.isLoginButtonDisabled()) {
            this.passwd.setNativeProps({style: [GlobalStyles.inputBoxBlur, this.state.colorStyles.inputBox]});
=======
    setEmmUsernameIfAvailable = async () => {
        const managedConfig = await mattermostManaged.getConfig();
        if (managedConfig?.username && this.loginRef.current) {
            this.loginRef.current.setNativeProps({text: managedConfig?.username});
>>>>>>> aaa571db
        }
    }

    signIn = () => {
        const {actions} = this.props;
        const {isLoading} = this.state;
        if (isLoading) {
            actions.login(this.loginId.toLowerCase(), this.password).
                then(this.checkLoginResponse);
        }
    };

    render() {
        const {colorStyles, error, logo, isLoading} = this.state;

        let proceed;
        if (isLoading) {
            proceed = (
                <ActivityIndicator
                    color={colorStyles.buttonTextDisabled.color}
                    animating={true}
                    size='small'
                />
            );
        } else {
            const margins = error ? {marginTop: 12} : {};
            proceed = (
                <Button
                    disabled={this.isLoginButtonDisabled()}
                    onPress={this.preSignIn}
                    containerStyle={getButtonStyle(this.isLoginButtonDisabled(), colorStyles, margins)}
                >
                    <FormattedText
                        id='login.signIn'
                        defaultMessage='Log in'
                        style={getButtonTextStyle(this.isLoginButtonDisabled(), colorStyles)}
                    />
                </Button>
            );
        }

        let forgotPassword;
        if (this.props.config.EnableSignInWithEmail === 'true' || this.props.config.EnableSignInWithUsername === 'true') {
            forgotPassword = (
                <Button
                    onPress={this.forgotPassword}
                    containerStyle={[style.forgotPasswordBtn]}
                >
                    <FormattedText
                        id='login.forgot'
                        defaultMessage='I forgot my password'
                        style={colorStyles.link}
                    />
                </Button>
            );
        }

        return (
            <View style={[GlobalStyles.container, colorStyles.container]}>
                <StatusBar/>
                <TouchableWithoutFeedback
                    onPress={this.blur}
                    accessible={false}
                >
                    <KeyboardAwareScrollView
                        ref={this.scrollRef}
                        style={[GlobalStyles.container, colorStyles.container]}
                        contentContainerStyle={[GlobalStyles.innerContainer, padding(this.props.isLandscape)]}
                        keyboardShouldPersistTaps='handled'
                        enableOnAndroid={true}
                    >
                        <Image
                            source={logo}
                        />
                        <View>
                            <Text style={[GlobalStyles.header, colorStyles.header]}>
                                {this.props.config.SiteName}
                            </Text>
                            <FormattedText
                                style={[GlobalStyles.subheader, colorStyles.header]}
                                id='web.root.signup_info'
                                defaultMessage='All team communication in one place, searchable and accessible anywhere'
                            />
                        </View>
                        <TextInput
<<<<<<< HEAD
                            ref={this.loginRef}
                            value={this.props.loginId}
                            onBlur={this.setLoginBlurStyle.bind(this)}
                            onChangeText={this.props.actions.handleLoginIdChanged}
                            onFocus={this.setLoginFocusStyle.bind(this)}
                            style={getInputStyle(isLoading, error, colorStyles, {marginBottom: 16})}
                            placeholder={this.createLoginPlaceholder()}
                            placeholderTextColor={colorStyles.inputBoxDisabled.color}
                            autoCorrect={false}
=======
>>>>>>> aaa571db
                            autoCapitalize='none'
                            autoCorrect={false}
                            blurOnSubmit={false}
                            disableFullscreenUI={true}
                            keyboardType='email-address'
                            onChangeText={this.handleLoginChange}
                            onSubmitEditing={this.passwordFocus}
                            placeholder={this.createLoginPlaceholder()}
                            placeholderTextColor={changeOpacity('#000', 0.5)}
                            ref={this.loginRef}
                            returnKeyType='next'
                            style={GlobalStyles.inputBox}
                            underlineColorAndroid='transparent'
<<<<<<< HEAD
                            onSubmitEditing={this.passwordFocus}
                            blurOnSubmit={false}
                            disableFullscreenUI={true}
                            editable={!isLoading}
                        />
                        <TextInput
                            ref={this.passwordRef}
                            value={this.props.password}
                            onBlur={this.setPasswordBlurStyle.bind(this)}
                            onChangeText={this.props.actions.handlePasswordChanged}
                            onFocus={this.setPasswordFocusStyle.bind(this)}
                            style={getInputStyle(isLoading, error, colorStyles, error ? {} : {marginBottom: 16})}
                            placeholder={this.context.intl.formatMessage({id: 'login.password', defaultMessage: 'Password'})}
                            placeholderTextColor={colorStyles.inputBoxDisabled.color}
=======
                        />
                        <TextInput
                            autoCapitalize='none'
                            autoCorrect={false}
                            disableFullscreenUI={true}
                            onChangeText={this.handlePasswordChange}
                            onSubmitEditing={this.preSignIn}
                            style={GlobalStyles.inputBox}
                            placeholder={this.context.intl.formatMessage({id: 'login.password', defaultMessage: 'Password'})}
                            placeholderTextColor={changeOpacity('#000', 0.5)}
                            ref={this.passwordRef}
                            returnKeyType='go'
>>>>>>> aaa571db
                            secureTextEntry={true}
                            underlineColorAndroid='transparent'
<<<<<<< HEAD
                            returnKeyType='go'
                            onSubmitEditing={this.preSignIn}
                            disableFullscreenUI={true}
                            editable={!isLoading}
                        />
                        <ErrorText
                            error={this.state.error}
                            textStyle={style.errorText}
=======
>>>>>>> aaa571db
                        />
                        {proceed}
                        {forgotPassword}
                    </KeyboardAwareScrollView>
                </TouchableWithoutFeedback>
            </View>
        );
    }
}

const style = StyleSheet.create({
    errorText: {
        width: '100%',
    },
    forgotPasswordBtn: {
        borderColor: 'transparent',
        marginTop: 15,
    },
});<|MERGE_RESOLUTION|>--- conflicted
+++ resolved
@@ -26,7 +26,6 @@
 import FormattedText from 'app/components/formatted_text';
 import StatusBar from 'app/components/status_bar';
 import {resetToChannel, goToScreen} from 'app/actions/navigation';
-<<<<<<< HEAD
 import EphemeralStore from 'app/store/ephemeral_store';
 import {
     getButtonStyle,
@@ -36,9 +35,7 @@
     getLogo,
     getStyledNavigationOptions,
 } from 'app/utils/appearance';
-=======
 import mattermostManaged from 'app/mattermost_managed';
->>>>>>> aaa571db
 import {preventDoubleTap} from 'app/utils/tap';
 import tracker from 'app/utils/time_tracker';
 import {t} from 'app/utils/i18n';
@@ -120,11 +117,7 @@
         const loginId = this.loginId;
         const password = this.password;
 
-<<<<<<< HEAD
-        goToScreen(screen, title, {onMfaComplete: this.checkLoginResponse}, getStyledNavigationOptions(colorStyles));
-=======
-        goToScreen(screen, title, {onMfaComplete: this.checkLoginResponse, loginId, password});
->>>>>>> aaa571db
+        goToScreen(screen, title, {onMfaComplete: this.checkLoginResponse, loginId, password}, getStyledNavigationOptions(colorStyles));
     };
 
     blur = () => {
@@ -329,7 +322,6 @@
         this.scroll = ref;
     };
 
-<<<<<<< HEAD
     forgotPassword = () => {
         const {colorStyles} = this.state;
         const {intl} = this.context;
@@ -343,29 +335,30 @@
         return !(this.props.loginId && this.props.password) || this.state.isLoading;
     };
 
-    setLoginFocusStyle() {
+    setLoginFocusStyle = () => {
         this.loginId.setNativeProps({style: [GlobalStyles.inputBoxFocused, this.state.colorStyles.inputBoxFocused]});
     }
 
-    setLoginBlurStyle() {
+    setLoginBlurStyle = () => {
         if (!this.isLoginButtonDisabled()) {
             this.loginId.setNativeProps({style: [GlobalStyles.inputBoxBlur, this.state.colorStyles.inputBox]});
         }
     }
 
-    setPasswordFocusStyle() {
+    setPasswordFocusStyle = () => {
         this.passwd.setNativeProps({style: [GlobalStyles.inputBoxFocused, this.state.colorStyles.inputBoxFocused]});
     }
 
-    setPasswordBlurStyle() {
+    setPasswordBlurStyle = () => {
         if (!this.isLoginButtonDisabled()) {
             this.passwd.setNativeProps({style: [GlobalStyles.inputBoxBlur, this.state.colorStyles.inputBox]});
-=======
+        }
+    }
+
     setEmmUsernameIfAvailable = async () => {
         const managedConfig = await mattermostManaged.getConfig();
         if (managedConfig?.username && this.loginRef.current) {
             this.loginRef.current.setNativeProps({text: managedConfig?.username});
->>>>>>> aaa571db
         }
     }
 
@@ -451,32 +444,21 @@
                             />
                         </View>
                         <TextInput
-<<<<<<< HEAD
                             ref={this.loginRef}
-                            value={this.props.loginId}
-                            onBlur={this.setLoginBlurStyle.bind(this)}
-                            onChangeText={this.props.actions.handleLoginIdChanged}
-                            onFocus={this.setLoginFocusStyle.bind(this)}
+                            onBlur={this.setLoginBlurStyle}
+                            onChangeText={this.handleLoginChange}
+                            onFocus={this.setLoginFocusStyle}
                             style={getInputStyle(isLoading, error, colorStyles, {marginBottom: 16})}
                             placeholder={this.createLoginPlaceholder()}
                             placeholderTextColor={colorStyles.inputBoxDisabled.color}
                             autoCorrect={false}
-=======
->>>>>>> aaa571db
                             autoCapitalize='none'
                             autoCorrect={false}
                             blurOnSubmit={false}
                             disableFullscreenUI={true}
                             keyboardType='email-address'
-                            onChangeText={this.handleLoginChange}
-                            onSubmitEditing={this.passwordFocus}
-                            placeholder={this.createLoginPlaceholder()}
-                            placeholderTextColor={changeOpacity('#000', 0.5)}
-                            ref={this.loginRef}
                             returnKeyType='next'
-                            style={GlobalStyles.inputBox}
                             underlineColorAndroid='transparent'
-<<<<<<< HEAD
                             onSubmitEditing={this.passwordFocus}
                             blurOnSubmit={false}
                             disableFullscreenUI={true}
@@ -484,40 +466,24 @@
                         />
                         <TextInput
                             ref={this.passwordRef}
-                            value={this.props.password}
-                            onBlur={this.setPasswordBlurStyle.bind(this)}
-                            onChangeText={this.props.actions.handlePasswordChanged}
-                            onFocus={this.setPasswordFocusStyle.bind(this)}
+                            onBlur={this.setPasswordBlurStyle}
+                            onFocus={this.setPasswordFocusStyle}
                             style={getInputStyle(isLoading, error, colorStyles, error ? {} : {marginBottom: 16})}
                             placeholder={this.context.intl.formatMessage({id: 'login.password', defaultMessage: 'Password'})}
                             placeholderTextColor={colorStyles.inputBoxDisabled.color}
-=======
-                        />
-                        <TextInput
                             autoCapitalize='none'
                             autoCorrect={false}
                             disableFullscreenUI={true}
                             onChangeText={this.handlePasswordChange}
                             onSubmitEditing={this.preSignIn}
-                            style={GlobalStyles.inputBox}
-                            placeholder={this.context.intl.formatMessage({id: 'login.password', defaultMessage: 'Password'})}
-                            placeholderTextColor={changeOpacity('#000', 0.5)}
-                            ref={this.passwordRef}
                             returnKeyType='go'
->>>>>>> aaa571db
                             secureTextEntry={true}
                             underlineColorAndroid='transparent'
-<<<<<<< HEAD
-                            returnKeyType='go'
-                            onSubmitEditing={this.preSignIn}
-                            disableFullscreenUI={true}
                             editable={!isLoading}
                         />
                         <ErrorText
                             error={this.state.error}
                             textStyle={style.errorText}
-=======
->>>>>>> aaa571db
                         />
                         {proceed}
                         {forgotPassword}
