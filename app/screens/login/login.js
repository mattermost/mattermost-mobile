--- conflicted
+++ resolved
@@ -359,13 +359,8 @@
             >
                 <StatusBar/>
                 <TouchableWithoutFeedback
-<<<<<<< HEAD
-                    accessible={false}
-                    onPress={this.blur}
-=======
                     onPress={this.blur}
                     accessible={false}
->>>>>>> 7e7c6528
                 >
                     <KeyboardAwareScrollView
                         ref={this.scrollRef}
