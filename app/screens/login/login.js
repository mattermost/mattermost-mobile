// Copyright (c) 2015-present Mattermost, Inc. All Rights Reserved.
// See LICENSE.txt for license information.

import React, {PureComponent} from 'react';
import PropTypes from 'prop-types';
import {intlShape} from 'react-intl';
import {
    ActivityIndicator,
    Dimensions,
    Image,
    InteractionManager,
    Keyboard,
    StyleSheet,
    Text,
    TextInput,
    TouchableWithoutFeedback,
    View,
} from 'react-native';
import Button from 'react-native-button';
import {KeyboardAwareScrollView} from 'react-native-keyboard-aware-scroll-view';

import {RequestStatus} from 'mattermost-redux/constants';

import {paddingHorizontal as padding} from 'app/components/safe_area_view/iphone_x_spacing';
import ErrorText from 'app/components/error_text';
import FormattedText from 'app/components/formatted_text';
import StatusBar from 'app/components/status_bar';
import {resetToChannel, goToScreen} from 'app/actions/navigation';
import {accessibilityProps} from 'app/utils/accessibility';
import {preventDoubleTap} from 'app/utils/tap';
import tracker from 'app/utils/time_tracker';
import {t} from 'app/utils/i18n';
import {setMfaPreflightDone, getMfaPreflightDone} from 'app/utils/security';
import {changeOpacity} from 'app/utils/theme';
import {GlobalStyles} from 'app/styles';

import telemetry from 'app/telemetry';

export const mfaExpectedErrors = ['mfa.validate_token.authenticate.app_error', 'ent.mfa.validate_token.authenticate.app_error'];

export default class Login extends PureComponent {
    static propTypes = {
        actions: PropTypes.shape({
            handleLoginIdChanged: PropTypes.func.isRequired,
            handlePasswordChanged: PropTypes.func.isRequired,
            handleSuccessfulLogin: PropTypes.func.isRequired,
            scheduleExpiredNotification: PropTypes.func.isRequired,
            login: PropTypes.func.isRequired,
        }).isRequired,
        theme: PropTypes.object,
        config: PropTypes.object.isRequired,
        license: PropTypes.object.isRequired,
        loginId: PropTypes.string.isRequired,
        password: PropTypes.string.isRequired,
        loginRequest: PropTypes.object.isRequired,
        isLandscape: PropTypes.bool.isRequired,
    };

    static contextTypes = {
        intl: intlShape.isRequired,
    };

    constructor(props) {
        super(props);

        this.state = {
            error: null,
        };
    }

    componentDidMount() {
        Dimensions.addEventListener('change', this.orientationDidChange);

        setMfaPreflightDone(false);
    }

    componentWillReceiveProps(nextProps) {
        if (this.props.loginRequest.status === RequestStatus.STARTED && nextProps.loginRequest.status === RequestStatus.SUCCESS) {
            this.props.actions.handleSuccessfulLogin().then(this.goToChannel);
        } else if (this.props.loginRequest.status !== nextProps.loginRequest.status && nextProps.loginRequest.status !== RequestStatus.STARTED) {
            this.setState({isLoading: false});
        }
    }

    componentWillUnmount() {
        Dimensions.removeEventListener('change', this.orientationDidChange);
    }

    goToChannel = () => {
        telemetry.remove(['start:overall']);

        tracker.initialLoad = Date.now();

        this.scheduleSessionExpiredNotification();

        resetToChannel();
    };

    goToMfa = () => {
        const {intl} = this.context;
        const screen = 'MFA';
        const title = intl.formatMessage({id: 'mobile.routes.mfa', defaultMessage: 'Multi-factor Authentication'});

        goToScreen(screen, title);
    };

    blur = () => {
        this.loginId.blur();
        this.passwd.blur();
        Keyboard.dismiss();
    };

    preSignIn = preventDoubleTap(() => {
        this.setState({error: null, isLoading: true});
        Keyboard.dismiss();
        InteractionManager.runAfterInteractions(async () => {
            if (!this.props.loginId) {
                t('login.noEmail');
                t('login.noEmailLdapUsername');
                t('login.noEmailUsername');
                t('login.noEmailUsernameLdapUsername');
                t('login.noLdapUsername');
                t('login.noUsername');
                t('login.noUsernameLdapUsername');

                // it's slightly weird to be constructing the message ID, but it's a bit nicer than triply nested if statements
                let msgId = 'login.no';
                if (this.props.config.EnableSignInWithEmail === 'true') {
                    msgId += 'Email';
                }
                if (this.props.config.EnableSignInWithUsername === 'true') {
                    msgId += 'Username';
                }
                if (this.props.license.IsLicensed === 'true' && this.props.config.EnableLdap === 'true') {
                    msgId += 'LdapUsername';
                }

                this.setState({
                    isLoading: false,
                    error: {
                        intl: {
                            id: msgId,
                            defaultMessage: '',
                            values: {
                                ldapUsername: this.props.config.LdapLoginFieldName ||
                                this.context.intl.formatMessage({
                                    id: 'login.ldapUsernameLower',
                                    defaultMessage: 'AD/LDAP username',
                                }),
                            },
                        },
                    },
                });
                return;
            }

            if (!this.props.password) {
                this.setState({
                    isLoading: false,
                    error: {
                        intl: {
                            id: t('login.noPassword'),
                            defaultMessage: 'Please enter your password',
                        },
                    },
                });
                return;
            }

            this.signIn();
        });
    });

    scheduleSessionExpiredNotification = () => {
        const {intl} = this.context;
        const {actions} = this.props;

        actions.scheduleExpiredNotification(intl);
    };

    signIn = () => {
        const {actions, loginId, loginRequest, password} = this.props;
        if (loginRequest.status !== RequestStatus.STARTED) {
            actions.login(loginId.toLowerCase(), password).then(this.checkLoginResponse);
        }
    };

    checkLoginResponse = (data) => {
        if (mfaExpectedErrors.includes(data?.error?.server_error_id)) { // eslint-disable-line camelcase
            this.goToMfa();
        }
    };

    createLoginPlaceholder() {
        const {formatMessage} = this.context.intl;
        const license = this.props.license;
        const config = this.props.config;

        const loginPlaceholders = [];
        if (config.EnableSignInWithEmail === 'true') {
            loginPlaceholders.push(formatMessage({id: 'login.email', defaultMessage: 'Email'}));
        }

        if (config.EnableSignInWithUsername === 'true') {
            loginPlaceholders.push(formatMessage({id: 'login.username', defaultMessage: 'Username'}));
        }

        if (license.IsLicensed === 'true' && license.LDAP === 'true' && config.EnableLdap === 'true') {
            if (config.LdapLoginFieldName) {
                loginPlaceholders.push(config.LdapLoginFieldName);
            } else {
                loginPlaceholders.push(formatMessage({id: 'login.ldapUsername', defaultMessage: 'AD/LDAP Username'}));
            }
        }

        if (loginPlaceholders.length >= 2) {
            return loginPlaceholders.slice(0, loginPlaceholders.length - 1).join(', ') +
                ` ${formatMessage({id: 'login.or', defaultMessage: 'or'})} ` +
                loginPlaceholders[loginPlaceholders.length - 1];
        } else if (loginPlaceholders.length === 1) {
            return loginPlaceholders[0];
        }

        return '';
    }

    getLoginErrorMessage = () => {
        return (
            this.getServerErrorForLogin() ||
            this.state.error
        );
    };

    getServerErrorForLogin = () => {
        const {error} = this.props.loginRequest;
        if (!error) {
            return null;
        }
        const errorId = error.server_error_id;
        if (!errorId) {
            return error.message;
        }
        if (mfaExpectedErrors.includes(errorId) && !getMfaPreflightDone()) {
            return null;
        }
        if (
            errorId === 'store.sql_user.get_for_login.app_error' ||
            errorId === 'ent.ldap.do_login.user_not_registered.app_error'
        ) {
            return {
                intl: {
                    id: t('login.userNotFound'),
                    defaultMessage: "We couldn't find an account matching your login credentials.",
                },
            };
        } else if (
            errorId === 'api.user.check_user_password.invalid.app_error' ||
            errorId === 'ent.ldap.do_login.invalid_password.app_error'
        ) {
            return {
                intl: {
                    id: t('login.invalidPassword'),
                    defaultMessage: 'Your password is incorrect.',
                },
            };
        }
        return error.message;
    };

    loginRef = (ref) => {
        this.loginId = ref;
    };

    passwordRef = (ref) => {
        this.passwd = ref;
    };

    passwordFocus = () => {
        this.passwd.focus();
    };

    orientationDidChange = () => {
        this.scroll.scrollToPosition(0, 0, true);
    };

    scrollRef = (ref) => {
        this.scroll = ref;
    };

    forgotPassword = () => {
        const {intl} = this.context;
        const screen = 'ForgotPassword';
        const title = intl.formatMessage({id: 'password_form.title', defaultMessage: 'Password Reset'});

        goToScreen(screen, title);
    }

    render() {
        const isLoading = this.props.loginRequest.status === RequestStatus.STARTED || this.state.isLoading;

        let proceed;
        if (isLoading) {
            proceed = (
                <ActivityIndicator
                    animating={true}
                    size='small'
                />
            );
        } else {
            const additionalStyle = {};
            if (this.props.config.EmailLoginButtonColor) {
                additionalStyle.backgroundColor = this.props.config.EmailLoginButtonColor;
            }
            if (this.props.config.EmailLoginButtonBorderColor) {
                additionalStyle.borderColor = this.props.config.EmailLoginButtonBorderColor;
            }

            const additionalTextStyle = {};
            if (this.props.config.EmailLoginButtonTextColor) {
                additionalTextStyle.color = this.props.config.EmailLoginButtonTextColor;
            }

            proceed = (
                <Button
<<<<<<< HEAD
                    {...accessibilityProps('sign in')}
                    accessibilityRole='button'
=======
                    {...accessibilityProps('sign in button')}
>>>>>>> dee51b9a
                    onPress={this.preSignIn}
                    containerStyle={[GlobalStyles.signupButton, additionalStyle]}
                >
                    <FormattedText
                        id='login.signIn'
                        defaultMessage='Sign in'
                        style={[GlobalStyles.signupButtonText, additionalTextStyle]}
                    />
                </Button>
            );
        }

        let forgotPassword;
        if (this.props.config.EnableSignInWithEmail === 'true' || this.props.config.EnableSignInWithUsername === 'true') {
            forgotPassword = (
                <Button
<<<<<<< HEAD
                    {...accessibilityProps('forgot password')}
                    accessibilityRole='button'
=======
                    {...accessibilityProps('forgot password button')}
>>>>>>> dee51b9a
                    onPress={this.forgotPassword}
                    containerStyle={[style.forgotPasswordBtn]}
                >
                    <FormattedText
                        id='login.forgot'
                        defaultMessage='I forgot my password'
                        style={style.forgotPasswordTxt}
                    />
                </Button>
            );
        }

        return (
            <View
                {...accessibilityProps('login screen')}
                style={style.container}
            >
                <StatusBar/>
                <TouchableWithoutFeedback
                    accessible={false}
                    onPress={this.blur}
                >
                    <KeyboardAwareScrollView
                        ref={this.scrollRef}
                        style={style.container}
                        contentContainerStyle={[style.innerContainer, padding(this.props.isLandscape)]}
                        keyboardShouldPersistTaps='handled'
                        enableOnAndroid={true}
                    >
                        <Image
                            {...accessibilityProps('logo image')}
<<<<<<< HEAD
                            accessibilityRole='image'
=======
>>>>>>> dee51b9a
                            source={require('assets/images/logo.png')}
                        />
                        <View>
                            <Text style={GlobalStyles.header}>
                                {this.props.config.SiteName}
                            </Text>
                            <FormattedText
                                style={GlobalStyles.subheader}
                                id='web.root.signup_info'
                                defaultMessage='All team communication in one place, searchable and accessible anywhere'
                            />
                        </View>
                        <ErrorText error={this.getLoginErrorMessage()}/>
                        <TextInput
<<<<<<< HEAD
                            {...accessibilityProps('email or username')}
=======
                            {...accessibilityProps('email or username input')}
>>>>>>> dee51b9a
                            ref={this.loginRef}
                            value={this.props.loginId}
                            onChangeText={this.props.actions.handleLoginIdChanged}
                            style={GlobalStyles.inputBox}
                            placeholder={this.createLoginPlaceholder()}
                            placeholderTextColor={changeOpacity('#000', 0.5)}
                            autoCorrect={false}
                            autoCapitalize='none'
                            keyboardType='email-address'
                            returnKeyType='next'
                            underlineColorAndroid='transparent'
                            onSubmitEditing={this.passwordFocus}
                            blurOnSubmit={false}
                            disableFullscreenUI={true}
                        />
                        <TextInput
<<<<<<< HEAD
                            {...accessibilityProps('password')}
=======
                            {...accessibilityProps('password input')}
>>>>>>> dee51b9a
                            ref={this.passwordRef}
                            value={this.props.password}
                            onChangeText={this.props.actions.handlePasswordChanged}
                            style={GlobalStyles.inputBox}
                            placeholder={this.context.intl.formatMessage({id: 'login.password', defaultMessage: 'Password'})}
                            placeholderTextColor={changeOpacity('#000', 0.5)}
                            secureTextEntry={true}
                            autoCorrect={false}
                            autoCapitalize='none'
                            underlineColorAndroid='transparent'
                            returnKeyType='go'
                            onSubmitEditing={this.preSignIn}
                            disableFullscreenUI={true}
                        />
                        {proceed}
                        {forgotPassword}
                    </KeyboardAwareScrollView>
                </TouchableWithoutFeedback>
            </View>
        );
    }
}

const style = StyleSheet.create({
    container: {
        backgroundColor: '#FFFFFF',
        flex: 1,
    },
    innerContainer: {
        alignItems: 'center',
        flexDirection: 'column',
        justifyContent: 'center',
        paddingHorizontal: 15,
        paddingVertical: 50,
    },
    forgotPasswordBtn: {
        borderColor: 'transparent',
        marginTop: 15,
    },
    forgotPasswordTxt: {
        color: '#2389D7',
    },
});<|MERGE_RESOLUTION|>--- conflicted
+++ resolved
@@ -322,12 +322,7 @@
 
             proceed = (
                 <Button
-<<<<<<< HEAD
                     {...accessibilityProps('sign in')}
-                    accessibilityRole='button'
-=======
-                    {...accessibilityProps('sign in button')}
->>>>>>> dee51b9a
                     onPress={this.preSignIn}
                     containerStyle={[GlobalStyles.signupButton, additionalStyle]}
                 >
@@ -344,12 +339,7 @@
         if (this.props.config.EnableSignInWithEmail === 'true' || this.props.config.EnableSignInWithUsername === 'true') {
             forgotPassword = (
                 <Button
-<<<<<<< HEAD
                     {...accessibilityProps('forgot password')}
-                    accessibilityRole='button'
-=======
-                    {...accessibilityProps('forgot password button')}
->>>>>>> dee51b9a
                     onPress={this.forgotPassword}
                     containerStyle={[style.forgotPasswordBtn]}
                 >
@@ -381,10 +371,6 @@
                     >
                         <Image
                             {...accessibilityProps('logo image')}
-<<<<<<< HEAD
-                            accessibilityRole='image'
-=======
->>>>>>> dee51b9a
                             source={require('assets/images/logo.png')}
                         />
                         <View>
@@ -399,11 +385,7 @@
                         </View>
                         <ErrorText error={this.getLoginErrorMessage()}/>
                         <TextInput
-<<<<<<< HEAD
                             {...accessibilityProps('email or username')}
-=======
-                            {...accessibilityProps('email or username input')}
->>>>>>> dee51b9a
                             ref={this.loginRef}
                             value={this.props.loginId}
                             onChangeText={this.props.actions.handleLoginIdChanged}
@@ -420,11 +402,7 @@
                             disableFullscreenUI={true}
                         />
                         <TextInput
-<<<<<<< HEAD
                             {...accessibilityProps('password')}
-=======
-                            {...accessibilityProps('password input')}
->>>>>>> dee51b9a
                             ref={this.passwordRef}
                             value={this.props.password}
                             onChangeText={this.props.actions.handlePasswordChanged}
