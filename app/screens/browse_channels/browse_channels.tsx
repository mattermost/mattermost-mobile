--- conflicted
+++ resolved
@@ -2,13 +2,8 @@
 // See LICENSE.txt for license information.
 
 import React, {useCallback, useEffect, useState} from 'react';
-<<<<<<< HEAD
-import {IntlShape, useIntl} from 'react-intl';
+import {type IntlShape, useIntl} from 'react-intl';
 import {Keyboard, StyleSheet} from 'react-native';
-=======
-import {type IntlShape, useIntl} from 'react-intl';
-import {Keyboard, Platform, StyleSheet, View} from 'react-native';
->>>>>>> 20f3aefe
 import {SafeAreaView} from 'react-native-safe-area-context';
 
 import {joinChannel, switchToChannelById} from '@actions/remote/channel';
