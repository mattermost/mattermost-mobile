--- conflicted
+++ resolved
@@ -456,30 +456,8 @@
                         testID='more_channels.screen'
                         style={style.searchBar}
                     >
-<<<<<<< HEAD
-                        <View style={padding(isLandscape)}>
-                            <SearchBar
-                                testID='more_channels.search_bar'
-                                ref={this.setSearchBarRef}
-                                placeholder={formatMessage({id: 'search_bar.search', defaultMessage: 'Search'})}
-                                cancelTitle={formatMessage({id: 'mobile.post.cancel', defaultMessage: 'Cancel'})}
-                                backgroundColor='transparent'
-                                inputHeight={33}
-                                inputStyle={searchBarInput}
-                                placeholderTextColor={changeOpacity(theme.centerChannelColor, 0.5)}
-                                tintColorSearch={changeOpacity(theme.centerChannelColor, 0.5)}
-                                tintColorDelete={changeOpacity(theme.centerChannelColor, 0.5)}
-                                titleCancelColor={theme.centerChannelColor}
-                                onChangeText={this.searchChannels}
-                                onSearchButtonPress={this.searchChannels}
-                                onCancelButtonPress={this.cancelSearch}
-                                autoCapitalize='none'
-                                keyboardAppearance={getKeyboardAppearanceFromTheme(theme)}
-                                value={term}
-                            />
-                        </View>
-=======
                         <SearchBar
+                            testID='more_channels.search_bar'
                             ref={this.setSearchBarRef}
                             placeholder={formatMessage({id: 'search_bar.search', defaultMessage: 'Search'})}
                             cancelTitle={formatMessage({id: 'mobile.post.cancel', defaultMessage: 'Cancel'})}
@@ -497,7 +475,6 @@
                             keyboardAppearance={getKeyboardAppearanceFromTheme(theme)}
                             value={term}
                         />
->>>>>>> dcaaaee4
                     </View>
                     {channelDropdown}
                     <CustomList
