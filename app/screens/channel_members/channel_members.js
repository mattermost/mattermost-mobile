// Copyright (c) 2015-present Mattermost, Inc. All Rights Reserved.
// See LICENSE.txt for license information.

import React, {PureComponent} from 'react';
import PropTypes from 'prop-types';
import {Alert, View} from 'react-native';
import {intlShape} from 'react-intl';
import {Navigation} from 'react-native-navigation';
import {SafeAreaView} from 'react-native-safe-area-context';

import {popTopScreen, setButtons} from '@actions/navigation';
import Loading from '@components/loading';
import CustomList, {FLATLIST, SECTIONLIST} from '@components/custom_list';
import UserListRow from '@components/custom_list/user_list_row';
import FormattedText from '@components/formatted_text';
import KeyboardLayout from '@components/layout/keyboard_layout';
import SearchBar from '@components/search_bar';
import StatusBar from '@components/status_bar';
import {debounce} from '@mm-redux/actions/helpers';
import {General} from '@mm-redux/constants';
import {filterProfilesMatchingTerm} from '@mm-redux/utils/user_utils';
import {alertErrorIfInvalidPermissions} from '@utils/general';
import {createProfilesSections, loadingText} from '@utils/member_list';
import {
    changeOpacity,
    makeStyleSheetFromTheme,
    getKeyboardAppearanceFromTheme,
} from '@utils/theme';

export default class ChannelMembers extends PureComponent {
    static propTypes = {
        actions: PropTypes.shape({
            getProfilesInChannel: PropTypes.func.isRequired,
            handleRemoveChannelMembers: PropTypes.func.isRequired,
            searchProfiles: PropTypes.func.isRequired,
        }).isRequired,
        componentId: PropTypes.string,
        canManageUsers: PropTypes.bool.isRequired,
        currentChannelId: PropTypes.string.isRequired,
        currentChannelMembers: PropTypes.array,
        currentUserId: PropTypes.string.isRequired,
        theme: PropTypes.object.isRequired,
    };

    static contextTypes = {
        intl: intlShape.isRequired,
    };

    constructor(props, context) {
        super(props, context);

        this.searchTimeoutId = 0;
        this.page = -1;
        this.next = true;

        this.state = {
            loading: false,
            profiles: [],
            removing: false,
            searchResults: [],
            selectedIds: {},
            term: '',
        };

        this.removeButton = {
            color: props.theme.sidebarHeaderTextColor,
            enabled: false,
            id: 'remove-members',
            showAsAction: 'always',
            text: context.intl.formatMessage({id: 'channel_members_modal.remove', defaultMessage: 'Remove'}),
        };

        if (props.canManageUsers) {
            setButtons(props.componentId, {
                rightButtons: [this.removeButton],
            });
        }
    }

    componentDidMount() {
        this.navigationEventListener = Navigation.events().bindComponent(this);

        this.getProfiles();
    }

    componentDidUpdate() {
        const {removing, selectedIds} = this.state;
        const enabled = Object.keys(selectedIds).length > 0 && !removing;

        this.enableRemoveOption(enabled);
    }

    navigationButtonPressed({buttonId}) {
        if (buttonId === this.removeButton.id) {
            this.handleRemoveMembersPress();
        }
    }

    setSearchBarRef = (ref) => {
        this.searchBarRef = ref;
    }

    clearSearch = () => {
        this.setState({term: '', searchResults: []});
    };

    close = () => {
        popTopScreen();
    };

    enableRemoveOption = (enabled) => {
        const {canManageUsers, componentId} = this.props;
        if (canManageUsers) {
            setButtons(componentId, {
                rightButtons: [{...this.removeButton, enabled}],
            });
        }
    };

    getProfiles = debounce(() => {
        const {loading, term} = this.state;
        if (this.next && !loading && !term) {
            this.setState({loading: true}, () => {
                const {actions, currentChannelId} = this.props;

                actions.getProfilesInChannel(
                    currentChannelId,
                    this.page + 1,
                    General.PROFILE_CHUNK_SIZE,
                ).then(this.loadedProfiles);
            });
        }
    }, 100);

    handleRemoveMembersPress = () => {
        const {formatMessage} = this.context.intl;
        const {selectedIds, removing} = this.state;
        const membersToRemove = Object.keys(selectedIds).filter((id) => selectedIds[id]);

        if (!membersToRemove.length) {
            Alert.alert(
                formatMessage({
                    id: 'mobile.routes.channel_members.action',
                    defaultMessage: 'Remove Members',
                }),
                formatMessage({
                    id: 'mobile.routes.channel_members.action_message',
                    defaultMessage: 'You must select at least one member to remove from the channel.',
                }),
            );
            return;
        }

        if (!removing) {
            Alert.alert(
                formatMessage({
                    id: 'mobile.routes.channel_members.action',
                    defaultMessage: 'Remove Members',
                }),
                formatMessage({
                    id: 'mobile.routes.channel_members.action_message_confirm',
                    defaultMessage: 'Are you sure you want to remove the selected members from the channel?',
                }),
                [{
                    text: formatMessage({id: 'mobile.channel_list.alertNo', defaultMessage: 'No'}),
                }, {
                    text: formatMessage({id: 'mobile.channel_list.alertYes', defaultMessage: 'Yes'}),
                    onPress: () => this.removeMembers(membersToRemove),
                }],
            );
        }
    };

    handleSelectProfile = (id) => {
        const {canManageUsers} = this.props;
        const {selectedIds} = this.state;

        if (canManageUsers) {
            const newSelected = Object.assign({}, selectedIds, {[id]: !selectedIds[id]});

            if (Object.values(newSelected).filter((selected) => selected).length) {
                this.enableRemoveOption(true);
            } else {
                this.enableRemoveOption(false);
            }

            this.setState({selectedIds: newSelected});
        }
    };

    loadedProfiles = ({data}) => {
        const {profiles} = this.state;
        if (data && !data.length) {
            this.next = false;
        }

        this.page += 1;
        this.setState({loading: false, profiles: [...profiles, ...data]});
    };

    onSearch = (text) => {
        if (text) {
            this.setState({term: text});
            clearTimeout(this.searchTimeoutId);

            this.searchTimeoutId = setTimeout(() => {
                this.searchProfiles(text);
            }, General.SEARCH_TIMEOUT_MILLISECONDS);
        } else {
            this.clearSearch();
        }
    };

    removeMembers = async (membersToRemove) => {
        const {actions, currentChannelId} = this.props;
        this.enableRemoveOption(false);
        this.setState({adding: true}, async () => {
            const result = await actions.handleRemoveChannelMembers(currentChannelId, membersToRemove);

            if (result.error) {
                alertErrorIfInvalidPermissions(result);
                this.enableRemoveOption(true);
                this.setState({removing: false});
            } else {
                this.close();
            }
        });
    };

    renderItem = (props, selectProps) => {
        return (
            <UserListRow
                key={props.id}
                {...props}
                {...selectProps}
            />
        );
    }

    renderSelectableItem = (props) => {
        // The list will re-render when the selection changes because selectedIds is passed into the list as extraData
        const selectProps = {
            selectable: true,
            selected: this.state.selectedIds[props.id],
            enabled: props.id !== this.props.currentUserId,
        };

        return this.renderItem(props, selectProps);
    }

    renderUnselectableItem = (props) => {
        const selectProps = {
            selectable: false,
            enabled: false,
        };

        return this.renderItem(props, selectProps);
    };

    renderLoading = () => {
        const {theme} = this.props;
        const {loading} = this.state;
        const style = getStyleFromTheme(theme);

        if (!loading) {
            return null;
        }

        return (
            <View style={style.loadingContainer}>
                <FormattedText
                    {...loadingText}
                    style={style.loadingText}
                />
            </View>
        );
    };

    renderNoResults = () => {
        const {loading} = this.state;
        const {theme} = this.props;
        const style = getStyleFromTheme(theme);

        if (loading || this.page === -1) {
            return null;
        }

        return (
            <View style={style.noResultContainer}>
                <FormattedText
                    id='mobile.custom_list.no_results'
                    defaultMessage='No Results'
                    style={style.noResultText}
                />
            </View>
        );
    };

    searchProfiles = (term) => {
        const {actions, currentChannelId} = this.props;
        const options = {in_channel_id: currentChannelId};
        this.setState({loading: true});

        actions.searchProfiles(term.toLowerCase(), options).then((results) => {
            let data = [];
            if (results.data) {
                data = results.data;
            }
            this.setState({searchResults: data, loading: false});
        });
    };

    render() {
        const {formatMessage} = this.context.intl;
        const {theme, canManageUsers} = this.props;
        const {
            removing,
            loading,
            profiles,
            searchResults,
            selectedIds,
            term,
        } = this.state;
        const style = getStyleFromTheme(theme);

        if (removing) {
            return (
                <View style={style.container}>
                    <StatusBar/>
                    <Loading color={theme.centerChannelColor}/>
                </View>
            );
        }

        let data;
        let listType;
        if (term) {
            const exactMatches = [];
            const results = filterProfilesMatchingTerm(searchResults, term).filter((p) => {
                if (p.username === term || p.username.startsWith(term)) {
                    exactMatches.push(p);
                    return false;
                }

                return true;
            });
            data = [...exactMatches, ...results];
            listType = FLATLIST;
        } else {
            data = createProfilesSections(profiles);
            listType = SECTIONLIST;
        }

        return (
            <KeyboardLayout>
<<<<<<< HEAD
                <StatusBar/>
                <View
                    testID='channel_members.screen'
                    style={style.searchBar}
                >
                    <View style={padding(isLandscape)}>
=======
                <SafeAreaView
                    edges={['bottom', 'left', 'right']}
                    style={style.container}
                >
                    <StatusBar/>
                    <View style={style.searchBar}>
>>>>>>> dcaaaee4
                        <SearchBar
                            testID='channel_members.search_bar'
                            ref={this.setSearchBarRef}
                            placeholder={formatMessage({id: 'search_bar.search', defaultMessage: 'Search'})}
                            cancelTitle={formatMessage({id: 'mobile.post.cancel', defaultMessage: 'Cancel'})}
                            backgroundColor='transparent'
                            inputHeight={33}
                            inputStyle={style.searchBarInput}
                            placeholderTextColor={changeOpacity(theme.centerChannelColor, 0.5)}
                            tintColorSearch={changeOpacity(theme.centerChannelColor, 0.5)}
                            tintColorDelete={changeOpacity(theme.centerChannelColor, 0.5)}
                            titleCancelColor={theme.centerChannelColor}
                            onChangeText={this.onSearch}
                            onSearchButtonPress={this.onSearch}
                            onCancelButtonPress={this.clearSearch}
                            autoCapitalize='none'
                            keyboardAppearance={getKeyboardAppearanceFromTheme(theme)}
                            value={term}
                        />
                    </View>
                    <CustomList
                        data={data}
                        extraData={selectedIds}
                        key='custom_list'
                        listType={listType}
                        loading={loading}
                        loadingComponent={this.renderLoading()}
                        noResults={this.renderNoResults()}
                        onLoadMore={this.getProfiles}
                        onRowPress={this.handleSelectProfile}
                        renderItem={canManageUsers ? this.renderSelectableItem : this.renderUnselectableItem}
                        theme={theme}
                    />
                </SafeAreaView>
            </KeyboardLayout>
        );
    }
}

const getStyleFromTheme = makeStyleSheetFromTheme((theme) => {
    return {
        container: {
            flex: 1,
        },
        searchBar: {
            marginVertical: 5,
            height: 38,
        },
        searchBarInput: {
            backgroundColor: changeOpacity(theme.centerChannelColor, 0.2),
            color: theme.centerChannelColor,
            fontSize: 15,

        },
        loadingContainer: {
            alignItems: 'center',
            backgroundColor: theme.centerChannelBg,
            height: 70,
            justifyContent: 'center',
        },
        loadingText: {
            color: changeOpacity(theme.centerChannelColor, 0.6),
        },
        noResultContainer: {
            flexGrow: 1,
            flexDirection: 'row',
            alignItems: 'center',
            justifyContent: 'center',
        },
        noResultText: {
            fontSize: 26,
            color: changeOpacity(theme.centerChannelColor, 0.5),
        },
    };
});<|MERGE_RESOLUTION|>--- conflicted
+++ resolved
@@ -353,21 +353,13 @@
 
         return (
             <KeyboardLayout>
-<<<<<<< HEAD
-                <StatusBar/>
-                <View
+                <SafeAreaView
                     testID='channel_members.screen'
-                    style={style.searchBar}
-                >
-                    <View style={padding(isLandscape)}>
-=======
-                <SafeAreaView
                     edges={['bottom', 'left', 'right']}
                     style={style.container}
                 >
                     <StatusBar/>
                     <View style={style.searchBar}>
->>>>>>> dcaaaee4
                         <SearchBar
                             testID='channel_members.search_bar'
                             ref={this.setSearchBarRef}
