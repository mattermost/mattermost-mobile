// Copyright (c) 2015-present Mattermost, Inc. All Rights Reserved.
// See LICENSE.txt for license information.

import React from 'react';
import PropTypes from 'prop-types';
import {
    Platform,
    Text,
    TouchableHighlight,
    View,
} from 'react-native';
import {intlShape} from 'react-intl';
import Clipboard from '@react-native-community/clipboard';

import {popToRoot} from '@actions/navigation';
import ChannelIcon from '@components/channel_icon';
import CustomStatusText from '@components/custom_status/custom_status_text';
import Emoji from '@components/emoji';
import FormattedDate from '@components/formatted_date';
import FormattedText from '@components/formatted_text';
import Markdown from '@components/markdown';
import {General} from '@mm-redux/constants';
import BottomSheet from '@utils/bottom_sheet';
import {t} from '@utils/i18n';
import {getMarkdownTextStyles, getMarkdownBlockStyles} from '@utils/markdown';
import {changeOpacity, makeStyleSheetFromTheme} from '@utils/theme';

import mattermostManaged from 'app/mattermost_managed';

export default class ChannelInfoHeader extends React.PureComponent {
    static propTypes = {
        createAt: PropTypes.number.isRequired,
        creator: PropTypes.string,
        memberCount: PropTypes.number,
        displayName: PropTypes.string.isRequired,
        header: PropTypes.string,
        purpose: PropTypes.string,
        shared: PropTypes.bool,
        teammateId: PropTypes.string,
        theme: PropTypes.object.isRequired,
        type: PropTypes.string.isRequired,
        isArchived: PropTypes.bool.isRequired,
        isTeammateGuest: PropTypes.bool.isRequired,
        hasGuests: PropTypes.bool.isRequired,
        isGroupConstrained: PropTypes.bool,
        testID: PropTypes.string,
<<<<<<< HEAD
        timeZone: PropTypes.string,
        customStatus: PropTypes.object,
        isCustomStatusEnabled: PropTypes.bool.isRequired,
=======
        timezone: PropTypes.string,
>>>>>>> 9f238d5e
    };

    static contextTypes = {
        intl: intlShape.isRequired,
    };

    renderHasGuestText = (style) => {
        const {type, hasGuests, isTeammateGuest} = this.props;
        if (!hasGuests) {
            return null;
        }
        if (type === General.DM_CHANNEL && !isTeammateGuest) {
            return null;
        }

        let messageId;
        let defaultMessage;

        if (type === General.GM_CHANNEL) {
            messageId = t('channel.hasGuests');
            defaultMessage = 'This group message has guests';
        } else if (type === General.DM_CHANNEL) {
            messageId = t('channel.isGuest');
            defaultMessage = 'This person is a guest';
        } else {
            messageId = t('channel.channelHasGuests');
            defaultMessage = 'This channel has guests';
        }
        return (
            <View style={style.section}>
                <View style={style.row}>
                    <FormattedText
                        style={style.header}
                        id={messageId}
                        defaultMessage={defaultMessage}
                    />
                </View>
            </View>
        );
    }

    handleLongPress = (text, actionText) => {
        const {formatMessage} = this.context.intl;

        const config = mattermostManaged.getCachedConfig();

        if (config?.copyAndPasteProtection !== 'true') {
            const cancelText = formatMessage({id: 'mobile.post.cancel', defaultMessage: 'Cancel'});

            BottomSheet.showBottomSheetWithOptions({
                options: [actionText, cancelText],
                cancelButtonIndex: 1,
            }, (value) => {
                if (value === 0) {
                    this.handleCopy(text);
                }
            });
        }
    };

    handleCopy = (text) => {
        Clipboard.setString(text);
    }

    handleHeaderLongPress = () => {
        const {formatMessage} = this.context.intl;
        const {header} = this.props;
        this.handleLongPress(
            header,
            formatMessage({id: 'mobile.channel_info.copy_header', defaultMessage: 'Copy Header'}),
        );
    }

    handlePurposeLongPress = () => {
        const {formatMessage} = this.context.intl;
        const {purpose} = this.props;
        this.handleLongPress(
            purpose,
            formatMessage({id: 'mobile.channel_info.copy_purpose', defaultMessage: 'Copy Purpose'}),
        );
    }

    render() {
        const {
            createAt,
            creator,
            displayName,
            header,
            memberCount,
            purpose,
            shared,
            teammateId,
            theme,
            type,
            isArchived,
            isGroupConstrained,
            testID,
<<<<<<< HEAD
            timeZone,
            customStatus,
            isCustomStatusEnabled,
=======
            timezone,
>>>>>>> 9f238d5e
        } = this.props;

        const style = getStyleSheet(theme);
        const textStyles = getMarkdownTextStyles(theme);
        const blockStyles = getMarkdownBlockStyles(theme);
        const baseTextStyle = Platform.select({
            ios: {...style.detail, lineHeight: 20},
            android: style.detail,
        });

        return (
            <View style={style.container}>
                <View style={[style.channelNameContainer, style.row]}>
                    <ChannelIcon
                        isInfo={true}
                        membersCount={memberCount}
                        size={24}
                        userId={teammateId}
                        shared={shared}
                        theme={theme}
                        type={type}
                        isArchived={isArchived}
                        testID={`${testID}.channel_icon`}
                    />
                    <Text
                        ellipsizeMode='tail'
                        numberOfLines={1}
                        style={style.channelName}
                        testID={`${testID}.display_name`}
                    >
                        {displayName}
                    </Text>
                </View>
                {isCustomStatusEnabled && type === General.DM_CHANNEL && customStatus?.emoji &&
                    <View
                        style={[style.row, style.customStatusContainer]}
                        testID={`${testID}.custom_status`}
                    >
                        <Emoji
                            emojiName={customStatus.emoji}
                            size={20}
                            textStyle={style.iconContainer}
                            testID={`custom_status.emoji.${customStatus.emoji}`}
                        />
                        <CustomStatusText
                            text={customStatus.text}
                            theme={theme}
                            textStyle={style.customStatusText}
                            ellipsizeMode='tail'
                            numberOfLines={1}
                        />
                    </View>
                }
                {this.renderHasGuestText(style)}
                {purpose.length > 0 &&
                    <View style={style.section}>
                        <TouchableHighlight
                            underlayColor={changeOpacity(theme.centerChannelColor, 0.1)}
                            onLongPress={this.handlePurposeLongPress}
                        >
                            <View style={style.row}>
                                <FormattedText
                                    style={style.header}
                                    id='channel_info.purpose'
                                    defaultMessage='Purpose'
                                />
                                <Text
                                    style={baseTextStyle}
                                    testID={`${testID}.purpose`}
                                >
                                    {purpose}
                                </Text>
                            </View>
                        </TouchableHighlight>
                    </View>
                }
                {header.length > 0 &&
                    <View style={style.section}>
                        <TouchableHighlight
                            underlayColor={changeOpacity(theme.centerChannelColor, 0.1)}
                            onLongPress={this.handleHeaderLongPress}
                        >
                            <View style={style.row}>
                                <FormattedText
                                    style={style.header}
                                    id='channel_info.header'
                                    defaultMessage='Header'
                                />
                                <Markdown
                                    baseTextStyle={baseTextStyle}
                                    textStyles={textStyles}
                                    blockStyles={blockStyles}
                                    disableGallery={true}
                                    value={header}
                                    onChannelLinkPress={popToRoot}
                                    disableAtChannelMentionHighlight={true}
                                    testID={`${testID}.header`}
                                />
                            </View>
                        </TouchableHighlight>
                    </View>
                }
                {isGroupConstrained &&
                    <Text style={[style.createdBy, style.row]}>
                        <FormattedText
                            id='mobile.routes.channelInfo.groupManaged'
                            defaultMessage='Members are managed by linked groups'
                        />
                    </Text>
                }
                {creator &&
                    <Text style={[style.createdBy, style.row]}>
                        <FormattedText
                            id='mobile.routes.channelInfo.createdBy'
                            defaultMessage='Created by {creator} on '
                            values={{
                                creator,
                            }}
                        />
                        <FormattedDate
                            format='LL'
                            timezone={timezone}
                            value={createAt}
                        />
                    </Text>
                }
            </View>
        );
    }
}

const getStyleSheet = makeStyleSheetFromTheme((theme) => {
    return {
        container: {
            backgroundColor: theme.centerChannelBg,
            marginBottom: 40,
            paddingVertical: 15,
            borderBottomWidth: 1,
            borderBottomColor: changeOpacity(theme.centerChannelColor, 0.1),
        },
        channelName: {
            flex: 1,
            fontSize: 15,
            fontWeight: '600',
            color: theme.centerChannelColor,
            marginLeft: 13,
        },
        iconContainer: {
            marginRight: 8,
            color: theme.centerChannelColor,
        },
        customStatusContainer: {
            position: 'relative',
            flexDirection: 'row',
            alignItems: 'center',
            paddingVertical: 10,
        },
        customStatusText: {
            flex: 1,
            fontSize: 15,
            color: theme.centerChannelColor,
            width: '80%',
        },
        channelNameContainer: {
            flexDirection: 'row',
            alignItems: 'center',
            paddingVertical: 10,
        },
        createdBy: {
            flexDirection: 'row',
            fontSize: 12,
            marginTop: 5,
            color: changeOpacity(theme.centerChannelColor, 0.5),
            backgroundColor: 'transparent',
        },
        detail: {
            fontSize: 13,
            color: theme.centerChannelColor,
        },
        header: {
            fontSize: 13,
            marginBottom: 10,
            color: theme.centerChannelColor,
            backgroundColor: 'transparent',
        },
        section: {
            marginTop: 15,
        },
        row: {
            paddingHorizontal: 15,
        },
    };
});<|MERGE_RESOLUTION|>--- conflicted
+++ resolved
@@ -44,13 +44,9 @@
         hasGuests: PropTypes.bool.isRequired,
         isGroupConstrained: PropTypes.bool,
         testID: PropTypes.string,
-<<<<<<< HEAD
-        timeZone: PropTypes.string,
+        timezone: PropTypes.string,
         customStatus: PropTypes.object,
         isCustomStatusEnabled: PropTypes.bool.isRequired,
-=======
-        timezone: PropTypes.string,
->>>>>>> 9f238d5e
     };
 
     static contextTypes = {
@@ -148,13 +144,9 @@
             isArchived,
             isGroupConstrained,
             testID,
-<<<<<<< HEAD
-            timeZone,
+            timezone,
             customStatus,
             isCustomStatusEnabled,
-=======
-            timezone,
->>>>>>> 9f238d5e
         } = this.props;
 
         const style = getStyleSheet(theme);
