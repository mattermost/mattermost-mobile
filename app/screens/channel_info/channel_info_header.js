// Copyright (c) 2015-present Mattermost, Inc. All Rights Reserved.
// See LICENSE.txt for license information.

import React from 'react';
import PropTypes from 'prop-types';
import {
    Platform,
    Text,
    TouchableHighlight,
    View,
} from 'react-native';
import {intlShape} from 'react-intl';
import Clipboard from '@react-native-community/clipboard';

import {General} from '@mm-redux/constants';

import ChannelIcon from 'app/components/channel_icon';
import FormattedDate from 'app/components/formatted_date';
import FormattedText from 'app/components/formatted_text';
import Markdown from 'app/components/markdown';
import {paddingHorizontal as padding} from 'app/components/safe_area_view/iphone_x_spacing';
import mattermostManaged from 'app/mattermost_managed';
import BottomSheet from 'app/utils/bottom_sheet';
import {getMarkdownTextStyles, getMarkdownBlockStyles} from 'app/utils/markdown';
import {changeOpacity, makeStyleSheetFromTheme} from 'app/utils/theme';
import {t} from 'app/utils/i18n';
import {popToRoot} from 'app/actions/navigation';

export default class ChannelInfoHeader extends React.PureComponent {
    static propTypes = {
        createAt: PropTypes.number.isRequired,
        creator: PropTypes.string,
        memberCount: PropTypes.number,
        displayName: PropTypes.string.isRequired,
        header: PropTypes.string,
        onPermalinkPress: PropTypes.func,
        purpose: PropTypes.string,
        status: PropTypes.string,
        theme: PropTypes.object.isRequired,
        type: PropTypes.string.isRequired,
        isArchived: PropTypes.bool.isRequired,
        isBot: PropTypes.bool.isRequired,
        isTeammateGuest: PropTypes.bool.isRequired,
        hasGuests: PropTypes.bool.isRequired,
        isGroupConstrained: PropTypes.bool,
        timeZone: PropTypes.string,
        isLandscape: PropTypes.bool.isRequired,
    };

    static contextTypes = {
        intl: intlShape.isRequired,
    };

    renderHasGuestText = (style) => {
        const {type, hasGuests, isLandscape, isTeammateGuest} = this.props;
        if (!hasGuests) {
            return null;
        }
        if (type === General.DM_CHANNEL && !isTeammateGuest) {
            return null;
        }

        let messageId;
        let defaultMessage;

        if (type === General.GM_CHANNEL) {
            messageId = t('channel.hasGuests');
            defaultMessage = 'This group message has guests';
        } else if (type === General.DM_CHANNEL) {
            messageId = t('channel.isGuest');
            defaultMessage = 'This person is a guest';
        } else {
            messageId = t('channel.channelHasGuests');
            defaultMessage = 'This channel has guests';
        }
        return (
            <View style={[style.section, padding(isLandscape, -15)]}>
                <View style={style.row}>
                    <FormattedText
                        style={style.header}
                        id={messageId}
                        defaultMessage={defaultMessage}
                    />
                </View>
            </View>
        );
    }

    handleLongPress = (text, actionText) => {
        const {formatMessage} = this.context.intl;

        const config = mattermostManaged.getCachedConfig();

        if (config?.copyAndPasteProtection !== 'true') {
            const cancelText = formatMessage({id: 'mobile.post.cancel', defaultMessage: 'Cancel'});

            BottomSheet.showBottomSheetWithOptions({
                options: [actionText, cancelText],
                cancelButtonIndex: 1,
            }, (value) => {
                if (value === 0) {
                    this.handleCopy(text);
                }
            });
        }
    };

    handleCopy = (text) => {
        Clipboard.setString(text);
    }

    handleHeaderLongPress = () => {
        const {formatMessage} = this.context.intl;
        const {header} = this.props;
        this.handleLongPress(
            header,
            formatMessage({id: 'mobile.channel_info.copy_header', defaultMessage: 'Copy Header'}),
        );
    }

    handlePurposeLongPress = () => {
        const {formatMessage} = this.context.intl;
        const {purpose} = this.props;
        this.handleLongPress(
            purpose,
            formatMessage({id: 'mobile.channel_info.copy_purpose', defaultMessage: 'Copy Purpose'}),
        );
    }

    render() {
        const {
            createAt,
            creator,
            displayName,
            header,
            memberCount,
            onPermalinkPress,
            purpose,
            status,
            theme,
            type,
            isArchived,
            isBot,
            isGroupConstrained,
            timeZone,
            isLandscape,
        } = this.props;

        const style = getStyleSheet(theme);
        const textStyles = getMarkdownTextStyles(theme);
        const blockStyles = getMarkdownBlockStyles(theme);
        const baseTextStyle = Platform.OS === 'ios' ?
            {...style.detail, lineHeight: 20} :
            style.detail;

        return (
            <View style={style.container}>
                <View style={[style.channelNameContainer, style.row, padding(isLandscape)]}>
                    <ChannelIcon
                        isInfo={true}
<<<<<<< HEAD
                        membersCount={memberCount}
                        size={16}
=======
                        membersCount={memberCount - 1}
                        size={24}
>>>>>>> 5579c1fc
                        status={status}
                        theme={theme}
                        type={type}
                        isArchived={isArchived}
                        isBot={isBot}
                    />
                    <Text
                        ellipsizeMode='tail'
                        numberOfLines={1}
                        style={style.channelName}
                    >
                        {displayName}
                    </Text>
                </View>
                {this.renderHasGuestText(style)}
                {purpose.length > 0 &&
                    <View style={[style.section, padding(isLandscape, -15)]}>
                        <TouchableHighlight
                            underlayColor={changeOpacity(theme.centerChannelColor, 0.1)}
                            onLongPress={this.handlePurposeLongPress}
                        >
                            <View style={style.row}>
                                <FormattedText
                                    style={style.header}
                                    id='channel_info.purpose'
                                    defaultMessage='Purpose'
                                />
                                <Text style={baseTextStyle}>
                                    {purpose}
                                </Text>
                            </View>
                        </TouchableHighlight>
                    </View>
                }
                {header.length > 0 &&
                    <View style={[style.section, padding(isLandscape, -15)]}>
                        <TouchableHighlight
                            underlayColor={changeOpacity(theme.centerChannelColor, 0.1)}
                            onLongPress={this.handleHeaderLongPress}
                        >
                            <View style={style.row}>
                                <FormattedText
                                    style={style.header}
                                    id='channel_info.header'
                                    defaultMessage='Header'
                                />
                                <Markdown
                                    onPermalinkPress={onPermalinkPress}
                                    baseTextStyle={baseTextStyle}
                                    textStyles={textStyles}
                                    blockStyles={blockStyles}
                                    value={header}
                                    onChannelLinkPress={popToRoot}
                                    disableAtChannelMentionHighlight={true}
                                />
                            </View>
                        </TouchableHighlight>
                    </View>
                }
                {isGroupConstrained &&
                    <Text style={[style.createdBy, style.row, padding(isLandscape)]}>
                        <FormattedText
                            id='mobile.routes.channelInfo.groupManaged'
                            defaultMessage='Members are managed by linked groups'
                        />
                    </Text>
                }
                {creator &&
                    <Text style={[style.createdBy, style.row, padding(isLandscape)]}>
                        <FormattedText
                            id='mobile.routes.channelInfo.createdBy'
                            defaultMessage='Created by {creator} on '
                            values={{
                                creator,
                            }}
                        />
                        <FormattedDate
                            format='LL'
                            timeZone={timeZone}
                            value={createAt}
                        />
                    </Text>
                }
            </View>
        );
    }
}

const getStyleSheet = makeStyleSheetFromTheme((theme) => {
    return {
        container: {
            backgroundColor: theme.centerChannelBg,
            marginBottom: 40,
            paddingVertical: 15,
            borderBottomWidth: 1,
            borderBottomColor: changeOpacity(theme.centerChannelColor, 0.1),
        },
        channelName: {
            flex: 1,
            fontSize: 15,
            fontWeight: '600',
            color: theme.centerChannelColor,
        },
        channelNameContainer: {
            flexDirection: 'row',
            alignItems: 'center',
            paddingVertical: 10,
        },
        createdBy: {
            flexDirection: 'row',
            fontSize: 12,
            marginTop: 5,
            color: changeOpacity(theme.centerChannelColor, 0.5),
            backgroundColor: 'transparent',
        },
        detail: {
            fontSize: 13,
            color: theme.centerChannelColor,
        },
        header: {
            fontSize: 13,
            marginBottom: 10,
            color: theme.centerChannelColor,
            backgroundColor: 'transparent',
        },
        section: {
            marginTop: 15,
        },
        row: {
            paddingHorizontal: 15,
        },
    };
});<|MERGE_RESOLUTION|>--- conflicted
+++ resolved
@@ -158,13 +158,8 @@
                 <View style={[style.channelNameContainer, style.row, padding(isLandscape)]}>
                     <ChannelIcon
                         isInfo={true}
-<<<<<<< HEAD
                         membersCount={memberCount}
-                        size={16}
-=======
-                        membersCount={memberCount - 1}
                         size={24}
->>>>>>> 5579c1fc
                         status={status}
                         theme={theme}
                         type={type}
