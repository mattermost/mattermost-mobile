--- conflicted
+++ resolved
@@ -130,7 +130,6 @@
                 </View>
                 {purpose.length > 0 &&
                     <View style={style.section}>
-<<<<<<< HEAD
                         <TouchableHighlight
                             underlayColor={changeOpacity(theme.centerChannelColor, 0.1)}
                             onLongPress={this.handlePurposeLongPress}
@@ -142,7 +141,6 @@
                                     defaultMessage='Purpose'
                                 />
                                 <Markdown
-                                    navigator={navigator}
                                     onPermalinkPress={onPermalinkPress}
                                     baseTextStyle={baseTextStyle}
                                     textStyles={textStyles}
@@ -151,25 +149,10 @@
                                 />
                             </View>
                         </TouchableHighlight>
-=======
-                        <FormattedText
-                            style={style.header}
-                            id='channel_info.purpose'
-                            defaultMessage='Purpose'
-                        />
-                        <Markdown
-                            onPermalinkPress={onPermalinkPress}
-                            baseTextStyle={baseTextStyle}
-                            textStyles={textStyles}
-                            blockStyles={blockStyles}
-                            value={purpose}
-                        />
->>>>>>> bcf6b6dc
                     </View>
                 }
                 {header.length > 0 &&
                     <View style={style.section}>
-<<<<<<< HEAD
                         <TouchableHighlight
                             underlayColor={changeOpacity(theme.centerChannelColor, 0.1)}
                             onLongPress={this.handleHeaderLongPress}
@@ -181,7 +164,6 @@
                                     defaultMessage='Header'
                                 />
                                 <Markdown
-                                    navigator={navigator}
                                     onPermalinkPress={onPermalinkPress}
                                     baseTextStyle={baseTextStyle}
                                     textStyles={textStyles}
@@ -190,20 +172,6 @@
                                 />
                             </View>
                         </TouchableHighlight>
-=======
-                        <FormattedText
-                            style={style.header}
-                            id='channel_info.header'
-                            defaultMessage='Header'
-                        />
-                        <Markdown
-                            onPermalinkPress={onPermalinkPress}
-                            baseTextStyle={baseTextStyle}
-                            textStyles={textStyles}
-                            blockStyles={blockStyles}
-                            value={header}
-                        />
->>>>>>> bcf6b6dc
                     </View>
                 }
                 {isGroupConstrained &&
