--- conflicted
+++ resolved
@@ -143,7 +143,6 @@
             style.detail;
 
         return (
-<<<<<<< HEAD
             <SafeAreaView style={style.safeAreaView}>
                 <View style={style.container}>
                     <View style={[style.channelNameContainer, style.row]}>
@@ -161,61 +160,11 @@
                             ellipsizeMode='tail'
                             numberOfLines={1}
                             style={style.channelName}
-=======
-            <View style={style.container}>
-                <View style={[style.channelNameContainer, style.row]}>
-                    <ChannelIcon
-                        isInfo={true}
-                        membersCount={memberCount - 1}
-                        size={16}
-                        status={status}
-                        theme={theme}
-                        type={type}
-                        isArchived={isArchived}
-                        isBot={isBot}
-                    />
-                    <Text
-                        ellipsizeMode='tail'
-                        numberOfLines={1}
-                        style={style.channelName}
-                    >
-                        {displayName}
-                    </Text>
-                </View>
-                {this.renderHasGuestText(style)}
-                {purpose.length > 0 &&
-                    <View style={style.section}>
-                        <TouchableHighlight
-                            underlayColor={changeOpacity(theme.centerChannelColor, 0.1)}
-                            onLongPress={this.handlePurposeLongPress}
-                        >
-                            <View style={style.row}>
-                                <FormattedText
-                                    style={style.header}
-                                    id='channel_info.purpose'
-                                    defaultMessage='Purpose'
-                                />
-                                <Markdown
-                                    onPermalinkPress={onPermalinkPress}
-                                    baseTextStyle={baseTextStyle}
-                                    textStyles={textStyles}
-                                    blockStyles={blockStyles}
-                                    value={purpose}
-                                />
-                            </View>
-                        </TouchableHighlight>
-                    </View>
-                }
-                {header.length > 0 &&
-                    <View style={style.section}>
-                        <TouchableHighlight
-                            underlayColor={changeOpacity(theme.centerChannelColor, 0.1)}
-                            onLongPress={this.handleHeaderLongPress}
->>>>>>> 21a790e8
                         >
                             {displayName}
                         </Text>
                     </View>
+                    {this.renderHasGuestText(style)}
                     {purpose.length > 0 &&
                         <View style={style.section}>
                             <TouchableHighlight
