--- conflicted
+++ resolved
@@ -201,32 +201,18 @@
                             textStyle={style.iconContainer}
                             testID={`custom_status.emoji.${customStatus?.emoji}`}
                         />
-<<<<<<< HEAD
-
                         <View style={style.customStatus}>
-                            <Text
-                                style={style.customStatusText}
-                                ellipsizeMode='tail'
-                                numberOfLines={1}
-                            >
-                                {customStatus?.text}
-                            </Text>
-                            <Text
-                                ellipsizeMode='tail'
-                                numberOfLines={1}
-                            >
-                                {customStatusExpiry}
-                            </Text>
+                            <View>
+                                <CustomStatusText
+                                    text={customStatus.text}
+                                    theme={theme}
+                                    textStyle={style.customStatusText}
+                                    ellipsizeMode='tail'
+                                    numberOfLines={1}
+                                />
+                            </View>
+                            {customStatusExpiry}
                         </View>
-=======
-                        <CustomStatusText
-                            text={customStatus.text}
-                            theme={theme}
-                            textStyle={style.customStatusText}
-                            ellipsizeMode='tail'
-                            numberOfLines={1}
-                        />
->>>>>>> 0ff23111
                     </View>
                 }
                 {this.renderHasGuestText(style)}
@@ -329,13 +315,11 @@
             color: theme.centerChannelColor,
         },
         customStatusContainer: {
-            position: 'relative',
             flexDirection: 'row',
             alignItems: 'center',
             paddingVertical: 10,
         },
         customStatus: {
-            flex: 1,
             flexDirection: 'row',
             width: '80%',
         },
