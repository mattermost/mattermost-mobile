--- conflicted
+++ resolved
@@ -5,25 +5,14 @@
 import {intlShape, injectIntl} from 'react-intl';
 import {Alert} from 'react-native';
 
-<<<<<<< HEAD
-import Separator from '@screens/channel_info/separator';
-
-import ChannelInfoRow from '../channel_info_row';
+import {dismissModal, showAppForm} from '@actions/navigation';
+import {AppCallResponseTypes, AppCallTypes} from '@mm-redux/constants/apps';
 import {ActionResult} from '@mm-redux/types/actions';
-=======
-import {dismissModal} from '@actions/navigation';
-import {AppCallResponseTypes, AppCallTypes} from '@mm-redux/constants/apps';
->>>>>>> 583e6b03
 import {AppBinding} from '@mm-redux/types/apps';
 import {Channel} from '@mm-redux/types/channels';
-<<<<<<< HEAD
-import {AppCallResponseTypes, AppCallTypes} from '@mm-redux/constants/apps';
-import {dismissModal, showAppForm} from '@actions/navigation';
-=======
 import {Theme} from '@mm-redux/types/preferences';
 import {DoAppCall, PostEphemeralCallResponseForChannel} from '@mm-types/actions/apps';
 import Separator from '@screens/channel_info/separator';
->>>>>>> 583e6b03
 import {createCallContext, createCallRequest} from '@utils/apps';
 
 import ChannelInfoRow from '../channel_info_row';
@@ -38,12 +27,8 @@
     actions: {
         doAppCall: DoAppCall;
         postEphemeralCallResponseForChannel: PostEphemeralCallResponseForChannel;
-<<<<<<< HEAD
         handleGotoLocation: (href: string, intl: any) => Promise<ActionResult>;
-    }
-=======
     };
->>>>>>> 583e6b03
 }
 
 const Bindings: React.FC<Props> = injectIntl((props: Props) => {
@@ -82,12 +67,8 @@
     actions: {
         doAppCall: DoAppCall;
         postEphemeralCallResponseForChannel: PostEphemeralCallResponseForChannel;
-<<<<<<< HEAD
         handleGotoLocation: (href: string, intl: any) => Promise<ActionResult>;
-    },
-=======
     };
->>>>>>> 583e6b03
 }
 
 type OptionState = {
