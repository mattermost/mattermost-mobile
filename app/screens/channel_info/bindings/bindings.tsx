// Copyright (c) 2015-present Mattermost, Inc. All Rights Reserved.
// See LICENSE.txt for license information.

import React from 'react';
import {intlShape, injectIntl} from 'react-intl';

import Separator from '@screens/channel_info/separator';

import ChannelInfoRow from '../channel_info_row';
import {AppBinding, AppCall} from '@mm-redux/types/apps';
import {Theme} from '@mm-redux/types/preferences';
import {Channel} from '@mm-redux/types/channels';
import {AppsBindings} from '@mm-redux/constants/apps';
import {UserProfile} from '@mm-redux/types/users';
import {dismissModal} from '@actions/navigation';

type Props = {
    bindings: AppBinding[];
    theme: Theme;
    currentChannel: Channel;
    currentUser: UserProfile;
<<<<<<< HEAD
    actions: {
        doAppCall: (call: AppCall) => any;
    };
=======
    shouldProcessApps: boolean;
>>>>>>> bb1bab9e
}

const Bindings = (props: Props) => {
    if (!props.shouldProcessApps) {
        return null;
    }

    const {bindings, ...optionProps} = props;
    if (bindings.length === 0) {
        return null;
    }

    const options = bindings.map((b) => (
        <Option
            key={b.app_id + b.location}
            binding={b}
            {...optionProps}
        />
    ));

    return (
        <>
            {options}
        </>
    );
};

export default Bindings;

type OptionProps = {
    binding: AppBinding;
    theme: Theme;
    currentChannel: Channel;
    currentUser: UserProfile;
<<<<<<< HEAD
    actions: {
        doAppCall: (call: AppCall) => any;
    };
=======
    intl: typeof intlShape;
>>>>>>> bb1bab9e
}

const Option = injectIntl((props: OptionProps) => {
    const onPress = () => {
        const channelId = props.currentChannel.id;

        // TODO Consider handling result here
        props.actions.doAppCall({
            ...props.binding.call,
            context: {
                app_id: props.binding.app_id,
                channel_id: channelId,
                location: AppsBindings.CHANNEL_HEADER_ICON,
                user_id: props.currentUser.id,
            },
            url: props.binding.call?.url || '',
        }, props.intl);

        dismissModal();
    };

    const {binding, theme} = props;
    return (
        <>
            <Separator theme={theme}/>
            <ChannelInfoRow
                action={onPress}
                defaultMessage={binding.label}
                theme={theme}
                textId={binding.app_id + binding.location}
                image={{uri: binding.icon}}
            />
        </>
    );
});<|MERGE_RESOLUTION|>--- conflicted
+++ resolved
@@ -19,13 +19,10 @@
     theme: Theme;
     currentChannel: Channel;
     currentUser: UserProfile;
-<<<<<<< HEAD
     actions: {
         doAppCall: (call: AppCall) => any;
     };
-=======
     shouldProcessApps: boolean;
->>>>>>> bb1bab9e
 }
 
 const Bindings = (props: Props) => {
@@ -60,13 +57,10 @@
     theme: Theme;
     currentChannel: Channel;
     currentUser: UserProfile;
-<<<<<<< HEAD
     actions: {
         doAppCall: (call: AppCall) => any;
     };
-=======
     intl: typeof intlShape;
->>>>>>> bb1bab9e
 }
 
 const Option = injectIntl((props: OptionProps) => {
