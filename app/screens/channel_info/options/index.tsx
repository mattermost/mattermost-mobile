--- conflicted
+++ resolved
@@ -21,11 +21,8 @@
     type?: ChannelType;
     callsEnabled: boolean;
     canManageMembers: boolean;
-<<<<<<< HEAD
     isCRTEnabled: boolean;
-=======
     canManageSettings: boolean;
->>>>>>> feb521c7
 }
 
 const Options = ({
@@ -33,11 +30,8 @@
     type,
     callsEnabled,
     canManageMembers,
-<<<<<<< HEAD
     isCRTEnabled,
-=======
     canManageSettings,
->>>>>>> feb521c7
 }: Props) => {
     const isDMorGM = isTypeDMorGM(type);
 
