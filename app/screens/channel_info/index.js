--- conflicted
+++ resolved
@@ -102,11 +102,7 @@
         currentChannelGuestCount,
         currentUserId,
         isChannelMuted: isChannelMuted(currentChannelMember),
-<<<<<<< HEAD
-        ignoreChannelMentions: currentChannelMember && areChannelMentionsIgnored(currentChannelMember.notify_props, currentUser.notify_props),
-=======
         ignoreChannelMentions: areChannelMentionsIgnored(currentChannelMember && currentChannelMember.notify_props, currentUser.notify_props),
->>>>>>> e33ad738
         isCurrent,
         isFavorite,
         status,
