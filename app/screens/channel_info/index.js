// Copyright (c) 2015-present Mattermost, Inc. All Rights Reserved.
// See LICENSE.txt for license information.

import {bindActionCreators} from 'redux';
import {connect} from 'react-redux';

import {loadChannelsByTeamName, setChannelDisplayName} from '@actions/views/channel';
import {getChannelStats} from '@mm-redux/actions/channels';
import {getCustomEmojisInText} from '@mm-redux/actions/emojis';
import {selectFocusedPostId} from '@mm-redux/actions/posts';
<<<<<<< HEAD
import {clearPinnedPosts} from '@mm-redux/actions/search';
import {General, Plugins} from '@mm-redux/constants';
import {getTheme} from '@mm-redux/selectors/entities/preferences';
import {
    canManageChannelMembers,
    getCurrentChannel,
    getCurrentChannelStats,
    getSortedFavoriteChannelIds,
    getMyCurrentChannelMembership,
    isCurrentChannelReadOnly,
} from '@mm-redux/selectors/entities/channels';
import {getPluginIntegrations} from '@mm-redux/selectors/entities/plugins';
import {getCurrentUserId, getUser, getStatusForUserId, getCurrentUserRoles} from '@mm-redux/selectors/entities/users';
import {areChannelMentionsIgnored, getUserIdFromChannelName, isChannelMuted, showDeleteOption, showManagementOptions} from '@mm-redux/utils/channel_utils';
import {isAdmin as checkIsAdmin, isChannelAdmin as checkIsChannelAdmin, isSystemAdmin as checkIsSystemAdmin} from '@mm-redux/utils/user_utils';
import {getConfig, getLicense, hasNewPermissions} from '@mm-redux/selectors/entities/general';
import {isTimezoneEnabled} from '@mm-redux/selectors/entities/timezone';
import {getUserCurrentTimezone} from '@mm-redux/utils/timezone_utils';
import Permissions from '@mm-redux/constants/permissions';
import {haveITeamPermission} from '@mm-redux/selectors/entities/roles';
import {getCurrentTeamId} from '@mm-redux/selectors/entities/teams';
import {isMinimumServerVersion} from '@mm-redux/utils/helpers';

import {
    closeDMChannel,
    closeGMChannel,
    handleSelectChannel,
    leaveChannel,
    loadChannelsByTeamName,
    selectPenultimateChannel,
    setChannelDisplayName,
} from 'app/actions/views/channel';
import {isLandscape} from 'app/selectors/device';
import {isGuest} from 'app/utils/users';
=======
import {General} from '@mm-redux/constants';
import {getTeammateNameDisplaySetting, getTheme} from '@mm-redux/selectors/entities/preferences';
import {getCurrentChannel, getCurrentChannelStats} from '@mm-redux/selectors/entities/channels';
import {getCurrentUserId, getUser, getStatusForUserId} from '@mm-redux/selectors/entities/users';
import {getUserIdFromChannelName} from '@mm-redux/utils/channel_utils';
import {displayUsername} from '@mm-redux/utils/user_utils';
import {isLandscape} from '@selectors/device';
import {isGuest} from '@utils/users';
>>>>>>> c095d453

import ChannelInfo from './channel_info';

function mapStateToProps(state) {
    const currentChannel = getCurrentChannel(state) || {};
    const currentChannelCreator = getUser(state, currentChannel.creator_id);
    const teammateNameDisplay = getTeammateNameDisplaySetting(state);
    const currentChannelCreatorName = displayUsername(currentChannelCreator, teammateNameDisplay);
    const currentChannelStats = getCurrentChannelStats(state);
    const currentChannelMemberCount = currentChannelStats && currentChannelStats.member_count;
    let currentChannelGuestCount = (currentChannelStats && currentChannelStats.guest_count) || 0;
    const currentUserId = getCurrentUserId(state);

    let status;
    let isBot = false;
    let isTeammateGuest = false;
    if (currentChannel.type === General.DM_CHANNEL) {
        const teammateId = getUserIdFromChannelName(currentUserId, currentChannel.name);
        const teammate = getUser(state, teammateId);
        status = getStatusForUserId(state, teammateId);
        if (teammate && teammate.is_bot) {
            isBot = true;
        }
        if (isGuest(teammate)) {
            isTeammateGuest = true;
            currentChannelGuestCount = 1;
        }
    }

<<<<<<< HEAD
    const isAdmin = checkIsAdmin(roles);
    const isChannelAdmin = checkIsChannelAdmin(roles);
    const isSystemAdmin = checkIsSystemAdmin(roles);

    let channelIsReadOnly = false;
    if (currentUserId && currentChannel.id) {
        channelIsReadOnly = isCurrentChannelReadOnly(state) || false;
    }

    const canEditChannel = !channelIsReadOnly && showManagementOptions(state, config, license, currentChannel, isAdmin, isSystemAdmin, isChannelAdmin);
    const viewArchivedChannels = config.ExperimentalViewArchivedChannels === 'true';

    const enableTimezone = isTimezoneEnabled(state);
    let timeZone = null;
    if (enableTimezone) {
        timeZone = getUserCurrentTimezone(currentUser.timezone);
    }

    let canUnarchiveChannel = false;
    if (hasNewPermissions(state) && isMinimumServerVersion(serverVersion, 5, 20)) {
        canUnarchiveChannel = haveITeamPermission(state, {
            team: getCurrentTeamId(state),
            permission: Permissions.MANAGE_TEAM,
        });
    }

    const plugins = getPluginIntegrations(state, Plugins.PLUGIN_LOCATION_CHANNEL_HEADER);

=======
>>>>>>> c095d453
    return {
        currentChannel,
        currentChannelCreatorName,
        currentChannelGuestCount,
        currentChannelMemberCount,
        currentUserId,
        isBot,
        isLandscape: isLandscape(state),
<<<<<<< HEAD
        timeZone,
        plugins,
=======
        isTeammateGuest,
        status,
        theme: getTheme(state),
>>>>>>> c095d453
    };
}

function mapDispatchToProps(dispatch) {
    return {
        actions: bindActionCreators({
            getChannelStats,
            loadChannelsByTeamName,
            getCustomEmojisInText,
            selectFocusedPostId,
            setChannelDisplayName,
        }, dispatch),
    };
}

export default connect(mapStateToProps, mapDispatchToProps)(ChannelInfo);<|MERGE_RESOLUTION|>--- conflicted
+++ resolved
@@ -8,51 +8,16 @@
 import {getChannelStats} from '@mm-redux/actions/channels';
 import {getCustomEmojisInText} from '@mm-redux/actions/emojis';
 import {selectFocusedPostId} from '@mm-redux/actions/posts';
-<<<<<<< HEAD
-import {clearPinnedPosts} from '@mm-redux/actions/search';
 import {General, Plugins} from '@mm-redux/constants';
-import {getTheme} from '@mm-redux/selectors/entities/preferences';
-import {
-    canManageChannelMembers,
-    getCurrentChannel,
-    getCurrentChannelStats,
-    getSortedFavoriteChannelIds,
-    getMyCurrentChannelMembership,
-    isCurrentChannelReadOnly,
-} from '@mm-redux/selectors/entities/channels';
-import {getPluginIntegrations} from '@mm-redux/selectors/entities/plugins';
-import {getCurrentUserId, getUser, getStatusForUserId, getCurrentUserRoles} from '@mm-redux/selectors/entities/users';
-import {areChannelMentionsIgnored, getUserIdFromChannelName, isChannelMuted, showDeleteOption, showManagementOptions} from '@mm-redux/utils/channel_utils';
-import {isAdmin as checkIsAdmin, isChannelAdmin as checkIsChannelAdmin, isSystemAdmin as checkIsSystemAdmin} from '@mm-redux/utils/user_utils';
-import {getConfig, getLicense, hasNewPermissions} from '@mm-redux/selectors/entities/general';
-import {isTimezoneEnabled} from '@mm-redux/selectors/entities/timezone';
-import {getUserCurrentTimezone} from '@mm-redux/utils/timezone_utils';
-import Permissions from '@mm-redux/constants/permissions';
-import {haveITeamPermission} from '@mm-redux/selectors/entities/roles';
-import {getCurrentTeamId} from '@mm-redux/selectors/entities/teams';
-import {isMinimumServerVersion} from '@mm-redux/utils/helpers';
-
-import {
-    closeDMChannel,
-    closeGMChannel,
-    handleSelectChannel,
-    leaveChannel,
-    loadChannelsByTeamName,
-    selectPenultimateChannel,
-    setChannelDisplayName,
-} from 'app/actions/views/channel';
-import {isLandscape} from 'app/selectors/device';
-import {isGuest} from 'app/utils/users';
-=======
-import {General} from '@mm-redux/constants';
 import {getTeammateNameDisplaySetting, getTheme} from '@mm-redux/selectors/entities/preferences';
 import {getCurrentChannel, getCurrentChannelStats} from '@mm-redux/selectors/entities/channels';
+import {getPluginIntegrations} from '@mm-redux/selectors/entities/plugins';
 import {getCurrentUserId, getUser, getStatusForUserId} from '@mm-redux/selectors/entities/users';
 import {getUserIdFromChannelName} from '@mm-redux/utils/channel_utils';
 import {displayUsername} from '@mm-redux/utils/user_utils';
-import {isLandscape} from '@selectors/device';
-import {isGuest} from '@utils/users';
->>>>>>> c095d453
+
+import {isLandscape} from 'app/selectors/device';
+import {isGuest} from 'app/utils/users';
 
 import ChannelInfo from './channel_info';
 
@@ -82,37 +47,8 @@
         }
     }
 
-<<<<<<< HEAD
-    const isAdmin = checkIsAdmin(roles);
-    const isChannelAdmin = checkIsChannelAdmin(roles);
-    const isSystemAdmin = checkIsSystemAdmin(roles);
-
-    let channelIsReadOnly = false;
-    if (currentUserId && currentChannel.id) {
-        channelIsReadOnly = isCurrentChannelReadOnly(state) || false;
-    }
-
-    const canEditChannel = !channelIsReadOnly && showManagementOptions(state, config, license, currentChannel, isAdmin, isSystemAdmin, isChannelAdmin);
-    const viewArchivedChannels = config.ExperimentalViewArchivedChannels === 'true';
-
-    const enableTimezone = isTimezoneEnabled(state);
-    let timeZone = null;
-    if (enableTimezone) {
-        timeZone = getUserCurrentTimezone(currentUser.timezone);
-    }
-
-    let canUnarchiveChannel = false;
-    if (hasNewPermissions(state) && isMinimumServerVersion(serverVersion, 5, 20)) {
-        canUnarchiveChannel = haveITeamPermission(state, {
-            team: getCurrentTeamId(state),
-            permission: Permissions.MANAGE_TEAM,
-        });
-    }
-
     const plugins = getPluginIntegrations(state, Plugins.PLUGIN_LOCATION_CHANNEL_HEADER);
 
-=======
->>>>>>> c095d453
     return {
         currentChannel,
         currentChannelCreatorName,
@@ -121,14 +57,10 @@
         currentUserId,
         isBot,
         isLandscape: isLandscape(state),
-<<<<<<< HEAD
-        timeZone,
         plugins,
-=======
         isTeammateGuest,
         status,
         theme: getTheme(state),
->>>>>>> c095d453
     };
 }
 
