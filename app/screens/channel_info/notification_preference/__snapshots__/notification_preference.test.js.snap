// Jest Snapshot v1, https://goo.gl/fbAQLP

exports[`NotificationPreference should match snapshot 1`] = `
<channelInfoRow
  action={[Function]}
  defaultMessage="Mobile Notifications"
  detail="Default"
  icon="cellphone"
  rightArrow={true}
  shouldRender={true}
  testID="test-id"
  textId="channel_header.notificationPreference"
  theme={
    Object {
      "awayIndicator": "#ffbc1f",
      "buttonBg": "#1c58d9",
      "buttonColor": "#ffffff",
      "centerChannelBg": "#ffffff",
      "centerChannelColor": "#3f4350",
      "codeTheme": "github",
<<<<<<< HEAD
      "colorScheme": "light",
      "dndIndicator": "#f74343",
      "errorTextColor": "#fd5960",
      "linkColor": "#2389d7",
=======
      "dndIndicator": "#d24b4e",
      "errorTextColor": "#d24b4e",
      "linkColor": "#386fe5",
>>>>>>> fb8238ab
      "mentionBg": "#ffffff",
      "mentionColor": "#1e325c",
      "mentionHighlightBg": "#ffd470",
      "mentionHighlightLink": "#1b1d22",
      "newMessageSeparator": "#cc8f00",
      "onlineIndicator": "#3db887",
      "sidebarBg": "#1e325c",
      "sidebarHeaderBg": "#192a4d",
      "sidebarHeaderTextColor": "#ffffff",
      "sidebarTeamBarBg": "#14213e",
      "sidebarText": "#ffffff",
      "sidebarTextActiveBorder": "#5d89ea",
      "sidebarTextActiveColor": "#ffffff",
      "sidebarTextHoverBg": "#28427b",
      "sidebarUnreadText": "#ffffff",
      "type": "Denim",
    }
  }
  togglable={false}
/>
`;<|MERGE_RESOLUTION|>--- conflicted
+++ resolved
@@ -18,16 +18,9 @@
       "centerChannelBg": "#ffffff",
       "centerChannelColor": "#3f4350",
       "codeTheme": "github",
-<<<<<<< HEAD
-      "colorScheme": "light",
-      "dndIndicator": "#f74343",
-      "errorTextColor": "#fd5960",
-      "linkColor": "#2389d7",
-=======
       "dndIndicator": "#d24b4e",
       "errorTextColor": "#d24b4e",
       "linkColor": "#386fe5",
->>>>>>> fb8238ab
       "mentionBg": "#ffffff",
       "mentionColor": "#1e325c",
       "mentionHighlightBg": "#ffd470",
