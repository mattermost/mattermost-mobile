// Copyright (c) 2015-present Mattermost, Inc. All Rights Reserved.
// See LICENSE.txt for license information.

import React, {useCallback} from 'react';
import {ScrollView, View} from 'react-native';
import {type Edge, SafeAreaView} from 'react-native-safe-area-context';

import ChannelInfoEnableCalls from '@calls/components/channel_info_enable_calls';
import ChannelActions from '@components/channel_actions';
import ConvertToChannelLabel from '@components/channel_actions/convert_to_channel/convert_to_channel_label';
import ChannelBookmarks from '@components/channel_bookmarks';
import {General} from '@constants';
import {useServerUrl} from '@context/server';
import {useTheme} from '@context/theme';
import useAndroidHardwareBackHandler from '@hooks/android_back_handler';
import useNavButtonPressed from '@hooks/navigation_button_pressed';
import {dismissModal} from '@screens/navigation';
import {changeOpacity, makeStyleSheetFromTheme} from '@utils/theme';

import ChannelInfoAppBindings from './app_bindings';
import DestructiveOptions from './destructive_options';
import Extra from './extra';
import Options from './options';
import Title from './title';

import type {AvailableScreens} from '@typings/screens/navigation';

type Props = {
    canAddBookmarks: boolean;
    canEnableDisableCalls: boolean;
    canManageMembers: boolean;
    canManageSettings: boolean;
    channelId: string;
    closeButtonId: string;
    componentId: AvailableScreens;
    isBookmarksEnabled: boolean;
    isCallsEnabledInChannel: boolean;
<<<<<<< HEAD
    groupCallsAllowed: boolean;
    canManageMembers: boolean;
=======
    isConvertGMFeatureAvailable: boolean;
>>>>>>> 4e1259ab
    isCRTEnabled: boolean;
    isGuestUser: boolean;
    type?: ChannelType;
}

const edges: Edge[] = ['bottom', 'left', 'right'];

const getStyleSheet = makeStyleSheetFromTheme((theme: Theme) => ({
    content: {
        paddingHorizontal: 20,
        paddingBottom: 16,
    },
    flex: {
        flex: 1,
    },
    separator: {
        height: 1,
        backgroundColor: changeOpacity(theme.centerChannelColor, 0.08),
        marginVertical: 8,
    },
}));

const ChannelInfo = ({
    canAddBookmarks,
    canEnableDisableCalls,
    canManageMembers,
    canManageSettings,
    channelId,
    closeButtonId,
    componentId,
    isBookmarksEnabled,
    isCallsEnabledInChannel,
<<<<<<< HEAD
    groupCallsAllowed,
    canManageMembers,
    canManageSettings,
    isGuestUser,
=======
>>>>>>> 4e1259ab
    isConvertGMFeatureAvailable,
    isCRTEnabled,
    isGuestUser,
    type,
}: Props) => {
    const theme = useTheme();
    const serverUrl = useServerUrl();
    const styles = getStyleSheet(theme);

    // NOTE: isCallsEnabledInChannel will be true/false (not undefined) based on explicit state + the DefaultEnabled system setting
    //   which comes from observeIsCallsEnabledInChannel
    let callsAvailable = isCallsEnabledInChannel;
    if (!groupCallsAllowed && type !== General.DM_CHANNEL) {
        callsAvailable = false;
    }

    const onPressed = useCallback(() => {
        return dismissModal({componentId});
    }, [componentId]);

    useNavButtonPressed(closeButtonId, componentId, onPressed, [onPressed]);
    useAndroidHardwareBackHandler(componentId, onPressed);

    const convertGMOptionAvailable = isConvertGMFeatureAvailable && type === General.GM_CHANNEL && !isGuestUser;

    return (
        <SafeAreaView
            edges={edges}
            style={styles.flex}
            testID='channel_info.screen'
        >
            <ScrollView
                bounces={true}
                alwaysBounceVertical={false}
                contentContainerStyle={styles.content}
                testID='channel_info.scroll_view'
            >
                <Title
                    channelId={channelId}
                    type={type}
                />
                {isBookmarksEnabled &&
                    <ChannelBookmarks
                        channelId={channelId}
                        canAddBookmarks={canAddBookmarks}
                        showInInfo={true}
                    />
                }
                <ChannelActions
                    channelId={channelId}
                    inModal={true}
                    dismissChannelInfo={onPressed}
                    callsEnabled={callsAvailable}
                    testID='channel_info.channel_actions'
                />
                <Extra channelId={channelId}/>
                <View style={styles.separator}/>
                <Options
                    channelId={channelId}
                    type={type}
                    callsEnabled={callsAvailable}
                    canManageMembers={canManageMembers}
                    isCRTEnabled={isCRTEnabled}
                    canManageSettings={canManageSettings}
                />
                <View style={styles.separator}/>
                {convertGMOptionAvailable &&
                <>
                    <ConvertToChannelLabel channelId={channelId}/>
                    <View style={styles.separator}/>
                </>
                }
                {canEnableDisableCalls &&
                    <>
                        <ChannelInfoEnableCalls
                            channelId={channelId}
                            enabled={isCallsEnabledInChannel}
                        />
                        <View style={styles.separator}/>
                    </>
                }
                <ChannelInfoAppBindings
                    channelId={channelId}
                    serverUrl={serverUrl}
                    dismissChannelInfo={onPressed}
                />
                <DestructiveOptions
                    channelId={channelId}
                    componentId={componentId}
                    type={type}
                />
            </ScrollView>
        </SafeAreaView>
    );
};

export default ChannelInfo;<|MERGE_RESOLUTION|>--- conflicted
+++ resolved
@@ -28,19 +28,15 @@
 type Props = {
     canAddBookmarks: boolean;
     canEnableDisableCalls: boolean;
-    canManageMembers: boolean;
     canManageSettings: boolean;
     channelId: string;
     closeButtonId: string;
     componentId: AvailableScreens;
     isBookmarksEnabled: boolean;
     isCallsEnabledInChannel: boolean;
-<<<<<<< HEAD
     groupCallsAllowed: boolean;
     canManageMembers: boolean;
-=======
     isConvertGMFeatureAvailable: boolean;
->>>>>>> 4e1259ab
     isCRTEnabled: boolean;
     isGuestUser: boolean;
     type?: ChannelType;
@@ -73,13 +69,7 @@
     componentId,
     isBookmarksEnabled,
     isCallsEnabledInChannel,
-<<<<<<< HEAD
     groupCallsAllowed,
-    canManageMembers,
-    canManageSettings,
-    isGuestUser,
-=======
->>>>>>> 4e1259ab
     isConvertGMFeatureAvailable,
     isCRTEnabled,
     isGuestUser,
