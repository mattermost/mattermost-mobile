--- conflicted
+++ resolved
@@ -30,11 +30,8 @@
     canEnableDisableCalls: boolean;
     isCallsEnabledInChannel: boolean;
     canManageMembers: boolean;
-<<<<<<< HEAD
     isCRTEnabled: boolean;
-=======
     canManageSettings: boolean;
->>>>>>> feb521c7
 }
 
 const edges: Edge[] = ['bottom', 'left', 'right'];
@@ -110,11 +107,8 @@
                     type={type}
                     callsEnabled={callsAvailable}
                     canManageMembers={canManageMembers}
-<<<<<<< HEAD
                     isCRTEnabled={isCRTEnabled}
-=======
                     canManageSettings={canManageSettings}
->>>>>>> feb521c7
                 />
                 <View style={styles.separator}/>
                 {canEnableDisableCalls &&
