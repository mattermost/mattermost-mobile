// Jest Snapshot v1, https://goo.gl/fbAQLP

exports[`channelInfo should match snapshot 1`] = `
<RNCSafeAreaView
  edges={
    Array [
      "bottom",
      "left",
      "right",
    ]
  }
  style={
    Object {
      "flex": 1,
    }
  }
  testID="channel_info.screen"
>
  <Connect(StatusBar) />
  <ScrollView
    style={
      Object {
        "backgroundColor": undefined,
        "flex": 1,
      }
    }
    testID="channel_info.scroll_view"
  >
    <ChannelInfoHeader
      createAt={123}
      creator="Creator"
      displayName="Channel Name"
      hasGuests={false}
      header=""
      isArchived={false}
<<<<<<< HEAD
      isBot={false}
      isCustomStatusEnabled={false}
=======
>>>>>>> f01981ca
      isGroupConstrained={false}
      isTeammateGuest={false}
      memberCount={2}
      onPermalinkPress={[Function]}
      purpose="Purpose"
      testID="channel_info.header"
      theme={
        Object {
          "awayIndicator": "#ffbc42",
          "buttonBg": "#166de0",
          "buttonColor": "#ffffff",
          "centerChannelBg": "#ffffff",
          "centerChannelColor": "#3d3c40",
          "codeTheme": "github",
          "dndIndicator": "#f74343",
          "errorTextColor": "#fd5960",
          "linkColor": "#2389d7",
          "mentionBg": "#ffffff",
          "mentionBj": "#ffffff",
          "mentionColor": "#145dbf",
          "mentionHighlightBg": "#ffe577",
          "mentionHighlightLink": "#166de0",
          "newMessageSeparator": "#ff8800",
          "onlineIndicator": "#06d6a0",
          "sidebarBg": "#145dbf",
          "sidebarHeaderBg": "#1153ab",
          "sidebarHeaderTextColor": "#ffffff",
          "sidebarText": "#ffffff",
          "sidebarTextActiveBorder": "#579eff",
          "sidebarTextActiveColor": "#ffffff",
          "sidebarTextHoverBg": "#4578bf",
          "sidebarUnreadText": "#ffffff",
          "type": "Mattermost",
        }
      }
      type="O"
    />
    <View
      style={
        Object {
          "backgroundColor": "#ffffff",
          "borderBottomColor": undefined,
          "borderBottomWidth": 1,
          "borderTopColor": undefined,
          "borderTopWidth": 1,
        }
      }
    >
      <React.Fragment>
        <Connect(Favorite)
          channelId="1234"
          testID="channel_info.favorite.action"
          theme={
            Object {
              "awayIndicator": "#ffbc42",
              "buttonBg": "#166de0",
              "buttonColor": "#ffffff",
              "centerChannelBg": "#ffffff",
              "centerChannelColor": "#3d3c40",
              "codeTheme": "github",
              "dndIndicator": "#f74343",
              "errorTextColor": "#fd5960",
              "linkColor": "#2389d7",
              "mentionBg": "#ffffff",
              "mentionBj": "#ffffff",
              "mentionColor": "#145dbf",
              "mentionHighlightBg": "#ffe577",
              "mentionHighlightLink": "#166de0",
              "newMessageSeparator": "#ff8800",
              "onlineIndicator": "#06d6a0",
              "sidebarBg": "#145dbf",
              "sidebarHeaderBg": "#1153ab",
              "sidebarHeaderTextColor": "#ffffff",
              "sidebarText": "#ffffff",
              "sidebarTextActiveBorder": "#579eff",
              "sidebarTextActiveColor": "#ffffff",
              "sidebarTextHoverBg": "#4578bf",
              "sidebarUnreadText": "#ffffff",
              "type": "Mattermost",
            }
          }
        />
        <Separator
          theme={
            Object {
              "awayIndicator": "#ffbc42",
              "buttonBg": "#166de0",
              "buttonColor": "#ffffff",
              "centerChannelBg": "#ffffff",
              "centerChannelColor": "#3d3c40",
              "codeTheme": "github",
              "dndIndicator": "#f74343",
              "errorTextColor": "#fd5960",
              "linkColor": "#2389d7",
              "mentionBg": "#ffffff",
              "mentionBj": "#ffffff",
              "mentionColor": "#145dbf",
              "mentionHighlightBg": "#ffe577",
              "mentionHighlightLink": "#166de0",
              "newMessageSeparator": "#ff8800",
              "onlineIndicator": "#06d6a0",
              "sidebarBg": "#145dbf",
              "sidebarHeaderBg": "#1153ab",
              "sidebarHeaderTextColor": "#ffffff",
              "sidebarText": "#ffffff",
              "sidebarTextActiveBorder": "#579eff",
              "sidebarTextActiveColor": "#ffffff",
              "sidebarTextHoverBg": "#4578bf",
              "sidebarUnreadText": "#ffffff",
              "type": "Mattermost",
            }
          }
        />
        <Connect(Mute)
          channelId="1234"
          testID="channel_info.mute.action"
          theme={
            Object {
              "awayIndicator": "#ffbc42",
              "buttonBg": "#166de0",
              "buttonColor": "#ffffff",
              "centerChannelBg": "#ffffff",
              "centerChannelColor": "#3d3c40",
              "codeTheme": "github",
              "dndIndicator": "#f74343",
              "errorTextColor": "#fd5960",
              "linkColor": "#2389d7",
              "mentionBg": "#ffffff",
              "mentionBj": "#ffffff",
              "mentionColor": "#145dbf",
              "mentionHighlightBg": "#ffe577",
              "mentionHighlightLink": "#166de0",
              "newMessageSeparator": "#ff8800",
              "onlineIndicator": "#06d6a0",
              "sidebarBg": "#145dbf",
              "sidebarHeaderBg": "#1153ab",
              "sidebarHeaderTextColor": "#ffffff",
              "sidebarText": "#ffffff",
              "sidebarTextActiveBorder": "#579eff",
              "sidebarTextActiveColor": "#ffffff",
              "sidebarTextHoverBg": "#4578bf",
              "sidebarUnreadText": "#ffffff",
              "type": "Mattermost",
            }
          }
          userId="1234"
        />
        <Separator
          theme={
            Object {
              "awayIndicator": "#ffbc42",
              "buttonBg": "#166de0",
              "buttonColor": "#ffffff",
              "centerChannelBg": "#ffffff",
              "centerChannelColor": "#3d3c40",
              "codeTheme": "github",
              "dndIndicator": "#f74343",
              "errorTextColor": "#fd5960",
              "linkColor": "#2389d7",
              "mentionBg": "#ffffff",
              "mentionBj": "#ffffff",
              "mentionColor": "#145dbf",
              "mentionHighlightBg": "#ffe577",
              "mentionHighlightLink": "#166de0",
              "newMessageSeparator": "#ff8800",
              "onlineIndicator": "#06d6a0",
              "sidebarBg": "#145dbf",
              "sidebarHeaderBg": "#1153ab",
              "sidebarHeaderTextColor": "#ffffff",
              "sidebarText": "#ffffff",
              "sidebarTextActiveBorder": "#579eff",
              "sidebarTextActiveColor": "#ffffff",
              "sidebarTextHoverBg": "#4578bf",
              "sidebarUnreadText": "#ffffff",
              "type": "Mattermost",
            }
          }
        />
        <Connect(IgnoreMentions)
          channelId="1234"
          testID="channel_info.ignore_mentions.action"
          theme={
            Object {
              "awayIndicator": "#ffbc42",
              "buttonBg": "#166de0",
              "buttonColor": "#ffffff",
              "centerChannelBg": "#ffffff",
              "centerChannelColor": "#3d3c40",
              "codeTheme": "github",
              "dndIndicator": "#f74343",
              "errorTextColor": "#fd5960",
              "linkColor": "#2389d7",
              "mentionBg": "#ffffff",
              "mentionBj": "#ffffff",
              "mentionColor": "#145dbf",
              "mentionHighlightBg": "#ffe577",
              "mentionHighlightLink": "#166de0",
              "newMessageSeparator": "#ff8800",
              "onlineIndicator": "#06d6a0",
              "sidebarBg": "#145dbf",
              "sidebarHeaderBg": "#1153ab",
              "sidebarHeaderTextColor": "#ffffff",
              "sidebarText": "#ffffff",
              "sidebarTextActiveBorder": "#579eff",
              "sidebarTextActiveColor": "#ffffff",
              "sidebarTextHoverBg": "#4578bf",
              "sidebarUnreadText": "#ffffff",
              "type": "Mattermost",
            }
          }
        />
        <Separator
          theme={
            Object {
              "awayIndicator": "#ffbc42",
              "buttonBg": "#166de0",
              "buttonColor": "#ffffff",
              "centerChannelBg": "#ffffff",
              "centerChannelColor": "#3d3c40",
              "codeTheme": "github",
              "dndIndicator": "#f74343",
              "errorTextColor": "#fd5960",
              "linkColor": "#2389d7",
              "mentionBg": "#ffffff",
              "mentionBj": "#ffffff",
              "mentionColor": "#145dbf",
              "mentionHighlightBg": "#ffe577",
              "mentionHighlightLink": "#166de0",
              "newMessageSeparator": "#ff8800",
              "onlineIndicator": "#06d6a0",
              "sidebarBg": "#145dbf",
              "sidebarHeaderBg": "#1153ab",
              "sidebarHeaderTextColor": "#ffffff",
              "sidebarText": "#ffffff",
              "sidebarTextActiveBorder": "#579eff",
              "sidebarTextActiveColor": "#ffffff",
              "sidebarTextHoverBg": "#4578bf",
              "sidebarUnreadText": "#ffffff",
              "type": "Mattermost",
            }
          }
        />
        <React.Fragment>
          <Connect(NotificationPreference)
            testID="channel_info.notification_preference.action"
            theme={
              Object {
                "awayIndicator": "#ffbc42",
                "buttonBg": "#166de0",
                "buttonColor": "#ffffff",
                "centerChannelBg": "#ffffff",
                "centerChannelColor": "#3d3c40",
                "codeTheme": "github",
                "dndIndicator": "#f74343",
                "errorTextColor": "#fd5960",
                "linkColor": "#2389d7",
                "mentionBg": "#ffffff",
                "mentionBj": "#ffffff",
                "mentionColor": "#145dbf",
                "mentionHighlightBg": "#ffe577",
                "mentionHighlightLink": "#166de0",
                "newMessageSeparator": "#ff8800",
                "onlineIndicator": "#06d6a0",
                "sidebarBg": "#145dbf",
                "sidebarHeaderBg": "#1153ab",
                "sidebarHeaderTextColor": "#ffffff",
                "sidebarText": "#ffffff",
                "sidebarTextActiveBorder": "#579eff",
                "sidebarTextActiveColor": "#ffffff",
                "sidebarTextHoverBg": "#4578bf",
                "sidebarUnreadText": "#ffffff",
                "type": "Mattermost",
              }
            }
          />
          <Separator
            theme={
              Object {
                "awayIndicator": "#ffbc42",
                "buttonBg": "#166de0",
                "buttonColor": "#ffffff",
                "centerChannelBg": "#ffffff",
                "centerChannelColor": "#3d3c40",
                "codeTheme": "github",
                "dndIndicator": "#f74343",
                "errorTextColor": "#fd5960",
                "linkColor": "#2389d7",
                "mentionBg": "#ffffff",
                "mentionBj": "#ffffff",
                "mentionColor": "#145dbf",
                "mentionHighlightBg": "#ffe577",
                "mentionHighlightLink": "#166de0",
                "newMessageSeparator": "#ff8800",
                "onlineIndicator": "#06d6a0",
                "sidebarBg": "#145dbf",
                "sidebarHeaderBg": "#1153ab",
                "sidebarHeaderTextColor": "#ffffff",
                "sidebarText": "#ffffff",
                "sidebarTextActiveBorder": "#579eff",
                "sidebarTextActiveColor": "#ffffff",
                "sidebarTextHoverBg": "#4578bf",
                "sidebarUnreadText": "#ffffff",
                "type": "Mattermost",
              }
            }
          />
        </React.Fragment>
        <Connect(Pinned)
          channelId="1234"
          testID="channel_info.pinned_messages.action"
          theme={
            Object {
              "awayIndicator": "#ffbc42",
              "buttonBg": "#166de0",
              "buttonColor": "#ffffff",
              "centerChannelBg": "#ffffff",
              "centerChannelColor": "#3d3c40",
              "codeTheme": "github",
              "dndIndicator": "#f74343",
              "errorTextColor": "#fd5960",
              "linkColor": "#2389d7",
              "mentionBg": "#ffffff",
              "mentionBj": "#ffffff",
              "mentionColor": "#145dbf",
              "mentionHighlightBg": "#ffe577",
              "mentionHighlightLink": "#166de0",
              "newMessageSeparator": "#ff8800",
              "onlineIndicator": "#06d6a0",
              "sidebarBg": "#145dbf",
              "sidebarHeaderBg": "#1153ab",
              "sidebarHeaderTextColor": "#ffffff",
              "sidebarText": "#ffffff",
              "sidebarTextActiveBorder": "#579eff",
              "sidebarTextActiveColor": "#ffffff",
              "sidebarTextHoverBg": "#4578bf",
              "sidebarUnreadText": "#ffffff",
              "type": "Mattermost",
            }
          }
        />
        <Connect(ManageMembers)
          testID="channel_info.manage_members.action"
          theme={
            Object {
              "awayIndicator": "#ffbc42",
              "buttonBg": "#166de0",
              "buttonColor": "#ffffff",
              "centerChannelBg": "#ffffff",
              "centerChannelColor": "#3d3c40",
              "codeTheme": "github",
              "dndIndicator": "#f74343",
              "errorTextColor": "#fd5960",
              "linkColor": "#2389d7",
              "mentionBg": "#ffffff",
              "mentionBj": "#ffffff",
              "mentionColor": "#145dbf",
              "mentionHighlightBg": "#ffe577",
              "mentionHighlightLink": "#166de0",
              "newMessageSeparator": "#ff8800",
              "onlineIndicator": "#06d6a0",
              "sidebarBg": "#145dbf",
              "sidebarHeaderBg": "#1153ab",
              "sidebarHeaderTextColor": "#ffffff",
              "sidebarText": "#ffffff",
              "sidebarTextActiveBorder": "#579eff",
              "sidebarTextActiveColor": "#ffffff",
              "sidebarTextHoverBg": "#4578bf",
              "sidebarUnreadText": "#ffffff",
              "type": "Mattermost",
            }
          }
        />
        <Connect(AddMembers)
          testID="channel_info.add_members.action"
          theme={
            Object {
              "awayIndicator": "#ffbc42",
              "buttonBg": "#166de0",
              "buttonColor": "#ffffff",
              "centerChannelBg": "#ffffff",
              "centerChannelColor": "#3d3c40",
              "codeTheme": "github",
              "dndIndicator": "#f74343",
              "errorTextColor": "#fd5960",
              "linkColor": "#2389d7",
              "mentionBg": "#ffffff",
              "mentionBj": "#ffffff",
              "mentionColor": "#145dbf",
              "mentionHighlightBg": "#ffe577",
              "mentionHighlightLink": "#166de0",
              "newMessageSeparator": "#ff8800",
              "onlineIndicator": "#06d6a0",
              "sidebarBg": "#145dbf",
              "sidebarHeaderBg": "#1153ab",
              "sidebarHeaderTextColor": "#ffffff",
              "sidebarText": "#ffffff",
              "sidebarTextActiveBorder": "#579eff",
              "sidebarTextActiveColor": "#ffffff",
              "sidebarTextHoverBg": "#4578bf",
              "sidebarUnreadText": "#ffffff",
              "type": "Mattermost",
            }
          }
        />
        <Connect(ConvertPrivate)
          testID="channel_info.convert_private.action"
          theme={
            Object {
              "awayIndicator": "#ffbc42",
              "buttonBg": "#166de0",
              "buttonColor": "#ffffff",
              "centerChannelBg": "#ffffff",
              "centerChannelColor": "#3d3c40",
              "codeTheme": "github",
              "dndIndicator": "#f74343",
              "errorTextColor": "#fd5960",
              "linkColor": "#2389d7",
              "mentionBg": "#ffffff",
              "mentionBj": "#ffffff",
              "mentionColor": "#145dbf",
              "mentionHighlightBg": "#ffe577",
              "mentionHighlightLink": "#166de0",
              "newMessageSeparator": "#ff8800",
              "onlineIndicator": "#06d6a0",
              "sidebarBg": "#145dbf",
              "sidebarHeaderBg": "#1153ab",
              "sidebarHeaderTextColor": "#ffffff",
              "sidebarText": "#ffffff",
              "sidebarTextActiveBorder": "#579eff",
              "sidebarTextActiveColor": "#ffffff",
              "sidebarTextHoverBg": "#4578bf",
              "sidebarUnreadText": "#ffffff",
              "type": "Mattermost",
            }
          }
        />
        <Connect(EditChannel)
          testID="channel_info.edit_channel.action"
          theme={
            Object {
              "awayIndicator": "#ffbc42",
              "buttonBg": "#166de0",
              "buttonColor": "#ffffff",
              "centerChannelBg": "#ffffff",
              "centerChannelColor": "#3d3c40",
              "codeTheme": "github",
              "dndIndicator": "#f74343",
              "errorTextColor": "#fd5960",
              "linkColor": "#2389d7",
              "mentionBg": "#ffffff",
              "mentionBj": "#ffffff",
              "mentionColor": "#145dbf",
              "mentionHighlightBg": "#ffe577",
              "mentionHighlightLink": "#166de0",
              "newMessageSeparator": "#ff8800",
              "onlineIndicator": "#06d6a0",
              "sidebarBg": "#145dbf",
              "sidebarHeaderBg": "#1153ab",
              "sidebarHeaderTextColor": "#ffffff",
              "sidebarText": "#ffffff",
              "sidebarTextActiveBorder": "#579eff",
              "sidebarTextActiveColor": "#ffffff",
              "sidebarTextHoverBg": "#4578bf",
              "sidebarUnreadText": "#ffffff",
              "type": "Mattermost",
            }
          }
        />
        <Connect(InjectIntl(Component))
          theme={
            Object {
              "awayIndicator": "#ffbc42",
              "buttonBg": "#166de0",
              "buttonColor": "#ffffff",
              "centerChannelBg": "#ffffff",
              "centerChannelColor": "#3d3c40",
              "codeTheme": "github",
              "dndIndicator": "#f74343",
              "errorTextColor": "#fd5960",
              "linkColor": "#2389d7",
              "mentionBg": "#ffffff",
              "mentionBj": "#ffffff",
              "mentionColor": "#145dbf",
              "mentionHighlightBg": "#ffe577",
              "mentionHighlightLink": "#166de0",
              "newMessageSeparator": "#ff8800",
              "onlineIndicator": "#06d6a0",
              "sidebarBg": "#145dbf",
              "sidebarHeaderBg": "#1153ab",
              "sidebarHeaderTextColor": "#ffffff",
              "sidebarText": "#ffffff",
              "sidebarTextActiveBorder": "#579eff",
              "sidebarTextActiveColor": "#ffffff",
              "sidebarTextHoverBg": "#4578bf",
              "sidebarUnreadText": "#ffffff",
              "type": "Mattermost",
            }
          }
        />
      </React.Fragment>
    </View>
    <View
      style={
        Object {
          "marginTop": 40,
        }
      }
    >
      <Connect(Leave)
        close={[Function]}
        testID="channel_info.leave.action"
        theme={
          Object {
            "awayIndicator": "#ffbc42",
            "buttonBg": "#166de0",
            "buttonColor": "#ffffff",
            "centerChannelBg": "#ffffff",
            "centerChannelColor": "#3d3c40",
            "codeTheme": "github",
            "dndIndicator": "#f74343",
            "errorTextColor": "#fd5960",
            "linkColor": "#2389d7",
            "mentionBg": "#ffffff",
            "mentionBj": "#ffffff",
            "mentionColor": "#145dbf",
            "mentionHighlightBg": "#ffe577",
            "mentionHighlightLink": "#166de0",
            "newMessageSeparator": "#ff8800",
            "onlineIndicator": "#06d6a0",
            "sidebarBg": "#145dbf",
            "sidebarHeaderBg": "#1153ab",
            "sidebarHeaderTextColor": "#ffffff",
            "sidebarText": "#ffffff",
            "sidebarTextActiveBorder": "#579eff",
            "sidebarTextActiveColor": "#ffffff",
            "sidebarTextHoverBg": "#4578bf",
            "sidebarUnreadText": "#ffffff",
            "type": "Mattermost",
          }
        }
      />
      <Connect(Archive)
        close={[Function]}
        testID="channel_info.archive.action"
        theme={
          Object {
            "awayIndicator": "#ffbc42",
            "buttonBg": "#166de0",
            "buttonColor": "#ffffff",
            "centerChannelBg": "#ffffff",
            "centerChannelColor": "#3d3c40",
            "codeTheme": "github",
            "dndIndicator": "#f74343",
            "errorTextColor": "#fd5960",
            "linkColor": "#2389d7",
            "mentionBg": "#ffffff",
            "mentionBj": "#ffffff",
            "mentionColor": "#145dbf",
            "mentionHighlightBg": "#ffe577",
            "mentionHighlightLink": "#166de0",
            "newMessageSeparator": "#ff8800",
            "onlineIndicator": "#06d6a0",
            "sidebarBg": "#145dbf",
            "sidebarHeaderBg": "#1153ab",
            "sidebarHeaderTextColor": "#ffffff",
            "sidebarText": "#ffffff",
            "sidebarTextActiveBorder": "#579eff",
            "sidebarTextActiveColor": "#ffffff",
            "sidebarTextHoverBg": "#4578bf",
            "sidebarUnreadText": "#ffffff",
            "type": "Mattermost",
          }
        }
      />
    </View>
  </ScrollView>
</RNCSafeAreaView>
`;

exports[`channelInfo should not include NotificationPreference for direct message 1`] = `
<React.Fragment>
  <Connect(Favorite)
    channelId="1234"
    testID="channel_info.favorite.action"
    theme={
      Object {
        "awayIndicator": "#ffbc42",
        "buttonBg": "#166de0",
        "buttonColor": "#ffffff",
        "centerChannelBg": "#ffffff",
        "centerChannelColor": "#3d3c40",
        "codeTheme": "github",
        "dndIndicator": "#f74343",
        "errorTextColor": "#fd5960",
        "linkColor": "#2389d7",
        "mentionBg": "#ffffff",
        "mentionBj": "#ffffff",
        "mentionColor": "#145dbf",
        "mentionHighlightBg": "#ffe577",
        "mentionHighlightLink": "#166de0",
        "newMessageSeparator": "#ff8800",
        "onlineIndicator": "#06d6a0",
        "sidebarBg": "#145dbf",
        "sidebarHeaderBg": "#1153ab",
        "sidebarHeaderTextColor": "#ffffff",
        "sidebarText": "#ffffff",
        "sidebarTextActiveBorder": "#579eff",
        "sidebarTextActiveColor": "#ffffff",
        "sidebarTextHoverBg": "#4578bf",
        "sidebarUnreadText": "#ffffff",
        "type": "Mattermost",
      }
    }
  />
  <Separator
    theme={
      Object {
        "awayIndicator": "#ffbc42",
        "buttonBg": "#166de0",
        "buttonColor": "#ffffff",
        "centerChannelBg": "#ffffff",
        "centerChannelColor": "#3d3c40",
        "codeTheme": "github",
        "dndIndicator": "#f74343",
        "errorTextColor": "#fd5960",
        "linkColor": "#2389d7",
        "mentionBg": "#ffffff",
        "mentionBj": "#ffffff",
        "mentionColor": "#145dbf",
        "mentionHighlightBg": "#ffe577",
        "mentionHighlightLink": "#166de0",
        "newMessageSeparator": "#ff8800",
        "onlineIndicator": "#06d6a0",
        "sidebarBg": "#145dbf",
        "sidebarHeaderBg": "#1153ab",
        "sidebarHeaderTextColor": "#ffffff",
        "sidebarText": "#ffffff",
        "sidebarTextActiveBorder": "#579eff",
        "sidebarTextActiveColor": "#ffffff",
        "sidebarTextHoverBg": "#4578bf",
        "sidebarUnreadText": "#ffffff",
        "type": "Mattermost",
      }
    }
  />
  <Connect(Mute)
    channelId="1234"
    testID="channel_info.mute.action"
    theme={
      Object {
        "awayIndicator": "#ffbc42",
        "buttonBg": "#166de0",
        "buttonColor": "#ffffff",
        "centerChannelBg": "#ffffff",
        "centerChannelColor": "#3d3c40",
        "codeTheme": "github",
        "dndIndicator": "#f74343",
        "errorTextColor": "#fd5960",
        "linkColor": "#2389d7",
        "mentionBg": "#ffffff",
        "mentionBj": "#ffffff",
        "mentionColor": "#145dbf",
        "mentionHighlightBg": "#ffe577",
        "mentionHighlightLink": "#166de0",
        "newMessageSeparator": "#ff8800",
        "onlineIndicator": "#06d6a0",
        "sidebarBg": "#145dbf",
        "sidebarHeaderBg": "#1153ab",
        "sidebarHeaderTextColor": "#ffffff",
        "sidebarText": "#ffffff",
        "sidebarTextActiveBorder": "#579eff",
        "sidebarTextActiveColor": "#ffffff",
        "sidebarTextHoverBg": "#4578bf",
        "sidebarUnreadText": "#ffffff",
        "type": "Mattermost",
      }
    }
    userId="1234"
  />
  <Separator
    theme={
      Object {
        "awayIndicator": "#ffbc42",
        "buttonBg": "#166de0",
        "buttonColor": "#ffffff",
        "centerChannelBg": "#ffffff",
        "centerChannelColor": "#3d3c40",
        "codeTheme": "github",
        "dndIndicator": "#f74343",
        "errorTextColor": "#fd5960",
        "linkColor": "#2389d7",
        "mentionBg": "#ffffff",
        "mentionBj": "#ffffff",
        "mentionColor": "#145dbf",
        "mentionHighlightBg": "#ffe577",
        "mentionHighlightLink": "#166de0",
        "newMessageSeparator": "#ff8800",
        "onlineIndicator": "#06d6a0",
        "sidebarBg": "#145dbf",
        "sidebarHeaderBg": "#1153ab",
        "sidebarHeaderTextColor": "#ffffff",
        "sidebarText": "#ffffff",
        "sidebarTextActiveBorder": "#579eff",
        "sidebarTextActiveColor": "#ffffff",
        "sidebarTextHoverBg": "#4578bf",
        "sidebarUnreadText": "#ffffff",
        "type": "Mattermost",
      }
    }
  />
  <Connect(IgnoreMentions)
    channelId="1234"
    testID="channel_info.ignore_mentions.action"
    theme={
      Object {
        "awayIndicator": "#ffbc42",
        "buttonBg": "#166de0",
        "buttonColor": "#ffffff",
        "centerChannelBg": "#ffffff",
        "centerChannelColor": "#3d3c40",
        "codeTheme": "github",
        "dndIndicator": "#f74343",
        "errorTextColor": "#fd5960",
        "linkColor": "#2389d7",
        "mentionBg": "#ffffff",
        "mentionBj": "#ffffff",
        "mentionColor": "#145dbf",
        "mentionHighlightBg": "#ffe577",
        "mentionHighlightLink": "#166de0",
        "newMessageSeparator": "#ff8800",
        "onlineIndicator": "#06d6a0",
        "sidebarBg": "#145dbf",
        "sidebarHeaderBg": "#1153ab",
        "sidebarHeaderTextColor": "#ffffff",
        "sidebarText": "#ffffff",
        "sidebarTextActiveBorder": "#579eff",
        "sidebarTextActiveColor": "#ffffff",
        "sidebarTextHoverBg": "#4578bf",
        "sidebarUnreadText": "#ffffff",
        "type": "Mattermost",
      }
    }
  />
  <Separator
    theme={
      Object {
        "awayIndicator": "#ffbc42",
        "buttonBg": "#166de0",
        "buttonColor": "#ffffff",
        "centerChannelBg": "#ffffff",
        "centerChannelColor": "#3d3c40",
        "codeTheme": "github",
        "dndIndicator": "#f74343",
        "errorTextColor": "#fd5960",
        "linkColor": "#2389d7",
        "mentionBg": "#ffffff",
        "mentionBj": "#ffffff",
        "mentionColor": "#145dbf",
        "mentionHighlightBg": "#ffe577",
        "mentionHighlightLink": "#166de0",
        "newMessageSeparator": "#ff8800",
        "onlineIndicator": "#06d6a0",
        "sidebarBg": "#145dbf",
        "sidebarHeaderBg": "#1153ab",
        "sidebarHeaderTextColor": "#ffffff",
        "sidebarText": "#ffffff",
        "sidebarTextActiveBorder": "#579eff",
        "sidebarTextActiveColor": "#ffffff",
        "sidebarTextHoverBg": "#4578bf",
        "sidebarUnreadText": "#ffffff",
        "type": "Mattermost",
      }
    }
  />
  <React.Fragment>
    <Connect(NotificationPreference)
      testID="channel_info.notification_preference.action"
      theme={
        Object {
          "awayIndicator": "#ffbc42",
          "buttonBg": "#166de0",
          "buttonColor": "#ffffff",
          "centerChannelBg": "#ffffff",
          "centerChannelColor": "#3d3c40",
          "codeTheme": "github",
          "dndIndicator": "#f74343",
          "errorTextColor": "#fd5960",
          "linkColor": "#2389d7",
          "mentionBg": "#ffffff",
          "mentionBj": "#ffffff",
          "mentionColor": "#145dbf",
          "mentionHighlightBg": "#ffe577",
          "mentionHighlightLink": "#166de0",
          "newMessageSeparator": "#ff8800",
          "onlineIndicator": "#06d6a0",
          "sidebarBg": "#145dbf",
          "sidebarHeaderBg": "#1153ab",
          "sidebarHeaderTextColor": "#ffffff",
          "sidebarText": "#ffffff",
          "sidebarTextActiveBorder": "#579eff",
          "sidebarTextActiveColor": "#ffffff",
          "sidebarTextHoverBg": "#4578bf",
          "sidebarUnreadText": "#ffffff",
          "type": "Mattermost",
        }
      }
    />
    <Separator
      theme={
        Object {
          "awayIndicator": "#ffbc42",
          "buttonBg": "#166de0",
          "buttonColor": "#ffffff",
          "centerChannelBg": "#ffffff",
          "centerChannelColor": "#3d3c40",
          "codeTheme": "github",
          "dndIndicator": "#f74343",
          "errorTextColor": "#fd5960",
          "linkColor": "#2389d7",
          "mentionBg": "#ffffff",
          "mentionBj": "#ffffff",
          "mentionColor": "#145dbf",
          "mentionHighlightBg": "#ffe577",
          "mentionHighlightLink": "#166de0",
          "newMessageSeparator": "#ff8800",
          "onlineIndicator": "#06d6a0",
          "sidebarBg": "#145dbf",
          "sidebarHeaderBg": "#1153ab",
          "sidebarHeaderTextColor": "#ffffff",
          "sidebarText": "#ffffff",
          "sidebarTextActiveBorder": "#579eff",
          "sidebarTextActiveColor": "#ffffff",
          "sidebarTextHoverBg": "#4578bf",
          "sidebarUnreadText": "#ffffff",
          "type": "Mattermost",
        }
      }
    />
  </React.Fragment>
  <Connect(Pinned)
    channelId="1234"
    testID="channel_info.pinned_messages.action"
    theme={
      Object {
        "awayIndicator": "#ffbc42",
        "buttonBg": "#166de0",
        "buttonColor": "#ffffff",
        "centerChannelBg": "#ffffff",
        "centerChannelColor": "#3d3c40",
        "codeTheme": "github",
        "dndIndicator": "#f74343",
        "errorTextColor": "#fd5960",
        "linkColor": "#2389d7",
        "mentionBg": "#ffffff",
        "mentionBj": "#ffffff",
        "mentionColor": "#145dbf",
        "mentionHighlightBg": "#ffe577",
        "mentionHighlightLink": "#166de0",
        "newMessageSeparator": "#ff8800",
        "onlineIndicator": "#06d6a0",
        "sidebarBg": "#145dbf",
        "sidebarHeaderBg": "#1153ab",
        "sidebarHeaderTextColor": "#ffffff",
        "sidebarText": "#ffffff",
        "sidebarTextActiveBorder": "#579eff",
        "sidebarTextActiveColor": "#ffffff",
        "sidebarTextHoverBg": "#4578bf",
        "sidebarUnreadText": "#ffffff",
        "type": "Mattermost",
      }
    }
  />
  <Connect(ManageMembers)
    testID="channel_info.manage_members.action"
    theme={
      Object {
        "awayIndicator": "#ffbc42",
        "buttonBg": "#166de0",
        "buttonColor": "#ffffff",
        "centerChannelBg": "#ffffff",
        "centerChannelColor": "#3d3c40",
        "codeTheme": "github",
        "dndIndicator": "#f74343",
        "errorTextColor": "#fd5960",
        "linkColor": "#2389d7",
        "mentionBg": "#ffffff",
        "mentionBj": "#ffffff",
        "mentionColor": "#145dbf",
        "mentionHighlightBg": "#ffe577",
        "mentionHighlightLink": "#166de0",
        "newMessageSeparator": "#ff8800",
        "onlineIndicator": "#06d6a0",
        "sidebarBg": "#145dbf",
        "sidebarHeaderBg": "#1153ab",
        "sidebarHeaderTextColor": "#ffffff",
        "sidebarText": "#ffffff",
        "sidebarTextActiveBorder": "#579eff",
        "sidebarTextActiveColor": "#ffffff",
        "sidebarTextHoverBg": "#4578bf",
        "sidebarUnreadText": "#ffffff",
        "type": "Mattermost",
      }
    }
  />
  <Connect(AddMembers)
    testID="channel_info.add_members.action"
    theme={
      Object {
        "awayIndicator": "#ffbc42",
        "buttonBg": "#166de0",
        "buttonColor": "#ffffff",
        "centerChannelBg": "#ffffff",
        "centerChannelColor": "#3d3c40",
        "codeTheme": "github",
        "dndIndicator": "#f74343",
        "errorTextColor": "#fd5960",
        "linkColor": "#2389d7",
        "mentionBg": "#ffffff",
        "mentionBj": "#ffffff",
        "mentionColor": "#145dbf",
        "mentionHighlightBg": "#ffe577",
        "mentionHighlightLink": "#166de0",
        "newMessageSeparator": "#ff8800",
        "onlineIndicator": "#06d6a0",
        "sidebarBg": "#145dbf",
        "sidebarHeaderBg": "#1153ab",
        "sidebarHeaderTextColor": "#ffffff",
        "sidebarText": "#ffffff",
        "sidebarTextActiveBorder": "#579eff",
        "sidebarTextActiveColor": "#ffffff",
        "sidebarTextHoverBg": "#4578bf",
        "sidebarUnreadText": "#ffffff",
        "type": "Mattermost",
      }
    }
  />
  <Connect(ConvertPrivate)
    testID="channel_info.convert_private.action"
    theme={
      Object {
        "awayIndicator": "#ffbc42",
        "buttonBg": "#166de0",
        "buttonColor": "#ffffff",
        "centerChannelBg": "#ffffff",
        "centerChannelColor": "#3d3c40",
        "codeTheme": "github",
        "dndIndicator": "#f74343",
        "errorTextColor": "#fd5960",
        "linkColor": "#2389d7",
        "mentionBg": "#ffffff",
        "mentionBj": "#ffffff",
        "mentionColor": "#145dbf",
        "mentionHighlightBg": "#ffe577",
        "mentionHighlightLink": "#166de0",
        "newMessageSeparator": "#ff8800",
        "onlineIndicator": "#06d6a0",
        "sidebarBg": "#145dbf",
        "sidebarHeaderBg": "#1153ab",
        "sidebarHeaderTextColor": "#ffffff",
        "sidebarText": "#ffffff",
        "sidebarTextActiveBorder": "#579eff",
        "sidebarTextActiveColor": "#ffffff",
        "sidebarTextHoverBg": "#4578bf",
        "sidebarUnreadText": "#ffffff",
        "type": "Mattermost",
      }
    }
  />
  <Connect(EditChannel)
    testID="channel_info.edit_channel.action"
    theme={
      Object {
        "awayIndicator": "#ffbc42",
        "buttonBg": "#166de0",
        "buttonColor": "#ffffff",
        "centerChannelBg": "#ffffff",
        "centerChannelColor": "#3d3c40",
        "codeTheme": "github",
        "dndIndicator": "#f74343",
        "errorTextColor": "#fd5960",
        "linkColor": "#2389d7",
        "mentionBg": "#ffffff",
        "mentionBj": "#ffffff",
        "mentionColor": "#145dbf",
        "mentionHighlightBg": "#ffe577",
        "mentionHighlightLink": "#166de0",
        "newMessageSeparator": "#ff8800",
        "onlineIndicator": "#06d6a0",
        "sidebarBg": "#145dbf",
        "sidebarHeaderBg": "#1153ab",
        "sidebarHeaderTextColor": "#ffffff",
        "sidebarText": "#ffffff",
        "sidebarTextActiveBorder": "#579eff",
        "sidebarTextActiveColor": "#ffffff",
        "sidebarTextHoverBg": "#4578bf",
        "sidebarUnreadText": "#ffffff",
        "type": "Mattermost",
      }
    }
  />
  <Connect(InjectIntl(Component))
    theme={
      Object {
        "awayIndicator": "#ffbc42",
        "buttonBg": "#166de0",
        "buttonColor": "#ffffff",
        "centerChannelBg": "#ffffff",
        "centerChannelColor": "#3d3c40",
        "codeTheme": "github",
        "dndIndicator": "#f74343",
        "errorTextColor": "#fd5960",
        "linkColor": "#2389d7",
        "mentionBg": "#ffffff",
        "mentionBj": "#ffffff",
        "mentionColor": "#145dbf",
        "mentionHighlightBg": "#ffe577",
        "mentionHighlightLink": "#166de0",
        "newMessageSeparator": "#ff8800",
        "onlineIndicator": "#06d6a0",
        "sidebarBg": "#145dbf",
        "sidebarHeaderBg": "#1153ab",
        "sidebarHeaderTextColor": "#ffffff",
        "sidebarText": "#ffffff",
        "sidebarTextActiveBorder": "#579eff",
        "sidebarTextActiveColor": "#ffffff",
        "sidebarTextHoverBg": "#4578bf",
        "sidebarUnreadText": "#ffffff",
        "type": "Mattermost",
      }
    }
  />
</React.Fragment>
`;

exports[`channelInfo should not include NotificationPreference for direct message 2`] = `
<React.Fragment>
  <Connect(Favorite)
    channelId="1234"
    testID="channel_info.favorite.action"
    theme={
      Object {
        "awayIndicator": "#ffbc42",
        "buttonBg": "#166de0",
        "buttonColor": "#ffffff",
        "centerChannelBg": "#ffffff",
        "centerChannelColor": "#3d3c40",
        "codeTheme": "github",
        "dndIndicator": "#f74343",
        "errorTextColor": "#fd5960",
        "linkColor": "#2389d7",
        "mentionBg": "#ffffff",
        "mentionBj": "#ffffff",
        "mentionColor": "#145dbf",
        "mentionHighlightBg": "#ffe577",
        "mentionHighlightLink": "#166de0",
        "newMessageSeparator": "#ff8800",
        "onlineIndicator": "#06d6a0",
        "sidebarBg": "#145dbf",
        "sidebarHeaderBg": "#1153ab",
        "sidebarHeaderTextColor": "#ffffff",
        "sidebarText": "#ffffff",
        "sidebarTextActiveBorder": "#579eff",
        "sidebarTextActiveColor": "#ffffff",
        "sidebarTextHoverBg": "#4578bf",
        "sidebarUnreadText": "#ffffff",
        "type": "Mattermost",
      }
    }
  />
  <Separator
    theme={
      Object {
        "awayIndicator": "#ffbc42",
        "buttonBg": "#166de0",
        "buttonColor": "#ffffff",
        "centerChannelBg": "#ffffff",
        "centerChannelColor": "#3d3c40",
        "codeTheme": "github",
        "dndIndicator": "#f74343",
        "errorTextColor": "#fd5960",
        "linkColor": "#2389d7",
        "mentionBg": "#ffffff",
        "mentionBj": "#ffffff",
        "mentionColor": "#145dbf",
        "mentionHighlightBg": "#ffe577",
        "mentionHighlightLink": "#166de0",
        "newMessageSeparator": "#ff8800",
        "onlineIndicator": "#06d6a0",
        "sidebarBg": "#145dbf",
        "sidebarHeaderBg": "#1153ab",
        "sidebarHeaderTextColor": "#ffffff",
        "sidebarText": "#ffffff",
        "sidebarTextActiveBorder": "#579eff",
        "sidebarTextActiveColor": "#ffffff",
        "sidebarTextHoverBg": "#4578bf",
        "sidebarUnreadText": "#ffffff",
        "type": "Mattermost",
      }
    }
  />
  <Connect(Mute)
    channelId="1234"
    testID="channel_info.mute.action"
    theme={
      Object {
        "awayIndicator": "#ffbc42",
        "buttonBg": "#166de0",
        "buttonColor": "#ffffff",
        "centerChannelBg": "#ffffff",
        "centerChannelColor": "#3d3c40",
        "codeTheme": "github",
        "dndIndicator": "#f74343",
        "errorTextColor": "#fd5960",
        "linkColor": "#2389d7",
        "mentionBg": "#ffffff",
        "mentionBj": "#ffffff",
        "mentionColor": "#145dbf",
        "mentionHighlightBg": "#ffe577",
        "mentionHighlightLink": "#166de0",
        "newMessageSeparator": "#ff8800",
        "onlineIndicator": "#06d6a0",
        "sidebarBg": "#145dbf",
        "sidebarHeaderBg": "#1153ab",
        "sidebarHeaderTextColor": "#ffffff",
        "sidebarText": "#ffffff",
        "sidebarTextActiveBorder": "#579eff",
        "sidebarTextActiveColor": "#ffffff",
        "sidebarTextHoverBg": "#4578bf",
        "sidebarUnreadText": "#ffffff",
        "type": "Mattermost",
      }
    }
    userId="1234"
  />
  <Separator
    theme={
      Object {
        "awayIndicator": "#ffbc42",
        "buttonBg": "#166de0",
        "buttonColor": "#ffffff",
        "centerChannelBg": "#ffffff",
        "centerChannelColor": "#3d3c40",
        "codeTheme": "github",
        "dndIndicator": "#f74343",
        "errorTextColor": "#fd5960",
        "linkColor": "#2389d7",
        "mentionBg": "#ffffff",
        "mentionBj": "#ffffff",
        "mentionColor": "#145dbf",
        "mentionHighlightBg": "#ffe577",
        "mentionHighlightLink": "#166de0",
        "newMessageSeparator": "#ff8800",
        "onlineIndicator": "#06d6a0",
        "sidebarBg": "#145dbf",
        "sidebarHeaderBg": "#1153ab",
        "sidebarHeaderTextColor": "#ffffff",
        "sidebarText": "#ffffff",
        "sidebarTextActiveBorder": "#579eff",
        "sidebarTextActiveColor": "#ffffff",
        "sidebarTextHoverBg": "#4578bf",
        "sidebarUnreadText": "#ffffff",
        "type": "Mattermost",
      }
    }
  />
  <Connect(IgnoreMentions)
    channelId="1234"
    testID="channel_info.ignore_mentions.action"
    theme={
      Object {
        "awayIndicator": "#ffbc42",
        "buttonBg": "#166de0",
        "buttonColor": "#ffffff",
        "centerChannelBg": "#ffffff",
        "centerChannelColor": "#3d3c40",
        "codeTheme": "github",
        "dndIndicator": "#f74343",
        "errorTextColor": "#fd5960",
        "linkColor": "#2389d7",
        "mentionBg": "#ffffff",
        "mentionBj": "#ffffff",
        "mentionColor": "#145dbf",
        "mentionHighlightBg": "#ffe577",
        "mentionHighlightLink": "#166de0",
        "newMessageSeparator": "#ff8800",
        "onlineIndicator": "#06d6a0",
        "sidebarBg": "#145dbf",
        "sidebarHeaderBg": "#1153ab",
        "sidebarHeaderTextColor": "#ffffff",
        "sidebarText": "#ffffff",
        "sidebarTextActiveBorder": "#579eff",
        "sidebarTextActiveColor": "#ffffff",
        "sidebarTextHoverBg": "#4578bf",
        "sidebarUnreadText": "#ffffff",
        "type": "Mattermost",
      }
    }
  />
  <Separator
    theme={
      Object {
        "awayIndicator": "#ffbc42",
        "buttonBg": "#166de0",
        "buttonColor": "#ffffff",
        "centerChannelBg": "#ffffff",
        "centerChannelColor": "#3d3c40",
        "codeTheme": "github",
        "dndIndicator": "#f74343",
        "errorTextColor": "#fd5960",
        "linkColor": "#2389d7",
        "mentionBg": "#ffffff",
        "mentionBj": "#ffffff",
        "mentionColor": "#145dbf",
        "mentionHighlightBg": "#ffe577",
        "mentionHighlightLink": "#166de0",
        "newMessageSeparator": "#ff8800",
        "onlineIndicator": "#06d6a0",
        "sidebarBg": "#145dbf",
        "sidebarHeaderBg": "#1153ab",
        "sidebarHeaderTextColor": "#ffffff",
        "sidebarText": "#ffffff",
        "sidebarTextActiveBorder": "#579eff",
        "sidebarTextActiveColor": "#ffffff",
        "sidebarTextHoverBg": "#4578bf",
        "sidebarUnreadText": "#ffffff",
        "type": "Mattermost",
      }
    }
  />
  <Connect(Pinned)
    channelId="1234"
    testID="channel_info.pinned_messages.action"
    theme={
      Object {
        "awayIndicator": "#ffbc42",
        "buttonBg": "#166de0",
        "buttonColor": "#ffffff",
        "centerChannelBg": "#ffffff",
        "centerChannelColor": "#3d3c40",
        "codeTheme": "github",
        "dndIndicator": "#f74343",
        "errorTextColor": "#fd5960",
        "linkColor": "#2389d7",
        "mentionBg": "#ffffff",
        "mentionBj": "#ffffff",
        "mentionColor": "#145dbf",
        "mentionHighlightBg": "#ffe577",
        "mentionHighlightLink": "#166de0",
        "newMessageSeparator": "#ff8800",
        "onlineIndicator": "#06d6a0",
        "sidebarBg": "#145dbf",
        "sidebarHeaderBg": "#1153ab",
        "sidebarHeaderTextColor": "#ffffff",
        "sidebarText": "#ffffff",
        "sidebarTextActiveBorder": "#579eff",
        "sidebarTextActiveColor": "#ffffff",
        "sidebarTextHoverBg": "#4578bf",
        "sidebarUnreadText": "#ffffff",
        "type": "Mattermost",
      }
    }
  />
  <Connect(ManageMembers)
    testID="channel_info.manage_members.action"
    theme={
      Object {
        "awayIndicator": "#ffbc42",
        "buttonBg": "#166de0",
        "buttonColor": "#ffffff",
        "centerChannelBg": "#ffffff",
        "centerChannelColor": "#3d3c40",
        "codeTheme": "github",
        "dndIndicator": "#f74343",
        "errorTextColor": "#fd5960",
        "linkColor": "#2389d7",
        "mentionBg": "#ffffff",
        "mentionBj": "#ffffff",
        "mentionColor": "#145dbf",
        "mentionHighlightBg": "#ffe577",
        "mentionHighlightLink": "#166de0",
        "newMessageSeparator": "#ff8800",
        "onlineIndicator": "#06d6a0",
        "sidebarBg": "#145dbf",
        "sidebarHeaderBg": "#1153ab",
        "sidebarHeaderTextColor": "#ffffff",
        "sidebarText": "#ffffff",
        "sidebarTextActiveBorder": "#579eff",
        "sidebarTextActiveColor": "#ffffff",
        "sidebarTextHoverBg": "#4578bf",
        "sidebarUnreadText": "#ffffff",
        "type": "Mattermost",
      }
    }
  />
  <Connect(AddMembers)
    testID="channel_info.add_members.action"
    theme={
      Object {
        "awayIndicator": "#ffbc42",
        "buttonBg": "#166de0",
        "buttonColor": "#ffffff",
        "centerChannelBg": "#ffffff",
        "centerChannelColor": "#3d3c40",
        "codeTheme": "github",
        "dndIndicator": "#f74343",
        "errorTextColor": "#fd5960",
        "linkColor": "#2389d7",
        "mentionBg": "#ffffff",
        "mentionBj": "#ffffff",
        "mentionColor": "#145dbf",
        "mentionHighlightBg": "#ffe577",
        "mentionHighlightLink": "#166de0",
        "newMessageSeparator": "#ff8800",
        "onlineIndicator": "#06d6a0",
        "sidebarBg": "#145dbf",
        "sidebarHeaderBg": "#1153ab",
        "sidebarHeaderTextColor": "#ffffff",
        "sidebarText": "#ffffff",
        "sidebarTextActiveBorder": "#579eff",
        "sidebarTextActiveColor": "#ffffff",
        "sidebarTextHoverBg": "#4578bf",
        "sidebarUnreadText": "#ffffff",
        "type": "Mattermost",
      }
    }
  />
  <Connect(ConvertPrivate)
    testID="channel_info.convert_private.action"
    theme={
      Object {
        "awayIndicator": "#ffbc42",
        "buttonBg": "#166de0",
        "buttonColor": "#ffffff",
        "centerChannelBg": "#ffffff",
        "centerChannelColor": "#3d3c40",
        "codeTheme": "github",
        "dndIndicator": "#f74343",
        "errorTextColor": "#fd5960",
        "linkColor": "#2389d7",
        "mentionBg": "#ffffff",
        "mentionBj": "#ffffff",
        "mentionColor": "#145dbf",
        "mentionHighlightBg": "#ffe577",
        "mentionHighlightLink": "#166de0",
        "newMessageSeparator": "#ff8800",
        "onlineIndicator": "#06d6a0",
        "sidebarBg": "#145dbf",
        "sidebarHeaderBg": "#1153ab",
        "sidebarHeaderTextColor": "#ffffff",
        "sidebarText": "#ffffff",
        "sidebarTextActiveBorder": "#579eff",
        "sidebarTextActiveColor": "#ffffff",
        "sidebarTextHoverBg": "#4578bf",
        "sidebarUnreadText": "#ffffff",
        "type": "Mattermost",
      }
    }
  />
  <Connect(EditChannel)
    testID="channel_info.edit_channel.action"
    theme={
      Object {
        "awayIndicator": "#ffbc42",
        "buttonBg": "#166de0",
        "buttonColor": "#ffffff",
        "centerChannelBg": "#ffffff",
        "centerChannelColor": "#3d3c40",
        "codeTheme": "github",
        "dndIndicator": "#f74343",
        "errorTextColor": "#fd5960",
        "linkColor": "#2389d7",
        "mentionBg": "#ffffff",
        "mentionBj": "#ffffff",
        "mentionColor": "#145dbf",
        "mentionHighlightBg": "#ffe577",
        "mentionHighlightLink": "#166de0",
        "newMessageSeparator": "#ff8800",
        "onlineIndicator": "#06d6a0",
        "sidebarBg": "#145dbf",
        "sidebarHeaderBg": "#1153ab",
        "sidebarHeaderTextColor": "#ffffff",
        "sidebarText": "#ffffff",
        "sidebarTextActiveBorder": "#579eff",
        "sidebarTextActiveColor": "#ffffff",
        "sidebarTextHoverBg": "#4578bf",
        "sidebarUnreadText": "#ffffff",
        "type": "Mattermost",
      }
    }
  />
  <Connect(InjectIntl(Component))
    theme={
      Object {
        "awayIndicator": "#ffbc42",
        "buttonBg": "#166de0",
        "buttonColor": "#ffffff",
        "centerChannelBg": "#ffffff",
        "centerChannelColor": "#3d3c40",
        "codeTheme": "github",
        "dndIndicator": "#f74343",
        "errorTextColor": "#fd5960",
        "linkColor": "#2389d7",
        "mentionBg": "#ffffff",
        "mentionBj": "#ffffff",
        "mentionColor": "#145dbf",
        "mentionHighlightBg": "#ffe577",
        "mentionHighlightLink": "#166de0",
        "newMessageSeparator": "#ff8800",
        "onlineIndicator": "#06d6a0",
        "sidebarBg": "#145dbf",
        "sidebarHeaderBg": "#1153ab",
        "sidebarHeaderTextColor": "#ffffff",
        "sidebarText": "#ffffff",
        "sidebarTextActiveBorder": "#579eff",
        "sidebarTextActiveColor": "#ffffff",
        "sidebarTextHoverBg": "#4578bf",
        "sidebarUnreadText": "#ffffff",
        "type": "Mattermost",
      }
    }
  />
</React.Fragment>
`;<|MERGE_RESOLUTION|>--- conflicted
+++ resolved
@@ -33,11 +33,7 @@
       hasGuests={false}
       header=""
       isArchived={false}
-<<<<<<< HEAD
-      isBot={false}
       isCustomStatusEnabled={false}
-=======
->>>>>>> f01981ca
       isGroupConstrained={false}
       isTeammateGuest={false}
       memberCount={2}
