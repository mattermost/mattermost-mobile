// Jest Snapshot v1, https://goo.gl/fbAQLP

exports[`channel_info_header should match snapshot 1`] = `
<View
  style={
    Object {
      "backgroundColor": "#ffffff",
      "borderBottomColor": undefined,
      "borderBottomWidth": 1,
      "marginBottom": 40,
      "paddingVertical": 15,
    }
  }
>
  <View
    style={
      Array [
        Object {
          "alignItems": "center",
          "flexDirection": "row",
          "paddingVertical": 10,
        },
        Object {
          "paddingHorizontal": 15,
        },
        null,
      ]
    }
  >
    <ChannelIcon
      isActive={false}
      isArchived={false}
      isBot={false}
      isInfo={true}
      isUnread={false}
      membersCount={2}
      size={16}
      status="status"
      theme={
        Object {
          "awayIndicator": "#ffbc42",
          "buttonBg": "#166de0",
          "buttonColor": "#ffffff",
          "centerChannelBg": "#ffffff",
          "centerChannelColor": "#3d3c40",
          "codeTheme": "github",
          "dndIndicator": "#f74343",
          "errorTextColor": "#fd5960",
          "linkColor": "#2389d7",
          "mentionBj": "#ffffff",
          "mentionColor": "#145dbf",
          "mentionHighlightBg": "#ffe577",
          "mentionHighlightLink": "#166de0",
          "newMessageSeparator": "#ff8800",
          "onlineIndicator": "#06d6a0",
          "sidebarBg": "#145dbf",
          "sidebarHeaderBg": "#1153ab",
          "sidebarHeaderTextColor": "#ffffff",
          "sidebarText": "#ffffff",
          "sidebarTextActiveBorder": "#579eff",
          "sidebarTextActiveColor": "#ffffff",
          "sidebarTextHoverBg": "#4578bf",
          "sidebarUnreadText": "#ffffff",
          "type": "Mattermost",
        }
      }
      type="O"
    />
    <Text
      ellipsizeMode="tail"
      numberOfLines={1}
      style={
        Object {
          "color": "#3d3c40",
          "flex": 1,
          "fontSize": 15,
          "fontWeight": "600",
        }
      }
    >
<<<<<<< HEAD
      Channel name
    </Text>
  </View>
  <View
    style={
      Array [
=======
      <TouchableHighlight
        activeOpacity={0.85}
        delayPressOut={100}
        onLongPress={[Function]}
        underlayColor="black"
      >
        <View
          style={
            Object {
              "paddingHorizontal": 15,
            }
          }
        >
          <FormattedText
            defaultMessage="Purpose"
            id="channel_info.purpose"
            style={
              Object {
                "backgroundColor": "transparent",
                "color": "#3d3c40",
                "fontSize": 13,
                "marginBottom": 10,
              }
            }
          />
          <Connect(Markdown)
            baseTextStyle={
              Object {
                "color": "#3d3c40",
                "fontSize": 13,
                "lineHeight": 20,
              }
            }
            blockStyles={
              Object {
                "adjacentParagraph": Object {
                  "marginTop": 6,
                },
                "horizontalRule": Object {
                  "backgroundColor": "#3d3c40",
                  "height": 0.5,
                  "marginVertical": 10,
                },
                "quoteBlockIcon": Object {
                  "color": undefined,
                  "padding": 5,
                },
              }
            }
            onPermalinkPress={[MockFunction]}
            textStyles={
              Object {
                "code": Object {
                  "alignSelf": "center",
                  "backgroundColor": undefined,
                  "fontFamily": "Menlo",
                },
                "codeBlock": Object {
                  "fontFamily": "Menlo",
                },
                "del": Object {
                  "textDecorationLine": "line-through",
                },
                "emph": Object {
                  "fontStyle": "italic",
                },
                "error": Object {
                  "color": "#fd5960",
                },
                "heading1": Object {
                  "fontSize": 17,
                  "fontWeight": "700",
                  "lineHeight": 25,
                },
                "heading1Text": Object {
                  "paddingBottom": 8,
                },
                "heading2": Object {
                  "fontSize": 17,
                  "fontWeight": "700",
                  "lineHeight": 25,
                },
                "heading2Text": Object {
                  "paddingBottom": 8,
                },
                "heading3": Object {
                  "fontSize": 17,
                  "fontWeight": "700",
                  "lineHeight": 25,
                },
                "heading3Text": Object {
                  "paddingBottom": 8,
                },
                "heading4": Object {
                  "fontSize": 17,
                  "fontWeight": "700",
                  "lineHeight": 25,
                },
                "heading4Text": Object {
                  "paddingBottom": 8,
                },
                "heading5": Object {
                  "fontSize": 17,
                  "fontWeight": "700",
                  "lineHeight": 25,
                },
                "heading5Text": Object {
                  "paddingBottom": 8,
                },
                "heading6": Object {
                  "fontSize": 17,
                  "fontWeight": "700",
                  "lineHeight": 25,
                },
                "heading6Text": Object {
                  "paddingBottom": 8,
                },
                "link": Object {
                  "color": "#2389d7",
                },
                "mention": Object {
                  "color": "#166de0",
                },
                "mention_highlight": Object {
                  "backgroundColor": "#ffe577",
                  "color": "#166de0",
                },
                "strong": Object {
                  "fontWeight": "bold",
                },
                "table_header_row": Object {
                  "fontWeight": "700",
                },
              }
            }
            value="Purpose string"
          />
        </View>
      </TouchableHighlight>
    </View>
    <View
      style={
>>>>>>> 1b168611
        Object {
          "marginTop": 15,
        },
        null,
      ]
    }
  >
    <TouchableHighlight
      activeOpacity={0.85}
      delayPressOut={100}
      onLongPress={[Function]}
      underlayColor="black"
    >
      <View
        style={
          Object {
            "paddingHorizontal": 15,
          }
        }
      >
        <FormattedText
          defaultMessage="Purpose"
          id="channel_info.purpose"
          style={
            Object {
              "backgroundColor": "transparent",
              "color": "#3d3c40",
              "fontSize": 13,
              "marginBottom": 10,
            }
          }
        />
        <Connect(Markdown)
          baseTextStyle={
            Object {
              "color": "#3d3c40",
              "fontSize": 13,
              "lineHeight": 20,
            }
          }
          blockStyles={
            Object {
              "adjacentParagraph": Object {
                "marginTop": 6,
              },
              "horizontalRule": Object {
                "backgroundColor": "#3d3c40",
                "height": 0.5,
                "marginVertical": 10,
              },
              "quoteBlockIcon": Object {
                "color": undefined,
                "padding": 5,
              },
            }
<<<<<<< HEAD
          }
          onPermalinkPress={[MockFunction]}
          textStyles={
            Object {
              "code": Object {
                "alignSelf": "center",
                "backgroundColor": undefined,
                "fontFamily": "Menlo",
              },
              "codeBlock": Object {
                "fontFamily": "Menlo",
              },
              "del": Object {
                "textDecorationLine": "line-through",
              },
              "emph": Object {
                "fontStyle": "italic",
              },
              "error": Object {
                "color": "#fd5960",
              },
              "heading1": Object {
                "fontSize": 17,
                "fontWeight": "700",
                "lineHeight": 25,
              },
              "heading1Text": Object {
                "paddingBottom": 8,
              },
              "heading2": Object {
                "fontSize": 17,
                "fontWeight": "700",
                "lineHeight": 25,
              },
              "heading2Text": Object {
                "paddingBottom": 8,
              },
              "heading3": Object {
                "fontSize": 17,
                "fontWeight": "700",
                "lineHeight": 25,
              },
              "heading3Text": Object {
                "paddingBottom": 8,
              },
              "heading4": Object {
                "fontSize": 17,
                "fontWeight": "700",
                "lineHeight": 25,
              },
              "heading4Text": Object {
                "paddingBottom": 8,
              },
              "heading5": Object {
                "fontSize": 17,
                "fontWeight": "700",
                "lineHeight": 25,
              },
              "heading5Text": Object {
                "paddingBottom": 8,
              },
              "heading6": Object {
                "fontSize": 17,
                "fontWeight": "700",
                "lineHeight": 25,
              },
              "heading6Text": Object {
                "paddingBottom": 8,
              },
              "link": Object {
                "color": "#2389d7",
              },
              "mention": Object {
                "color": "#2389d7",
              },
              "mention_highlight": Object {
                "backgroundColor": "#ffe577",
              },
              "strong": Object {
                "fontWeight": "bold",
              },
              "table_header_row": Object {
                "fontWeight": "700",
              },
=======
            onChannelLinkPress={[MockFunction]}
            onPermalinkPress={[MockFunction]}
            textStyles={
              Object {
                "code": Object {
                  "alignSelf": "center",
                  "backgroundColor": undefined,
                  "fontFamily": "Menlo",
                },
                "codeBlock": Object {
                  "fontFamily": "Menlo",
                },
                "del": Object {
                  "textDecorationLine": "line-through",
                },
                "emph": Object {
                  "fontStyle": "italic",
                },
                "error": Object {
                  "color": "#fd5960",
                },
                "heading1": Object {
                  "fontSize": 17,
                  "fontWeight": "700",
                  "lineHeight": 25,
                },
                "heading1Text": Object {
                  "paddingBottom": 8,
                },
                "heading2": Object {
                  "fontSize": 17,
                  "fontWeight": "700",
                  "lineHeight": 25,
                },
                "heading2Text": Object {
                  "paddingBottom": 8,
                },
                "heading3": Object {
                  "fontSize": 17,
                  "fontWeight": "700",
                  "lineHeight": 25,
                },
                "heading3Text": Object {
                  "paddingBottom": 8,
                },
                "heading4": Object {
                  "fontSize": 17,
                  "fontWeight": "700",
                  "lineHeight": 25,
                },
                "heading4Text": Object {
                  "paddingBottom": 8,
                },
                "heading5": Object {
                  "fontSize": 17,
                  "fontWeight": "700",
                  "lineHeight": 25,
                },
                "heading5Text": Object {
                  "paddingBottom": 8,
                },
                "heading6": Object {
                  "fontSize": 17,
                  "fontWeight": "700",
                  "lineHeight": 25,
                },
                "heading6Text": Object {
                  "paddingBottom": 8,
                },
                "link": Object {
                  "color": "#2389d7",
                },
                "mention": Object {
                  "color": "#166de0",
                },
                "mention_highlight": Object {
                  "backgroundColor": "#ffe577",
                  "color": "#166de0",
                },
                "strong": Object {
                  "fontWeight": "bold",
                },
                "table_header_row": Object {
                  "fontWeight": "700",
                },
              }
>>>>>>> 1b168611
            }
          }
          value="Purpose string"
        />
      </View>
    </TouchableHighlight>
  </View>
<<<<<<< HEAD
=======
</SafeAreaView>
`;

exports[`channel_info_header should match snapshot when DM and hasGuests and is the teammate 1`] = `
<SafeAreaView>
>>>>>>> 1b168611
  <View
    style={
      Array [
        Object {
          "marginTop": 15,
        },
        null,
      ]
    }
  >
    <TouchableHighlight
      activeOpacity={0.85}
      delayPressOut={100}
      onLongPress={[Function]}
      underlayColor="black"
    >
      <View
        style={
          Object {
            "paddingHorizontal": 15,
          }
        }
      >
        <FormattedText
          defaultMessage="Header"
          id="channel_info.header"
          style={
            Object {
              "backgroundColor": "transparent",
              "color": "#3d3c40",
              "fontSize": 13,
              "marginBottom": 10,
            }
          }
        />
        <Connect(Markdown)
          baseTextStyle={
            Object {
              "color": "#3d3c40",
              "fontSize": 13,
              "lineHeight": 20,
            }
          }
          blockStyles={
            Object {
              "adjacentParagraph": Object {
                "marginTop": 6,
              },
              "horizontalRule": Object {
                "backgroundColor": "#3d3c40",
                "height": 0.5,
                "marginVertical": 10,
              },
              "quoteBlockIcon": Object {
                "color": undefined,
                "padding": 5,
              },
            }
<<<<<<< HEAD
          }
          onChannelLinkPress={[MockFunction]}
          onPermalinkPress={[MockFunction]}
          textStyles={
            Object {
              "code": Object {
                "alignSelf": "center",
                "backgroundColor": undefined,
                "fontFamily": "Menlo",
              },
              "codeBlock": Object {
                "fontFamily": "Menlo",
              },
              "del": Object {
                "textDecorationLine": "line-through",
              },
              "emph": Object {
                "fontStyle": "italic",
              },
              "error": Object {
                "color": "#fd5960",
              },
              "heading1": Object {
                "fontSize": 17,
                "fontWeight": "700",
                "lineHeight": 25,
              },
              "heading1Text": Object {
                "paddingBottom": 8,
              },
              "heading2": Object {
                "fontSize": 17,
                "fontWeight": "700",
                "lineHeight": 25,
              },
              "heading2Text": Object {
                "paddingBottom": 8,
              },
              "heading3": Object {
                "fontSize": 17,
                "fontWeight": "700",
                "lineHeight": 25,
              },
              "heading3Text": Object {
                "paddingBottom": 8,
              },
              "heading4": Object {
                "fontSize": 17,
                "fontWeight": "700",
                "lineHeight": 25,
              },
              "heading4Text": Object {
                "paddingBottom": 8,
              },
              "heading5": Object {
                "fontSize": 17,
                "fontWeight": "700",
                "lineHeight": 25,
              },
              "heading5Text": Object {
                "paddingBottom": 8,
              },
              "heading6": Object {
                "fontSize": 17,
                "fontWeight": "700",
                "lineHeight": 25,
              },
              "heading6Text": Object {
                "paddingBottom": 8,
              },
              "link": Object {
                "color": "#2389d7",
              },
              "mention": Object {
                "color": "#2389d7",
              },
              "mention_highlight": Object {
                "backgroundColor": "#ffe577",
              },
              "strong": Object {
                "fontWeight": "bold",
              },
              "table_header_row": Object {
                "fontWeight": "700",
              },
=======
            onPermalinkPress={[MockFunction]}
            textStyles={
              Object {
                "code": Object {
                  "alignSelf": "center",
                  "backgroundColor": undefined,
                  "fontFamily": "Menlo",
                },
                "codeBlock": Object {
                  "fontFamily": "Menlo",
                },
                "del": Object {
                  "textDecorationLine": "line-through",
                },
                "emph": Object {
                  "fontStyle": "italic",
                },
                "error": Object {
                  "color": "#fd5960",
                },
                "heading1": Object {
                  "fontSize": 17,
                  "fontWeight": "700",
                  "lineHeight": 25,
                },
                "heading1Text": Object {
                  "paddingBottom": 8,
                },
                "heading2": Object {
                  "fontSize": 17,
                  "fontWeight": "700",
                  "lineHeight": 25,
                },
                "heading2Text": Object {
                  "paddingBottom": 8,
                },
                "heading3": Object {
                  "fontSize": 17,
                  "fontWeight": "700",
                  "lineHeight": 25,
                },
                "heading3Text": Object {
                  "paddingBottom": 8,
                },
                "heading4": Object {
                  "fontSize": 17,
                  "fontWeight": "700",
                  "lineHeight": 25,
                },
                "heading4Text": Object {
                  "paddingBottom": 8,
                },
                "heading5": Object {
                  "fontSize": 17,
                  "fontWeight": "700",
                  "lineHeight": 25,
                },
                "heading5Text": Object {
                  "paddingBottom": 8,
                },
                "heading6": Object {
                  "fontSize": 17,
                  "fontWeight": "700",
                  "lineHeight": 25,
                },
                "heading6Text": Object {
                  "paddingBottom": 8,
                },
                "link": Object {
                  "color": "#2389d7",
                },
                "mention": Object {
                  "color": "#166de0",
                },
                "mention_highlight": Object {
                  "backgroundColor": "#ffe577",
                  "color": "#166de0",
                },
                "strong": Object {
                  "fontWeight": "bold",
                },
                "table_header_row": Object {
                  "fontWeight": "700",
                },
              }
>>>>>>> 1b168611
            }
          }
          value="Header string"
        />
      </View>
    </TouchableHighlight>
  </View>
  <Text
    style={
      Array [
        Object {
          "backgroundColor": "transparent",
          "color": undefined,
          "flexDirection": "row",
          "fontSize": 12,
          "marginTop": 5,
        },
        Object {
          "paddingHorizontal": 15,
        },
        null,
      ]
    }
  >
    <FormattedText
      defaultMessage="Created by {creator} on "
      id="mobile.routes.channelInfo.createdBy"
      values={
        Object {
          "creator": "Creator",
        }
      }
<<<<<<< HEAD
    />
    <FormattedDate
      format="LL"
      value={123}
    />
  </Text>
</View>
`;

exports[`channel_info_header should match snapshot when DM and hasGuests 1`] = `
<View
  style={
    Object {
      "backgroundColor": "#ffffff",
      "borderBottomColor": undefined,
      "borderBottomWidth": 1,
      "marginBottom": 40,
      "paddingVertical": 15,
    }
  }
>
  <View
    style={
      Array [
        Object {
          "alignItems": "center",
          "flexDirection": "row",
          "paddingVertical": 10,
        },
        Object {
          "paddingHorizontal": 15,
        },
        null,
      ]
    }
  >
    <ChannelIcon
      isActive={false}
      isArchived={false}
      isBot={false}
      isInfo={true}
      isUnread={false}
      membersCount={2}
      size={16}
      status="status"
      theme={
        Object {
          "awayIndicator": "#ffbc42",
          "buttonBg": "#166de0",
          "buttonColor": "#ffffff",
          "centerChannelBg": "#ffffff",
          "centerChannelColor": "#3d3c40",
          "codeTheme": "github",
          "dndIndicator": "#f74343",
          "errorTextColor": "#fd5960",
          "linkColor": "#2389d7",
          "mentionBj": "#ffffff",
          "mentionColor": "#145dbf",
          "mentionHighlightBg": "#ffe577",
          "mentionHighlightLink": "#166de0",
          "newMessageSeparator": "#ff8800",
          "onlineIndicator": "#06d6a0",
          "sidebarBg": "#145dbf",
          "sidebarHeaderBg": "#1153ab",
          "sidebarHeaderTextColor": "#ffffff",
          "sidebarText": "#ffffff",
          "sidebarTextActiveBorder": "#579eff",
          "sidebarTextActiveColor": "#ffffff",
          "sidebarTextHoverBg": "#4578bf",
          "sidebarUnreadText": "#ffffff",
          "type": "Mattermost",
        }
      }
      type="D"
    />
=======
    >
      <TouchableHighlight
        activeOpacity={0.85}
        delayPressOut={100}
        onLongPress={[Function]}
        underlayColor="black"
      >
        <View
          style={
            Object {
              "paddingHorizontal": 15,
            }
          }
        >
          <FormattedText
            defaultMessage="Header"
            id="channel_info.header"
            style={
              Object {
                "backgroundColor": "transparent",
                "color": "#3d3c40",
                "fontSize": 13,
                "marginBottom": 10,
              }
            }
          />
          <Connect(Markdown)
            baseTextStyle={
              Object {
                "color": "#3d3c40",
                "fontSize": 13,
                "lineHeight": 20,
              }
            }
            blockStyles={
              Object {
                "adjacentParagraph": Object {
                  "marginTop": 6,
                },
                "horizontalRule": Object {
                  "backgroundColor": "#3d3c40",
                  "height": 0.5,
                  "marginVertical": 10,
                },
                "quoteBlockIcon": Object {
                  "color": undefined,
                  "padding": 5,
                },
              }
            }
            onChannelLinkPress={[MockFunction]}
            onPermalinkPress={[MockFunction]}
            textStyles={
              Object {
                "code": Object {
                  "alignSelf": "center",
                  "backgroundColor": undefined,
                  "fontFamily": "Menlo",
                },
                "codeBlock": Object {
                  "fontFamily": "Menlo",
                },
                "del": Object {
                  "textDecorationLine": "line-through",
                },
                "emph": Object {
                  "fontStyle": "italic",
                },
                "error": Object {
                  "color": "#fd5960",
                },
                "heading1": Object {
                  "fontSize": 17,
                  "fontWeight": "700",
                  "lineHeight": 25,
                },
                "heading1Text": Object {
                  "paddingBottom": 8,
                },
                "heading2": Object {
                  "fontSize": 17,
                  "fontWeight": "700",
                  "lineHeight": 25,
                },
                "heading2Text": Object {
                  "paddingBottom": 8,
                },
                "heading3": Object {
                  "fontSize": 17,
                  "fontWeight": "700",
                  "lineHeight": 25,
                },
                "heading3Text": Object {
                  "paddingBottom": 8,
                },
                "heading4": Object {
                  "fontSize": 17,
                  "fontWeight": "700",
                  "lineHeight": 25,
                },
                "heading4Text": Object {
                  "paddingBottom": 8,
                },
                "heading5": Object {
                  "fontSize": 17,
                  "fontWeight": "700",
                  "lineHeight": 25,
                },
                "heading5Text": Object {
                  "paddingBottom": 8,
                },
                "heading6": Object {
                  "fontSize": 17,
                  "fontWeight": "700",
                  "lineHeight": 25,
                },
                "heading6Text": Object {
                  "paddingBottom": 8,
                },
                "link": Object {
                  "color": "#2389d7",
                },
                "mention": Object {
                  "color": "#166de0",
                },
                "mention_highlight": Object {
                  "backgroundColor": "#ffe577",
                  "color": "#166de0",
                },
                "strong": Object {
                  "fontWeight": "bold",
                },
                "table_header_row": Object {
                  "fontWeight": "700",
                },
              }
            }
            value="Header string"
          />
        </View>
      </TouchableHighlight>
    </View>
    <Text
      style={
        Array [
          Object {
            "backgroundColor": "transparent",
            "color": undefined,
            "flexDirection": "row",
            "fontSize": 12,
            "marginTop": 5,
          },
          Object {
            "paddingHorizontal": 15,
          },
        ]
      }
    >
      <FormattedText
        defaultMessage="Created by {creator} on "
        id="mobile.routes.channelInfo.createdBy"
        values={
          Object {
            "creator": "Creator",
          }
        }
      />
      <FormattedDate
        format="LL"
        value={123}
      />
    </Text>
  </View>
</SafeAreaView>
`;

exports[`channel_info_header should match snapshot when DM and hasGuests but its me and not the teammate 1`] = `
<SafeAreaView>
  <View
    style={
      Object {
        "backgroundColor": "#ffffff",
        "borderBottomColor": undefined,
        "borderBottomWidth": 1,
        "marginBottom": 40,
        "paddingVertical": 15,
      }
    }
  >
    <View
      style={
        Array [
          Object {
            "alignItems": "center",
            "flexDirection": "row",
            "paddingVertical": 10,
          },
          Object {
            "paddingHorizontal": 15,
          },
        ]
      }
    >
      <ChannelIcon
        isActive={false}
        isArchived={false}
        isBot={false}
        isInfo={true}
        isUnread={false}
        membersCount={2}
        size={16}
        status="status"
        theme={
          Object {
            "awayIndicator": "#ffbc42",
            "buttonBg": "#166de0",
            "buttonColor": "#ffffff",
            "centerChannelBg": "#ffffff",
            "centerChannelColor": "#3d3c40",
            "codeTheme": "github",
            "dndIndicator": "#f74343",
            "errorTextColor": "#fd5960",
            "linkColor": "#2389d7",
            "mentionBj": "#ffffff",
            "mentionColor": "#145dbf",
            "mentionHighlightBg": "#ffe577",
            "mentionHighlightLink": "#166de0",
            "newMessageSeparator": "#ff8800",
            "onlineIndicator": "#06d6a0",
            "sidebarBg": "#145dbf",
            "sidebarHeaderBg": "#1153ab",
            "sidebarHeaderTextColor": "#ffffff",
            "sidebarText": "#ffffff",
            "sidebarTextActiveBorder": "#579eff",
            "sidebarTextActiveColor": "#ffffff",
            "sidebarTextHoverBg": "#4578bf",
            "sidebarUnreadText": "#ffffff",
            "type": "Mattermost",
          }
        }
        type="D"
      />
      <Text
        ellipsizeMode="tail"
        numberOfLines={1}
        style={
          Object {
            "color": "#3d3c40",
            "flex": 1,
            "fontSize": 15,
            "fontWeight": "600",
          }
        }
      >
        Channel name
      </Text>
    </View>
    <View
      style={
        Object {
          "marginTop": 15,
        }
      }
    >
      <TouchableHighlight
        activeOpacity={0.85}
        delayPressOut={100}
        onLongPress={[Function]}
        underlayColor="black"
      >
        <View
          style={
            Object {
              "paddingHorizontal": 15,
            }
          }
        >
          <FormattedText
            defaultMessage="Purpose"
            id="channel_info.purpose"
            style={
              Object {
                "backgroundColor": "transparent",
                "color": "#3d3c40",
                "fontSize": 13,
                "marginBottom": 10,
              }
            }
          />
          <Connect(Markdown)
            baseTextStyle={
              Object {
                "color": "#3d3c40",
                "fontSize": 13,
                "lineHeight": 20,
              }
            }
            blockStyles={
              Object {
                "adjacentParagraph": Object {
                  "marginTop": 6,
                },
                "horizontalRule": Object {
                  "backgroundColor": "#3d3c40",
                  "height": 0.5,
                  "marginVertical": 10,
                },
                "quoteBlockIcon": Object {
                  "color": undefined,
                  "padding": 5,
                },
              }
            }
            onPermalinkPress={[MockFunction]}
            textStyles={
              Object {
                "code": Object {
                  "alignSelf": "center",
                  "backgroundColor": undefined,
                  "fontFamily": "Menlo",
                },
                "codeBlock": Object {
                  "fontFamily": "Menlo",
                },
                "del": Object {
                  "textDecorationLine": "line-through",
                },
                "emph": Object {
                  "fontStyle": "italic",
                },
                "error": Object {
                  "color": "#fd5960",
                },
                "heading1": Object {
                  "fontSize": 17,
                  "fontWeight": "700",
                  "lineHeight": 25,
                },
                "heading1Text": Object {
                  "paddingBottom": 8,
                },
                "heading2": Object {
                  "fontSize": 17,
                  "fontWeight": "700",
                  "lineHeight": 25,
                },
                "heading2Text": Object {
                  "paddingBottom": 8,
                },
                "heading3": Object {
                  "fontSize": 17,
                  "fontWeight": "700",
                  "lineHeight": 25,
                },
                "heading3Text": Object {
                  "paddingBottom": 8,
                },
                "heading4": Object {
                  "fontSize": 17,
                  "fontWeight": "700",
                  "lineHeight": 25,
                },
                "heading4Text": Object {
                  "paddingBottom": 8,
                },
                "heading5": Object {
                  "fontSize": 17,
                  "fontWeight": "700",
                  "lineHeight": 25,
                },
                "heading5Text": Object {
                  "paddingBottom": 8,
                },
                "heading6": Object {
                  "fontSize": 17,
                  "fontWeight": "700",
                  "lineHeight": 25,
                },
                "heading6Text": Object {
                  "paddingBottom": 8,
                },
                "link": Object {
                  "color": "#2389d7",
                },
                "mention": Object {
                  "color": "#166de0",
                },
                "mention_highlight": Object {
                  "backgroundColor": "#ffe577",
                  "color": "#166de0",
                },
                "strong": Object {
                  "fontWeight": "bold",
                },
                "table_header_row": Object {
                  "fontWeight": "700",
                },
              }
            }
            value="Purpose string"
          />
        </View>
      </TouchableHighlight>
    </View>
    <View
      style={
        Object {
          "marginTop": 15,
        }
      }
    >
      <TouchableHighlight
        activeOpacity={0.85}
        delayPressOut={100}
        onLongPress={[Function]}
        underlayColor="black"
      >
        <View
          style={
            Object {
              "paddingHorizontal": 15,
            }
          }
        >
          <FormattedText
            defaultMessage="Header"
            id="channel_info.header"
            style={
              Object {
                "backgroundColor": "transparent",
                "color": "#3d3c40",
                "fontSize": 13,
                "marginBottom": 10,
              }
            }
          />
          <Connect(Markdown)
            baseTextStyle={
              Object {
                "color": "#3d3c40",
                "fontSize": 13,
                "lineHeight": 20,
              }
            }
            blockStyles={
              Object {
                "adjacentParagraph": Object {
                  "marginTop": 6,
                },
                "horizontalRule": Object {
                  "backgroundColor": "#3d3c40",
                  "height": 0.5,
                  "marginVertical": 10,
                },
                "quoteBlockIcon": Object {
                  "color": undefined,
                  "padding": 5,
                },
              }
            }
            onChannelLinkPress={[MockFunction]}
            onPermalinkPress={[MockFunction]}
            textStyles={
              Object {
                "code": Object {
                  "alignSelf": "center",
                  "backgroundColor": undefined,
                  "fontFamily": "Menlo",
                },
                "codeBlock": Object {
                  "fontFamily": "Menlo",
                },
                "del": Object {
                  "textDecorationLine": "line-through",
                },
                "emph": Object {
                  "fontStyle": "italic",
                },
                "error": Object {
                  "color": "#fd5960",
                },
                "heading1": Object {
                  "fontSize": 17,
                  "fontWeight": "700",
                  "lineHeight": 25,
                },
                "heading1Text": Object {
                  "paddingBottom": 8,
                },
                "heading2": Object {
                  "fontSize": 17,
                  "fontWeight": "700",
                  "lineHeight": 25,
                },
                "heading2Text": Object {
                  "paddingBottom": 8,
                },
                "heading3": Object {
                  "fontSize": 17,
                  "fontWeight": "700",
                  "lineHeight": 25,
                },
                "heading3Text": Object {
                  "paddingBottom": 8,
                },
                "heading4": Object {
                  "fontSize": 17,
                  "fontWeight": "700",
                  "lineHeight": 25,
                },
                "heading4Text": Object {
                  "paddingBottom": 8,
                },
                "heading5": Object {
                  "fontSize": 17,
                  "fontWeight": "700",
                  "lineHeight": 25,
                },
                "heading5Text": Object {
                  "paddingBottom": 8,
                },
                "heading6": Object {
                  "fontSize": 17,
                  "fontWeight": "700",
                  "lineHeight": 25,
                },
                "heading6Text": Object {
                  "paddingBottom": 8,
                },
                "link": Object {
                  "color": "#2389d7",
                },
                "mention": Object {
                  "color": "#166de0",
                },
                "mention_highlight": Object {
                  "backgroundColor": "#ffe577",
                  "color": "#166de0",
                },
                "strong": Object {
                  "fontWeight": "bold",
                },
                "table_header_row": Object {
                  "fontWeight": "700",
                },
              }
            }
            value="Header string"
          />
        </View>
      </TouchableHighlight>
    </View>
>>>>>>> 1b168611
    <Text
      ellipsizeMode="tail"
      numberOfLines={1}
      style={
        Object {
          "color": "#3d3c40",
          "flex": 1,
          "fontSize": 15,
          "fontWeight": "600",
        }
      }
    >
      Channel name
    </Text>
  </View>
  <View
    style={
      Object {
        "marginTop": 15,
      }
    }
  >
    <View
      style={
        Object {
          "paddingHorizontal": 15,
        }
      }
    >
      <FormattedText
        defaultMessage="This person is a guest"
        id="channel.isGuest"
        style={
          Object {
            "backgroundColor": "transparent",
            "color": "#3d3c40",
            "fontSize": 13,
            "marginBottom": 10,
          }
        }
      />
    </View>
  </View>
  <View
    style={
      Array [
        Object {
          "marginTop": 15,
        },
        null,
      ]
    }
  >
    <TouchableHighlight
      activeOpacity={0.85}
      delayPressOut={100}
      onLongPress={[Function]}
      underlayColor="black"
    >
      <View
        style={
          Object {
            "paddingHorizontal": 15,
          }
        }
      >
        <FormattedText
          defaultMessage="Purpose"
          id="channel_info.purpose"
          style={
            Object {
              "backgroundColor": "transparent",
              "color": "#3d3c40",
              "fontSize": 13,
              "marginBottom": 10,
            }
          }
        />
        <Connect(Markdown)
          baseTextStyle={
            Object {
              "color": "#3d3c40",
              "fontSize": 13,
              "lineHeight": 20,
            }
          }
          blockStyles={
            Object {
              "adjacentParagraph": Object {
                "marginTop": 6,
              },
              "horizontalRule": Object {
                "backgroundColor": "#3d3c40",
                "height": 0.5,
                "marginVertical": 10,
              },
              "quoteBlockIcon": Object {
                "color": undefined,
                "padding": 5,
              },
            }
<<<<<<< HEAD
          }
          onPermalinkPress={[MockFunction]}
          textStyles={
            Object {
              "code": Object {
                "alignSelf": "center",
                "backgroundColor": undefined,
                "fontFamily": "Menlo",
              },
              "codeBlock": Object {
                "fontFamily": "Menlo",
              },
              "del": Object {
                "textDecorationLine": "line-through",
              },
              "emph": Object {
                "fontStyle": "italic",
              },
              "error": Object {
                "color": "#fd5960",
              },
              "heading1": Object {
                "fontSize": 17,
                "fontWeight": "700",
                "lineHeight": 25,
              },
              "heading1Text": Object {
                "paddingBottom": 8,
              },
              "heading2": Object {
                "fontSize": 17,
                "fontWeight": "700",
                "lineHeight": 25,
              },
              "heading2Text": Object {
                "paddingBottom": 8,
              },
              "heading3": Object {
                "fontSize": 17,
                "fontWeight": "700",
                "lineHeight": 25,
              },
              "heading3Text": Object {
                "paddingBottom": 8,
              },
              "heading4": Object {
                "fontSize": 17,
                "fontWeight": "700",
                "lineHeight": 25,
              },
              "heading4Text": Object {
                "paddingBottom": 8,
              },
              "heading5": Object {
                "fontSize": 17,
                "fontWeight": "700",
                "lineHeight": 25,
              },
              "heading5Text": Object {
                "paddingBottom": 8,
              },
              "heading6": Object {
                "fontSize": 17,
                "fontWeight": "700",
                "lineHeight": 25,
              },
              "heading6Text": Object {
                "paddingBottom": 8,
              },
              "link": Object {
                "color": "#2389d7",
              },
              "mention": Object {
                "color": "#2389d7",
              },
              "mention_highlight": Object {
                "backgroundColor": "#ffe577",
              },
              "strong": Object {
                "fontWeight": "bold",
              },
              "table_header_row": Object {
                "fontWeight": "700",
              },
=======
            onPermalinkPress={[MockFunction]}
            textStyles={
              Object {
                "code": Object {
                  "alignSelf": "center",
                  "backgroundColor": undefined,
                  "fontFamily": "Menlo",
                },
                "codeBlock": Object {
                  "fontFamily": "Menlo",
                },
                "del": Object {
                  "textDecorationLine": "line-through",
                },
                "emph": Object {
                  "fontStyle": "italic",
                },
                "error": Object {
                  "color": "#fd5960",
                },
                "heading1": Object {
                  "fontSize": 17,
                  "fontWeight": "700",
                  "lineHeight": 25,
                },
                "heading1Text": Object {
                  "paddingBottom": 8,
                },
                "heading2": Object {
                  "fontSize": 17,
                  "fontWeight": "700",
                  "lineHeight": 25,
                },
                "heading2Text": Object {
                  "paddingBottom": 8,
                },
                "heading3": Object {
                  "fontSize": 17,
                  "fontWeight": "700",
                  "lineHeight": 25,
                },
                "heading3Text": Object {
                  "paddingBottom": 8,
                },
                "heading4": Object {
                  "fontSize": 17,
                  "fontWeight": "700",
                  "lineHeight": 25,
                },
                "heading4Text": Object {
                  "paddingBottom": 8,
                },
                "heading5": Object {
                  "fontSize": 17,
                  "fontWeight": "700",
                  "lineHeight": 25,
                },
                "heading5Text": Object {
                  "paddingBottom": 8,
                },
                "heading6": Object {
                  "fontSize": 17,
                  "fontWeight": "700",
                  "lineHeight": 25,
                },
                "heading6Text": Object {
                  "paddingBottom": 8,
                },
                "link": Object {
                  "color": "#2389d7",
                },
                "mention": Object {
                  "color": "#166de0",
                },
                "mention_highlight": Object {
                  "backgroundColor": "#ffe577",
                  "color": "#166de0",
                },
                "strong": Object {
                  "fontWeight": "bold",
                },
                "table_header_row": Object {
                  "fontWeight": "700",
                },
              }
>>>>>>> 1b168611
            }
          }
          value="Purpose string"
        />
      </View>
    </TouchableHighlight>
  </View>
  <View
    style={
      Array [
        Object {
          "marginTop": 15,
        },
        null,
      ]
    }
  >
    <TouchableHighlight
      activeOpacity={0.85}
      delayPressOut={100}
      onLongPress={[Function]}
      underlayColor="black"
    >
      <View
        style={
          Object {
            "paddingHorizontal": 15,
          }
        }
      >
        <FormattedText
          defaultMessage="Header"
          id="channel_info.header"
          style={
            Object {
              "backgroundColor": "transparent",
              "color": "#3d3c40",
              "fontSize": 13,
              "marginBottom": 10,
            }
          }
        />
        <Connect(Markdown)
          baseTextStyle={
            Object {
              "color": "#3d3c40",
              "fontSize": 13,
              "lineHeight": 20,
            }
          }
          blockStyles={
            Object {
              "adjacentParagraph": Object {
                "marginTop": 6,
              },
              "horizontalRule": Object {
                "backgroundColor": "#3d3c40",
                "height": 0.5,
                "marginVertical": 10,
              },
              "quoteBlockIcon": Object {
                "color": undefined,
                "padding": 5,
              },
            }
<<<<<<< HEAD
          }
          onChannelLinkPress={[MockFunction]}
          onPermalinkPress={[MockFunction]}
          textStyles={
            Object {
              "code": Object {
                "alignSelf": "center",
                "backgroundColor": undefined,
                "fontFamily": "Menlo",
              },
              "codeBlock": Object {
                "fontFamily": "Menlo",
              },
              "del": Object {
                "textDecorationLine": "line-through",
              },
              "emph": Object {
                "fontStyle": "italic",
              },
              "error": Object {
                "color": "#fd5960",
              },
              "heading1": Object {
                "fontSize": 17,
                "fontWeight": "700",
                "lineHeight": 25,
              },
              "heading1Text": Object {
                "paddingBottom": 8,
              },
              "heading2": Object {
                "fontSize": 17,
                "fontWeight": "700",
                "lineHeight": 25,
              },
              "heading2Text": Object {
                "paddingBottom": 8,
              },
              "heading3": Object {
                "fontSize": 17,
                "fontWeight": "700",
                "lineHeight": 25,
              },
              "heading3Text": Object {
                "paddingBottom": 8,
              },
              "heading4": Object {
                "fontSize": 17,
                "fontWeight": "700",
                "lineHeight": 25,
              },
              "heading4Text": Object {
                "paddingBottom": 8,
              },
              "heading5": Object {
                "fontSize": 17,
                "fontWeight": "700",
                "lineHeight": 25,
              },
              "heading5Text": Object {
                "paddingBottom": 8,
              },
              "heading6": Object {
                "fontSize": 17,
                "fontWeight": "700",
                "lineHeight": 25,
              },
              "heading6Text": Object {
                "paddingBottom": 8,
              },
              "link": Object {
                "color": "#2389d7",
              },
              "mention": Object {
                "color": "#2389d7",
              },
              "mention_highlight": Object {
                "backgroundColor": "#ffe577",
              },
              "strong": Object {
                "fontWeight": "bold",
              },
              "table_header_row": Object {
                "fontWeight": "700",
              },
=======
            onChannelLinkPress={[MockFunction]}
            onPermalinkPress={[MockFunction]}
            textStyles={
              Object {
                "code": Object {
                  "alignSelf": "center",
                  "backgroundColor": undefined,
                  "fontFamily": "Menlo",
                },
                "codeBlock": Object {
                  "fontFamily": "Menlo",
                },
                "del": Object {
                  "textDecorationLine": "line-through",
                },
                "emph": Object {
                  "fontStyle": "italic",
                },
                "error": Object {
                  "color": "#fd5960",
                },
                "heading1": Object {
                  "fontSize": 17,
                  "fontWeight": "700",
                  "lineHeight": 25,
                },
                "heading1Text": Object {
                  "paddingBottom": 8,
                },
                "heading2": Object {
                  "fontSize": 17,
                  "fontWeight": "700",
                  "lineHeight": 25,
                },
                "heading2Text": Object {
                  "paddingBottom": 8,
                },
                "heading3": Object {
                  "fontSize": 17,
                  "fontWeight": "700",
                  "lineHeight": 25,
                },
                "heading3Text": Object {
                  "paddingBottom": 8,
                },
                "heading4": Object {
                  "fontSize": 17,
                  "fontWeight": "700",
                  "lineHeight": 25,
                },
                "heading4Text": Object {
                  "paddingBottom": 8,
                },
                "heading5": Object {
                  "fontSize": 17,
                  "fontWeight": "700",
                  "lineHeight": 25,
                },
                "heading5Text": Object {
                  "paddingBottom": 8,
                },
                "heading6": Object {
                  "fontSize": 17,
                  "fontWeight": "700",
                  "lineHeight": 25,
                },
                "heading6Text": Object {
                  "paddingBottom": 8,
                },
                "link": Object {
                  "color": "#2389d7",
                },
                "mention": Object {
                  "color": "#166de0",
                },
                "mention_highlight": Object {
                  "backgroundColor": "#ffe577",
                  "color": "#166de0",
                },
                "strong": Object {
                  "fontWeight": "bold",
                },
                "table_header_row": Object {
                  "fontWeight": "700",
                },
              }
>>>>>>> 1b168611
            }
          }
          value="Header string"
        />
      </View>
    </TouchableHighlight>
  </View>
  <Text
    style={
      Array [
        Object {
          "backgroundColor": "transparent",
          "color": undefined,
          "flexDirection": "row",
          "fontSize": 12,
          "marginTop": 5,
        },
        Object {
          "paddingHorizontal": 15,
        },
        null,
      ]
    }
  >
    <FormattedText
      defaultMessage="Created by {creator} on "
      id="mobile.routes.channelInfo.createdBy"
      values={
        Object {
          "creator": "Creator",
        }
      }
    />
    <FormattedDate
      format="LL"
      value={123}
    />
  </Text>
</View>
`;

exports[`channel_info_header should match snapshot when GM and hasGuests 1`] = `
<View
  style={
    Object {
      "backgroundColor": "#ffffff",
      "borderBottomColor": undefined,
      "borderBottomWidth": 1,
      "marginBottom": 40,
      "paddingVertical": 15,
    }
  }
>
  <View
    style={
      Array [
        Object {
          "alignItems": "center",
          "flexDirection": "row",
          "paddingVertical": 10,
        },
        Object {
          "paddingHorizontal": 15,
        },
        null,
      ]
    }
  >
    <ChannelIcon
      isActive={false}
      isArchived={false}
      isBot={false}
      isInfo={true}
      isUnread={false}
      membersCount={2}
      size={16}
      status="status"
      theme={
        Object {
          "awayIndicator": "#ffbc42",
          "buttonBg": "#166de0",
          "buttonColor": "#ffffff",
          "centerChannelBg": "#ffffff",
          "centerChannelColor": "#3d3c40",
          "codeTheme": "github",
          "dndIndicator": "#f74343",
          "errorTextColor": "#fd5960",
          "linkColor": "#2389d7",
          "mentionBj": "#ffffff",
          "mentionColor": "#145dbf",
          "mentionHighlightBg": "#ffe577",
          "mentionHighlightLink": "#166de0",
          "newMessageSeparator": "#ff8800",
          "onlineIndicator": "#06d6a0",
          "sidebarBg": "#145dbf",
          "sidebarHeaderBg": "#1153ab",
          "sidebarHeaderTextColor": "#ffffff",
          "sidebarText": "#ffffff",
          "sidebarTextActiveBorder": "#579eff",
          "sidebarTextActiveColor": "#ffffff",
          "sidebarTextHoverBg": "#4578bf",
          "sidebarUnreadText": "#ffffff",
          "type": "Mattermost",
        }
      }
      type="G"
    />
    <Text
      ellipsizeMode="tail"
      numberOfLines={1}
      style={
        Object {
          "color": "#3d3c40",
          "flex": 1,
          "fontSize": 15,
          "fontWeight": "600",
        }
      }
    >
      Channel name
    </Text>
  </View>
  <View
    style={
      Object {
        "marginTop": 15,
      }
    }
  >
    <View
      style={
        Object {
          "paddingHorizontal": 15,
        }
      }
    >
      <FormattedText
        defaultMessage="This group message has guests"
        id="channel.hasGuests"
        style={
          Object {
            "backgroundColor": "transparent",
            "color": "#3d3c40",
            "fontSize": 13,
            "marginBottom": 10,
          }
        }
      />
    </View>
  </View>
  <View
    style={
      Array [
        Object {
          "marginTop": 15,
        },
        null,
      ]
    }
  >
    <TouchableHighlight
      activeOpacity={0.85}
      delayPressOut={100}
      onLongPress={[Function]}
      underlayColor="black"
    >
      <View
        style={
          Object {
            "paddingHorizontal": 15,
          }
        }
      >
        <FormattedText
          defaultMessage="Purpose"
          id="channel_info.purpose"
          style={
            Object {
              "backgroundColor": "transparent",
              "color": "#3d3c40",
              "fontSize": 13,
              "marginBottom": 10,
            }
          }
        />
        <Connect(Markdown)
          baseTextStyle={
            Object {
              "color": "#3d3c40",
              "fontSize": 13,
              "lineHeight": 20,
            }
          }
          blockStyles={
            Object {
              "adjacentParagraph": Object {
                "marginTop": 6,
              },
              "horizontalRule": Object {
                "backgroundColor": "#3d3c40",
                "height": 0.5,
                "marginVertical": 10,
              },
              "quoteBlockIcon": Object {
                "color": undefined,
                "padding": 5,
              },
            }
<<<<<<< HEAD
          }
          onPermalinkPress={[MockFunction]}
          textStyles={
            Object {
              "code": Object {
                "alignSelf": "center",
                "backgroundColor": undefined,
                "fontFamily": "Menlo",
              },
              "codeBlock": Object {
                "fontFamily": "Menlo",
              },
              "del": Object {
                "textDecorationLine": "line-through",
              },
              "emph": Object {
                "fontStyle": "italic",
              },
              "error": Object {
                "color": "#fd5960",
              },
              "heading1": Object {
                "fontSize": 17,
                "fontWeight": "700",
                "lineHeight": 25,
              },
              "heading1Text": Object {
                "paddingBottom": 8,
              },
              "heading2": Object {
                "fontSize": 17,
                "fontWeight": "700",
                "lineHeight": 25,
              },
              "heading2Text": Object {
                "paddingBottom": 8,
              },
              "heading3": Object {
                "fontSize": 17,
                "fontWeight": "700",
                "lineHeight": 25,
              },
              "heading3Text": Object {
                "paddingBottom": 8,
              },
              "heading4": Object {
                "fontSize": 17,
                "fontWeight": "700",
                "lineHeight": 25,
              },
              "heading4Text": Object {
                "paddingBottom": 8,
              },
              "heading5": Object {
                "fontSize": 17,
                "fontWeight": "700",
                "lineHeight": 25,
              },
              "heading5Text": Object {
                "paddingBottom": 8,
              },
              "heading6": Object {
                "fontSize": 17,
                "fontWeight": "700",
                "lineHeight": 25,
              },
              "heading6Text": Object {
                "paddingBottom": 8,
              },
              "link": Object {
                "color": "#2389d7",
              },
              "mention": Object {
                "color": "#2389d7",
              },
              "mention_highlight": Object {
                "backgroundColor": "#ffe577",
              },
              "strong": Object {
                "fontWeight": "bold",
              },
              "table_header_row": Object {
                "fontWeight": "700",
              },
=======
            onPermalinkPress={[MockFunction]}
            textStyles={
              Object {
                "code": Object {
                  "alignSelf": "center",
                  "backgroundColor": undefined,
                  "fontFamily": "Menlo",
                },
                "codeBlock": Object {
                  "fontFamily": "Menlo",
                },
                "del": Object {
                  "textDecorationLine": "line-through",
                },
                "emph": Object {
                  "fontStyle": "italic",
                },
                "error": Object {
                  "color": "#fd5960",
                },
                "heading1": Object {
                  "fontSize": 17,
                  "fontWeight": "700",
                  "lineHeight": 25,
                },
                "heading1Text": Object {
                  "paddingBottom": 8,
                },
                "heading2": Object {
                  "fontSize": 17,
                  "fontWeight": "700",
                  "lineHeight": 25,
                },
                "heading2Text": Object {
                  "paddingBottom": 8,
                },
                "heading3": Object {
                  "fontSize": 17,
                  "fontWeight": "700",
                  "lineHeight": 25,
                },
                "heading3Text": Object {
                  "paddingBottom": 8,
                },
                "heading4": Object {
                  "fontSize": 17,
                  "fontWeight": "700",
                  "lineHeight": 25,
                },
                "heading4Text": Object {
                  "paddingBottom": 8,
                },
                "heading5": Object {
                  "fontSize": 17,
                  "fontWeight": "700",
                  "lineHeight": 25,
                },
                "heading5Text": Object {
                  "paddingBottom": 8,
                },
                "heading6": Object {
                  "fontSize": 17,
                  "fontWeight": "700",
                  "lineHeight": 25,
                },
                "heading6Text": Object {
                  "paddingBottom": 8,
                },
                "link": Object {
                  "color": "#2389d7",
                },
                "mention": Object {
                  "color": "#166de0",
                },
                "mention_highlight": Object {
                  "backgroundColor": "#ffe577",
                  "color": "#166de0",
                },
                "strong": Object {
                  "fontWeight": "bold",
                },
                "table_header_row": Object {
                  "fontWeight": "700",
                },
              }
>>>>>>> 1b168611
            }
          }
          value="Purpose string"
        />
      </View>
    </TouchableHighlight>
  </View>
  <View
    style={
      Array [
        Object {
          "marginTop": 15,
        },
        null,
      ]
    }
  >
    <TouchableHighlight
      activeOpacity={0.85}
      delayPressOut={100}
      onLongPress={[Function]}
      underlayColor="black"
    >
      <View
        style={
          Object {
            "paddingHorizontal": 15,
          }
        }
      >
        <FormattedText
          defaultMessage="Header"
          id="channel_info.header"
          style={
            Object {
              "backgroundColor": "transparent",
              "color": "#3d3c40",
              "fontSize": 13,
              "marginBottom": 10,
            }
          }
        />
        <Connect(Markdown)
          baseTextStyle={
            Object {
              "color": "#3d3c40",
              "fontSize": 13,
              "lineHeight": 20,
            }
          }
          blockStyles={
            Object {
              "adjacentParagraph": Object {
                "marginTop": 6,
              },
              "horizontalRule": Object {
                "backgroundColor": "#3d3c40",
                "height": 0.5,
                "marginVertical": 10,
              },
              "quoteBlockIcon": Object {
                "color": undefined,
                "padding": 5,
              },
            }
<<<<<<< HEAD
          }
          onChannelLinkPress={[MockFunction]}
          onPermalinkPress={[MockFunction]}
          textStyles={
            Object {
              "code": Object {
                "alignSelf": "center",
                "backgroundColor": undefined,
                "fontFamily": "Menlo",
              },
              "codeBlock": Object {
                "fontFamily": "Menlo",
              },
              "del": Object {
                "textDecorationLine": "line-through",
              },
              "emph": Object {
                "fontStyle": "italic",
              },
              "error": Object {
                "color": "#fd5960",
              },
              "heading1": Object {
                "fontSize": 17,
                "fontWeight": "700",
                "lineHeight": 25,
              },
              "heading1Text": Object {
                "paddingBottom": 8,
              },
              "heading2": Object {
                "fontSize": 17,
                "fontWeight": "700",
                "lineHeight": 25,
              },
              "heading2Text": Object {
                "paddingBottom": 8,
              },
              "heading3": Object {
                "fontSize": 17,
                "fontWeight": "700",
                "lineHeight": 25,
              },
              "heading3Text": Object {
                "paddingBottom": 8,
              },
              "heading4": Object {
                "fontSize": 17,
                "fontWeight": "700",
                "lineHeight": 25,
              },
              "heading4Text": Object {
                "paddingBottom": 8,
              },
              "heading5": Object {
                "fontSize": 17,
                "fontWeight": "700",
                "lineHeight": 25,
              },
              "heading5Text": Object {
                "paddingBottom": 8,
              },
              "heading6": Object {
                "fontSize": 17,
                "fontWeight": "700",
                "lineHeight": 25,
              },
              "heading6Text": Object {
                "paddingBottom": 8,
              },
              "link": Object {
                "color": "#2389d7",
              },
              "mention": Object {
                "color": "#2389d7",
              },
              "mention_highlight": Object {
                "backgroundColor": "#ffe577",
              },
              "strong": Object {
                "fontWeight": "bold",
              },
              "table_header_row": Object {
                "fontWeight": "700",
              },
=======
            onChannelLinkPress={[MockFunction]}
            onPermalinkPress={[MockFunction]}
            textStyles={
              Object {
                "code": Object {
                  "alignSelf": "center",
                  "backgroundColor": undefined,
                  "fontFamily": "Menlo",
                },
                "codeBlock": Object {
                  "fontFamily": "Menlo",
                },
                "del": Object {
                  "textDecorationLine": "line-through",
                },
                "emph": Object {
                  "fontStyle": "italic",
                },
                "error": Object {
                  "color": "#fd5960",
                },
                "heading1": Object {
                  "fontSize": 17,
                  "fontWeight": "700",
                  "lineHeight": 25,
                },
                "heading1Text": Object {
                  "paddingBottom": 8,
                },
                "heading2": Object {
                  "fontSize": 17,
                  "fontWeight": "700",
                  "lineHeight": 25,
                },
                "heading2Text": Object {
                  "paddingBottom": 8,
                },
                "heading3": Object {
                  "fontSize": 17,
                  "fontWeight": "700",
                  "lineHeight": 25,
                },
                "heading3Text": Object {
                  "paddingBottom": 8,
                },
                "heading4": Object {
                  "fontSize": 17,
                  "fontWeight": "700",
                  "lineHeight": 25,
                },
                "heading4Text": Object {
                  "paddingBottom": 8,
                },
                "heading5": Object {
                  "fontSize": 17,
                  "fontWeight": "700",
                  "lineHeight": 25,
                },
                "heading5Text": Object {
                  "paddingBottom": 8,
                },
                "heading6": Object {
                  "fontSize": 17,
                  "fontWeight": "700",
                  "lineHeight": 25,
                },
                "heading6Text": Object {
                  "paddingBottom": 8,
                },
                "link": Object {
                  "color": "#2389d7",
                },
                "mention": Object {
                  "color": "#166de0",
                },
                "mention_highlight": Object {
                  "backgroundColor": "#ffe577",
                  "color": "#166de0",
                },
                "strong": Object {
                  "fontWeight": "bold",
                },
                "table_header_row": Object {
                  "fontWeight": "700",
                },
              }
>>>>>>> 1b168611
            }
          }
          value="Header string"
        />
      </View>
    </TouchableHighlight>
  </View>
  <Text
    style={
      Array [
        Object {
          "backgroundColor": "transparent",
          "color": undefined,
          "flexDirection": "row",
          "fontSize": 12,
          "marginTop": 5,
        },
        Object {
          "paddingHorizontal": 15,
        },
        null,
      ]
    }
  >
    <FormattedText
      defaultMessage="Created by {creator} on "
      id="mobile.routes.channelInfo.createdBy"
      values={
        Object {
          "creator": "Creator",
        }
      }
    />
    <FormattedDate
      format="LL"
      value={123}
    />
  </Text>
</View>
`;

exports[`channel_info_header should match snapshot when is group constrained 1`] = `
<View
  style={
    Object {
      "backgroundColor": "#ffffff",
      "borderBottomColor": undefined,
      "borderBottomWidth": 1,
      "marginBottom": 40,
      "paddingVertical": 15,
    }
  }
>
  <View
    style={
      Array [
        Object {
          "alignItems": "center",
          "flexDirection": "row",
          "paddingVertical": 10,
        },
        Object {
          "paddingHorizontal": 15,
        },
        null,
      ]
    }
  >
    <ChannelIcon
      isActive={false}
      isArchived={false}
      isBot={false}
      isInfo={true}
      isUnread={false}
      membersCount={2}
      size={16}
      status="status"
      theme={
        Object {
          "awayIndicator": "#ffbc42",
          "buttonBg": "#166de0",
          "buttonColor": "#ffffff",
          "centerChannelBg": "#ffffff",
          "centerChannelColor": "#3d3c40",
          "codeTheme": "github",
          "dndIndicator": "#f74343",
          "errorTextColor": "#fd5960",
          "linkColor": "#2389d7",
          "mentionBj": "#ffffff",
          "mentionColor": "#145dbf",
          "mentionHighlightBg": "#ffe577",
          "mentionHighlightLink": "#166de0",
          "newMessageSeparator": "#ff8800",
          "onlineIndicator": "#06d6a0",
          "sidebarBg": "#145dbf",
          "sidebarHeaderBg": "#1153ab",
          "sidebarHeaderTextColor": "#ffffff",
          "sidebarText": "#ffffff",
          "sidebarTextActiveBorder": "#579eff",
          "sidebarTextActiveColor": "#ffffff",
          "sidebarTextHoverBg": "#4578bf",
          "sidebarUnreadText": "#ffffff",
          "type": "Mattermost",
        }
      }
      type="O"
    />
    <Text
      ellipsizeMode="tail"
      numberOfLines={1}
      style={
        Object {
          "color": "#3d3c40",
          "flex": 1,
          "fontSize": 15,
          "fontWeight": "600",
        }
      }
    >
      Channel name
    </Text>
  </View>
  <View
    style={
      Array [
        Object {
          "marginTop": 15,
        },
        null,
      ]
    }
  >
    <TouchableHighlight
      activeOpacity={0.85}
      delayPressOut={100}
      onLongPress={[Function]}
      underlayColor="black"
    >
      <View
        style={
          Object {
            "paddingHorizontal": 15,
          }
        }
      >
        <FormattedText
          defaultMessage="Purpose"
          id="channel_info.purpose"
          style={
            Object {
              "backgroundColor": "transparent",
              "color": "#3d3c40",
              "fontSize": 13,
              "marginBottom": 10,
            }
          }
        />
        <Connect(Markdown)
          baseTextStyle={
            Object {
              "color": "#3d3c40",
              "fontSize": 13,
              "lineHeight": 20,
            }
          }
          blockStyles={
            Object {
              "adjacentParagraph": Object {
                "marginTop": 6,
              },
              "horizontalRule": Object {
                "backgroundColor": "#3d3c40",
                "height": 0.5,
                "marginVertical": 10,
              },
              "quoteBlockIcon": Object {
                "color": undefined,
                "padding": 5,
              },
            }
          }
          onPermalinkPress={[MockFunction]}
          textStyles={
            Object {
              "code": Object {
                "alignSelf": "center",
                "backgroundColor": undefined,
                "fontFamily": "Menlo",
              },
              "codeBlock": Object {
                "fontFamily": "Menlo",
              },
              "del": Object {
                "textDecorationLine": "line-through",
              },
              "emph": Object {
                "fontStyle": "italic",
              },
              "error": Object {
                "color": "#fd5960",
              },
              "heading1": Object {
                "fontSize": 17,
                "fontWeight": "700",
                "lineHeight": 25,
              },
              "heading1Text": Object {
                "paddingBottom": 8,
              },
              "heading2": Object {
                "fontSize": 17,
                "fontWeight": "700",
                "lineHeight": 25,
              },
              "heading2Text": Object {
                "paddingBottom": 8,
              },
              "heading3": Object {
                "fontSize": 17,
                "fontWeight": "700",
                "lineHeight": 25,
              },
              "heading3Text": Object {
                "paddingBottom": 8,
              },
              "heading4": Object {
                "fontSize": 17,
                "fontWeight": "700",
                "lineHeight": 25,
              },
              "heading4Text": Object {
                "paddingBottom": 8,
              },
              "heading5": Object {
                "fontSize": 17,
                "fontWeight": "700",
                "lineHeight": 25,
              },
              "heading5Text": Object {
                "paddingBottom": 8,
              },
              "heading6": Object {
                "fontSize": 17,
                "fontWeight": "700",
                "lineHeight": 25,
              },
              "heading6Text": Object {
                "paddingBottom": 8,
              },
              "link": Object {
                "color": "#2389d7",
              },
              "mention": Object {
                "color": "#2389d7",
              },
              "mention_highlight": Object {
                "backgroundColor": "#ffe577",
              },
              "strong": Object {
                "fontWeight": "bold",
              },
              "table_header_row": Object {
                "fontWeight": "700",
              },
            }
          }
          value="Purpose string"
        />
      </View>
    </TouchableHighlight>
  </View>
  <View
    style={
      Array [
        Object {
          "marginTop": 15,
        },
        null,
      ]
    }
  >
    <TouchableHighlight
      activeOpacity={0.85}
      delayPressOut={100}
      onLongPress={[Function]}
      underlayColor="black"
    >
      <View
        style={
          Object {
            "paddingHorizontal": 15,
          }
        }
      >
        <FormattedText
          defaultMessage="Header"
          id="channel_info.header"
          style={
            Object {
              "backgroundColor": "transparent",
              "color": "#3d3c40",
              "fontSize": 13,
              "marginBottom": 10,
            }
          }
        />
        <Connect(Markdown)
          baseTextStyle={
            Object {
              "color": "#3d3c40",
              "fontSize": 13,
              "lineHeight": 20,
            }
          }
          blockStyles={
            Object {
              "adjacentParagraph": Object {
                "marginTop": 6,
              },
              "horizontalRule": Object {
                "backgroundColor": "#3d3c40",
                "height": 0.5,
                "marginVertical": 10,
              },
              "quoteBlockIcon": Object {
                "color": undefined,
                "padding": 5,
              },
            }
          }
          onChannelLinkPress={[MockFunction]}
          onPermalinkPress={[MockFunction]}
          textStyles={
            Object {
              "code": Object {
                "alignSelf": "center",
                "backgroundColor": undefined,
                "fontFamily": "Menlo",
              },
              "codeBlock": Object {
                "fontFamily": "Menlo",
              },
              "del": Object {
                "textDecorationLine": "line-through",
              },
              "emph": Object {
                "fontStyle": "italic",
              },
              "error": Object {
                "color": "#fd5960",
              },
              "heading1": Object {
                "fontSize": 17,
                "fontWeight": "700",
                "lineHeight": 25,
              },
              "heading1Text": Object {
                "paddingBottom": 8,
              },
              "heading2": Object {
                "fontSize": 17,
                "fontWeight": "700",
                "lineHeight": 25,
              },
              "heading2Text": Object {
                "paddingBottom": 8,
              },
              "heading3": Object {
                "fontSize": 17,
                "fontWeight": "700",
                "lineHeight": 25,
              },
              "heading3Text": Object {
                "paddingBottom": 8,
              },
              "heading4": Object {
                "fontSize": 17,
                "fontWeight": "700",
                "lineHeight": 25,
              },
              "heading4Text": Object {
                "paddingBottom": 8,
              },
              "heading5": Object {
                "fontSize": 17,
                "fontWeight": "700",
                "lineHeight": 25,
              },
              "heading5Text": Object {
                "paddingBottom": 8,
              },
              "heading6": Object {
                "fontSize": 17,
                "fontWeight": "700",
                "lineHeight": 25,
              },
              "heading6Text": Object {
                "paddingBottom": 8,
              },
              "link": Object {
                "color": "#2389d7",
              },
              "mention": Object {
                "color": "#2389d7",
              },
              "mention_highlight": Object {
                "backgroundColor": "#ffe577",
              },
              "strong": Object {
                "fontWeight": "bold",
              },
              "table_header_row": Object {
                "fontWeight": "700",
              },
            }
          }
          value="Header string"
        />
      </View>
    </TouchableHighlight>
  </View>
  <Text
    style={
      Array [
        Object {
          "backgroundColor": "transparent",
          "color": undefined,
          "flexDirection": "row",
          "fontSize": 12,
          "marginTop": 5,
        },
        Object {
          "paddingHorizontal": 15,
        },
        null,
      ]
    }
  >
    <FormattedText
      defaultMessage="Members are managed by linked groups"
      id="mobile.routes.channelInfo.groupManaged"
    />
  </Text>
  <Text
    style={
      Array [
        Object {
          "backgroundColor": "transparent",
          "color": undefined,
          "flexDirection": "row",
          "fontSize": 12,
          "marginTop": 5,
        },
        Object {
          "paddingHorizontal": 15,
        },
        null,
      ]
    }
  >
    <FormattedText
      defaultMessage="Created by {creator} on "
      id="mobile.routes.channelInfo.createdBy"
      values={
        Object {
          "creator": "Creator",
        }
      }
    />
    <FormattedDate
      format="LL"
      value={123}
    />
  </Text>
</View>
`;

exports[`channel_info_header should match snapshot when public channel and hasGuests 1`] = `
<View
  style={
    Object {
      "backgroundColor": "#ffffff",
      "borderBottomColor": undefined,
      "borderBottomWidth": 1,
      "marginBottom": 40,
      "paddingVertical": 15,
    }
  }
>
  <View
    style={
      Array [
        Object {
          "alignItems": "center",
          "flexDirection": "row",
          "paddingVertical": 10,
        },
        Object {
          "paddingHorizontal": 15,
        },
        null,
      ]
    }
  >
    <ChannelIcon
      isActive={false}
      isArchived={false}
      isBot={false}
      isInfo={true}
      isUnread={false}
      membersCount={2}
      size={16}
      status="status"
      theme={
        Object {
          "awayIndicator": "#ffbc42",
          "buttonBg": "#166de0",
          "buttonColor": "#ffffff",
          "centerChannelBg": "#ffffff",
          "centerChannelColor": "#3d3c40",
          "codeTheme": "github",
          "dndIndicator": "#f74343",
          "errorTextColor": "#fd5960",
          "linkColor": "#2389d7",
          "mentionBj": "#ffffff",
          "mentionColor": "#145dbf",
          "mentionHighlightBg": "#ffe577",
          "mentionHighlightLink": "#166de0",
          "newMessageSeparator": "#ff8800",
          "onlineIndicator": "#06d6a0",
          "sidebarBg": "#145dbf",
          "sidebarHeaderBg": "#1153ab",
          "sidebarHeaderTextColor": "#ffffff",
          "sidebarText": "#ffffff",
          "sidebarTextActiveBorder": "#579eff",
          "sidebarTextActiveColor": "#ffffff",
          "sidebarTextHoverBg": "#4578bf",
          "sidebarUnreadText": "#ffffff",
          "type": "Mattermost",
        }
      }
      type="O"
    />
    <Text
      ellipsizeMode="tail"
      numberOfLines={1}
      style={
        Object {
          "color": "#3d3c40",
          "flex": 1,
          "fontSize": 15,
          "fontWeight": "600",
        }
      }
    >
      Channel name
    </Text>
  </View>
  <View
    style={
      Object {
        "marginTop": 15,
      }
    }
  >
    <View
      style={
        Object {
          "paddingHorizontal": 15,
        }
      }
    >
      <FormattedText
        defaultMessage="This channel has guests"
        id="channel.channelHasGuests"
        style={
          Object {
            "backgroundColor": "transparent",
            "color": "#3d3c40",
            "fontSize": 13,
            "marginBottom": 10,
          }
        }
      />
    </View>
  </View>
  <View
    style={
      Array [
        Object {
          "marginTop": 15,
        },
        null,
      ]
    }
  >
    <TouchableHighlight
      activeOpacity={0.85}
      delayPressOut={100}
      onLongPress={[Function]}
      underlayColor="black"
    >
      <View
        style={
          Object {
            "paddingHorizontal": 15,
          }
        }
      >
        <FormattedText
          defaultMessage="Purpose"
          id="channel_info.purpose"
          style={
            Object {
              "backgroundColor": "transparent",
              "color": "#3d3c40",
              "fontSize": 13,
              "marginBottom": 10,
            }
          }
        />
        <Connect(Markdown)
          baseTextStyle={
            Object {
              "color": "#3d3c40",
              "fontSize": 13,
              "lineHeight": 20,
            }
          }
          blockStyles={
            Object {
              "adjacentParagraph": Object {
                "marginTop": 6,
              },
              "horizontalRule": Object {
                "backgroundColor": "#3d3c40",
                "height": 0.5,
                "marginVertical": 10,
              },
              "quoteBlockIcon": Object {
                "color": undefined,
                "padding": 5,
              },
            }
<<<<<<< HEAD
          }
          onPermalinkPress={[MockFunction]}
          textStyles={
            Object {
              "code": Object {
                "alignSelf": "center",
                "backgroundColor": undefined,
                "fontFamily": "Menlo",
              },
              "codeBlock": Object {
                "fontFamily": "Menlo",
              },
              "del": Object {
                "textDecorationLine": "line-through",
              },
              "emph": Object {
                "fontStyle": "italic",
              },
              "error": Object {
                "color": "#fd5960",
              },
              "heading1": Object {
                "fontSize": 17,
                "fontWeight": "700",
                "lineHeight": 25,
              },
              "heading1Text": Object {
                "paddingBottom": 8,
              },
              "heading2": Object {
                "fontSize": 17,
                "fontWeight": "700",
                "lineHeight": 25,
              },
              "heading2Text": Object {
                "paddingBottom": 8,
              },
              "heading3": Object {
                "fontSize": 17,
                "fontWeight": "700",
                "lineHeight": 25,
              },
              "heading3Text": Object {
                "paddingBottom": 8,
              },
              "heading4": Object {
                "fontSize": 17,
                "fontWeight": "700",
                "lineHeight": 25,
              },
              "heading4Text": Object {
                "paddingBottom": 8,
              },
              "heading5": Object {
                "fontSize": 17,
                "fontWeight": "700",
                "lineHeight": 25,
              },
              "heading5Text": Object {
                "paddingBottom": 8,
              },
              "heading6": Object {
                "fontSize": 17,
                "fontWeight": "700",
                "lineHeight": 25,
              },
              "heading6Text": Object {
                "paddingBottom": 8,
              },
              "link": Object {
                "color": "#2389d7",
              },
              "mention": Object {
                "color": "#2389d7",
              },
              "mention_highlight": Object {
                "backgroundColor": "#ffe577",
              },
              "strong": Object {
                "fontWeight": "bold",
              },
              "table_header_row": Object {
                "fontWeight": "700",
              },
=======
            onPermalinkPress={[MockFunction]}
            textStyles={
              Object {
                "code": Object {
                  "alignSelf": "center",
                  "backgroundColor": undefined,
                  "fontFamily": "Menlo",
                },
                "codeBlock": Object {
                  "fontFamily": "Menlo",
                },
                "del": Object {
                  "textDecorationLine": "line-through",
                },
                "emph": Object {
                  "fontStyle": "italic",
                },
                "error": Object {
                  "color": "#fd5960",
                },
                "heading1": Object {
                  "fontSize": 17,
                  "fontWeight": "700",
                  "lineHeight": 25,
                },
                "heading1Text": Object {
                  "paddingBottom": 8,
                },
                "heading2": Object {
                  "fontSize": 17,
                  "fontWeight": "700",
                  "lineHeight": 25,
                },
                "heading2Text": Object {
                  "paddingBottom": 8,
                },
                "heading3": Object {
                  "fontSize": 17,
                  "fontWeight": "700",
                  "lineHeight": 25,
                },
                "heading3Text": Object {
                  "paddingBottom": 8,
                },
                "heading4": Object {
                  "fontSize": 17,
                  "fontWeight": "700",
                  "lineHeight": 25,
                },
                "heading4Text": Object {
                  "paddingBottom": 8,
                },
                "heading5": Object {
                  "fontSize": 17,
                  "fontWeight": "700",
                  "lineHeight": 25,
                },
                "heading5Text": Object {
                  "paddingBottom": 8,
                },
                "heading6": Object {
                  "fontSize": 17,
                  "fontWeight": "700",
                  "lineHeight": 25,
                },
                "heading6Text": Object {
                  "paddingBottom": 8,
                },
                "link": Object {
                  "color": "#2389d7",
                },
                "mention": Object {
                  "color": "#166de0",
                },
                "mention_highlight": Object {
                  "backgroundColor": "#ffe577",
                  "color": "#166de0",
                },
                "strong": Object {
                  "fontWeight": "bold",
                },
                "table_header_row": Object {
                  "fontWeight": "700",
                },
              }
>>>>>>> 1b168611
            }
          }
          value="Purpose string"
        />
      </View>
    </TouchableHighlight>
  </View>
  <View
    style={
      Array [
        Object {
          "marginTop": 15,
        },
        null,
      ]
    }
  >
    <TouchableHighlight
      activeOpacity={0.85}
      delayPressOut={100}
      onLongPress={[Function]}
      underlayColor="black"
    >
      <View
        style={
          Object {
            "paddingHorizontal": 15,
          }
        }
      >
        <FormattedText
          defaultMessage="Header"
          id="channel_info.header"
          style={
            Object {
              "backgroundColor": "transparent",
              "color": "#3d3c40",
              "fontSize": 13,
              "marginBottom": 10,
            }
          }
        />
        <Connect(Markdown)
          baseTextStyle={
            Object {
              "color": "#3d3c40",
              "fontSize": 13,
              "lineHeight": 20,
            }
          }
          blockStyles={
            Object {
              "adjacentParagraph": Object {
                "marginTop": 6,
              },
              "horizontalRule": Object {
                "backgroundColor": "#3d3c40",
                "height": 0.5,
                "marginVertical": 10,
              },
              "quoteBlockIcon": Object {
                "color": undefined,
                "padding": 5,
              },
            }
<<<<<<< HEAD
          }
          onChannelLinkPress={[MockFunction]}
          onPermalinkPress={[MockFunction]}
          textStyles={
            Object {
              "code": Object {
                "alignSelf": "center",
                "backgroundColor": undefined,
                "fontFamily": "Menlo",
              },
              "codeBlock": Object {
                "fontFamily": "Menlo",
              },
              "del": Object {
                "textDecorationLine": "line-through",
              },
              "emph": Object {
                "fontStyle": "italic",
              },
              "error": Object {
                "color": "#fd5960",
              },
              "heading1": Object {
                "fontSize": 17,
                "fontWeight": "700",
                "lineHeight": 25,
              },
              "heading1Text": Object {
                "paddingBottom": 8,
              },
              "heading2": Object {
                "fontSize": 17,
                "fontWeight": "700",
                "lineHeight": 25,
              },
              "heading2Text": Object {
                "paddingBottom": 8,
              },
              "heading3": Object {
                "fontSize": 17,
                "fontWeight": "700",
                "lineHeight": 25,
              },
              "heading3Text": Object {
                "paddingBottom": 8,
              },
              "heading4": Object {
                "fontSize": 17,
                "fontWeight": "700",
                "lineHeight": 25,
              },
              "heading4Text": Object {
                "paddingBottom": 8,
              },
              "heading5": Object {
                "fontSize": 17,
                "fontWeight": "700",
                "lineHeight": 25,
              },
              "heading5Text": Object {
                "paddingBottom": 8,
              },
              "heading6": Object {
                "fontSize": 17,
                "fontWeight": "700",
                "lineHeight": 25,
              },
              "heading6Text": Object {
                "paddingBottom": 8,
              },
              "link": Object {
                "color": "#2389d7",
              },
              "mention": Object {
                "color": "#2389d7",
              },
              "mention_highlight": Object {
                "backgroundColor": "#ffe577",
              },
              "strong": Object {
                "fontWeight": "bold",
              },
              "table_header_row": Object {
                "fontWeight": "700",
              },
=======
            onChannelLinkPress={[MockFunction]}
            onPermalinkPress={[MockFunction]}
            textStyles={
              Object {
                "code": Object {
                  "alignSelf": "center",
                  "backgroundColor": undefined,
                  "fontFamily": "Menlo",
                },
                "codeBlock": Object {
                  "fontFamily": "Menlo",
                },
                "del": Object {
                  "textDecorationLine": "line-through",
                },
                "emph": Object {
                  "fontStyle": "italic",
                },
                "error": Object {
                  "color": "#fd5960",
                },
                "heading1": Object {
                  "fontSize": 17,
                  "fontWeight": "700",
                  "lineHeight": 25,
                },
                "heading1Text": Object {
                  "paddingBottom": 8,
                },
                "heading2": Object {
                  "fontSize": 17,
                  "fontWeight": "700",
                  "lineHeight": 25,
                },
                "heading2Text": Object {
                  "paddingBottom": 8,
                },
                "heading3": Object {
                  "fontSize": 17,
                  "fontWeight": "700",
                  "lineHeight": 25,
                },
                "heading3Text": Object {
                  "paddingBottom": 8,
                },
                "heading4": Object {
                  "fontSize": 17,
                  "fontWeight": "700",
                  "lineHeight": 25,
                },
                "heading4Text": Object {
                  "paddingBottom": 8,
                },
                "heading5": Object {
                  "fontSize": 17,
                  "fontWeight": "700",
                  "lineHeight": 25,
                },
                "heading5Text": Object {
                  "paddingBottom": 8,
                },
                "heading6": Object {
                  "fontSize": 17,
                  "fontWeight": "700",
                  "lineHeight": 25,
                },
                "heading6Text": Object {
                  "paddingBottom": 8,
                },
                "link": Object {
                  "color": "#2389d7",
                },
                "mention": Object {
                  "color": "#166de0",
                },
                "mention_highlight": Object {
                  "backgroundColor": "#ffe577",
                  "color": "#166de0",
                },
                "strong": Object {
                  "fontWeight": "bold",
                },
                "table_header_row": Object {
                  "fontWeight": "700",
                },
              }
>>>>>>> 1b168611
            }
          }
          value="Header string"
        />
      </View>
    </TouchableHighlight>
  </View>
  <Text
    style={
      Array [
        Object {
          "backgroundColor": "transparent",
          "color": undefined,
          "flexDirection": "row",
          "fontSize": 12,
          "marginTop": 5,
        },
        Object {
          "paddingHorizontal": 15,
        },
        null,
      ]
    }
  >
    <FormattedText
      defaultMessage="Created by {creator} on "
      id="mobile.routes.channelInfo.createdBy"
      values={
        Object {
          "creator": "Creator",
        }
      }
    />
    <FormattedDate
      format="LL"
      value={123}
    />
  </Text>
</View>
`;<|MERGE_RESOLUTION|>--- conflicted
+++ resolved
@@ -78,157 +78,12 @@
         }
       }
     >
-<<<<<<< HEAD
       Channel name
     </Text>
   </View>
   <View
     style={
       Array [
-=======
-      <TouchableHighlight
-        activeOpacity={0.85}
-        delayPressOut={100}
-        onLongPress={[Function]}
-        underlayColor="black"
-      >
-        <View
-          style={
-            Object {
-              "paddingHorizontal": 15,
-            }
-          }
-        >
-          <FormattedText
-            defaultMessage="Purpose"
-            id="channel_info.purpose"
-            style={
-              Object {
-                "backgroundColor": "transparent",
-                "color": "#3d3c40",
-                "fontSize": 13,
-                "marginBottom": 10,
-              }
-            }
-          />
-          <Connect(Markdown)
-            baseTextStyle={
-              Object {
-                "color": "#3d3c40",
-                "fontSize": 13,
-                "lineHeight": 20,
-              }
-            }
-            blockStyles={
-              Object {
-                "adjacentParagraph": Object {
-                  "marginTop": 6,
-                },
-                "horizontalRule": Object {
-                  "backgroundColor": "#3d3c40",
-                  "height": 0.5,
-                  "marginVertical": 10,
-                },
-                "quoteBlockIcon": Object {
-                  "color": undefined,
-                  "padding": 5,
-                },
-              }
-            }
-            onPermalinkPress={[MockFunction]}
-            textStyles={
-              Object {
-                "code": Object {
-                  "alignSelf": "center",
-                  "backgroundColor": undefined,
-                  "fontFamily": "Menlo",
-                },
-                "codeBlock": Object {
-                  "fontFamily": "Menlo",
-                },
-                "del": Object {
-                  "textDecorationLine": "line-through",
-                },
-                "emph": Object {
-                  "fontStyle": "italic",
-                },
-                "error": Object {
-                  "color": "#fd5960",
-                },
-                "heading1": Object {
-                  "fontSize": 17,
-                  "fontWeight": "700",
-                  "lineHeight": 25,
-                },
-                "heading1Text": Object {
-                  "paddingBottom": 8,
-                },
-                "heading2": Object {
-                  "fontSize": 17,
-                  "fontWeight": "700",
-                  "lineHeight": 25,
-                },
-                "heading2Text": Object {
-                  "paddingBottom": 8,
-                },
-                "heading3": Object {
-                  "fontSize": 17,
-                  "fontWeight": "700",
-                  "lineHeight": 25,
-                },
-                "heading3Text": Object {
-                  "paddingBottom": 8,
-                },
-                "heading4": Object {
-                  "fontSize": 17,
-                  "fontWeight": "700",
-                  "lineHeight": 25,
-                },
-                "heading4Text": Object {
-                  "paddingBottom": 8,
-                },
-                "heading5": Object {
-                  "fontSize": 17,
-                  "fontWeight": "700",
-                  "lineHeight": 25,
-                },
-                "heading5Text": Object {
-                  "paddingBottom": 8,
-                },
-                "heading6": Object {
-                  "fontSize": 17,
-                  "fontWeight": "700",
-                  "lineHeight": 25,
-                },
-                "heading6Text": Object {
-                  "paddingBottom": 8,
-                },
-                "link": Object {
-                  "color": "#2389d7",
-                },
-                "mention": Object {
-                  "color": "#166de0",
-                },
-                "mention_highlight": Object {
-                  "backgroundColor": "#ffe577",
-                  "color": "#166de0",
-                },
-                "strong": Object {
-                  "fontWeight": "bold",
-                },
-                "table_header_row": Object {
-                  "fontWeight": "700",
-                },
-              }
-            }
-            value="Purpose string"
-          />
-        </View>
-      </TouchableHighlight>
-    </View>
-    <View
-      style={
->>>>>>> 1b168611
         Object {
           "marginTop": 15,
         },
@@ -284,7 +139,6 @@
                 "padding": 5,
               },
             }
-<<<<<<< HEAD
           }
           onPermalinkPress={[MockFunction]}
           textStyles={
@@ -358,10 +212,11 @@
                 "color": "#2389d7",
               },
               "mention": Object {
-                "color": "#2389d7",
+                "color": "#166de0",
               },
               "mention_highlight": Object {
                 "backgroundColor": "#ffe577",
+                "color": "#166de0",
               },
               "strong": Object {
                 "fontWeight": "bold",
@@ -369,94 +224,6 @@
               "table_header_row": Object {
                 "fontWeight": "700",
               },
-=======
-            onChannelLinkPress={[MockFunction]}
-            onPermalinkPress={[MockFunction]}
-            textStyles={
-              Object {
-                "code": Object {
-                  "alignSelf": "center",
-                  "backgroundColor": undefined,
-                  "fontFamily": "Menlo",
-                },
-                "codeBlock": Object {
-                  "fontFamily": "Menlo",
-                },
-                "del": Object {
-                  "textDecorationLine": "line-through",
-                },
-                "emph": Object {
-                  "fontStyle": "italic",
-                },
-                "error": Object {
-                  "color": "#fd5960",
-                },
-                "heading1": Object {
-                  "fontSize": 17,
-                  "fontWeight": "700",
-                  "lineHeight": 25,
-                },
-                "heading1Text": Object {
-                  "paddingBottom": 8,
-                },
-                "heading2": Object {
-                  "fontSize": 17,
-                  "fontWeight": "700",
-                  "lineHeight": 25,
-                },
-                "heading2Text": Object {
-                  "paddingBottom": 8,
-                },
-                "heading3": Object {
-                  "fontSize": 17,
-                  "fontWeight": "700",
-                  "lineHeight": 25,
-                },
-                "heading3Text": Object {
-                  "paddingBottom": 8,
-                },
-                "heading4": Object {
-                  "fontSize": 17,
-                  "fontWeight": "700",
-                  "lineHeight": 25,
-                },
-                "heading4Text": Object {
-                  "paddingBottom": 8,
-                },
-                "heading5": Object {
-                  "fontSize": 17,
-                  "fontWeight": "700",
-                  "lineHeight": 25,
-                },
-                "heading5Text": Object {
-                  "paddingBottom": 8,
-                },
-                "heading6": Object {
-                  "fontSize": 17,
-                  "fontWeight": "700",
-                  "lineHeight": 25,
-                },
-                "heading6Text": Object {
-                  "paddingBottom": 8,
-                },
-                "link": Object {
-                  "color": "#2389d7",
-                },
-                "mention": Object {
-                  "color": "#166de0",
-                },
-                "mention_highlight": Object {
-                  "backgroundColor": "#ffe577",
-                  "color": "#166de0",
-                },
-                "strong": Object {
-                  "fontWeight": "bold",
-                },
-                "table_header_row": Object {
-                  "fontWeight": "700",
-                },
-              }
->>>>>>> 1b168611
             }
           }
           value="Purpose string"
@@ -464,14 +231,6 @@
       </View>
     </TouchableHighlight>
   </View>
-<<<<<<< HEAD
-=======
-</SafeAreaView>
-`;
-
-exports[`channel_info_header should match snapshot when DM and hasGuests and is the teammate 1`] = `
-<SafeAreaView>
->>>>>>> 1b168611
   <View
     style={
       Array [
@@ -530,7 +289,6 @@
                 "padding": 5,
               },
             }
-<<<<<<< HEAD
           }
           onChannelLinkPress={[MockFunction]}
           onPermalinkPress={[MockFunction]}
@@ -605,10 +363,11 @@
                 "color": "#2389d7",
               },
               "mention": Object {
-                "color": "#2389d7",
+                "color": "#166de0",
               },
               "mention_highlight": Object {
                 "backgroundColor": "#ffe577",
+                "color": "#166de0",
               },
               "strong": Object {
                 "fontWeight": "bold",
@@ -616,93 +375,6 @@
               "table_header_row": Object {
                 "fontWeight": "700",
               },
-=======
-            onPermalinkPress={[MockFunction]}
-            textStyles={
-              Object {
-                "code": Object {
-                  "alignSelf": "center",
-                  "backgroundColor": undefined,
-                  "fontFamily": "Menlo",
-                },
-                "codeBlock": Object {
-                  "fontFamily": "Menlo",
-                },
-                "del": Object {
-                  "textDecorationLine": "line-through",
-                },
-                "emph": Object {
-                  "fontStyle": "italic",
-                },
-                "error": Object {
-                  "color": "#fd5960",
-                },
-                "heading1": Object {
-                  "fontSize": 17,
-                  "fontWeight": "700",
-                  "lineHeight": 25,
-                },
-                "heading1Text": Object {
-                  "paddingBottom": 8,
-                },
-                "heading2": Object {
-                  "fontSize": 17,
-                  "fontWeight": "700",
-                  "lineHeight": 25,
-                },
-                "heading2Text": Object {
-                  "paddingBottom": 8,
-                },
-                "heading3": Object {
-                  "fontSize": 17,
-                  "fontWeight": "700",
-                  "lineHeight": 25,
-                },
-                "heading3Text": Object {
-                  "paddingBottom": 8,
-                },
-                "heading4": Object {
-                  "fontSize": 17,
-                  "fontWeight": "700",
-                  "lineHeight": 25,
-                },
-                "heading4Text": Object {
-                  "paddingBottom": 8,
-                },
-                "heading5": Object {
-                  "fontSize": 17,
-                  "fontWeight": "700",
-                  "lineHeight": 25,
-                },
-                "heading5Text": Object {
-                  "paddingBottom": 8,
-                },
-                "heading6": Object {
-                  "fontSize": 17,
-                  "fontWeight": "700",
-                  "lineHeight": 25,
-                },
-                "heading6Text": Object {
-                  "paddingBottom": 8,
-                },
-                "link": Object {
-                  "color": "#2389d7",
-                },
-                "mention": Object {
-                  "color": "#166de0",
-                },
-                "mention_highlight": Object {
-                  "backgroundColor": "#ffe577",
-                  "color": "#166de0",
-                },
-                "strong": Object {
-                  "fontWeight": "bold",
-                },
-                "table_header_row": Object {
-                  "fontWeight": "700",
-                },
-              }
->>>>>>> 1b168611
             }
           }
           value="Header string"
@@ -735,7 +407,6 @@
           "creator": "Creator",
         }
       }
-<<<<<<< HEAD
     />
     <FormattedDate
       format="LL"
@@ -745,7 +416,7 @@
 </View>
 `;
 
-exports[`channel_info_header should match snapshot when DM and hasGuests 1`] = `
+exports[`channel_info_header should match snapshot when DM and hasGuests and is the teammate 1`] = `
 <View
   style={
     Object {
@@ -811,560 +482,6 @@
       }
       type="D"
     />
-=======
-    >
-      <TouchableHighlight
-        activeOpacity={0.85}
-        delayPressOut={100}
-        onLongPress={[Function]}
-        underlayColor="black"
-      >
-        <View
-          style={
-            Object {
-              "paddingHorizontal": 15,
-            }
-          }
-        >
-          <FormattedText
-            defaultMessage="Header"
-            id="channel_info.header"
-            style={
-              Object {
-                "backgroundColor": "transparent",
-                "color": "#3d3c40",
-                "fontSize": 13,
-                "marginBottom": 10,
-              }
-            }
-          />
-          <Connect(Markdown)
-            baseTextStyle={
-              Object {
-                "color": "#3d3c40",
-                "fontSize": 13,
-                "lineHeight": 20,
-              }
-            }
-            blockStyles={
-              Object {
-                "adjacentParagraph": Object {
-                  "marginTop": 6,
-                },
-                "horizontalRule": Object {
-                  "backgroundColor": "#3d3c40",
-                  "height": 0.5,
-                  "marginVertical": 10,
-                },
-                "quoteBlockIcon": Object {
-                  "color": undefined,
-                  "padding": 5,
-                },
-              }
-            }
-            onChannelLinkPress={[MockFunction]}
-            onPermalinkPress={[MockFunction]}
-            textStyles={
-              Object {
-                "code": Object {
-                  "alignSelf": "center",
-                  "backgroundColor": undefined,
-                  "fontFamily": "Menlo",
-                },
-                "codeBlock": Object {
-                  "fontFamily": "Menlo",
-                },
-                "del": Object {
-                  "textDecorationLine": "line-through",
-                },
-                "emph": Object {
-                  "fontStyle": "italic",
-                },
-                "error": Object {
-                  "color": "#fd5960",
-                },
-                "heading1": Object {
-                  "fontSize": 17,
-                  "fontWeight": "700",
-                  "lineHeight": 25,
-                },
-                "heading1Text": Object {
-                  "paddingBottom": 8,
-                },
-                "heading2": Object {
-                  "fontSize": 17,
-                  "fontWeight": "700",
-                  "lineHeight": 25,
-                },
-                "heading2Text": Object {
-                  "paddingBottom": 8,
-                },
-                "heading3": Object {
-                  "fontSize": 17,
-                  "fontWeight": "700",
-                  "lineHeight": 25,
-                },
-                "heading3Text": Object {
-                  "paddingBottom": 8,
-                },
-                "heading4": Object {
-                  "fontSize": 17,
-                  "fontWeight": "700",
-                  "lineHeight": 25,
-                },
-                "heading4Text": Object {
-                  "paddingBottom": 8,
-                },
-                "heading5": Object {
-                  "fontSize": 17,
-                  "fontWeight": "700",
-                  "lineHeight": 25,
-                },
-                "heading5Text": Object {
-                  "paddingBottom": 8,
-                },
-                "heading6": Object {
-                  "fontSize": 17,
-                  "fontWeight": "700",
-                  "lineHeight": 25,
-                },
-                "heading6Text": Object {
-                  "paddingBottom": 8,
-                },
-                "link": Object {
-                  "color": "#2389d7",
-                },
-                "mention": Object {
-                  "color": "#166de0",
-                },
-                "mention_highlight": Object {
-                  "backgroundColor": "#ffe577",
-                  "color": "#166de0",
-                },
-                "strong": Object {
-                  "fontWeight": "bold",
-                },
-                "table_header_row": Object {
-                  "fontWeight": "700",
-                },
-              }
-            }
-            value="Header string"
-          />
-        </View>
-      </TouchableHighlight>
-    </View>
-    <Text
-      style={
-        Array [
-          Object {
-            "backgroundColor": "transparent",
-            "color": undefined,
-            "flexDirection": "row",
-            "fontSize": 12,
-            "marginTop": 5,
-          },
-          Object {
-            "paddingHorizontal": 15,
-          },
-        ]
-      }
-    >
-      <FormattedText
-        defaultMessage="Created by {creator} on "
-        id="mobile.routes.channelInfo.createdBy"
-        values={
-          Object {
-            "creator": "Creator",
-          }
-        }
-      />
-      <FormattedDate
-        format="LL"
-        value={123}
-      />
-    </Text>
-  </View>
-</SafeAreaView>
-`;
-
-exports[`channel_info_header should match snapshot when DM and hasGuests but its me and not the teammate 1`] = `
-<SafeAreaView>
-  <View
-    style={
-      Object {
-        "backgroundColor": "#ffffff",
-        "borderBottomColor": undefined,
-        "borderBottomWidth": 1,
-        "marginBottom": 40,
-        "paddingVertical": 15,
-      }
-    }
-  >
-    <View
-      style={
-        Array [
-          Object {
-            "alignItems": "center",
-            "flexDirection": "row",
-            "paddingVertical": 10,
-          },
-          Object {
-            "paddingHorizontal": 15,
-          },
-        ]
-      }
-    >
-      <ChannelIcon
-        isActive={false}
-        isArchived={false}
-        isBot={false}
-        isInfo={true}
-        isUnread={false}
-        membersCount={2}
-        size={16}
-        status="status"
-        theme={
-          Object {
-            "awayIndicator": "#ffbc42",
-            "buttonBg": "#166de0",
-            "buttonColor": "#ffffff",
-            "centerChannelBg": "#ffffff",
-            "centerChannelColor": "#3d3c40",
-            "codeTheme": "github",
-            "dndIndicator": "#f74343",
-            "errorTextColor": "#fd5960",
-            "linkColor": "#2389d7",
-            "mentionBj": "#ffffff",
-            "mentionColor": "#145dbf",
-            "mentionHighlightBg": "#ffe577",
-            "mentionHighlightLink": "#166de0",
-            "newMessageSeparator": "#ff8800",
-            "onlineIndicator": "#06d6a0",
-            "sidebarBg": "#145dbf",
-            "sidebarHeaderBg": "#1153ab",
-            "sidebarHeaderTextColor": "#ffffff",
-            "sidebarText": "#ffffff",
-            "sidebarTextActiveBorder": "#579eff",
-            "sidebarTextActiveColor": "#ffffff",
-            "sidebarTextHoverBg": "#4578bf",
-            "sidebarUnreadText": "#ffffff",
-            "type": "Mattermost",
-          }
-        }
-        type="D"
-      />
-      <Text
-        ellipsizeMode="tail"
-        numberOfLines={1}
-        style={
-          Object {
-            "color": "#3d3c40",
-            "flex": 1,
-            "fontSize": 15,
-            "fontWeight": "600",
-          }
-        }
-      >
-        Channel name
-      </Text>
-    </View>
-    <View
-      style={
-        Object {
-          "marginTop": 15,
-        }
-      }
-    >
-      <TouchableHighlight
-        activeOpacity={0.85}
-        delayPressOut={100}
-        onLongPress={[Function]}
-        underlayColor="black"
-      >
-        <View
-          style={
-            Object {
-              "paddingHorizontal": 15,
-            }
-          }
-        >
-          <FormattedText
-            defaultMessage="Purpose"
-            id="channel_info.purpose"
-            style={
-              Object {
-                "backgroundColor": "transparent",
-                "color": "#3d3c40",
-                "fontSize": 13,
-                "marginBottom": 10,
-              }
-            }
-          />
-          <Connect(Markdown)
-            baseTextStyle={
-              Object {
-                "color": "#3d3c40",
-                "fontSize": 13,
-                "lineHeight": 20,
-              }
-            }
-            blockStyles={
-              Object {
-                "adjacentParagraph": Object {
-                  "marginTop": 6,
-                },
-                "horizontalRule": Object {
-                  "backgroundColor": "#3d3c40",
-                  "height": 0.5,
-                  "marginVertical": 10,
-                },
-                "quoteBlockIcon": Object {
-                  "color": undefined,
-                  "padding": 5,
-                },
-              }
-            }
-            onPermalinkPress={[MockFunction]}
-            textStyles={
-              Object {
-                "code": Object {
-                  "alignSelf": "center",
-                  "backgroundColor": undefined,
-                  "fontFamily": "Menlo",
-                },
-                "codeBlock": Object {
-                  "fontFamily": "Menlo",
-                },
-                "del": Object {
-                  "textDecorationLine": "line-through",
-                },
-                "emph": Object {
-                  "fontStyle": "italic",
-                },
-                "error": Object {
-                  "color": "#fd5960",
-                },
-                "heading1": Object {
-                  "fontSize": 17,
-                  "fontWeight": "700",
-                  "lineHeight": 25,
-                },
-                "heading1Text": Object {
-                  "paddingBottom": 8,
-                },
-                "heading2": Object {
-                  "fontSize": 17,
-                  "fontWeight": "700",
-                  "lineHeight": 25,
-                },
-                "heading2Text": Object {
-                  "paddingBottom": 8,
-                },
-                "heading3": Object {
-                  "fontSize": 17,
-                  "fontWeight": "700",
-                  "lineHeight": 25,
-                },
-                "heading3Text": Object {
-                  "paddingBottom": 8,
-                },
-                "heading4": Object {
-                  "fontSize": 17,
-                  "fontWeight": "700",
-                  "lineHeight": 25,
-                },
-                "heading4Text": Object {
-                  "paddingBottom": 8,
-                },
-                "heading5": Object {
-                  "fontSize": 17,
-                  "fontWeight": "700",
-                  "lineHeight": 25,
-                },
-                "heading5Text": Object {
-                  "paddingBottom": 8,
-                },
-                "heading6": Object {
-                  "fontSize": 17,
-                  "fontWeight": "700",
-                  "lineHeight": 25,
-                },
-                "heading6Text": Object {
-                  "paddingBottom": 8,
-                },
-                "link": Object {
-                  "color": "#2389d7",
-                },
-                "mention": Object {
-                  "color": "#166de0",
-                },
-                "mention_highlight": Object {
-                  "backgroundColor": "#ffe577",
-                  "color": "#166de0",
-                },
-                "strong": Object {
-                  "fontWeight": "bold",
-                },
-                "table_header_row": Object {
-                  "fontWeight": "700",
-                },
-              }
-            }
-            value="Purpose string"
-          />
-        </View>
-      </TouchableHighlight>
-    </View>
-    <View
-      style={
-        Object {
-          "marginTop": 15,
-        }
-      }
-    >
-      <TouchableHighlight
-        activeOpacity={0.85}
-        delayPressOut={100}
-        onLongPress={[Function]}
-        underlayColor="black"
-      >
-        <View
-          style={
-            Object {
-              "paddingHorizontal": 15,
-            }
-          }
-        >
-          <FormattedText
-            defaultMessage="Header"
-            id="channel_info.header"
-            style={
-              Object {
-                "backgroundColor": "transparent",
-                "color": "#3d3c40",
-                "fontSize": 13,
-                "marginBottom": 10,
-              }
-            }
-          />
-          <Connect(Markdown)
-            baseTextStyle={
-              Object {
-                "color": "#3d3c40",
-                "fontSize": 13,
-                "lineHeight": 20,
-              }
-            }
-            blockStyles={
-              Object {
-                "adjacentParagraph": Object {
-                  "marginTop": 6,
-                },
-                "horizontalRule": Object {
-                  "backgroundColor": "#3d3c40",
-                  "height": 0.5,
-                  "marginVertical": 10,
-                },
-                "quoteBlockIcon": Object {
-                  "color": undefined,
-                  "padding": 5,
-                },
-              }
-            }
-            onChannelLinkPress={[MockFunction]}
-            onPermalinkPress={[MockFunction]}
-            textStyles={
-              Object {
-                "code": Object {
-                  "alignSelf": "center",
-                  "backgroundColor": undefined,
-                  "fontFamily": "Menlo",
-                },
-                "codeBlock": Object {
-                  "fontFamily": "Menlo",
-                },
-                "del": Object {
-                  "textDecorationLine": "line-through",
-                },
-                "emph": Object {
-                  "fontStyle": "italic",
-                },
-                "error": Object {
-                  "color": "#fd5960",
-                },
-                "heading1": Object {
-                  "fontSize": 17,
-                  "fontWeight": "700",
-                  "lineHeight": 25,
-                },
-                "heading1Text": Object {
-                  "paddingBottom": 8,
-                },
-                "heading2": Object {
-                  "fontSize": 17,
-                  "fontWeight": "700",
-                  "lineHeight": 25,
-                },
-                "heading2Text": Object {
-                  "paddingBottom": 8,
-                },
-                "heading3": Object {
-                  "fontSize": 17,
-                  "fontWeight": "700",
-                  "lineHeight": 25,
-                },
-                "heading3Text": Object {
-                  "paddingBottom": 8,
-                },
-                "heading4": Object {
-                  "fontSize": 17,
-                  "fontWeight": "700",
-                  "lineHeight": 25,
-                },
-                "heading4Text": Object {
-                  "paddingBottom": 8,
-                },
-                "heading5": Object {
-                  "fontSize": 17,
-                  "fontWeight": "700",
-                  "lineHeight": 25,
-                },
-                "heading5Text": Object {
-                  "paddingBottom": 8,
-                },
-                "heading6": Object {
-                  "fontSize": 17,
-                  "fontWeight": "700",
-                  "lineHeight": 25,
-                },
-                "heading6Text": Object {
-                  "paddingBottom": 8,
-                },
-                "link": Object {
-                  "color": "#2389d7",
-                },
-                "mention": Object {
-                  "color": "#166de0",
-                },
-                "mention_highlight": Object {
-                  "backgroundColor": "#ffe577",
-                  "color": "#166de0",
-                },
-                "strong": Object {
-                  "fontWeight": "bold",
-                },
-                "table_header_row": Object {
-                  "fontWeight": "700",
-                },
-              }
-            }
-            value="Header string"
-          />
-        </View>
-      </TouchableHighlight>
-    </View>
->>>>>>> 1b168611
     <Text
       ellipsizeMode="tail"
       numberOfLines={1}
@@ -1466,7 +583,6 @@
                 "padding": 5,
               },
             }
-<<<<<<< HEAD
           }
           onPermalinkPress={[MockFunction]}
           textStyles={
@@ -1540,10 +656,11 @@
                 "color": "#2389d7",
               },
               "mention": Object {
-                "color": "#2389d7",
+                "color": "#166de0",
               },
               "mention_highlight": Object {
                 "backgroundColor": "#ffe577",
+                "color": "#166de0",
               },
               "strong": Object {
                 "fontWeight": "bold",
@@ -1551,93 +668,6 @@
               "table_header_row": Object {
                 "fontWeight": "700",
               },
-=======
-            onPermalinkPress={[MockFunction]}
-            textStyles={
-              Object {
-                "code": Object {
-                  "alignSelf": "center",
-                  "backgroundColor": undefined,
-                  "fontFamily": "Menlo",
-                },
-                "codeBlock": Object {
-                  "fontFamily": "Menlo",
-                },
-                "del": Object {
-                  "textDecorationLine": "line-through",
-                },
-                "emph": Object {
-                  "fontStyle": "italic",
-                },
-                "error": Object {
-                  "color": "#fd5960",
-                },
-                "heading1": Object {
-                  "fontSize": 17,
-                  "fontWeight": "700",
-                  "lineHeight": 25,
-                },
-                "heading1Text": Object {
-                  "paddingBottom": 8,
-                },
-                "heading2": Object {
-                  "fontSize": 17,
-                  "fontWeight": "700",
-                  "lineHeight": 25,
-                },
-                "heading2Text": Object {
-                  "paddingBottom": 8,
-                },
-                "heading3": Object {
-                  "fontSize": 17,
-                  "fontWeight": "700",
-                  "lineHeight": 25,
-                },
-                "heading3Text": Object {
-                  "paddingBottom": 8,
-                },
-                "heading4": Object {
-                  "fontSize": 17,
-                  "fontWeight": "700",
-                  "lineHeight": 25,
-                },
-                "heading4Text": Object {
-                  "paddingBottom": 8,
-                },
-                "heading5": Object {
-                  "fontSize": 17,
-                  "fontWeight": "700",
-                  "lineHeight": 25,
-                },
-                "heading5Text": Object {
-                  "paddingBottom": 8,
-                },
-                "heading6": Object {
-                  "fontSize": 17,
-                  "fontWeight": "700",
-                  "lineHeight": 25,
-                },
-                "heading6Text": Object {
-                  "paddingBottom": 8,
-                },
-                "link": Object {
-                  "color": "#2389d7",
-                },
-                "mention": Object {
-                  "color": "#166de0",
-                },
-                "mention_highlight": Object {
-                  "backgroundColor": "#ffe577",
-                  "color": "#166de0",
-                },
-                "strong": Object {
-                  "fontWeight": "bold",
-                },
-                "table_header_row": Object {
-                  "fontWeight": "700",
-                },
-              }
->>>>>>> 1b168611
             }
           }
           value="Purpose string"
@@ -1703,7 +733,6 @@
                 "padding": 5,
               },
             }
-<<<<<<< HEAD
           }
           onChannelLinkPress={[MockFunction]}
           onPermalinkPress={[MockFunction]}
@@ -1778,10 +807,11 @@
                 "color": "#2389d7",
               },
               "mention": Object {
-                "color": "#2389d7",
+                "color": "#166de0",
               },
               "mention_highlight": Object {
                 "backgroundColor": "#ffe577",
+                "color": "#166de0",
               },
               "strong": Object {
                 "fontWeight": "bold",
@@ -1789,94 +819,6 @@
               "table_header_row": Object {
                 "fontWeight": "700",
               },
-=======
-            onChannelLinkPress={[MockFunction]}
-            onPermalinkPress={[MockFunction]}
-            textStyles={
-              Object {
-                "code": Object {
-                  "alignSelf": "center",
-                  "backgroundColor": undefined,
-                  "fontFamily": "Menlo",
-                },
-                "codeBlock": Object {
-                  "fontFamily": "Menlo",
-                },
-                "del": Object {
-                  "textDecorationLine": "line-through",
-                },
-                "emph": Object {
-                  "fontStyle": "italic",
-                },
-                "error": Object {
-                  "color": "#fd5960",
-                },
-                "heading1": Object {
-                  "fontSize": 17,
-                  "fontWeight": "700",
-                  "lineHeight": 25,
-                },
-                "heading1Text": Object {
-                  "paddingBottom": 8,
-                },
-                "heading2": Object {
-                  "fontSize": 17,
-                  "fontWeight": "700",
-                  "lineHeight": 25,
-                },
-                "heading2Text": Object {
-                  "paddingBottom": 8,
-                },
-                "heading3": Object {
-                  "fontSize": 17,
-                  "fontWeight": "700",
-                  "lineHeight": 25,
-                },
-                "heading3Text": Object {
-                  "paddingBottom": 8,
-                },
-                "heading4": Object {
-                  "fontSize": 17,
-                  "fontWeight": "700",
-                  "lineHeight": 25,
-                },
-                "heading4Text": Object {
-                  "paddingBottom": 8,
-                },
-                "heading5": Object {
-                  "fontSize": 17,
-                  "fontWeight": "700",
-                  "lineHeight": 25,
-                },
-                "heading5Text": Object {
-                  "paddingBottom": 8,
-                },
-                "heading6": Object {
-                  "fontSize": 17,
-                  "fontWeight": "700",
-                  "lineHeight": 25,
-                },
-                "heading6Text": Object {
-                  "paddingBottom": 8,
-                },
-                "link": Object {
-                  "color": "#2389d7",
-                },
-                "mention": Object {
-                  "color": "#166de0",
-                },
-                "mention_highlight": Object {
-                  "backgroundColor": "#ffe577",
-                  "color": "#166de0",
-                },
-                "strong": Object {
-                  "fontWeight": "bold",
-                },
-                "table_header_row": Object {
-                  "fontWeight": "700",
-                },
-              }
->>>>>>> 1b168611
             }
           }
           value="Header string"
@@ -1918,7 +860,7 @@
 </View>
 `;
 
-exports[`channel_info_header should match snapshot when GM and hasGuests 1`] = `
+exports[`channel_info_header should match snapshot when DM and hasGuests but its me and not the teammate 1`] = `
 <View
   style={
     Object {
@@ -1982,7 +924,7 @@
           "type": "Mattermost",
         }
       }
-      type="G"
+      type="D"
     />
     <Text
       ellipsizeMode="tail"
@@ -1998,34 +940,6 @@
     >
       Channel name
     </Text>
-  </View>
-  <View
-    style={
-      Object {
-        "marginTop": 15,
-      }
-    }
-  >
-    <View
-      style={
-        Object {
-          "paddingHorizontal": 15,
-        }
-      }
-    >
-      <FormattedText
-        defaultMessage="This group message has guests"
-        id="channel.hasGuests"
-        style={
-          Object {
-            "backgroundColor": "transparent",
-            "color": "#3d3c40",
-            "fontSize": 13,
-            "marginBottom": 10,
-          }
-        }
-      />
-    </View>
   </View>
   <View
     style={
@@ -2085,7 +999,6 @@
                 "padding": 5,
               },
             }
-<<<<<<< HEAD
           }
           onPermalinkPress={[MockFunction]}
           textStyles={
@@ -2159,10 +1072,11 @@
                 "color": "#2389d7",
               },
               "mention": Object {
-                "color": "#2389d7",
+                "color": "#166de0",
               },
               "mention_highlight": Object {
                 "backgroundColor": "#ffe577",
+                "color": "#166de0",
               },
               "strong": Object {
                 "fontWeight": "bold",
@@ -2170,93 +1084,6 @@
               "table_header_row": Object {
                 "fontWeight": "700",
               },
-=======
-            onPermalinkPress={[MockFunction]}
-            textStyles={
-              Object {
-                "code": Object {
-                  "alignSelf": "center",
-                  "backgroundColor": undefined,
-                  "fontFamily": "Menlo",
-                },
-                "codeBlock": Object {
-                  "fontFamily": "Menlo",
-                },
-                "del": Object {
-                  "textDecorationLine": "line-through",
-                },
-                "emph": Object {
-                  "fontStyle": "italic",
-                },
-                "error": Object {
-                  "color": "#fd5960",
-                },
-                "heading1": Object {
-                  "fontSize": 17,
-                  "fontWeight": "700",
-                  "lineHeight": 25,
-                },
-                "heading1Text": Object {
-                  "paddingBottom": 8,
-                },
-                "heading2": Object {
-                  "fontSize": 17,
-                  "fontWeight": "700",
-                  "lineHeight": 25,
-                },
-                "heading2Text": Object {
-                  "paddingBottom": 8,
-                },
-                "heading3": Object {
-                  "fontSize": 17,
-                  "fontWeight": "700",
-                  "lineHeight": 25,
-                },
-                "heading3Text": Object {
-                  "paddingBottom": 8,
-                },
-                "heading4": Object {
-                  "fontSize": 17,
-                  "fontWeight": "700",
-                  "lineHeight": 25,
-                },
-                "heading4Text": Object {
-                  "paddingBottom": 8,
-                },
-                "heading5": Object {
-                  "fontSize": 17,
-                  "fontWeight": "700",
-                  "lineHeight": 25,
-                },
-                "heading5Text": Object {
-                  "paddingBottom": 8,
-                },
-                "heading6": Object {
-                  "fontSize": 17,
-                  "fontWeight": "700",
-                  "lineHeight": 25,
-                },
-                "heading6Text": Object {
-                  "paddingBottom": 8,
-                },
-                "link": Object {
-                  "color": "#2389d7",
-                },
-                "mention": Object {
-                  "color": "#166de0",
-                },
-                "mention_highlight": Object {
-                  "backgroundColor": "#ffe577",
-                  "color": "#166de0",
-                },
-                "strong": Object {
-                  "fontWeight": "bold",
-                },
-                "table_header_row": Object {
-                  "fontWeight": "700",
-                },
-              }
->>>>>>> 1b168611
             }
           }
           value="Purpose string"
@@ -2322,7 +1149,6 @@
                 "padding": 5,
               },
             }
-<<<<<<< HEAD
           }
           onChannelLinkPress={[MockFunction]}
           onPermalinkPress={[MockFunction]}
@@ -2397,10 +1223,11 @@
                 "color": "#2389d7",
               },
               "mention": Object {
-                "color": "#2389d7",
+                "color": "#166de0",
               },
               "mention_highlight": Object {
                 "backgroundColor": "#ffe577",
+                "color": "#166de0",
               },
               "strong": Object {
                 "fontWeight": "bold",
@@ -2408,94 +1235,6 @@
               "table_header_row": Object {
                 "fontWeight": "700",
               },
-=======
-            onChannelLinkPress={[MockFunction]}
-            onPermalinkPress={[MockFunction]}
-            textStyles={
-              Object {
-                "code": Object {
-                  "alignSelf": "center",
-                  "backgroundColor": undefined,
-                  "fontFamily": "Menlo",
-                },
-                "codeBlock": Object {
-                  "fontFamily": "Menlo",
-                },
-                "del": Object {
-                  "textDecorationLine": "line-through",
-                },
-                "emph": Object {
-                  "fontStyle": "italic",
-                },
-                "error": Object {
-                  "color": "#fd5960",
-                },
-                "heading1": Object {
-                  "fontSize": 17,
-                  "fontWeight": "700",
-                  "lineHeight": 25,
-                },
-                "heading1Text": Object {
-                  "paddingBottom": 8,
-                },
-                "heading2": Object {
-                  "fontSize": 17,
-                  "fontWeight": "700",
-                  "lineHeight": 25,
-                },
-                "heading2Text": Object {
-                  "paddingBottom": 8,
-                },
-                "heading3": Object {
-                  "fontSize": 17,
-                  "fontWeight": "700",
-                  "lineHeight": 25,
-                },
-                "heading3Text": Object {
-                  "paddingBottom": 8,
-                },
-                "heading4": Object {
-                  "fontSize": 17,
-                  "fontWeight": "700",
-                  "lineHeight": 25,
-                },
-                "heading4Text": Object {
-                  "paddingBottom": 8,
-                },
-                "heading5": Object {
-                  "fontSize": 17,
-                  "fontWeight": "700",
-                  "lineHeight": 25,
-                },
-                "heading5Text": Object {
-                  "paddingBottom": 8,
-                },
-                "heading6": Object {
-                  "fontSize": 17,
-                  "fontWeight": "700",
-                  "lineHeight": 25,
-                },
-                "heading6Text": Object {
-                  "paddingBottom": 8,
-                },
-                "link": Object {
-                  "color": "#2389d7",
-                },
-                "mention": Object {
-                  "color": "#166de0",
-                },
-                "mention_highlight": Object {
-                  "backgroundColor": "#ffe577",
-                  "color": "#166de0",
-                },
-                "strong": Object {
-                  "fontWeight": "bold",
-                },
-                "table_header_row": Object {
-                  "fontWeight": "700",
-                },
-              }
->>>>>>> 1b168611
             }
           }
           value="Header string"
@@ -2537,7 +1276,7 @@
 </View>
 `;
 
-exports[`channel_info_header should match snapshot when is group constrained 1`] = `
+exports[`channel_info_header should match snapshot when GM and hasGuests 1`] = `
 <View
   style={
     Object {
@@ -2601,7 +1340,7 @@
           "type": "Mattermost",
         }
       }
-      type="O"
+      type="G"
     />
     <Text
       ellipsizeMode="tail"
@@ -2617,6 +1356,34 @@
     >
       Channel name
     </Text>
+  </View>
+  <View
+    style={
+      Object {
+        "marginTop": 15,
+      }
+    }
+  >
+    <View
+      style={
+        Object {
+          "paddingHorizontal": 15,
+        }
+      }
+    >
+      <FormattedText
+        defaultMessage="This group message has guests"
+        id="channel.hasGuests"
+        style={
+          Object {
+            "backgroundColor": "transparent",
+            "color": "#3d3c40",
+            "fontSize": 13,
+            "marginBottom": 10,
+          }
+        }
+      />
+    </View>
   </View>
   <View
     style={
@@ -2749,10 +1516,11 @@
                 "color": "#2389d7",
               },
               "mention": Object {
-                "color": "#2389d7",
+                "color": "#166de0",
               },
               "mention_highlight": Object {
                 "backgroundColor": "#ffe577",
+                "color": "#166de0",
               },
               "strong": Object {
                 "fontWeight": "bold",
@@ -2899,10 +1667,11 @@
                 "color": "#2389d7",
               },
               "mention": Object {
-                "color": "#2389d7",
+                "color": "#166de0",
               },
               "mention_highlight": Object {
                 "backgroundColor": "#ffe577",
+                "color": "#166de0",
               },
               "strong": Object {
                 "fontWeight": "bold",
@@ -2917,28 +1686,6 @@
       </View>
     </TouchableHighlight>
   </View>
-  <Text
-    style={
-      Array [
-        Object {
-          "backgroundColor": "transparent",
-          "color": undefined,
-          "flexDirection": "row",
-          "fontSize": 12,
-          "marginTop": 5,
-        },
-        Object {
-          "paddingHorizontal": 15,
-        },
-        null,
-      ]
-    }
-  >
-    <FormattedText
-      defaultMessage="Members are managed by linked groups"
-      id="mobile.routes.channelInfo.groupManaged"
-    />
-  </Text>
   <Text
     style={
       Array [
@@ -2973,7 +1720,7 @@
 </View>
 `;
 
-exports[`channel_info_header should match snapshot when public channel and hasGuests 1`] = `
+exports[`channel_info_header should match snapshot when is group constrained 1`] = `
 <View
   style={
     Object {
@@ -3056,6 +1803,444 @@
   </View>
   <View
     style={
+      Array [
+        Object {
+          "marginTop": 15,
+        },
+        null,
+      ]
+    }
+  >
+    <TouchableHighlight
+      activeOpacity={0.85}
+      delayPressOut={100}
+      onLongPress={[Function]}
+      underlayColor="black"
+    >
+      <View
+        style={
+          Object {
+            "paddingHorizontal": 15,
+          }
+        }
+      >
+        <FormattedText
+          defaultMessage="Purpose"
+          id="channel_info.purpose"
+          style={
+            Object {
+              "backgroundColor": "transparent",
+              "color": "#3d3c40",
+              "fontSize": 13,
+              "marginBottom": 10,
+            }
+          }
+        />
+        <Connect(Markdown)
+          baseTextStyle={
+            Object {
+              "color": "#3d3c40",
+              "fontSize": 13,
+              "lineHeight": 20,
+            }
+          }
+          blockStyles={
+            Object {
+              "adjacentParagraph": Object {
+                "marginTop": 6,
+              },
+              "horizontalRule": Object {
+                "backgroundColor": "#3d3c40",
+                "height": 0.5,
+                "marginVertical": 10,
+              },
+              "quoteBlockIcon": Object {
+                "color": undefined,
+                "padding": 5,
+              },
+            }
+          }
+          onPermalinkPress={[MockFunction]}
+          textStyles={
+            Object {
+              "code": Object {
+                "alignSelf": "center",
+                "backgroundColor": undefined,
+                "fontFamily": "Menlo",
+              },
+              "codeBlock": Object {
+                "fontFamily": "Menlo",
+              },
+              "del": Object {
+                "textDecorationLine": "line-through",
+              },
+              "emph": Object {
+                "fontStyle": "italic",
+              },
+              "error": Object {
+                "color": "#fd5960",
+              },
+              "heading1": Object {
+                "fontSize": 17,
+                "fontWeight": "700",
+                "lineHeight": 25,
+              },
+              "heading1Text": Object {
+                "paddingBottom": 8,
+              },
+              "heading2": Object {
+                "fontSize": 17,
+                "fontWeight": "700",
+                "lineHeight": 25,
+              },
+              "heading2Text": Object {
+                "paddingBottom": 8,
+              },
+              "heading3": Object {
+                "fontSize": 17,
+                "fontWeight": "700",
+                "lineHeight": 25,
+              },
+              "heading3Text": Object {
+                "paddingBottom": 8,
+              },
+              "heading4": Object {
+                "fontSize": 17,
+                "fontWeight": "700",
+                "lineHeight": 25,
+              },
+              "heading4Text": Object {
+                "paddingBottom": 8,
+              },
+              "heading5": Object {
+                "fontSize": 17,
+                "fontWeight": "700",
+                "lineHeight": 25,
+              },
+              "heading5Text": Object {
+                "paddingBottom": 8,
+              },
+              "heading6": Object {
+                "fontSize": 17,
+                "fontWeight": "700",
+                "lineHeight": 25,
+              },
+              "heading6Text": Object {
+                "paddingBottom": 8,
+              },
+              "link": Object {
+                "color": "#2389d7",
+              },
+              "mention": Object {
+                "color": "#166de0",
+              },
+              "mention_highlight": Object {
+                "backgroundColor": "#ffe577",
+                "color": "#166de0",
+              },
+              "strong": Object {
+                "fontWeight": "bold",
+              },
+              "table_header_row": Object {
+                "fontWeight": "700",
+              },
+            }
+          }
+          value="Purpose string"
+        />
+      </View>
+    </TouchableHighlight>
+  </View>
+  <View
+    style={
+      Array [
+        Object {
+          "marginTop": 15,
+        },
+        null,
+      ]
+    }
+  >
+    <TouchableHighlight
+      activeOpacity={0.85}
+      delayPressOut={100}
+      onLongPress={[Function]}
+      underlayColor="black"
+    >
+      <View
+        style={
+          Object {
+            "paddingHorizontal": 15,
+          }
+        }
+      >
+        <FormattedText
+          defaultMessage="Header"
+          id="channel_info.header"
+          style={
+            Object {
+              "backgroundColor": "transparent",
+              "color": "#3d3c40",
+              "fontSize": 13,
+              "marginBottom": 10,
+            }
+          }
+        />
+        <Connect(Markdown)
+          baseTextStyle={
+            Object {
+              "color": "#3d3c40",
+              "fontSize": 13,
+              "lineHeight": 20,
+            }
+          }
+          blockStyles={
+            Object {
+              "adjacentParagraph": Object {
+                "marginTop": 6,
+              },
+              "horizontalRule": Object {
+                "backgroundColor": "#3d3c40",
+                "height": 0.5,
+                "marginVertical": 10,
+              },
+              "quoteBlockIcon": Object {
+                "color": undefined,
+                "padding": 5,
+              },
+            }
+          }
+          onChannelLinkPress={[MockFunction]}
+          onPermalinkPress={[MockFunction]}
+          textStyles={
+            Object {
+              "code": Object {
+                "alignSelf": "center",
+                "backgroundColor": undefined,
+                "fontFamily": "Menlo",
+              },
+              "codeBlock": Object {
+                "fontFamily": "Menlo",
+              },
+              "del": Object {
+                "textDecorationLine": "line-through",
+              },
+              "emph": Object {
+                "fontStyle": "italic",
+              },
+              "error": Object {
+                "color": "#fd5960",
+              },
+              "heading1": Object {
+                "fontSize": 17,
+                "fontWeight": "700",
+                "lineHeight": 25,
+              },
+              "heading1Text": Object {
+                "paddingBottom": 8,
+              },
+              "heading2": Object {
+                "fontSize": 17,
+                "fontWeight": "700",
+                "lineHeight": 25,
+              },
+              "heading2Text": Object {
+                "paddingBottom": 8,
+              },
+              "heading3": Object {
+                "fontSize": 17,
+                "fontWeight": "700",
+                "lineHeight": 25,
+              },
+              "heading3Text": Object {
+                "paddingBottom": 8,
+              },
+              "heading4": Object {
+                "fontSize": 17,
+                "fontWeight": "700",
+                "lineHeight": 25,
+              },
+              "heading4Text": Object {
+                "paddingBottom": 8,
+              },
+              "heading5": Object {
+                "fontSize": 17,
+                "fontWeight": "700",
+                "lineHeight": 25,
+              },
+              "heading5Text": Object {
+                "paddingBottom": 8,
+              },
+              "heading6": Object {
+                "fontSize": 17,
+                "fontWeight": "700",
+                "lineHeight": 25,
+              },
+              "heading6Text": Object {
+                "paddingBottom": 8,
+              },
+              "link": Object {
+                "color": "#2389d7",
+              },
+              "mention": Object {
+                "color": "#166de0",
+              },
+              "mention_highlight": Object {
+                "backgroundColor": "#ffe577",
+                "color": "#166de0",
+              },
+              "strong": Object {
+                "fontWeight": "bold",
+              },
+              "table_header_row": Object {
+                "fontWeight": "700",
+              },
+            }
+          }
+          value="Header string"
+        />
+      </View>
+    </TouchableHighlight>
+  </View>
+  <Text
+    style={
+      Array [
+        Object {
+          "backgroundColor": "transparent",
+          "color": undefined,
+          "flexDirection": "row",
+          "fontSize": 12,
+          "marginTop": 5,
+        },
+        Object {
+          "paddingHorizontal": 15,
+        },
+        null,
+      ]
+    }
+  >
+    <FormattedText
+      defaultMessage="Members are managed by linked groups"
+      id="mobile.routes.channelInfo.groupManaged"
+    />
+  </Text>
+  <Text
+    style={
+      Array [
+        Object {
+          "backgroundColor": "transparent",
+          "color": undefined,
+          "flexDirection": "row",
+          "fontSize": 12,
+          "marginTop": 5,
+        },
+        Object {
+          "paddingHorizontal": 15,
+        },
+        null,
+      ]
+    }
+  >
+    <FormattedText
+      defaultMessage="Created by {creator} on "
+      id="mobile.routes.channelInfo.createdBy"
+      values={
+        Object {
+          "creator": "Creator",
+        }
+      }
+    />
+    <FormattedDate
+      format="LL"
+      value={123}
+    />
+  </Text>
+</View>
+`;
+
+exports[`channel_info_header should match snapshot when public channel and hasGuests 1`] = `
+<View
+  style={
+    Object {
+      "backgroundColor": "#ffffff",
+      "borderBottomColor": undefined,
+      "borderBottomWidth": 1,
+      "marginBottom": 40,
+      "paddingVertical": 15,
+    }
+  }
+>
+  <View
+    style={
+      Array [
+        Object {
+          "alignItems": "center",
+          "flexDirection": "row",
+          "paddingVertical": 10,
+        },
+        Object {
+          "paddingHorizontal": 15,
+        },
+        null,
+      ]
+    }
+  >
+    <ChannelIcon
+      isActive={false}
+      isArchived={false}
+      isBot={false}
+      isInfo={true}
+      isUnread={false}
+      membersCount={2}
+      size={16}
+      status="status"
+      theme={
+        Object {
+          "awayIndicator": "#ffbc42",
+          "buttonBg": "#166de0",
+          "buttonColor": "#ffffff",
+          "centerChannelBg": "#ffffff",
+          "centerChannelColor": "#3d3c40",
+          "codeTheme": "github",
+          "dndIndicator": "#f74343",
+          "errorTextColor": "#fd5960",
+          "linkColor": "#2389d7",
+          "mentionBj": "#ffffff",
+          "mentionColor": "#145dbf",
+          "mentionHighlightBg": "#ffe577",
+          "mentionHighlightLink": "#166de0",
+          "newMessageSeparator": "#ff8800",
+          "onlineIndicator": "#06d6a0",
+          "sidebarBg": "#145dbf",
+          "sidebarHeaderBg": "#1153ab",
+          "sidebarHeaderTextColor": "#ffffff",
+          "sidebarText": "#ffffff",
+          "sidebarTextActiveBorder": "#579eff",
+          "sidebarTextActiveColor": "#ffffff",
+          "sidebarTextHoverBg": "#4578bf",
+          "sidebarUnreadText": "#ffffff",
+          "type": "Mattermost",
+        }
+      }
+      type="O"
+    />
+    <Text
+      ellipsizeMode="tail"
+      numberOfLines={1}
+      style={
+        Object {
+          "color": "#3d3c40",
+          "flex": 1,
+          "fontSize": 15,
+          "fontWeight": "600",
+        }
+      }
+    >
+      Channel name
+    </Text>
+  </View>
+  <View
+    style={
       Object {
         "marginTop": 15,
       }
@@ -3140,7 +2325,6 @@
                 "padding": 5,
               },
             }
-<<<<<<< HEAD
           }
           onPermalinkPress={[MockFunction]}
           textStyles={
@@ -3214,10 +2398,11 @@
                 "color": "#2389d7",
               },
               "mention": Object {
-                "color": "#2389d7",
+                "color": "#166de0",
               },
               "mention_highlight": Object {
                 "backgroundColor": "#ffe577",
+                "color": "#166de0",
               },
               "strong": Object {
                 "fontWeight": "bold",
@@ -3225,93 +2410,6 @@
               "table_header_row": Object {
                 "fontWeight": "700",
               },
-=======
-            onPermalinkPress={[MockFunction]}
-            textStyles={
-              Object {
-                "code": Object {
-                  "alignSelf": "center",
-                  "backgroundColor": undefined,
-                  "fontFamily": "Menlo",
-                },
-                "codeBlock": Object {
-                  "fontFamily": "Menlo",
-                },
-                "del": Object {
-                  "textDecorationLine": "line-through",
-                },
-                "emph": Object {
-                  "fontStyle": "italic",
-                },
-                "error": Object {
-                  "color": "#fd5960",
-                },
-                "heading1": Object {
-                  "fontSize": 17,
-                  "fontWeight": "700",
-                  "lineHeight": 25,
-                },
-                "heading1Text": Object {
-                  "paddingBottom": 8,
-                },
-                "heading2": Object {
-                  "fontSize": 17,
-                  "fontWeight": "700",
-                  "lineHeight": 25,
-                },
-                "heading2Text": Object {
-                  "paddingBottom": 8,
-                },
-                "heading3": Object {
-                  "fontSize": 17,
-                  "fontWeight": "700",
-                  "lineHeight": 25,
-                },
-                "heading3Text": Object {
-                  "paddingBottom": 8,
-                },
-                "heading4": Object {
-                  "fontSize": 17,
-                  "fontWeight": "700",
-                  "lineHeight": 25,
-                },
-                "heading4Text": Object {
-                  "paddingBottom": 8,
-                },
-                "heading5": Object {
-                  "fontSize": 17,
-                  "fontWeight": "700",
-                  "lineHeight": 25,
-                },
-                "heading5Text": Object {
-                  "paddingBottom": 8,
-                },
-                "heading6": Object {
-                  "fontSize": 17,
-                  "fontWeight": "700",
-                  "lineHeight": 25,
-                },
-                "heading6Text": Object {
-                  "paddingBottom": 8,
-                },
-                "link": Object {
-                  "color": "#2389d7",
-                },
-                "mention": Object {
-                  "color": "#166de0",
-                },
-                "mention_highlight": Object {
-                  "backgroundColor": "#ffe577",
-                  "color": "#166de0",
-                },
-                "strong": Object {
-                  "fontWeight": "bold",
-                },
-                "table_header_row": Object {
-                  "fontWeight": "700",
-                },
-              }
->>>>>>> 1b168611
             }
           }
           value="Purpose string"
@@ -3377,7 +2475,6 @@
                 "padding": 5,
               },
             }
-<<<<<<< HEAD
           }
           onChannelLinkPress={[MockFunction]}
           onPermalinkPress={[MockFunction]}
@@ -3452,10 +2549,11 @@
                 "color": "#2389d7",
               },
               "mention": Object {
-                "color": "#2389d7",
+                "color": "#166de0",
               },
               "mention_highlight": Object {
                 "backgroundColor": "#ffe577",
+                "color": "#166de0",
               },
               "strong": Object {
                 "fontWeight": "bold",
@@ -3463,94 +2561,6 @@
               "table_header_row": Object {
                 "fontWeight": "700",
               },
-=======
-            onChannelLinkPress={[MockFunction]}
-            onPermalinkPress={[MockFunction]}
-            textStyles={
-              Object {
-                "code": Object {
-                  "alignSelf": "center",
-                  "backgroundColor": undefined,
-                  "fontFamily": "Menlo",
-                },
-                "codeBlock": Object {
-                  "fontFamily": "Menlo",
-                },
-                "del": Object {
-                  "textDecorationLine": "line-through",
-                },
-                "emph": Object {
-                  "fontStyle": "italic",
-                },
-                "error": Object {
-                  "color": "#fd5960",
-                },
-                "heading1": Object {
-                  "fontSize": 17,
-                  "fontWeight": "700",
-                  "lineHeight": 25,
-                },
-                "heading1Text": Object {
-                  "paddingBottom": 8,
-                },
-                "heading2": Object {
-                  "fontSize": 17,
-                  "fontWeight": "700",
-                  "lineHeight": 25,
-                },
-                "heading2Text": Object {
-                  "paddingBottom": 8,
-                },
-                "heading3": Object {
-                  "fontSize": 17,
-                  "fontWeight": "700",
-                  "lineHeight": 25,
-                },
-                "heading3Text": Object {
-                  "paddingBottom": 8,
-                },
-                "heading4": Object {
-                  "fontSize": 17,
-                  "fontWeight": "700",
-                  "lineHeight": 25,
-                },
-                "heading4Text": Object {
-                  "paddingBottom": 8,
-                },
-                "heading5": Object {
-                  "fontSize": 17,
-                  "fontWeight": "700",
-                  "lineHeight": 25,
-                },
-                "heading5Text": Object {
-                  "paddingBottom": 8,
-                },
-                "heading6": Object {
-                  "fontSize": 17,
-                  "fontWeight": "700",
-                  "lineHeight": 25,
-                },
-                "heading6Text": Object {
-                  "paddingBottom": 8,
-                },
-                "link": Object {
-                  "color": "#2389d7",
-                },
-                "mention": Object {
-                  "color": "#166de0",
-                },
-                "mention_highlight": Object {
-                  "backgroundColor": "#ffe577",
-                  "color": "#166de0",
-                },
-                "strong": Object {
-                  "fontWeight": "bold",
-                },
-                "table_header_row": Object {
-                  "fontWeight": "700",
-                },
-              }
->>>>>>> 1b168611
             }
           }
           value="Header string"
