// Jest Snapshot v1, https://goo.gl/fbAQLP

exports[`channel_info_header should match snapshot 1`] = `
<View
  style={
    Object {
      "backgroundColor": "#ffffff",
      "borderBottomColor": undefined,
      "borderBottomWidth": 1,
      "marginBottom": 40,
      "paddingVertical": 15,
    }
  }
>
  <View
    style={
      Array [
        Object {
          "alignItems": "center",
          "flexDirection": "row",
          "paddingVertical": 10,
        },
        Object {
          "paddingHorizontal": 15,
        },
        null,
      ]
    }
  >
    <ChannelIcon
      isActive={false}
      isArchived={false}
      isBot={false}
      isInfo={true}
      isUnread={false}
<<<<<<< HEAD
      membersCount={3}
      size={16}
=======
      membersCount={2}
      size={24}
>>>>>>> 5579c1fc
      status="status"
      theme={
        Object {
          "awayIndicator": "#ffbc42",
          "buttonBg": "#166de0",
          "buttonColor": "#ffffff",
          "centerChannelBg": "#ffffff",
          "centerChannelColor": "#3d3c40",
          "codeTheme": "github",
          "dndIndicator": "#f74343",
          "errorTextColor": "#fd5960",
          "linkColor": "#2389d7",
          "mentionBg": "#ffffff",
          "mentionBj": "#ffffff",
          "mentionColor": "#145dbf",
          "mentionHighlightBg": "#ffe577",
          "mentionHighlightLink": "#166de0",
          "newMessageSeparator": "#ff8800",
          "onlineIndicator": "#06d6a0",
          "sidebarBg": "#145dbf",
          "sidebarHeaderBg": "#1153ab",
          "sidebarHeaderTextColor": "#ffffff",
          "sidebarText": "#ffffff",
          "sidebarTextActiveBorder": "#579eff",
          "sidebarTextActiveColor": "#ffffff",
          "sidebarTextHoverBg": "#4578bf",
          "sidebarUnreadText": "#ffffff",
          "type": "Mattermost",
        }
      }
      type="O"
    />
    <Text
      ellipsizeMode="tail"
      numberOfLines={1}
      style={
        Object {
          "color": "#3d3c40",
          "flex": 1,
          "fontSize": 15,
          "fontWeight": "600",
        }
      }
    >
      Channel name
    </Text>
  </View>
  <View
    style={
      Array [
        Object {
          "marginTop": 15,
        },
        null,
      ]
    }
  >
    <ForwardRef
      onLongPress={[Function]}
    >
      <View
        style={
          Object {
            "paddingHorizontal": 15,
          }
        }
      >
        <FormattedText
          defaultMessage="Purpose"
          id="channel_info.purpose"
          style={
            Object {
              "backgroundColor": "transparent",
              "color": "#3d3c40",
              "fontSize": 13,
              "marginBottom": 10,
            }
          }
        />
        <Text
          style={
            Object {
              "color": "#3d3c40",
              "fontSize": 13,
              "lineHeight": 20,
            }
          }
        >
          Purpose string
        </Text>
      </View>
    </ForwardRef>
  </View>
  <View
    style={
      Array [
        Object {
          "marginTop": 15,
        },
        null,
      ]
    }
  >
    <ForwardRef
      onLongPress={[Function]}
    >
      <View
        style={
          Object {
            "paddingHorizontal": 15,
          }
        }
      >
        <FormattedText
          defaultMessage="Header"
          id="channel_info.header"
          style={
            Object {
              "backgroundColor": "transparent",
              "color": "#3d3c40",
              "fontSize": 13,
              "marginBottom": 10,
            }
          }
        />
        <Connect(Markdown)
          baseTextStyle={
            Object {
              "color": "#3d3c40",
              "fontSize": 13,
              "lineHeight": 20,
            }
          }
          blockStyles={
            Object {
              "adjacentParagraph": Object {
                "marginTop": 6,
              },
              "horizontalRule": Object {
                "backgroundColor": "#3d3c40",
                "height": 0.5,
                "marginVertical": 10,
              },
              "quoteBlockIcon": Object {
                "color": undefined,
              },
            }
          }
          disableAtChannelMentionHighlight={true}
          onChannelLinkPress={[MockFunction]}
          onPermalinkPress={[MockFunction]}
          textStyles={
            Object {
              "code": Object {
                "alignSelf": "center",
                "backgroundColor": undefined,
                "fontFamily": "Menlo",
              },
              "codeBlock": Object {
                "fontFamily": "Menlo",
              },
              "del": Object {
                "textDecorationLine": "line-through",
              },
              "emph": Object {
                "fontStyle": "italic",
              },
              "error": Object {
                "color": "#fd5960",
              },
              "heading1": Object {
                "fontSize": 17,
                "fontWeight": "700",
                "lineHeight": 25,
              },
              "heading1Text": Object {
                "paddingBottom": 8,
              },
              "heading2": Object {
                "fontSize": 17,
                "fontWeight": "700",
                "lineHeight": 25,
              },
              "heading2Text": Object {
                "paddingBottom": 8,
              },
              "heading3": Object {
                "fontSize": 17,
                "fontWeight": "700",
                "lineHeight": 25,
              },
              "heading3Text": Object {
                "paddingBottom": 8,
              },
              "heading4": Object {
                "fontSize": 17,
                "fontWeight": "700",
                "lineHeight": 25,
              },
              "heading4Text": Object {
                "paddingBottom": 8,
              },
              "heading5": Object {
                "fontSize": 17,
                "fontWeight": "700",
                "lineHeight": 25,
              },
              "heading5Text": Object {
                "paddingBottom": 8,
              },
              "heading6": Object {
                "fontSize": 17,
                "fontWeight": "700",
                "lineHeight": 25,
              },
              "heading6Text": Object {
                "paddingBottom": 8,
              },
              "link": Object {
                "color": "#2389d7",
              },
              "mention": Object {
                "color": "#2389d7",
              },
              "mention_highlight": Object {
                "backgroundColor": "#ffe577",
                "color": "#166de0",
              },
              "strong": Object {
                "fontWeight": "bold",
              },
              "table_header_row": Object {
                "fontWeight": "700",
              },
            }
          }
          value="Header string"
        />
      </View>
    </ForwardRef>
  </View>
  <Text
    style={
      Array [
        Object {
          "backgroundColor": "transparent",
          "color": undefined,
          "flexDirection": "row",
          "fontSize": 12,
          "marginTop": 5,
        },
        Object {
          "paddingHorizontal": 15,
        },
        null,
      ]
    }
  >
    <FormattedText
      defaultMessage="Created by {creator} on "
      id="mobile.routes.channelInfo.createdBy"
      values={
        Object {
          "creator": "Creator",
        }
      }
    />
    <FormattedDate
      format="LL"
      value={123}
    />
  </Text>
</View>
`;

exports[`channel_info_header should match snapshot when DM and hasGuests and is the teammate 1`] = `
<View
  style={
    Object {
      "backgroundColor": "#ffffff",
      "borderBottomColor": undefined,
      "borderBottomWidth": 1,
      "marginBottom": 40,
      "paddingVertical": 15,
    }
  }
>
  <View
    style={
      Array [
        Object {
          "alignItems": "center",
          "flexDirection": "row",
          "paddingVertical": 10,
        },
        Object {
          "paddingHorizontal": 15,
        },
        null,
      ]
    }
  >
    <ChannelIcon
      isActive={false}
      isArchived={false}
      isBot={false}
      isInfo={true}
      isUnread={false}
<<<<<<< HEAD
      membersCount={3}
      size={16}
=======
      membersCount={2}
      size={24}
>>>>>>> 5579c1fc
      status="status"
      theme={
        Object {
          "awayIndicator": "#ffbc42",
          "buttonBg": "#166de0",
          "buttonColor": "#ffffff",
          "centerChannelBg": "#ffffff",
          "centerChannelColor": "#3d3c40",
          "codeTheme": "github",
          "dndIndicator": "#f74343",
          "errorTextColor": "#fd5960",
          "linkColor": "#2389d7",
          "mentionBg": "#ffffff",
          "mentionBj": "#ffffff",
          "mentionColor": "#145dbf",
          "mentionHighlightBg": "#ffe577",
          "mentionHighlightLink": "#166de0",
          "newMessageSeparator": "#ff8800",
          "onlineIndicator": "#06d6a0",
          "sidebarBg": "#145dbf",
          "sidebarHeaderBg": "#1153ab",
          "sidebarHeaderTextColor": "#ffffff",
          "sidebarText": "#ffffff",
          "sidebarTextActiveBorder": "#579eff",
          "sidebarTextActiveColor": "#ffffff",
          "sidebarTextHoverBg": "#4578bf",
          "sidebarUnreadText": "#ffffff",
          "type": "Mattermost",
        }
      }
      type="D"
    />
    <Text
      ellipsizeMode="tail"
      numberOfLines={1}
      style={
        Object {
          "color": "#3d3c40",
          "flex": 1,
          "fontSize": 15,
          "fontWeight": "600",
        }
      }
    >
      Channel name
    </Text>
  </View>
  <View
    style={
      Array [
        Object {
          "marginTop": 15,
        },
        null,
      ]
    }
  >
    <View
      style={
        Object {
          "paddingHorizontal": 15,
        }
      }
    >
      <FormattedText
        defaultMessage="This person is a guest"
        id="channel.isGuest"
        style={
          Object {
            "backgroundColor": "transparent",
            "color": "#3d3c40",
            "fontSize": 13,
            "marginBottom": 10,
          }
        }
      />
    </View>
  </View>
  <View
    style={
      Array [
        Object {
          "marginTop": 15,
        },
        null,
      ]
    }
  >
    <ForwardRef
      onLongPress={[Function]}
    >
      <View
        style={
          Object {
            "paddingHorizontal": 15,
          }
        }
      >
        <FormattedText
          defaultMessage="Purpose"
          id="channel_info.purpose"
          style={
            Object {
              "backgroundColor": "transparent",
              "color": "#3d3c40",
              "fontSize": 13,
              "marginBottom": 10,
            }
          }
        />
        <Text
          style={
            Object {
              "color": "#3d3c40",
              "fontSize": 13,
              "lineHeight": 20,
            }
          }
        >
          Purpose string
        </Text>
      </View>
    </ForwardRef>
  </View>
  <View
    style={
      Array [
        Object {
          "marginTop": 15,
        },
        null,
      ]
    }
  >
    <ForwardRef
      onLongPress={[Function]}
    >
      <View
        style={
          Object {
            "paddingHorizontal": 15,
          }
        }
      >
        <FormattedText
          defaultMessage="Header"
          id="channel_info.header"
          style={
            Object {
              "backgroundColor": "transparent",
              "color": "#3d3c40",
              "fontSize": 13,
              "marginBottom": 10,
            }
          }
        />
        <Connect(Markdown)
          baseTextStyle={
            Object {
              "color": "#3d3c40",
              "fontSize": 13,
              "lineHeight": 20,
            }
          }
          blockStyles={
            Object {
              "adjacentParagraph": Object {
                "marginTop": 6,
              },
              "horizontalRule": Object {
                "backgroundColor": "#3d3c40",
                "height": 0.5,
                "marginVertical": 10,
              },
              "quoteBlockIcon": Object {
                "color": undefined,
              },
            }
          }
          disableAtChannelMentionHighlight={true}
          onChannelLinkPress={[MockFunction]}
          onPermalinkPress={[MockFunction]}
          textStyles={
            Object {
              "code": Object {
                "alignSelf": "center",
                "backgroundColor": undefined,
                "fontFamily": "Menlo",
              },
              "codeBlock": Object {
                "fontFamily": "Menlo",
              },
              "del": Object {
                "textDecorationLine": "line-through",
              },
              "emph": Object {
                "fontStyle": "italic",
              },
              "error": Object {
                "color": "#fd5960",
              },
              "heading1": Object {
                "fontSize": 17,
                "fontWeight": "700",
                "lineHeight": 25,
              },
              "heading1Text": Object {
                "paddingBottom": 8,
              },
              "heading2": Object {
                "fontSize": 17,
                "fontWeight": "700",
                "lineHeight": 25,
              },
              "heading2Text": Object {
                "paddingBottom": 8,
              },
              "heading3": Object {
                "fontSize": 17,
                "fontWeight": "700",
                "lineHeight": 25,
              },
              "heading3Text": Object {
                "paddingBottom": 8,
              },
              "heading4": Object {
                "fontSize": 17,
                "fontWeight": "700",
                "lineHeight": 25,
              },
              "heading4Text": Object {
                "paddingBottom": 8,
              },
              "heading5": Object {
                "fontSize": 17,
                "fontWeight": "700",
                "lineHeight": 25,
              },
              "heading5Text": Object {
                "paddingBottom": 8,
              },
              "heading6": Object {
                "fontSize": 17,
                "fontWeight": "700",
                "lineHeight": 25,
              },
              "heading6Text": Object {
                "paddingBottom": 8,
              },
              "link": Object {
                "color": "#2389d7",
              },
              "mention": Object {
                "color": "#2389d7",
              },
              "mention_highlight": Object {
                "backgroundColor": "#ffe577",
                "color": "#166de0",
              },
              "strong": Object {
                "fontWeight": "bold",
              },
              "table_header_row": Object {
                "fontWeight": "700",
              },
            }
          }
          value="Header string"
        />
      </View>
    </ForwardRef>
  </View>
  <Text
    style={
      Array [
        Object {
          "backgroundColor": "transparent",
          "color": undefined,
          "flexDirection": "row",
          "fontSize": 12,
          "marginTop": 5,
        },
        Object {
          "paddingHorizontal": 15,
        },
        null,
      ]
    }
  >
    <FormattedText
      defaultMessage="Created by {creator} on "
      id="mobile.routes.channelInfo.createdBy"
      values={
        Object {
          "creator": "Creator",
        }
      }
    />
    <FormattedDate
      format="LL"
      value={123}
    />
  </Text>
</View>
`;

exports[`channel_info_header should match snapshot when DM and hasGuests but its me and not the teammate 1`] = `
<View
  style={
    Object {
      "backgroundColor": "#ffffff",
      "borderBottomColor": undefined,
      "borderBottomWidth": 1,
      "marginBottom": 40,
      "paddingVertical": 15,
    }
  }
>
  <View
    style={
      Array [
        Object {
          "alignItems": "center",
          "flexDirection": "row",
          "paddingVertical": 10,
        },
        Object {
          "paddingHorizontal": 15,
        },
        null,
      ]
    }
  >
    <ChannelIcon
      isActive={false}
      isArchived={false}
      isBot={false}
      isInfo={true}
      isUnread={false}
<<<<<<< HEAD
      membersCount={3}
      size={16}
=======
      membersCount={2}
      size={24}
>>>>>>> 5579c1fc
      status="status"
      theme={
        Object {
          "awayIndicator": "#ffbc42",
          "buttonBg": "#166de0",
          "buttonColor": "#ffffff",
          "centerChannelBg": "#ffffff",
          "centerChannelColor": "#3d3c40",
          "codeTheme": "github",
          "dndIndicator": "#f74343",
          "errorTextColor": "#fd5960",
          "linkColor": "#2389d7",
          "mentionBg": "#ffffff",
          "mentionBj": "#ffffff",
          "mentionColor": "#145dbf",
          "mentionHighlightBg": "#ffe577",
          "mentionHighlightLink": "#166de0",
          "newMessageSeparator": "#ff8800",
          "onlineIndicator": "#06d6a0",
          "sidebarBg": "#145dbf",
          "sidebarHeaderBg": "#1153ab",
          "sidebarHeaderTextColor": "#ffffff",
          "sidebarText": "#ffffff",
          "sidebarTextActiveBorder": "#579eff",
          "sidebarTextActiveColor": "#ffffff",
          "sidebarTextHoverBg": "#4578bf",
          "sidebarUnreadText": "#ffffff",
          "type": "Mattermost",
        }
      }
      type="D"
    />
    <Text
      ellipsizeMode="tail"
      numberOfLines={1}
      style={
        Object {
          "color": "#3d3c40",
          "flex": 1,
          "fontSize": 15,
          "fontWeight": "600",
        }
      }
    >
      Channel name
    </Text>
  </View>
  <View
    style={
      Array [
        Object {
          "marginTop": 15,
        },
        null,
      ]
    }
  >
    <ForwardRef
      onLongPress={[Function]}
    >
      <View
        style={
          Object {
            "paddingHorizontal": 15,
          }
        }
      >
        <FormattedText
          defaultMessage="Purpose"
          id="channel_info.purpose"
          style={
            Object {
              "backgroundColor": "transparent",
              "color": "#3d3c40",
              "fontSize": 13,
              "marginBottom": 10,
            }
          }
        />
        <Text
          style={
            Object {
              "color": "#3d3c40",
              "fontSize": 13,
              "lineHeight": 20,
            }
          }
        >
          Purpose string
        </Text>
      </View>
    </ForwardRef>
  </View>
  <View
    style={
      Array [
        Object {
          "marginTop": 15,
        },
        null,
      ]
    }
  >
    <ForwardRef
      onLongPress={[Function]}
    >
      <View
        style={
          Object {
            "paddingHorizontal": 15,
          }
        }
      >
        <FormattedText
          defaultMessage="Header"
          id="channel_info.header"
          style={
            Object {
              "backgroundColor": "transparent",
              "color": "#3d3c40",
              "fontSize": 13,
              "marginBottom": 10,
            }
          }
        />
        <Connect(Markdown)
          baseTextStyle={
            Object {
              "color": "#3d3c40",
              "fontSize": 13,
              "lineHeight": 20,
            }
          }
          blockStyles={
            Object {
              "adjacentParagraph": Object {
                "marginTop": 6,
              },
              "horizontalRule": Object {
                "backgroundColor": "#3d3c40",
                "height": 0.5,
                "marginVertical": 10,
              },
              "quoteBlockIcon": Object {
                "color": undefined,
              },
            }
          }
          disableAtChannelMentionHighlight={true}
          onChannelLinkPress={[MockFunction]}
          onPermalinkPress={[MockFunction]}
          textStyles={
            Object {
              "code": Object {
                "alignSelf": "center",
                "backgroundColor": undefined,
                "fontFamily": "Menlo",
              },
              "codeBlock": Object {
                "fontFamily": "Menlo",
              },
              "del": Object {
                "textDecorationLine": "line-through",
              },
              "emph": Object {
                "fontStyle": "italic",
              },
              "error": Object {
                "color": "#fd5960",
              },
              "heading1": Object {
                "fontSize": 17,
                "fontWeight": "700",
                "lineHeight": 25,
              },
              "heading1Text": Object {
                "paddingBottom": 8,
              },
              "heading2": Object {
                "fontSize": 17,
                "fontWeight": "700",
                "lineHeight": 25,
              },
              "heading2Text": Object {
                "paddingBottom": 8,
              },
              "heading3": Object {
                "fontSize": 17,
                "fontWeight": "700",
                "lineHeight": 25,
              },
              "heading3Text": Object {
                "paddingBottom": 8,
              },
              "heading4": Object {
                "fontSize": 17,
                "fontWeight": "700",
                "lineHeight": 25,
              },
              "heading4Text": Object {
                "paddingBottom": 8,
              },
              "heading5": Object {
                "fontSize": 17,
                "fontWeight": "700",
                "lineHeight": 25,
              },
              "heading5Text": Object {
                "paddingBottom": 8,
              },
              "heading6": Object {
                "fontSize": 17,
                "fontWeight": "700",
                "lineHeight": 25,
              },
              "heading6Text": Object {
                "paddingBottom": 8,
              },
              "link": Object {
                "color": "#2389d7",
              },
              "mention": Object {
                "color": "#2389d7",
              },
              "mention_highlight": Object {
                "backgroundColor": "#ffe577",
                "color": "#166de0",
              },
              "strong": Object {
                "fontWeight": "bold",
              },
              "table_header_row": Object {
                "fontWeight": "700",
              },
            }
          }
          value="Header string"
        />
      </View>
    </ForwardRef>
  </View>
  <Text
    style={
      Array [
        Object {
          "backgroundColor": "transparent",
          "color": undefined,
          "flexDirection": "row",
          "fontSize": 12,
          "marginTop": 5,
        },
        Object {
          "paddingHorizontal": 15,
        },
        null,
      ]
    }
  >
    <FormattedText
      defaultMessage="Created by {creator} on "
      id="mobile.routes.channelInfo.createdBy"
      values={
        Object {
          "creator": "Creator",
        }
      }
    />
    <FormattedDate
      format="LL"
      value={123}
    />
  </Text>
</View>
`;

exports[`channel_info_header should match snapshot when GM and hasGuests 1`] = `
<View
  style={
    Object {
      "backgroundColor": "#ffffff",
      "borderBottomColor": undefined,
      "borderBottomWidth": 1,
      "marginBottom": 40,
      "paddingVertical": 15,
    }
  }
>
  <View
    style={
      Array [
        Object {
          "alignItems": "center",
          "flexDirection": "row",
          "paddingVertical": 10,
        },
        Object {
          "paddingHorizontal": 15,
        },
        null,
      ]
    }
  >
    <ChannelIcon
      isActive={false}
      isArchived={false}
      isBot={false}
      isInfo={true}
      isUnread={false}
<<<<<<< HEAD
      membersCount={3}
      size={16}
=======
      membersCount={2}
      size={24}
>>>>>>> 5579c1fc
      status="status"
      theme={
        Object {
          "awayIndicator": "#ffbc42",
          "buttonBg": "#166de0",
          "buttonColor": "#ffffff",
          "centerChannelBg": "#ffffff",
          "centerChannelColor": "#3d3c40",
          "codeTheme": "github",
          "dndIndicator": "#f74343",
          "errorTextColor": "#fd5960",
          "linkColor": "#2389d7",
          "mentionBg": "#ffffff",
          "mentionBj": "#ffffff",
          "mentionColor": "#145dbf",
          "mentionHighlightBg": "#ffe577",
          "mentionHighlightLink": "#166de0",
          "newMessageSeparator": "#ff8800",
          "onlineIndicator": "#06d6a0",
          "sidebarBg": "#145dbf",
          "sidebarHeaderBg": "#1153ab",
          "sidebarHeaderTextColor": "#ffffff",
          "sidebarText": "#ffffff",
          "sidebarTextActiveBorder": "#579eff",
          "sidebarTextActiveColor": "#ffffff",
          "sidebarTextHoverBg": "#4578bf",
          "sidebarUnreadText": "#ffffff",
          "type": "Mattermost",
        }
      }
      type="G"
    />
    <Text
      ellipsizeMode="tail"
      numberOfLines={1}
      style={
        Object {
          "color": "#3d3c40",
          "flex": 1,
          "fontSize": 15,
          "fontWeight": "600",
        }
      }
    >
      Channel name
    </Text>
  </View>
  <View
    style={
      Array [
        Object {
          "marginTop": 15,
        },
        null,
      ]
    }
  >
    <View
      style={
        Object {
          "paddingHorizontal": 15,
        }
      }
    >
      <FormattedText
        defaultMessage="This group message has guests"
        id="channel.hasGuests"
        style={
          Object {
            "backgroundColor": "transparent",
            "color": "#3d3c40",
            "fontSize": 13,
            "marginBottom": 10,
          }
        }
      />
    </View>
  </View>
  <View
    style={
      Array [
        Object {
          "marginTop": 15,
        },
        null,
      ]
    }
  >
    <ForwardRef
      onLongPress={[Function]}
    >
      <View
        style={
          Object {
            "paddingHorizontal": 15,
          }
        }
      >
        <FormattedText
          defaultMessage="Purpose"
          id="channel_info.purpose"
          style={
            Object {
              "backgroundColor": "transparent",
              "color": "#3d3c40",
              "fontSize": 13,
              "marginBottom": 10,
            }
          }
        />
        <Text
          style={
            Object {
              "color": "#3d3c40",
              "fontSize": 13,
              "lineHeight": 20,
            }
          }
        >
          Purpose string
        </Text>
      </View>
    </ForwardRef>
  </View>
  <View
    style={
      Array [
        Object {
          "marginTop": 15,
        },
        null,
      ]
    }
  >
    <ForwardRef
      onLongPress={[Function]}
    >
      <View
        style={
          Object {
            "paddingHorizontal": 15,
          }
        }
      >
        <FormattedText
          defaultMessage="Header"
          id="channel_info.header"
          style={
            Object {
              "backgroundColor": "transparent",
              "color": "#3d3c40",
              "fontSize": 13,
              "marginBottom": 10,
            }
          }
        />
        <Connect(Markdown)
          baseTextStyle={
            Object {
              "color": "#3d3c40",
              "fontSize": 13,
              "lineHeight": 20,
            }
          }
          blockStyles={
            Object {
              "adjacentParagraph": Object {
                "marginTop": 6,
              },
              "horizontalRule": Object {
                "backgroundColor": "#3d3c40",
                "height": 0.5,
                "marginVertical": 10,
              },
              "quoteBlockIcon": Object {
                "color": undefined,
              },
            }
          }
          disableAtChannelMentionHighlight={true}
          onChannelLinkPress={[MockFunction]}
          onPermalinkPress={[MockFunction]}
          textStyles={
            Object {
              "code": Object {
                "alignSelf": "center",
                "backgroundColor": undefined,
                "fontFamily": "Menlo",
              },
              "codeBlock": Object {
                "fontFamily": "Menlo",
              },
              "del": Object {
                "textDecorationLine": "line-through",
              },
              "emph": Object {
                "fontStyle": "italic",
              },
              "error": Object {
                "color": "#fd5960",
              },
              "heading1": Object {
                "fontSize": 17,
                "fontWeight": "700",
                "lineHeight": 25,
              },
              "heading1Text": Object {
                "paddingBottom": 8,
              },
              "heading2": Object {
                "fontSize": 17,
                "fontWeight": "700",
                "lineHeight": 25,
              },
              "heading2Text": Object {
                "paddingBottom": 8,
              },
              "heading3": Object {
                "fontSize": 17,
                "fontWeight": "700",
                "lineHeight": 25,
              },
              "heading3Text": Object {
                "paddingBottom": 8,
              },
              "heading4": Object {
                "fontSize": 17,
                "fontWeight": "700",
                "lineHeight": 25,
              },
              "heading4Text": Object {
                "paddingBottom": 8,
              },
              "heading5": Object {
                "fontSize": 17,
                "fontWeight": "700",
                "lineHeight": 25,
              },
              "heading5Text": Object {
                "paddingBottom": 8,
              },
              "heading6": Object {
                "fontSize": 17,
                "fontWeight": "700",
                "lineHeight": 25,
              },
              "heading6Text": Object {
                "paddingBottom": 8,
              },
              "link": Object {
                "color": "#2389d7",
              },
              "mention": Object {
                "color": "#2389d7",
              },
              "mention_highlight": Object {
                "backgroundColor": "#ffe577",
                "color": "#166de0",
              },
              "strong": Object {
                "fontWeight": "bold",
              },
              "table_header_row": Object {
                "fontWeight": "700",
              },
            }
          }
          value="Header string"
        />
      </View>
    </ForwardRef>
  </View>
  <Text
    style={
      Array [
        Object {
          "backgroundColor": "transparent",
          "color": undefined,
          "flexDirection": "row",
          "fontSize": 12,
          "marginTop": 5,
        },
        Object {
          "paddingHorizontal": 15,
        },
        null,
      ]
    }
  >
    <FormattedText
      defaultMessage="Created by {creator} on "
      id="mobile.routes.channelInfo.createdBy"
      values={
        Object {
          "creator": "Creator",
        }
      }
    />
    <FormattedDate
      format="LL"
      value={123}
    />
  </Text>
</View>
`;

exports[`channel_info_header should match snapshot when is group constrained 1`] = `
<View
  style={
    Object {
      "backgroundColor": "#ffffff",
      "borderBottomColor": undefined,
      "borderBottomWidth": 1,
      "marginBottom": 40,
      "paddingVertical": 15,
    }
  }
>
  <View
    style={
      Array [
        Object {
          "alignItems": "center",
          "flexDirection": "row",
          "paddingVertical": 10,
        },
        Object {
          "paddingHorizontal": 15,
        },
        null,
      ]
    }
  >
    <ChannelIcon
      isActive={false}
      isArchived={false}
      isBot={false}
      isInfo={true}
      isUnread={false}
<<<<<<< HEAD
      membersCount={3}
      size={16}
=======
      membersCount={2}
      size={24}
>>>>>>> 5579c1fc
      status="status"
      theme={
        Object {
          "awayIndicator": "#ffbc42",
          "buttonBg": "#166de0",
          "buttonColor": "#ffffff",
          "centerChannelBg": "#ffffff",
          "centerChannelColor": "#3d3c40",
          "codeTheme": "github",
          "dndIndicator": "#f74343",
          "errorTextColor": "#fd5960",
          "linkColor": "#2389d7",
          "mentionBg": "#ffffff",
          "mentionBj": "#ffffff",
          "mentionColor": "#145dbf",
          "mentionHighlightBg": "#ffe577",
          "mentionHighlightLink": "#166de0",
          "newMessageSeparator": "#ff8800",
          "onlineIndicator": "#06d6a0",
          "sidebarBg": "#145dbf",
          "sidebarHeaderBg": "#1153ab",
          "sidebarHeaderTextColor": "#ffffff",
          "sidebarText": "#ffffff",
          "sidebarTextActiveBorder": "#579eff",
          "sidebarTextActiveColor": "#ffffff",
          "sidebarTextHoverBg": "#4578bf",
          "sidebarUnreadText": "#ffffff",
          "type": "Mattermost",
        }
      }
      type="O"
    />
    <Text
      ellipsizeMode="tail"
      numberOfLines={1}
      style={
        Object {
          "color": "#3d3c40",
          "flex": 1,
          "fontSize": 15,
          "fontWeight": "600",
        }
      }
    >
      Channel name
    </Text>
  </View>
  <View
    style={
      Array [
        Object {
          "marginTop": 15,
        },
        null,
      ]
    }
  >
    <ForwardRef
      onLongPress={[Function]}
    >
      <View
        style={
          Object {
            "paddingHorizontal": 15,
          }
        }
      >
        <FormattedText
          defaultMessage="Purpose"
          id="channel_info.purpose"
          style={
            Object {
              "backgroundColor": "transparent",
              "color": "#3d3c40",
              "fontSize": 13,
              "marginBottom": 10,
            }
          }
        />
        <Text
          style={
            Object {
              "color": "#3d3c40",
              "fontSize": 13,
              "lineHeight": 20,
            }
          }
        >
          Purpose string
        </Text>
      </View>
    </ForwardRef>
  </View>
  <View
    style={
      Array [
        Object {
          "marginTop": 15,
        },
        null,
      ]
    }
  >
    <ForwardRef
      onLongPress={[Function]}
    >
      <View
        style={
          Object {
            "paddingHorizontal": 15,
          }
        }
      >
        <FormattedText
          defaultMessage="Header"
          id="channel_info.header"
          style={
            Object {
              "backgroundColor": "transparent",
              "color": "#3d3c40",
              "fontSize": 13,
              "marginBottom": 10,
            }
          }
        />
        <Connect(Markdown)
          baseTextStyle={
            Object {
              "color": "#3d3c40",
              "fontSize": 13,
              "lineHeight": 20,
            }
          }
          blockStyles={
            Object {
              "adjacentParagraph": Object {
                "marginTop": 6,
              },
              "horizontalRule": Object {
                "backgroundColor": "#3d3c40",
                "height": 0.5,
                "marginVertical": 10,
              },
              "quoteBlockIcon": Object {
                "color": undefined,
              },
            }
          }
          disableAtChannelMentionHighlight={true}
          onChannelLinkPress={[MockFunction]}
          onPermalinkPress={[MockFunction]}
          textStyles={
            Object {
              "code": Object {
                "alignSelf": "center",
                "backgroundColor": undefined,
                "fontFamily": "Menlo",
              },
              "codeBlock": Object {
                "fontFamily": "Menlo",
              },
              "del": Object {
                "textDecorationLine": "line-through",
              },
              "emph": Object {
                "fontStyle": "italic",
              },
              "error": Object {
                "color": "#fd5960",
              },
              "heading1": Object {
                "fontSize": 17,
                "fontWeight": "700",
                "lineHeight": 25,
              },
              "heading1Text": Object {
                "paddingBottom": 8,
              },
              "heading2": Object {
                "fontSize": 17,
                "fontWeight": "700",
                "lineHeight": 25,
              },
              "heading2Text": Object {
                "paddingBottom": 8,
              },
              "heading3": Object {
                "fontSize": 17,
                "fontWeight": "700",
                "lineHeight": 25,
              },
              "heading3Text": Object {
                "paddingBottom": 8,
              },
              "heading4": Object {
                "fontSize": 17,
                "fontWeight": "700",
                "lineHeight": 25,
              },
              "heading4Text": Object {
                "paddingBottom": 8,
              },
              "heading5": Object {
                "fontSize": 17,
                "fontWeight": "700",
                "lineHeight": 25,
              },
              "heading5Text": Object {
                "paddingBottom": 8,
              },
              "heading6": Object {
                "fontSize": 17,
                "fontWeight": "700",
                "lineHeight": 25,
              },
              "heading6Text": Object {
                "paddingBottom": 8,
              },
              "link": Object {
                "color": "#2389d7",
              },
              "mention": Object {
                "color": "#2389d7",
              },
              "mention_highlight": Object {
                "backgroundColor": "#ffe577",
                "color": "#166de0",
              },
              "strong": Object {
                "fontWeight": "bold",
              },
              "table_header_row": Object {
                "fontWeight": "700",
              },
            }
          }
          value="Header string"
        />
      </View>
    </ForwardRef>
  </View>
  <Text
    style={
      Array [
        Object {
          "backgroundColor": "transparent",
          "color": undefined,
          "flexDirection": "row",
          "fontSize": 12,
          "marginTop": 5,
        },
        Object {
          "paddingHorizontal": 15,
        },
        null,
      ]
    }
  >
    <FormattedText
      defaultMessage="Members are managed by linked groups"
      id="mobile.routes.channelInfo.groupManaged"
    />
  </Text>
  <Text
    style={
      Array [
        Object {
          "backgroundColor": "transparent",
          "color": undefined,
          "flexDirection": "row",
          "fontSize": 12,
          "marginTop": 5,
        },
        Object {
          "paddingHorizontal": 15,
        },
        null,
      ]
    }
  >
    <FormattedText
      defaultMessage="Created by {creator} on "
      id="mobile.routes.channelInfo.createdBy"
      values={
        Object {
          "creator": "Creator",
        }
      }
    />
    <FormattedDate
      format="LL"
      value={123}
    />
  </Text>
</View>
`;

exports[`channel_info_header should match snapshot when public channel and hasGuests 1`] = `
<View
  style={
    Object {
      "backgroundColor": "#ffffff",
      "borderBottomColor": undefined,
      "borderBottomWidth": 1,
      "marginBottom": 40,
      "paddingVertical": 15,
    }
  }
>
  <View
    style={
      Array [
        Object {
          "alignItems": "center",
          "flexDirection": "row",
          "paddingVertical": 10,
        },
        Object {
          "paddingHorizontal": 15,
        },
        null,
      ]
    }
  >
    <ChannelIcon
      isActive={false}
      isArchived={false}
      isBot={false}
      isInfo={true}
      isUnread={false}
<<<<<<< HEAD
      membersCount={3}
      size={16}
=======
      membersCount={2}
      size={24}
>>>>>>> 5579c1fc
      status="status"
      theme={
        Object {
          "awayIndicator": "#ffbc42",
          "buttonBg": "#166de0",
          "buttonColor": "#ffffff",
          "centerChannelBg": "#ffffff",
          "centerChannelColor": "#3d3c40",
          "codeTheme": "github",
          "dndIndicator": "#f74343",
          "errorTextColor": "#fd5960",
          "linkColor": "#2389d7",
          "mentionBg": "#ffffff",
          "mentionBj": "#ffffff",
          "mentionColor": "#145dbf",
          "mentionHighlightBg": "#ffe577",
          "mentionHighlightLink": "#166de0",
          "newMessageSeparator": "#ff8800",
          "onlineIndicator": "#06d6a0",
          "sidebarBg": "#145dbf",
          "sidebarHeaderBg": "#1153ab",
          "sidebarHeaderTextColor": "#ffffff",
          "sidebarText": "#ffffff",
          "sidebarTextActiveBorder": "#579eff",
          "sidebarTextActiveColor": "#ffffff",
          "sidebarTextHoverBg": "#4578bf",
          "sidebarUnreadText": "#ffffff",
          "type": "Mattermost",
        }
      }
      type="O"
    />
    <Text
      ellipsizeMode="tail"
      numberOfLines={1}
      style={
        Object {
          "color": "#3d3c40",
          "flex": 1,
          "fontSize": 15,
          "fontWeight": "600",
        }
      }
    >
      Channel name
    </Text>
  </View>
  <View
    style={
      Array [
        Object {
          "marginTop": 15,
        },
        null,
      ]
    }
  >
    <View
      style={
        Object {
          "paddingHorizontal": 15,
        }
      }
    >
      <FormattedText
        defaultMessage="This channel has guests"
        id="channel.channelHasGuests"
        style={
          Object {
            "backgroundColor": "transparent",
            "color": "#3d3c40",
            "fontSize": 13,
            "marginBottom": 10,
          }
        }
      />
    </View>
  </View>
  <View
    style={
      Array [
        Object {
          "marginTop": 15,
        },
        null,
      ]
    }
  >
    <ForwardRef
      onLongPress={[Function]}
    >
      <View
        style={
          Object {
            "paddingHorizontal": 15,
          }
        }
      >
        <FormattedText
          defaultMessage="Purpose"
          id="channel_info.purpose"
          style={
            Object {
              "backgroundColor": "transparent",
              "color": "#3d3c40",
              "fontSize": 13,
              "marginBottom": 10,
            }
          }
        />
        <Text
          style={
            Object {
              "color": "#3d3c40",
              "fontSize": 13,
              "lineHeight": 20,
            }
          }
        >
          Purpose string
        </Text>
      </View>
    </ForwardRef>
  </View>
  <View
    style={
      Array [
        Object {
          "marginTop": 15,
        },
        null,
      ]
    }
  >
    <ForwardRef
      onLongPress={[Function]}
    >
      <View
        style={
          Object {
            "paddingHorizontal": 15,
          }
        }
      >
        <FormattedText
          defaultMessage="Header"
          id="channel_info.header"
          style={
            Object {
              "backgroundColor": "transparent",
              "color": "#3d3c40",
              "fontSize": 13,
              "marginBottom": 10,
            }
          }
        />
        <Connect(Markdown)
          baseTextStyle={
            Object {
              "color": "#3d3c40",
              "fontSize": 13,
              "lineHeight": 20,
            }
          }
          blockStyles={
            Object {
              "adjacentParagraph": Object {
                "marginTop": 6,
              },
              "horizontalRule": Object {
                "backgroundColor": "#3d3c40",
                "height": 0.5,
                "marginVertical": 10,
              },
              "quoteBlockIcon": Object {
                "color": undefined,
              },
            }
          }
          disableAtChannelMentionHighlight={true}
          onChannelLinkPress={[MockFunction]}
          onPermalinkPress={[MockFunction]}
          textStyles={
            Object {
              "code": Object {
                "alignSelf": "center",
                "backgroundColor": undefined,
                "fontFamily": "Menlo",
              },
              "codeBlock": Object {
                "fontFamily": "Menlo",
              },
              "del": Object {
                "textDecorationLine": "line-through",
              },
              "emph": Object {
                "fontStyle": "italic",
              },
              "error": Object {
                "color": "#fd5960",
              },
              "heading1": Object {
                "fontSize": 17,
                "fontWeight": "700",
                "lineHeight": 25,
              },
              "heading1Text": Object {
                "paddingBottom": 8,
              },
              "heading2": Object {
                "fontSize": 17,
                "fontWeight": "700",
                "lineHeight": 25,
              },
              "heading2Text": Object {
                "paddingBottom": 8,
              },
              "heading3": Object {
                "fontSize": 17,
                "fontWeight": "700",
                "lineHeight": 25,
              },
              "heading3Text": Object {
                "paddingBottom": 8,
              },
              "heading4": Object {
                "fontSize": 17,
                "fontWeight": "700",
                "lineHeight": 25,
              },
              "heading4Text": Object {
                "paddingBottom": 8,
              },
              "heading5": Object {
                "fontSize": 17,
                "fontWeight": "700",
                "lineHeight": 25,
              },
              "heading5Text": Object {
                "paddingBottom": 8,
              },
              "heading6": Object {
                "fontSize": 17,
                "fontWeight": "700",
                "lineHeight": 25,
              },
              "heading6Text": Object {
                "paddingBottom": 8,
              },
              "link": Object {
                "color": "#2389d7",
              },
              "mention": Object {
                "color": "#2389d7",
              },
              "mention_highlight": Object {
                "backgroundColor": "#ffe577",
                "color": "#166de0",
              },
              "strong": Object {
                "fontWeight": "bold",
              },
              "table_header_row": Object {
                "fontWeight": "700",
              },
            }
          }
          value="Header string"
        />
      </View>
    </ForwardRef>
  </View>
  <Text
    style={
      Array [
        Object {
          "backgroundColor": "transparent",
          "color": undefined,
          "flexDirection": "row",
          "fontSize": 12,
          "marginTop": 5,
        },
        Object {
          "paddingHorizontal": 15,
        },
        null,
      ]
    }
  >
    <FormattedText
      defaultMessage="Created by {creator} on "
      id="mobile.routes.channelInfo.createdBy"
      values={
        Object {
          "creator": "Creator",
        }
      }
    />
    <FormattedDate
      format="LL"
      value={123}
    />
  </Text>
</View>
`;<|MERGE_RESOLUTION|>--- conflicted
+++ resolved
@@ -33,13 +33,8 @@
       isBot={false}
       isInfo={true}
       isUnread={false}
-<<<<<<< HEAD
       membersCount={3}
-      size={16}
-=======
-      membersCount={2}
       size={24}
->>>>>>> 5579c1fc
       status="status"
       theme={
         Object {
@@ -348,13 +343,8 @@
       isBot={false}
       isInfo={true}
       isUnread={false}
-<<<<<<< HEAD
       membersCount={3}
-      size={16}
-=======
-      membersCount={2}
       size={24}
->>>>>>> 5579c1fc
       status="status"
       theme={
         Object {
@@ -694,13 +684,8 @@
       isBot={false}
       isInfo={true}
       isUnread={false}
-<<<<<<< HEAD
       membersCount={3}
-      size={16}
-=======
-      membersCount={2}
       size={24}
->>>>>>> 5579c1fc
       status="status"
       theme={
         Object {
@@ -1009,13 +994,8 @@
       isBot={false}
       isInfo={true}
       isUnread={false}
-<<<<<<< HEAD
       membersCount={3}
-      size={16}
-=======
-      membersCount={2}
       size={24}
->>>>>>> 5579c1fc
       status="status"
       theme={
         Object {
@@ -1355,13 +1335,8 @@
       isBot={false}
       isInfo={true}
       isUnread={false}
-<<<<<<< HEAD
       membersCount={3}
-      size={16}
-=======
-      membersCount={2}
       size={24}
->>>>>>> 5579c1fc
       status="status"
       theme={
         Object {
@@ -1692,13 +1667,8 @@
       isBot={false}
       isInfo={true}
       isUnread={false}
-<<<<<<< HEAD
       membersCount={3}
-      size={16}
-=======
-      membersCount={2}
       size={24}
->>>>>>> 5579c1fc
       status="status"
       theme={
         Object {
