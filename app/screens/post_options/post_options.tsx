--- conflicted
+++ resolved
@@ -67,18 +67,13 @@
         return (
             <>
                 {canAddReaction && <ReactionBar postId={post.id}/>}
-<<<<<<< HEAD
-                {canReply && <ReplyOption/>}
-                {shouldRenderFollow && (
-=======
                 {canReply && <ReplyOption post={post}/>}
                 {shouldRenderFollow &&
->>>>>>> bcb78c49
                     <FollowThreadOption
                         location={location}
                         thread={thread}
                     />
-                )}
+                }
                 {canMarkAsUnread && !isSystemPost && (
                     <MarkAsUnreadOption postId={post.id}/>
                 )}
