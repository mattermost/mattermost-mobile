--- conflicted
+++ resolved
@@ -129,12 +129,7 @@
         );
     };
 
-<<<<<<< HEAD
     const additionalSnapPoints = 2;
-=======
-    // This fixes opening "post options modal" on top of "thread modal"
-    const additionalSnapPoints = sourceScreen === Screens.THREAD ? 3 : 2;
->>>>>>> 83c2cfff
 
     return (
         <BottomSheet
