// Copyright (c) 2015-present Mattermost, Inc. All Rights Reserved.
// See LICENSE.txt for license information.

import {BottomSheetProps, BottomSheetScrollView} from '@gorhom/bottom-sheet';
import {useManagedConfig} from '@mattermost/react-native-emm';
import React, {useMemo} from 'react';
import {ScrollView} from 'react-native';
import {useSafeAreaInsets} from 'react-native-safe-area-context';

import {CopyPermalinkOption, FollowThreadOption, ReplyOption, SaveOption} from '@components/common_post_options';
import {ITEM_HEIGHT} from '@components/option_item';
import {Screens} from '@constants';
<<<<<<< HEAD
import {PostTypes} from '@constants/post';
=======
import {REACTION_PICKER_HEIGHT, REACTION_PICKER_MARGIN} from '@constants/reaction_picker';
import {useIsTablet} from '@hooks/device';
>>>>>>> e14d637f
import useNavButtonPressed from '@hooks/navigation_button_pressed';
import BottomSheet from '@screens/bottom_sheet';
import {dismissBottomSheet} from '@screens/navigation';
import {bottomSheetSnapPoint} from '@utils/helpers';
import {isSystemMessage} from '@utils/post';

import AppBindingsPostOptions from './options/app_bindings_post_option';
import CopyTextOption from './options/copy_text_option';
import DeletePostOption from './options/delete_post_option';
import EditOption from './options/edit_option';
import MarkAsUnreadOption from './options/mark_unread_option';
import PinChannelOption from './options/pin_channel_option';
import ReactionBar from './reaction_bar';

import type PostModel from '@typings/database/models/servers/post';
import type ThreadModel from '@typings/database/models/servers/thread';

const POST_OPTIONS_BUTTON = 'close-post-options';

type PostOptionsProps = {
    canAddReaction: boolean;
    canDelete: boolean;
    canEdit: boolean;
    canMarkAsUnread: boolean;
    canPin: boolean;
    canReply: boolean;
    combinedPost?: Post | PostModel;
    isSaved: boolean;
    sourceScreen: typeof Screens[keyof typeof Screens];
    post: PostModel;
    thread?: ThreadModel;
    componentId: string;
    bindings: AppBinding[];
    serverUrl: string;
};
const PostOptions = ({
    canAddReaction, canDelete, canEdit,
    canMarkAsUnread, canPin, canReply,
    combinedPost, componentId, isSaved,
    sourceScreen, post, thread, bindings, serverUrl,
}: PostOptionsProps) => {
    const managedConfig = useManagedConfig<ManagedConfig>();
    const {bottom} = useSafeAreaInsets();
    const isTablet = useIsTablet();
    const Scroll = useMemo(() => (isTablet ? ScrollView : BottomSheetScrollView), [isTablet]);

    const close = () => {
        return dismissBottomSheet(Screens.POST_OPTIONS);
    };

    useNavButtonPressed(POST_OPTIONS_BUTTON, componentId, close, []);

    const isSystemPost = isSystemMessage(post);

    const canCopyPermalink = !isSystemPost && managedConfig?.copyAndPasteProtection !== 'true';
    const canCopyText = canCopyPermalink && post.message;

    const shouldRenderFollow = !(sourceScreen !== Screens.CHANNEL || !thread);
    const shouldShowBindings = bindings.length > 0 && !isSystemPost;

    const snapPoints = useMemo(() => {
        const items: BottomSheetProps['snapPoints'] = [1];
        const optionsCount = [
            canCopyPermalink, canCopyText, canDelete, canEdit,
            canMarkAsUnread, canPin, canReply, !isSystemPost, shouldRenderFollow,
        ].reduce((acc, v) => {
            return v ? acc + 1 : acc;
        }, 0) + (shouldShowBindings ? 0.5 : 0);

        items.push(bottomSheetSnapPoint(optionsCount, ITEM_HEIGHT, bottom) + (canAddReaction ? REACTION_PICKER_HEIGHT + REACTION_PICKER_MARGIN : 0));

        if (shouldShowBindings) {
            items.push('80%');
        }

        return items;
    }, [
        canAddReaction, canCopyPermalink, canCopyText,
<<<<<<< HEAD
        canDelete, canEdit && post.type !== PostTypes.VOICE_MESSAGE, shouldRenderFollow,
        canMarkAsUnread, canPin, canReply, !isSystemPost,
    ].reduce((acc, v) => {
        return v ? acc + 1 : acc;
    }, 0);
=======
        canDelete, canEdit, shouldRenderFollow, shouldShowBindings,
        canMarkAsUnread, canPin, canReply, isSystemPost, bottom,
    ]);
>>>>>>> e14d637f

    const renderContent = () => {
        return (
            <Scroll bounces={false}>
                {canAddReaction &&
                    <ReactionBar
                        bottomSheetId={Screens.POST_OPTIONS}
                        postId={post.id}
                    />
                }
                {canReply &&
                    <ReplyOption
                        bottomSheetId={Screens.POST_OPTIONS}
                        post={post}
                    />
                }
                {shouldRenderFollow &&
                    <FollowThreadOption
                        bottomSheetId={Screens.POST_OPTIONS}
                        thread={thread}
                    />
                }
                {canMarkAsUnread && !isSystemPost &&
                <MarkAsUnreadOption
                    bottomSheetId={Screens.POST_OPTIONS}
                    post={post}
                    sourceScreen={sourceScreen}
                />
                }
                {canCopyPermalink &&
                <CopyPermalinkOption
                    bottomSheetId={Screens.POST_OPTIONS}
                    post={post}
                    sourceScreen={sourceScreen}
                />
                }
                {!isSystemPost &&
                <SaveOption
                    bottomSheetId={Screens.POST_OPTIONS}
                    isSaved={isSaved}
                    postId={post.id}
                />
                }
                {Boolean(canCopyText && post.message) &&
                <CopyTextOption
                    bottomSheetId={Screens.POST_OPTIONS}
                    postMessage={post.message}
                    sourceScreen={sourceScreen}
                />}
                {canPin &&
                <PinChannelOption
                    bottomSheetId={Screens.POST_OPTIONS}
                    isPostPinned={post.isPinned}
                    postId={post.id}
                />
                }
                {canEdit && post.type !== PostTypes.VOICE_MESSAGE &&
                <EditOption
                    bottomSheetId={Screens.POST_OPTIONS}
                    post={post}
                    canDelete={canDelete}
                />
                }
                {canDelete &&
                <DeletePostOption
                    bottomSheetId={Screens.POST_OPTIONS}
                    combinedPost={combinedPost}
                    post={post}
                />}
                {shouldShowBindings &&
                <AppBindingsPostOptions
                    bottomSheetId={Screens.POST_OPTIONS}
                    post={post}
                    serverUrl={serverUrl}
                    bindings={bindings}
                />
                }
            </Scroll>
        );
    };

    return (
        <BottomSheet
            renderContent={renderContent}
            closeButtonId={POST_OPTIONS_BUTTON}
            componentId={Screens.POST_OPTIONS}
            initialSnapIndex={1}
            snapPoints={snapPoints}
            testID='post_options'
        />
    );
};

export default React.memo(PostOptions);<|MERGE_RESOLUTION|>--- conflicted
+++ resolved
@@ -10,12 +10,9 @@
 import {CopyPermalinkOption, FollowThreadOption, ReplyOption, SaveOption} from '@components/common_post_options';
 import {ITEM_HEIGHT} from '@components/option_item';
 import {Screens} from '@constants';
-<<<<<<< HEAD
 import {PostTypes} from '@constants/post';
-=======
 import {REACTION_PICKER_HEIGHT, REACTION_PICKER_MARGIN} from '@constants/reaction_picker';
 import {useIsTablet} from '@hooks/device';
->>>>>>> e14d637f
 import useNavButtonPressed from '@hooks/navigation_button_pressed';
 import BottomSheet from '@screens/bottom_sheet';
 import {dismissBottomSheet} from '@screens/navigation';
@@ -94,17 +91,9 @@
         return items;
     }, [
         canAddReaction, canCopyPermalink, canCopyText,
-<<<<<<< HEAD
-        canDelete, canEdit && post.type !== PostTypes.VOICE_MESSAGE, shouldRenderFollow,
-        canMarkAsUnread, canPin, canReply, !isSystemPost,
-    ].reduce((acc, v) => {
-        return v ? acc + 1 : acc;
-    }, 0);
-=======
-        canDelete, canEdit, shouldRenderFollow, shouldShowBindings,
+        canDelete, canEdit && post.type !== PostTypes.VOICE_MESSAGE, shouldRenderFollow, shouldShowBindings,
         canMarkAsUnread, canPin, canReply, isSystemPost, bottom,
     ]);
->>>>>>> e14d637f
 
     const renderContent = () => {
         return (
