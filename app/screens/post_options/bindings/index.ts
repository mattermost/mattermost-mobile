// Copyright (c) 2015-present Mattermost, Inc. All Rights Reserved.
// See LICENSE.txt for license information.

import {connect} from 'react-redux';
import {bindActionCreators} from 'redux';

import {getTheme} from '@mm-redux/selectors/entities/preferences';

import {GlobalState} from '@mm-redux/types/store';
import {getAppsBindings} from '@mm-redux/selectors/entities/apps';
import {AppsBindings} from '@mm-redux/constants/apps';
import {getCurrentUser} from '@mm-redux/selectors/entities/users';
<<<<<<< HEAD
import {DispatchFunc} from '@mm-redux/types/actions';

import {doAppCall} from '@actions/apps';

import Pluggable from './bindings';
=======
import {doAppCall} from '@actions/apps';
import {bindActionCreators, Dispatch} from 'redux';
import {shouldProcessApps} from '@utils/apps';
>>>>>>> bb1bab9e

function mapStateToProps(state: GlobalState) {
    const processApps = shouldProcessApps(state);
    const bindings = processApps ? getAppsBindings(state, AppsBindings.POST_MENU_ITEM) : [];
    const currentUser = getCurrentUser(state);

    return {
        theme: getTheme(state),
        bindings,
        currentUser,
        shouldProcessApps: processApps,
    };
}

<<<<<<< HEAD
function mapDispatchToProps(dispatch: DispatchFunc) {
=======
function mapDispatchToProps(dispatch: Dispatch) {
>>>>>>> bb1bab9e
    return {
        actions: bindActionCreators({
            doAppCall,
        }, dispatch),
    };
}

export default connect(mapStateToProps, mapDispatchToProps, null, {forwardRef: true})(Pluggable);<|MERGE_RESOLUTION|>--- conflicted
+++ resolved
@@ -2,7 +2,7 @@
 // See LICENSE.txt for license information.
 
 import {connect} from 'react-redux';
-import {bindActionCreators} from 'redux';
+import {bindActionCreators, Dispatch} from 'redux';
 
 import {getTheme} from '@mm-redux/selectors/entities/preferences';
 
@@ -10,17 +10,10 @@
 import {getAppsBindings} from '@mm-redux/selectors/entities/apps';
 import {AppsBindings} from '@mm-redux/constants/apps';
 import {getCurrentUser} from '@mm-redux/selectors/entities/users';
-<<<<<<< HEAD
-import {DispatchFunc} from '@mm-redux/types/actions';
-
 import {doAppCall} from '@actions/apps';
+import {shouldProcessApps} from '@utils/apps';
 
 import Pluggable from './bindings';
-=======
-import {doAppCall} from '@actions/apps';
-import {bindActionCreators, Dispatch} from 'redux';
-import {shouldProcessApps} from '@utils/apps';
->>>>>>> bb1bab9e
 
 function mapStateToProps(state: GlobalState) {
     const processApps = shouldProcessApps(state);
@@ -35,11 +28,7 @@
     };
 }
 
-<<<<<<< HEAD
-function mapDispatchToProps(dispatch: DispatchFunc) {
-=======
 function mapDispatchToProps(dispatch: Dispatch) {
->>>>>>> bb1bab9e
     return {
         actions: bindActionCreators({
             doAppCall,
