--- conflicted
+++ resolved
@@ -13,16 +13,6 @@
 import {UserProfile} from '@mm-redux/types/users';
 
 type Props = {
-<<<<<<< HEAD
-    bindings: AppBinding[];
-    theme: Theme;
-    post: Post;
-    currentUser: UserProfile;
-    closeWithAnimation: () => void;
-    actions: {
-        doAppCall: (call: AppCall) => any;
-    };
-=======
     bindings: AppBinding[],
     theme: Theme,
     post: Post,
@@ -32,7 +22,6 @@
     actions: {
         doAppCall: (call: AppCall, intl: any) => void
     }
->>>>>>> bb1bab9e
 }
 
 const Bindings = (props: Props) => {
@@ -72,31 +61,20 @@
     theme: Theme,
     post: Post,
     currentUser: UserProfile,
-<<<<<<< HEAD
-    closeWithAnimation: () => void;
-    actions: {
-        doAppCall: (call: AppCall) => any;
-    };
-=======
     closeWithAnimation: () => void,
     intl: typeof intlShape,
     actions: {
         doAppCall: (call: AppCall, intl: any) => void,
     },
->>>>>>> bb1bab9e
 }
 
 const Option = injectIntl((props: OptionProps) => {
     const onPress = () => {
         const {closeWithAnimation, post} = props;
 
-<<<<<<< HEAD
         // TODO consider handling result here
         props.actions.doAppCall({
             ...props.binding.call,
-=======
-        props.actions.doAppCall({
->>>>>>> bb1bab9e
             url: props.binding.call?.url || '',
             context: {
                 app_id: props.binding.app_id,
