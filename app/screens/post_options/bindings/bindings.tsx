--- conflicted
+++ resolved
@@ -1,46 +1,26 @@
 // Copyright (c) 2015-present Mattermost, Inc. All Rights Reserved.
 // See LICENSE.txt for license information.
 
-<<<<<<< HEAD
 import React, {useState} from 'react';
-import {Alert} from 'react-native';
-=======
-import React from 'react';
->>>>>>> 80af6409
 import {intlShape, injectIntl} from 'react-intl';
 import {Alert} from 'react-native';
+import {DoAppCall, PostEphemeralCallResponseForPost} from 'types/actions/apps';
 
 import {showAppForm} from '@actions/navigation';
-import {AppCallResponseTypes, AppCallTypes, AppExpandLevels} from '@mm-redux/constants/apps';
+import {Client4} from '@client/rest';
+import {AppBindingLocations, AppCallResponseTypes, AppCallTypes, AppExpandLevels} from '@mm-redux/constants/apps';
 import {ActionResult} from '@mm-redux/types/actions';
 import {AppBinding, AppCallResponse} from '@mm-redux/types/apps';
 import {Post} from '@mm-redux/types/posts';
 import {Theme} from '@mm-redux/types/preferences';
 import {UserProfile} from '@mm-redux/types/users';
-<<<<<<< HEAD
-import {AppBindingLocations, AppCallResponseTypes, AppCallTypes, AppExpandLevels} from '@mm-redux/constants/apps';
-import {createCallContext, createCallRequest} from '@utils/apps';
-import {DoAppCall, PostEphemeralCallResponseForPost} from 'types/actions/apps';
-import {Client4} from '@client/rest';
-
-type Props = {
-    bindings: AppBinding[] | null,
-    theme: Theme,
-    post: Post,
-    currentUser: UserProfile,
-    teamID: string,
-    closeWithAnimation: (cb?: () => void) => void,
-    appsEnabled: boolean,
-    intl: typeof intlShape,
-=======
 import {isSystemMessage} from '@mm-redux/utils/post_utils';
-import {DoAppCall, PostEphemeralCallResponseForPost} from '@mm-types/actions/apps';
 import {createCallContext, createCallRequest} from '@utils/apps';
 
 import PostOption from '../post_option';
 
 type Props = {
-    bindings: AppBinding[];
+    bindings: AppBinding[] | null;
     theme: Theme;
     post: Post;
     currentUser: UserProfile;
@@ -48,7 +28,6 @@
     closeWithAnimation: (cb?: () => void) => void;
     appsEnabled: boolean;
     intl: typeof intlShape;
->>>>>>> 80af6409
     actions: {
         doAppCall: DoAppCall;
         postEphemeralCallResponseForPost: PostEphemeralCallResponseForPost;
