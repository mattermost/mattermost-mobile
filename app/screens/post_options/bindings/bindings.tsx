// Copyright (c) 2015-present Mattermost, Inc. All Rights Reserved.
// See LICENSE.txt for license information.

import React from 'react';
import {intlShape, injectIntl} from 'react-intl';

import {isSystemMessage} from '@mm-redux/utils/post_utils';

import PostOption from '../post_option';
import {AppBinding, AppCall} from '@mm-redux/types/apps';
import {Theme} from '@mm-redux/types/preferences';
import {Post} from '@mm-redux/types/posts';
import {UserProfile} from '@mm-redux/types/users';
import {AppCallTypes, AppExpandLevels} from '@mm-redux/constants/apps';

type Props = {
    bindings: AppBinding[],
    theme: Theme,
    post: Post,
    currentUser: UserProfile,
    closeWithAnimation: () => void,
    appsEnabled: boolean,
    actions: {
        doAppCall: (call: AppCall, intl: any) => void
    }
}

const Bindings = (props: Props) => {
    if (!props.appsEnabled) {
        return null;
    }

    const {bindings, post, ...optionProps} = props;
    if (bindings.length === 0) {
        return null;
    }

    if (isSystemMessage(post)) {
        return null;
    }

    const options = bindings.map((b) => (
        <Option
            key={b.app_id + b.location}
            binding={b}
            post={post}
            {...optionProps}
        />
    ));

    return (
        <>
            {options}
        </>
    );
};

export default Bindings;

type OptionProps = {
    binding: AppBinding,
    theme: Theme,
    post: Post,
    currentUser: UserProfile,
    closeWithAnimation: () => void,
    intl: typeof intlShape,
    actions: {
        doAppCall: (call: AppCall, intl: any) => void,
    },
}

const Option = injectIntl((props: OptionProps) => {
    const onPress = () => {
        const {closeWithAnimation, post} = props;

        props.actions.doAppCall({
<<<<<<< HEAD
            path: props.binding.call?.path || '',
=======
            type: AppCallTypes.SUBMIT,
            url: props.binding.call?.url || '',
            values: {
                ...props.binding.call?.values,
            },
            expand: {
                post: AppExpandLevels.EXPAND_ALL,
                ...props.binding.call?.expand,
            },
>>>>>>> 069d9ede
            context: {
                app_id: props.binding.app_id,
                channel_id: post.channel_id,
                post_id: post.id,
                user_id: props.currentUser.id,
            },
        }, props.intl);
        closeWithAnimation();
    };

    const {binding, theme} = props;
    return (
        <PostOption
            icon={{uri: binding.icon}}
            text={binding.label}
            onPress={onPress}
            theme={theme}
        />
    );
});<|MERGE_RESOLUTION|>--- conflicted
+++ resolved
@@ -74,11 +74,8 @@
         const {closeWithAnimation, post} = props;
 
         props.actions.doAppCall({
-<<<<<<< HEAD
+            type: AppCallTypes.SUBMIT,
             path: props.binding.call?.path || '',
-=======
-            type: AppCallTypes.SUBMIT,
-            url: props.binding.call?.url || '',
             values: {
                 ...props.binding.call?.values,
             },
@@ -86,7 +83,6 @@
                 post: AppExpandLevels.EXPAND_ALL,
                 ...props.binding.call?.expand,
             },
->>>>>>> 069d9ede
             context: {
                 app_id: props.binding.app_id,
                 channel_id: post.channel_id,
