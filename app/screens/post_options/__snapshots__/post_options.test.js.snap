--- conflicted
+++ resolved
@@ -43,24 +43,145 @@
     }
   >
     <PostOption
-<<<<<<< HEAD
+      destructive={false}
       icon="reply"
       isLandscape={false}
       onPress={[Function]}
       text="Reply"
-    />
-    <PostOption
+      theme={
+        Object {
+          "awayIndicator": "#ffbc42",
+          "buttonBg": "#166de0",
+          "buttonColor": "#ffffff",
+          "centerChannelBg": "#ffffff",
+          "centerChannelColor": "#3d3c40",
+          "codeTheme": "github",
+          "dndIndicator": "#f74343",
+          "errorTextColor": "#fd5960",
+          "linkColor": "#2389d7",
+          "mentionBj": "#ffffff",
+          "mentionColor": "#145dbf",
+          "mentionHighlightBg": "#ffe577",
+          "mentionHighlightLink": "#166de0",
+          "newMessageSeparator": "#ff8800",
+          "onlineIndicator": "#06d6a0",
+          "sidebarBg": "#145dbf",
+          "sidebarHeaderBg": "#1153ab",
+          "sidebarHeaderTextColor": "#ffffff",
+          "sidebarText": "#ffffff",
+          "sidebarTextActiveBorder": "#579eff",
+          "sidebarTextActiveColor": "#ffffff",
+          "sidebarTextHoverBg": "#4578bf",
+          "sidebarUnreadText": "#ffffff",
+          "type": "Mattermost",
+        }
+      }
+    />
+    <PostOption
+      destructive={false}
       icon="emoji"
       isLandscape={false}
       onPress={[Function]}
       text="Add Reaction"
+      theme={
+        Object {
+          "awayIndicator": "#ffbc42",
+          "buttonBg": "#166de0",
+          "buttonColor": "#ffffff",
+          "centerChannelBg": "#ffffff",
+          "centerChannelColor": "#3d3c40",
+          "codeTheme": "github",
+          "dndIndicator": "#f74343",
+          "errorTextColor": "#fd5960",
+          "linkColor": "#2389d7",
+          "mentionBj": "#ffffff",
+          "mentionColor": "#145dbf",
+          "mentionHighlightBg": "#ffe577",
+          "mentionHighlightLink": "#166de0",
+          "newMessageSeparator": "#ff8800",
+          "onlineIndicator": "#06d6a0",
+          "sidebarBg": "#145dbf",
+          "sidebarHeaderBg": "#1153ab",
+          "sidebarHeaderTextColor": "#ffffff",
+          "sidebarText": "#ffffff",
+          "sidebarTextActiveBorder": "#579eff",
+          "sidebarTextActiveColor": "#ffffff",
+          "sidebarTextHoverBg": "#4578bf",
+          "sidebarUnreadText": "#ffffff",
+          "type": "Mattermost",
+        }
+      }
     />
     <PostOption
       icon="bookmark"
       isLandscape={false}
       onPress={[Function]}
       text="Mark post as unread"
-=======
+      theme={
+        Object {
+          "awayIndicator": "#ffbc42",
+          "buttonBg": "#166de0",
+          "buttonColor": "#ffffff",
+          "centerChannelBg": "#ffffff",
+          "centerChannelColor": "#3d3c40",
+          "codeTheme": "github",
+          "dndIndicator": "#f74343",
+          "errorTextColor": "#fd5960",
+          "linkColor": "#2389d7",
+          "mentionBj": "#ffffff",
+          "mentionColor": "#145dbf",
+          "mentionHighlightBg": "#ffe577",
+          "mentionHighlightLink": "#166de0",
+          "newMessageSeparator": "#ff8800",
+          "onlineIndicator": "#06d6a0",
+          "sidebarBg": "#145dbf",
+          "sidebarHeaderBg": "#1153ab",
+          "sidebarHeaderTextColor": "#ffffff",
+          "sidebarText": "#ffffff",
+          "sidebarTextActiveBorder": "#579eff",
+          "sidebarTextActiveColor": "#ffffff",
+          "sidebarTextHoverBg": "#4578bf",
+          "sidebarUnreadText": "#ffffff",
+          "type": "Mattermost",
+        }
+      }
+    />
+    <PostOption
+      destructive={false}
+      icon="pin"
+      isLandscape={false}
+      onPress={[Function]}
+      text="Pin to Channel"
+      theme={
+        Object {
+          "awayIndicator": "#ffbc42",
+          "buttonBg": "#166de0",
+          "buttonColor": "#ffffff",
+          "centerChannelBg": "#ffffff",
+          "centerChannelColor": "#3d3c40",
+          "codeTheme": "github",
+          "dndIndicator": "#f74343",
+          "errorTextColor": "#fd5960",
+          "linkColor": "#2389d7",
+          "mentionBj": "#ffffff",
+          "mentionColor": "#145dbf",
+          "mentionHighlightBg": "#ffe577",
+          "mentionHighlightLink": "#166de0",
+          "newMessageSeparator": "#ff8800",
+          "onlineIndicator": "#06d6a0",
+          "sidebarBg": "#145dbf",
+          "sidebarHeaderBg": "#1153ab",
+          "sidebarHeaderTextColor": "#ffffff",
+          "sidebarText": "#ffffff",
+          "sidebarTextActiveBorder": "#579eff",
+          "sidebarTextActiveColor": "#ffffff",
+          "sidebarTextHoverBg": "#4578bf",
+          "sidebarUnreadText": "#ffffff",
+          "type": "Mattermost",
+        }
+      }
+    />
+    <PostOption
       destructive={false}
       icon="edit"
       isLandscape={false}
@@ -94,119 +215,6 @@
           "type": "Mattermost",
         }
       }
-    />
-    <PostOption
-      destructive={false}
-      icon="reply"
-      isLandscape={false}
-      onPress={[Function]}
-      text="Reply"
-      theme={
-        Object {
-          "awayIndicator": "#ffbc42",
-          "buttonBg": "#166de0",
-          "buttonColor": "#ffffff",
-          "centerChannelBg": "#ffffff",
-          "centerChannelColor": "#3d3c40",
-          "codeTheme": "github",
-          "dndIndicator": "#f74343",
-          "errorTextColor": "#fd5960",
-          "linkColor": "#2389d7",
-          "mentionBj": "#ffffff",
-          "mentionColor": "#145dbf",
-          "mentionHighlightBg": "#ffe577",
-          "mentionHighlightLink": "#166de0",
-          "newMessageSeparator": "#ff8800",
-          "onlineIndicator": "#06d6a0",
-          "sidebarBg": "#145dbf",
-          "sidebarHeaderBg": "#1153ab",
-          "sidebarHeaderTextColor": "#ffffff",
-          "sidebarText": "#ffffff",
-          "sidebarTextActiveBorder": "#579eff",
-          "sidebarTextActiveColor": "#ffffff",
-          "sidebarTextHoverBg": "#4578bf",
-          "sidebarUnreadText": "#ffffff",
-          "type": "Mattermost",
-        }
-      }
->>>>>>> b795a0bb
-    />
-    <PostOption
-      destructive={false}
-      icon="pin"
-      isLandscape={false}
-      onPress={[Function]}
-      text="Pin to Channel"
-      theme={
-        Object {
-          "awayIndicator": "#ffbc42",
-          "buttonBg": "#166de0",
-          "buttonColor": "#ffffff",
-          "centerChannelBg": "#ffffff",
-          "centerChannelColor": "#3d3c40",
-          "codeTheme": "github",
-          "dndIndicator": "#f74343",
-          "errorTextColor": "#fd5960",
-          "linkColor": "#2389d7",
-          "mentionBj": "#ffffff",
-          "mentionColor": "#145dbf",
-          "mentionHighlightBg": "#ffe577",
-          "mentionHighlightLink": "#166de0",
-          "newMessageSeparator": "#ff8800",
-          "onlineIndicator": "#06d6a0",
-          "sidebarBg": "#145dbf",
-          "sidebarHeaderBg": "#1153ab",
-          "sidebarHeaderTextColor": "#ffffff",
-          "sidebarText": "#ffffff",
-          "sidebarTextActiveBorder": "#579eff",
-          "sidebarTextActiveColor": "#ffffff",
-          "sidebarTextHoverBg": "#4578bf",
-          "sidebarUnreadText": "#ffffff",
-          "type": "Mattermost",
-        }
-      }
-    />
-    <PostOption
-<<<<<<< HEAD
-      icon="edit"
-      isLandscape={false}
-      onPress={[Function]}
-      text="Edit"
-=======
-      destructive={false}
-      icon="emoji"
-      isLandscape={false}
-      onPress={[Function]}
-      text="Add Reaction"
-      theme={
-        Object {
-          "awayIndicator": "#ffbc42",
-          "buttonBg": "#166de0",
-          "buttonColor": "#ffffff",
-          "centerChannelBg": "#ffffff",
-          "centerChannelColor": "#3d3c40",
-          "codeTheme": "github",
-          "dndIndicator": "#f74343",
-          "errorTextColor": "#fd5960",
-          "linkColor": "#2389d7",
-          "mentionBj": "#ffffff",
-          "mentionColor": "#145dbf",
-          "mentionHighlightBg": "#ffe577",
-          "mentionHighlightLink": "#166de0",
-          "newMessageSeparator": "#ff8800",
-          "onlineIndicator": "#06d6a0",
-          "sidebarBg": "#145dbf",
-          "sidebarHeaderBg": "#1153ab",
-          "sidebarHeaderTextColor": "#ffffff",
-          "sidebarText": "#ffffff",
-          "sidebarTextActiveBorder": "#579eff",
-          "sidebarTextActiveColor": "#ffffff",
-          "sidebarTextHoverBg": "#4578bf",
-          "sidebarUnreadText": "#ffffff",
-          "type": "Mattermost",
-        }
-      }
->>>>>>> b795a0bb
     />
   </ForwardRef(forwardConnectRef)>
 </View>
@@ -255,24 +263,145 @@
     }
   >
     <PostOption
-<<<<<<< HEAD
+      destructive={false}
       icon="reply"
       isLandscape={false}
       onPress={[Function]}
       text="Reply"
-    />
-    <PostOption
+      theme={
+        Object {
+          "awayIndicator": "#ffbc42",
+          "buttonBg": "#166de0",
+          "buttonColor": "#ffffff",
+          "centerChannelBg": "#ffffff",
+          "centerChannelColor": "#3d3c40",
+          "codeTheme": "github",
+          "dndIndicator": "#f74343",
+          "errorTextColor": "#fd5960",
+          "linkColor": "#2389d7",
+          "mentionBj": "#ffffff",
+          "mentionColor": "#145dbf",
+          "mentionHighlightBg": "#ffe577",
+          "mentionHighlightLink": "#166de0",
+          "newMessageSeparator": "#ff8800",
+          "onlineIndicator": "#06d6a0",
+          "sidebarBg": "#145dbf",
+          "sidebarHeaderBg": "#1153ab",
+          "sidebarHeaderTextColor": "#ffffff",
+          "sidebarText": "#ffffff",
+          "sidebarTextActiveBorder": "#579eff",
+          "sidebarTextActiveColor": "#ffffff",
+          "sidebarTextHoverBg": "#4578bf",
+          "sidebarUnreadText": "#ffffff",
+          "type": "Mattermost",
+        }
+      }
+    />
+    <PostOption
+      destructive={false}
       icon="emoji"
       isLandscape={false}
       onPress={[Function]}
       text="Add Reaction"
+      theme={
+        Object {
+          "awayIndicator": "#ffbc42",
+          "buttonBg": "#166de0",
+          "buttonColor": "#ffffff",
+          "centerChannelBg": "#ffffff",
+          "centerChannelColor": "#3d3c40",
+          "codeTheme": "github",
+          "dndIndicator": "#f74343",
+          "errorTextColor": "#fd5960",
+          "linkColor": "#2389d7",
+          "mentionBj": "#ffffff",
+          "mentionColor": "#145dbf",
+          "mentionHighlightBg": "#ffe577",
+          "mentionHighlightLink": "#166de0",
+          "newMessageSeparator": "#ff8800",
+          "onlineIndicator": "#06d6a0",
+          "sidebarBg": "#145dbf",
+          "sidebarHeaderBg": "#1153ab",
+          "sidebarHeaderTextColor": "#ffffff",
+          "sidebarText": "#ffffff",
+          "sidebarTextActiveBorder": "#579eff",
+          "sidebarTextActiveColor": "#ffffff",
+          "sidebarTextHoverBg": "#4578bf",
+          "sidebarUnreadText": "#ffffff",
+          "type": "Mattermost",
+        }
+      }
     />
     <PostOption
       icon="bookmark"
       isLandscape={false}
       onPress={[Function]}
       text="Mark post as unread"
-=======
+      theme={
+        Object {
+          "awayIndicator": "#ffbc42",
+          "buttonBg": "#166de0",
+          "buttonColor": "#ffffff",
+          "centerChannelBg": "#ffffff",
+          "centerChannelColor": "#3d3c40",
+          "codeTheme": "github",
+          "dndIndicator": "#f74343",
+          "errorTextColor": "#fd5960",
+          "linkColor": "#2389d7",
+          "mentionBj": "#ffffff",
+          "mentionColor": "#145dbf",
+          "mentionHighlightBg": "#ffe577",
+          "mentionHighlightLink": "#166de0",
+          "newMessageSeparator": "#ff8800",
+          "onlineIndicator": "#06d6a0",
+          "sidebarBg": "#145dbf",
+          "sidebarHeaderBg": "#1153ab",
+          "sidebarHeaderTextColor": "#ffffff",
+          "sidebarText": "#ffffff",
+          "sidebarTextActiveBorder": "#579eff",
+          "sidebarTextActiveColor": "#ffffff",
+          "sidebarTextHoverBg": "#4578bf",
+          "sidebarUnreadText": "#ffffff",
+          "type": "Mattermost",
+        }
+      }
+    />
+    <PostOption
+      destructive={false}
+      icon="pin"
+      isLandscape={false}
+      onPress={[Function]}
+      text="Pin to Channel"
+      theme={
+        Object {
+          "awayIndicator": "#ffbc42",
+          "buttonBg": "#166de0",
+          "buttonColor": "#ffffff",
+          "centerChannelBg": "#ffffff",
+          "centerChannelColor": "#3d3c40",
+          "codeTheme": "github",
+          "dndIndicator": "#f74343",
+          "errorTextColor": "#fd5960",
+          "linkColor": "#2389d7",
+          "mentionBj": "#ffffff",
+          "mentionColor": "#145dbf",
+          "mentionHighlightBg": "#ffe577",
+          "mentionHighlightLink": "#166de0",
+          "newMessageSeparator": "#ff8800",
+          "onlineIndicator": "#06d6a0",
+          "sidebarBg": "#145dbf",
+          "sidebarHeaderBg": "#1153ab",
+          "sidebarHeaderTextColor": "#ffffff",
+          "sidebarText": "#ffffff",
+          "sidebarTextActiveBorder": "#579eff",
+          "sidebarTextActiveColor": "#ffffff",
+          "sidebarTextHoverBg": "#4578bf",
+          "sidebarUnreadText": "#ffffff",
+          "type": "Mattermost",
+        }
+      }
+    />
+    <PostOption
       destructive={false}
       icon="edit"
       isLandscape={false}
@@ -306,119 +435,6 @@
           "type": "Mattermost",
         }
       }
-    />
-    <PostOption
-      destructive={false}
-      icon="reply"
-      isLandscape={false}
-      onPress={[Function]}
-      text="Reply"
-      theme={
-        Object {
-          "awayIndicator": "#ffbc42",
-          "buttonBg": "#166de0",
-          "buttonColor": "#ffffff",
-          "centerChannelBg": "#ffffff",
-          "centerChannelColor": "#3d3c40",
-          "codeTheme": "github",
-          "dndIndicator": "#f74343",
-          "errorTextColor": "#fd5960",
-          "linkColor": "#2389d7",
-          "mentionBj": "#ffffff",
-          "mentionColor": "#145dbf",
-          "mentionHighlightBg": "#ffe577",
-          "mentionHighlightLink": "#166de0",
-          "newMessageSeparator": "#ff8800",
-          "onlineIndicator": "#06d6a0",
-          "sidebarBg": "#145dbf",
-          "sidebarHeaderBg": "#1153ab",
-          "sidebarHeaderTextColor": "#ffffff",
-          "sidebarText": "#ffffff",
-          "sidebarTextActiveBorder": "#579eff",
-          "sidebarTextActiveColor": "#ffffff",
-          "sidebarTextHoverBg": "#4578bf",
-          "sidebarUnreadText": "#ffffff",
-          "type": "Mattermost",
-        }
-      }
->>>>>>> b795a0bb
-    />
-    <PostOption
-      destructive={false}
-      icon="pin"
-      isLandscape={false}
-      onPress={[Function]}
-      text="Pin to Channel"
-      theme={
-        Object {
-          "awayIndicator": "#ffbc42",
-          "buttonBg": "#166de0",
-          "buttonColor": "#ffffff",
-          "centerChannelBg": "#ffffff",
-          "centerChannelColor": "#3d3c40",
-          "codeTheme": "github",
-          "dndIndicator": "#f74343",
-          "errorTextColor": "#fd5960",
-          "linkColor": "#2389d7",
-          "mentionBj": "#ffffff",
-          "mentionColor": "#145dbf",
-          "mentionHighlightBg": "#ffe577",
-          "mentionHighlightLink": "#166de0",
-          "newMessageSeparator": "#ff8800",
-          "onlineIndicator": "#06d6a0",
-          "sidebarBg": "#145dbf",
-          "sidebarHeaderBg": "#1153ab",
-          "sidebarHeaderTextColor": "#ffffff",
-          "sidebarText": "#ffffff",
-          "sidebarTextActiveBorder": "#579eff",
-          "sidebarTextActiveColor": "#ffffff",
-          "sidebarTextHoverBg": "#4578bf",
-          "sidebarUnreadText": "#ffffff",
-          "type": "Mattermost",
-        }
-      }
-    />
-    <PostOption
-<<<<<<< HEAD
-      icon="edit"
-      isLandscape={false}
-      onPress={[Function]}
-      text="Edit"
-=======
-      destructive={false}
-      icon="emoji"
-      isLandscape={false}
-      onPress={[Function]}
-      text="Add Reaction"
-      theme={
-        Object {
-          "awayIndicator": "#ffbc42",
-          "buttonBg": "#166de0",
-          "buttonColor": "#ffffff",
-          "centerChannelBg": "#ffffff",
-          "centerChannelColor": "#3d3c40",
-          "codeTheme": "github",
-          "dndIndicator": "#f74343",
-          "errorTextColor": "#fd5960",
-          "linkColor": "#2389d7",
-          "mentionBj": "#ffffff",
-          "mentionColor": "#145dbf",
-          "mentionHighlightBg": "#ffe577",
-          "mentionHighlightLink": "#166de0",
-          "newMessageSeparator": "#ff8800",
-          "onlineIndicator": "#06d6a0",
-          "sidebarBg": "#145dbf",
-          "sidebarHeaderBg": "#1153ab",
-          "sidebarHeaderTextColor": "#ffffff",
-          "sidebarText": "#ffffff",
-          "sidebarTextActiveBorder": "#579eff",
-          "sidebarTextActiveColor": "#ffffff",
-          "sidebarTextHoverBg": "#4578bf",
-          "sidebarUnreadText": "#ffffff",
-          "type": "Mattermost",
-        }
-      }
->>>>>>> b795a0bb
     />
     <PostOption
       destructive={true}
@@ -502,24 +518,145 @@
     }
   >
     <PostOption
-<<<<<<< HEAD
+      destructive={false}
       icon="reply"
       isLandscape={false}
       onPress={[Function]}
       text="Reply"
-    />
-    <PostOption
+      theme={
+        Object {
+          "awayIndicator": "#ffbc42",
+          "buttonBg": "#166de0",
+          "buttonColor": "#ffffff",
+          "centerChannelBg": "#ffffff",
+          "centerChannelColor": "#3d3c40",
+          "codeTheme": "github",
+          "dndIndicator": "#f74343",
+          "errorTextColor": "#fd5960",
+          "linkColor": "#2389d7",
+          "mentionBj": "#ffffff",
+          "mentionColor": "#145dbf",
+          "mentionHighlightBg": "#ffe577",
+          "mentionHighlightLink": "#166de0",
+          "newMessageSeparator": "#ff8800",
+          "onlineIndicator": "#06d6a0",
+          "sidebarBg": "#145dbf",
+          "sidebarHeaderBg": "#1153ab",
+          "sidebarHeaderTextColor": "#ffffff",
+          "sidebarText": "#ffffff",
+          "sidebarTextActiveBorder": "#579eff",
+          "sidebarTextActiveColor": "#ffffff",
+          "sidebarTextHoverBg": "#4578bf",
+          "sidebarUnreadText": "#ffffff",
+          "type": "Mattermost",
+        }
+      }
+    />
+    <PostOption
+      destructive={false}
       icon="emoji"
       isLandscape={false}
       onPress={[Function]}
       text="Add Reaction"
+      theme={
+        Object {
+          "awayIndicator": "#ffbc42",
+          "buttonBg": "#166de0",
+          "buttonColor": "#ffffff",
+          "centerChannelBg": "#ffffff",
+          "centerChannelColor": "#3d3c40",
+          "codeTheme": "github",
+          "dndIndicator": "#f74343",
+          "errorTextColor": "#fd5960",
+          "linkColor": "#2389d7",
+          "mentionBj": "#ffffff",
+          "mentionColor": "#145dbf",
+          "mentionHighlightBg": "#ffe577",
+          "mentionHighlightLink": "#166de0",
+          "newMessageSeparator": "#ff8800",
+          "onlineIndicator": "#06d6a0",
+          "sidebarBg": "#145dbf",
+          "sidebarHeaderBg": "#1153ab",
+          "sidebarHeaderTextColor": "#ffffff",
+          "sidebarText": "#ffffff",
+          "sidebarTextActiveBorder": "#579eff",
+          "sidebarTextActiveColor": "#ffffff",
+          "sidebarTextHoverBg": "#4578bf",
+          "sidebarUnreadText": "#ffffff",
+          "type": "Mattermost",
+        }
+      }
     />
     <PostOption
       icon="bookmark"
       isLandscape={false}
       onPress={[Function]}
       text="Mark post as unread"
-=======
+      theme={
+        Object {
+          "awayIndicator": "#ffbc42",
+          "buttonBg": "#166de0",
+          "buttonColor": "#ffffff",
+          "centerChannelBg": "#ffffff",
+          "centerChannelColor": "#3d3c40",
+          "codeTheme": "github",
+          "dndIndicator": "#f74343",
+          "errorTextColor": "#fd5960",
+          "linkColor": "#2389d7",
+          "mentionBj": "#ffffff",
+          "mentionColor": "#145dbf",
+          "mentionHighlightBg": "#ffe577",
+          "mentionHighlightLink": "#166de0",
+          "newMessageSeparator": "#ff8800",
+          "onlineIndicator": "#06d6a0",
+          "sidebarBg": "#145dbf",
+          "sidebarHeaderBg": "#1153ab",
+          "sidebarHeaderTextColor": "#ffffff",
+          "sidebarText": "#ffffff",
+          "sidebarTextActiveBorder": "#579eff",
+          "sidebarTextActiveColor": "#ffffff",
+          "sidebarTextHoverBg": "#4578bf",
+          "sidebarUnreadText": "#ffffff",
+          "type": "Mattermost",
+        }
+      }
+    />
+    <PostOption
+      destructive={false}
+      icon="pin"
+      isLandscape={false}
+      onPress={[Function]}
+      text="Pin to Channel"
+      theme={
+        Object {
+          "awayIndicator": "#ffbc42",
+          "buttonBg": "#166de0",
+          "buttonColor": "#ffffff",
+          "centerChannelBg": "#ffffff",
+          "centerChannelColor": "#3d3c40",
+          "codeTheme": "github",
+          "dndIndicator": "#f74343",
+          "errorTextColor": "#fd5960",
+          "linkColor": "#2389d7",
+          "mentionBj": "#ffffff",
+          "mentionColor": "#145dbf",
+          "mentionHighlightBg": "#ffe577",
+          "mentionHighlightLink": "#166de0",
+          "newMessageSeparator": "#ff8800",
+          "onlineIndicator": "#06d6a0",
+          "sidebarBg": "#145dbf",
+          "sidebarHeaderBg": "#1153ab",
+          "sidebarHeaderTextColor": "#ffffff",
+          "sidebarText": "#ffffff",
+          "sidebarTextActiveBorder": "#579eff",
+          "sidebarTextActiveColor": "#ffffff",
+          "sidebarTextHoverBg": "#4578bf",
+          "sidebarUnreadText": "#ffffff",
+          "type": "Mattermost",
+        }
+      }
+    />
+    <PostOption
       destructive={false}
       icon="edit"
       isLandscape={false}
@@ -553,119 +690,6 @@
           "type": "Mattermost",
         }
       }
-    />
-    <PostOption
-      destructive={false}
-      icon="reply"
-      isLandscape={false}
-      onPress={[Function]}
-      text="Reply"
-      theme={
-        Object {
-          "awayIndicator": "#ffbc42",
-          "buttonBg": "#166de0",
-          "buttonColor": "#ffffff",
-          "centerChannelBg": "#ffffff",
-          "centerChannelColor": "#3d3c40",
-          "codeTheme": "github",
-          "dndIndicator": "#f74343",
-          "errorTextColor": "#fd5960",
-          "linkColor": "#2389d7",
-          "mentionBj": "#ffffff",
-          "mentionColor": "#145dbf",
-          "mentionHighlightBg": "#ffe577",
-          "mentionHighlightLink": "#166de0",
-          "newMessageSeparator": "#ff8800",
-          "onlineIndicator": "#06d6a0",
-          "sidebarBg": "#145dbf",
-          "sidebarHeaderBg": "#1153ab",
-          "sidebarHeaderTextColor": "#ffffff",
-          "sidebarText": "#ffffff",
-          "sidebarTextActiveBorder": "#579eff",
-          "sidebarTextActiveColor": "#ffffff",
-          "sidebarTextHoverBg": "#4578bf",
-          "sidebarUnreadText": "#ffffff",
-          "type": "Mattermost",
-        }
-      }
->>>>>>> b795a0bb
-    />
-    <PostOption
-      destructive={false}
-      icon="pin"
-      isLandscape={false}
-      onPress={[Function]}
-      text="Pin to Channel"
-      theme={
-        Object {
-          "awayIndicator": "#ffbc42",
-          "buttonBg": "#166de0",
-          "buttonColor": "#ffffff",
-          "centerChannelBg": "#ffffff",
-          "centerChannelColor": "#3d3c40",
-          "codeTheme": "github",
-          "dndIndicator": "#f74343",
-          "errorTextColor": "#fd5960",
-          "linkColor": "#2389d7",
-          "mentionBj": "#ffffff",
-          "mentionColor": "#145dbf",
-          "mentionHighlightBg": "#ffe577",
-          "mentionHighlightLink": "#166de0",
-          "newMessageSeparator": "#ff8800",
-          "onlineIndicator": "#06d6a0",
-          "sidebarBg": "#145dbf",
-          "sidebarHeaderBg": "#1153ab",
-          "sidebarHeaderTextColor": "#ffffff",
-          "sidebarText": "#ffffff",
-          "sidebarTextActiveBorder": "#579eff",
-          "sidebarTextActiveColor": "#ffffff",
-          "sidebarTextHoverBg": "#4578bf",
-          "sidebarUnreadText": "#ffffff",
-          "type": "Mattermost",
-        }
-      }
-    />
-    <PostOption
-<<<<<<< HEAD
-      icon="edit"
-      isLandscape={false}
-      onPress={[Function]}
-      text="Edit"
-=======
-      destructive={false}
-      icon="emoji"
-      isLandscape={false}
-      onPress={[Function]}
-      text="Add Reaction"
-      theme={
-        Object {
-          "awayIndicator": "#ffbc42",
-          "buttonBg": "#166de0",
-          "buttonColor": "#ffffff",
-          "centerChannelBg": "#ffffff",
-          "centerChannelColor": "#3d3c40",
-          "codeTheme": "github",
-          "dndIndicator": "#f74343",
-          "errorTextColor": "#fd5960",
-          "linkColor": "#2389d7",
-          "mentionBj": "#ffffff",
-          "mentionColor": "#145dbf",
-          "mentionHighlightBg": "#ffe577",
-          "mentionHighlightLink": "#166de0",
-          "newMessageSeparator": "#ff8800",
-          "onlineIndicator": "#06d6a0",
-          "sidebarBg": "#145dbf",
-          "sidebarHeaderBg": "#1153ab",
-          "sidebarHeaderTextColor": "#ffffff",
-          "sidebarText": "#ffffff",
-          "sidebarTextActiveBorder": "#579eff",
-          "sidebarTextActiveColor": "#ffffff",
-          "sidebarTextHoverBg": "#4578bf",
-          "sidebarUnreadText": "#ffffff",
-          "type": "Mattermost",
-        }
-      }
->>>>>>> b795a0bb
     />
     <PostOption
       destructive={true}
