// Copyright (c) 2015-present Mattermost, Inc. All Rights Reserved.
// See LICENSE.txt for license information.

import React, {PureComponent} from 'react';
import PropTypes from 'prop-types';
import {Alert, StyleSheet, View} from 'react-native';
import Clipboard from '@react-native-community/clipboard';
import {intlShape} from 'react-intl';

import {showModal, dismissModal} from '@actions/navigation';
import CompassIcon from '@components/compass_icon';
import ReactionPicker from '@components/reaction_picker';
import SlideUpPanel from '@components/slide_up_panel';
import {BOTTOM_MARGIN} from '@components/slide_up_panel/slide_up_panel';
import {REACTION_PICKER_HEIGHT} from '@constants/reaction_picker';
import EventEmitter from '@mm-redux/utils/event_emitter';
import {isSystemMessage} from '@mm-redux/utils/post_utils';
import {t} from '@utils/i18n';
import {preventDoubleTap} from '@utils/tap';

import PostOption from './post_option';
import {OPTION_HEIGHT, getInitialPosition} from './post_options_utils';
import Bindings from './bindings';

export default class PostOptions extends PureComponent {
    static propTypes = {
        actions: PropTypes.shape({
            addReaction: PropTypes.func.isRequired,
            deletePost: PropTypes.func.isRequired,
            flagPost: PropTypes.func.isRequired,
            pinPost: PropTypes.func.isRequired,
            removePost: PropTypes.func.isRequired,
            unflagPost: PropTypes.func.isRequired,
            unpinPost: PropTypes.func.isRequired,
            setUnreadPost: PropTypes.func.isRequired,
        }).isRequired,
        canAddReaction: PropTypes.bool,
        canReply: PropTypes.bool,
        canCopyPermalink: PropTypes.bool,
        canCopyText: PropTypes.bool,
        canDelete: PropTypes.bool,
        canFlag: PropTypes.bool,
        canPin: PropTypes.bool,
        canEdit: PropTypes.bool,
        canMarkAsUnread: PropTypes.bool, //#backwards-compatibility:5.18v
        canEditUntil: PropTypes.number.isRequired,
        showAppOptions: PropTypes.bool.isRequired,
        currentTeamUrl: PropTypes.string.isRequired,
        currentUserId: PropTypes.string.isRequired,
        deviceHeight: PropTypes.number.isRequired,
        isFlagged: PropTypes.bool,
        post: PropTypes.object.isRequired,
        theme: PropTypes.object.isRequired,
    };

    static contextTypes = {
        intl: intlShape.isRequired,
    };

    close = async (cb) => {
        await dismissModal();

        if (typeof cb === 'function') {
            requestAnimationFrame(cb);
        }
    };

    closeWithAnimation = (cb) => {
        if (this.slideUpPanel) {
            this.slideUpPanel.closeWithAnimation(cb);
        } else {
            this.close(cb);
        }
    };

    getOption = (key, icon, message, onPress, destructive = false) => {
        const {formatMessage} = this.context.intl;
        const {theme} = this.props;
        const testID = `post.options.${key}.action`;

        return (
            <PostOption
                testID={testID}
                key={key}
                icon={icon}
                text={formatMessage(message)}
                onPress={onPress}
                destructive={destructive}
                theme={theme}
            />
        );
    }

    getReplyOption = () => {
        const {canReply} = this.props;

        if (canReply) {
            const key = 'reply';
            const icon = 'reply-outline';
            const message = {id: t('mobile.post_info.reply'), defaultMessage: 'Reply'};
            const onPress = this.handleReply;

            return this.getOption(key, icon, message, onPress);
        }

        return null;
    }

    getCopyPermalink = () => {
        const {canCopyPermalink} = this.props;

        if (canCopyPermalink) {
            const key = 'permalink';
            const icon = 'link-variant';
            const message = {id: t('get_post_link_modal.title'), defaultMessage: 'Copy Link'};
            const onPress = this.handleCopyPermalink;

            return this.getOption(key, icon, message, onPress);
        }

        return null;
    };

    getCopyText = () => {
        const {canCopyText} = this.props;

        if (canCopyText) {
            const key = 'copy';
            const icon = 'content-copy';
            const message = {id: t('mobile.post_info.copy_text'), defaultMessage: 'Copy Text'};
            const onPress = this.handleCopyText;

            return this.getOption(key, icon, message, onPress);
        }

        return null;
    };

    getDeleteOption = () => {
        const {canDelete} = this.props;

        if (canDelete) {
            const key = 'delete';
            const icon = 'trash-can-outline';
            const message = {id: t('post_info.del'), defaultMessage: 'Delete'};
            const onPress = this.handlePostDelete;
            const destructive = true;

            return this.getOption(key, icon, message, onPress, destructive);
        }

        return null;
    };

    getEditOption = () => {
        const {canEdit, canEditUntil} = this.props;

        if (canEdit && (canEditUntil === -1 || canEditUntil > Date.now())) {
            const key = 'edit';
            const icon = 'pencil-outline';
            const message = {id: t('post_info.edit'), defaultMessage: 'Edit'};
            const onPress = this.handlePostEdit;

            return this.getOption(key, icon, message, onPress);
        }

        return null;
    };

    getFlagOption = () => {
        const {canFlag, isFlagged} = this.props;

        if (!canFlag) {
            return null;
        }

        let key;
        let message;
        let onPress;
        const icon = 'bookmark-outline';

        if (isFlagged) {
            key = 'unflag';
            message = {id: t('mobile.post_info.unflag'), defaultMessage: 'Unsave'};
            onPress = this.handleUnflagPost;
        } else {
            key = 'flagged';
            message = {id: t('mobile.post_info.flag'), defaultMessage: 'Save'};
            onPress = this.handleFlagPost;
        }

        return this.getOption(key, icon, message, onPress);
    };

    getPinOption = () => {
        const {canPin, post} = this.props;

        if (!canPin) {
            return null;
        }

        let key;
        let message;
        let onPress;
        const icon = 'pin-outline';

        if (post.is_pinned) {
            key = 'unpin';
            message = {id: t('mobile.post_info.unpin'), defaultMessage: 'Unpin from Channel'};
            onPress = this.handleUnpinPost;
        } else {
            key = 'pin';
            message = {id: t('mobile.post_info.pin'), defaultMessage: 'Pin to Channel'};
            onPress = this.handlePinPost;
        }

        return this.getOption(key, icon, message, onPress);
    };

    getMarkAsUnreadOption = () => {
        const {post, theme} = this.props;
        const {formatMessage} = this.context.intl;

        if (!isSystemMessage(post) && this.props.canMarkAsUnread) {
            return (
                <PostOption
                    testID='post.options.markUnread.action'
                    key='markUnread'
                    icon='mark-as-unread'
                    text={formatMessage({id: 'mobile.post_info.mark_unread', defaultMessage: 'Mark as Unread'})}
                    onPress={this.handleMarkUnread}
                    theme={theme}
                />
            );
        }
        return null;
    };

    getAppsOptions = () => {
<<<<<<< HEAD
=======
        if (!this.props.showAppOptions) {
            return null;
        }

>>>>>>> 11c8454e
        const {post} = this.props;
        return (
            <Bindings
                key='bindings'
                post={post}
                closeWithAnimation={this.closeWithAnimation}
            />
        );
    }

    getPostOptions = () => {
        const actions = [
            this.getReplyOption(),
            this.getMarkAsUnreadOption(),
            this.getCopyPermalink(),
            this.getFlagOption(),
            this.getCopyText(),
            this.getPinOption(),
            this.getEditOption(),
            this.getDeleteOption(),
            this.getAppsOptions(),
        ];

        return actions.filter((a) => a !== null);
    };

    handleAddReactionScreen = () => {
        const {theme} = this.props;
        const {formatMessage} = this.context.intl;

        CompassIcon.getImageSource('close', 24, theme.sidebarHeaderTextColor).then((source) => {
            const screen = 'AddReaction';
            const title = formatMessage({id: 'mobile.post_info.add_reaction', defaultMessage: 'Add Reaction'});
            const passProps = {
                closeButton: source,
                onEmojiPress: this.handleAddReactionToPost,
            };

            this.closeWithAnimation(() => showModal(screen, title, passProps));
        });
    };

    handleReply = () => {
        const {post} = this.props;
        this.closeWithAnimation(() => {
            EventEmitter.emit('goToThread', post);
        });
    };

    handleAddReaction = preventDoubleTap((emoji) => {
        this.handleAddReactionToPost(emoji);
        this.closeWithAnimation();
    }, 500);

    handleAddReactionToPost = (emoji) => {
        const {actions, post} = this.props;

        actions.addReaction(post.id, emoji);
    };

    handleCopyPermalink = () => {
        const {currentTeamUrl, post} = this.props;
        const permalink = `${currentTeamUrl}/pl/${post.id}`;

        Clipboard.setString(permalink);
        this.closeWithAnimation();
    };

    handleCopyText = () => {
        const {message} = this.props.post;

        Clipboard.setString(message);
        this.closeWithAnimation();
    };

    handleFlagPost = () => {
        const {actions, post} = this.props;

        this.closeWithAnimation();
        requestAnimationFrame(() => {
            actions.flagPost(post.id);
        });
    };

    handlePinPost = () => {
        const {actions, post} = this.props;

        this.closeWithAnimation();
        requestAnimationFrame(() => {
            actions.pinPost(post.id);
        });
    };

    handleMarkUnread = () => {
        const {actions, post, currentUserId} = this.props;

        this.closeWithAnimation();
        requestAnimationFrame(() => {
            actions.setUnreadPost(currentUserId, post.id);
        });
    }

    handlePostDelete = () => {
        const {formatMessage} = this.context.intl;
        const {actions, post} = this.props;

        Alert.alert(
            formatMessage({id: 'mobile.post.delete_title', defaultMessage: 'Delete Post'}),
            formatMessage({
                id: 'mobile.post.delete_question',
                defaultMessage: 'Are you sure you want to delete this post?',
            }),
            [{
                text: formatMessage({id: 'mobile.post.cancel', defaultMessage: 'Cancel'}),
                style: 'cancel',
            }, {
                text: formatMessage({id: 'post_info.del', defaultMessage: 'Delete'}),
                style: 'destructive',
                onPress: () => {
                    this.closeWithAnimation(() => {
                        actions.deletePost(post);
                        actions.removePost(post);
                    });
                },
            }],
        );
    };

    handlePostEdit = () => {
        const {theme, post} = this.props;
        const {intl} = this.context;

        CompassIcon.getImageSource('close', 24, theme.sidebarHeaderTextColor).then((source) => {
            const screen = 'EditPost';
            const title = intl.formatMessage({id: 'mobile.edit_post.title', defaultMessage: 'Editing Message'});
            const passProps = {
                post,
                closeButton: source,
            };

            this.closeWithAnimation(() => showModal(screen, title, passProps, {modal: {swipeToDismiss: false}}));
        });
    };

    handleUnflagPost = () => {
        const {actions, post} = this.props;

        this.closeWithAnimation();
        requestAnimationFrame(() => {
            actions.unflagPost(post.id);
        });
    };

    handleUnpinPost = () => {
        const {actions, post} = this.props;

        this.closeWithAnimation();
        requestAnimationFrame(() => {
            actions.unpinPost(post.id);
        });
    };

    refSlideUpPanel = (r) => {
        this.slideUpPanel = r;
    };

    render() {
        const {deviceHeight, theme, canAddReaction} = this.props;
        const options = this.getPostOptions();
        let reactionHeight = 0;
        let reactionPicker;

        if (!options || !options.length) {
            return null;
        }

        if (canAddReaction) {
            reactionHeight = REACTION_PICKER_HEIGHT;
            reactionPicker = (
                <ReactionPicker
                    testID='post_options.reaction_picker.action'
                    addReaction={this.handleAddReaction}
                    openReactionScreen={this.handleAddReactionScreen}
                />
            );
        }

        const marginFromTop = deviceHeight - BOTTOM_MARGIN - ((options.length + 1) * OPTION_HEIGHT) - reactionHeight;
        const initialPosition = getInitialPosition(deviceHeight, marginFromTop);

        return (
            <View
                testID='post.options'
                style={style.container}
            >
                <SlideUpPanel
                    allowStayMiddle={false}
                    ref={this.refSlideUpPanel}
                    marginFromTop={marginFromTop > 0 ? marginFromTop : 0}
                    onRequestClose={this.close}
                    initialPosition={initialPosition}
                    key={marginFromTop}
                    theme={theme}
                >
                    {reactionPicker}
                    {options}
                </SlideUpPanel>
            </View>
        );
    }
}

const style = StyleSheet.create({
    container: {
        flex: 1,
    },
});<|MERGE_RESOLUTION|>--- conflicted
+++ resolved
@@ -237,13 +237,6 @@
     };
 
     getAppsOptions = () => {
-<<<<<<< HEAD
-=======
-        if (!this.props.showAppOptions) {
-            return null;
-        }
-
->>>>>>> 11c8454e
         const {post} = this.props;
         return (
             <Bindings
