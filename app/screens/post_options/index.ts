--- conflicted
+++ resolved
@@ -6,13 +6,9 @@
 import {combineLatest, from as from$, of as of$, Observable} from 'rxjs';
 import {switchMap} from 'rxjs/operators';
 
-<<<<<<< HEAD
-import {General, Permissions, Preferences, Screens} from '@constants';
-=======
 import {General, Permissions, Post, Preferences, Screens} from '@constants';
-import {MM_TABLES, SYSTEM_IDENTIFIERS} from '@constants/database';
->>>>>>> 9e77c419
 import {MAX_ALLOWED_REACTIONS} from '@constants/emoji';
+import {observePost} from '@queries/servers/post';
 import {queryPreferencesByCategoryAndName} from '@queries/servers/preference';
 import {observeConfig, observeLicense} from '@queries/servers/system';
 import {observeCurrentUser} from '@queries/servers/user';
@@ -29,8 +25,6 @@
 import type ReactionModel from '@typings/database/models/servers/reaction';
 import type UserModel from '@typings/database/models/servers/user';
 
-<<<<<<< HEAD
-=======
 type EnhancedProps = WithDatabaseArgs & {
     combinedPost?: Post;
     post: PostModel;
@@ -38,10 +32,6 @@
     location: string;
 }
 
-const {POST, USER, SYSTEM, PREFERENCE} = MM_TABLES.SERVER;
-const {CURRENT_USER_ID, LICENSE, CONFIG} = SYSTEM_IDENTIFIERS;
-
->>>>>>> 9e77c419
 const canEditPost = (isOwner: boolean, post: PostModel, postEditTimeLimit: number, isLicensed: boolean, channel: ChannelModel, user: UserModel): boolean => {
     if (!post || isSystemMessage(post)) {
         return false;
@@ -73,7 +63,7 @@
         id = systemPostIds?.pop();
         combinedPost = of$(post as Post);
     }
-    const thePost = id ? database.get<PostModel>(POST).findAndObserve(id) : post;
+    const thePost = id ? observePost(database, id) : post;
     return {
         combinedPost,
         post: thePost,
@@ -127,17 +117,10 @@
     const isSaved = queryPreferencesByCategoryAndName(database, Preferences.CATEGORY_SAVED_POST, post.id).observe().pipe(switchMap((pref) => of$(Boolean(pref[0]?.value === 'true'))));
 
     const canEdit = combineLatest([postEditTimeLimit, isLicensed, channel, currentUser, channelIsArchived, channelIsReadOnly, canEditUntil, canPostPermission]).pipe(switchMap(([lt, ls, c, u, isArchived, isReadOnly, until, canPost]) => {
-<<<<<<< HEAD
         const isOwner = u?.id === post.userId;
         const canEditPostPermission = u ? canEditPost(isOwner, post, lt, ls, c, u) : false;
-        const timeReached = until === -1 || until > Date.now();
-        return of$(canEditPostPermission && isSystemMessage(post) && !isArchived && !isReadOnly && !timeReached && canPost);
-=======
-        const isOwner = u.id === post.userId;
-        const canEditPostPermission = canEditPost(isOwner, post, lt, ls, c, u);
         const timeNotReached = (until === -1) || (until > Date.now());
         return of$(canEditPostPermission && !isArchived && !isReadOnly && timeNotReached && canPost);
->>>>>>> 9e77c419
     }));
 
     const canMarkAsUnread = combineLatest([currentUser, channelIsArchived]).pipe(
