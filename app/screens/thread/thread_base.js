--- conflicted
+++ resolved
@@ -39,6 +39,7 @@
         postBindings: PropTypes.array,
         userId: PropTypes.string.isRequired,
         teamId: PropTypes.string.isRequired,
+        channelId: PropTypes.string.isRequired,
     };
 
     static defaultProps = {
@@ -148,17 +149,16 @@
             this.setState({lastViewedAt: nextProps.myMember && nextProps.myMember.last_viewed_at});
         }
 
-<<<<<<< HEAD
         if (nextProps.postBindings !== null && nextProps.postBindings !== this.state.postBindings) {
             this.setState({postBindings: nextProps.postBindings});
-=======
+        }
+
         if (this.props.postIds.length < nextProps.postIds.length) {
             this.markThreadRead(true);
         }
 
         if (this.props.thread?.is_following !== nextProps.thread?.is_following) {
             Navigation.updateProps('ThreadFollow', {active: nextProps.thread?.is_following});
->>>>>>> 60e41c3f
         }
     }
 
