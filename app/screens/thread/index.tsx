--- conflicted
+++ resolved
@@ -4,21 +4,11 @@
 import {withDatabase} from '@nozbe/watermelondb/DatabaseProvider';
 import withObservables from '@nozbe/with-observables';
 
-<<<<<<< HEAD
-import {MM_TABLES} from '@constants/database';
-=======
 import {observePost} from '@queries/servers/post';
->>>>>>> 80930477
 
 import Thread from './thread';
 
 import type {WithDatabaseArgs} from '@typings/database/database';
-<<<<<<< HEAD
-import type PostModel from '@typings/database/models/servers/post';
-
-const {SERVER: {POST}} = MM_TABLES;
-=======
->>>>>>> 80930477
 
 const enhanced = withObservables(['rootId'], ({database, rootId}: WithDatabaseArgs & {rootId: string}) => {
     return {
