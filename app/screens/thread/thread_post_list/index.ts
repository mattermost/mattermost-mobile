--- conflicted
+++ resolved
@@ -7,15 +7,11 @@
 import {of as of$} from 'rxjs';
 import {switchMap} from 'rxjs/operators';
 
-<<<<<<< HEAD
-import {MM_TABLES, SYSTEM_IDENTIFIERS} from '@constants/database';
-import {observeIsCRTEnabled} from '@queries/servers/thread';
-=======
 import {observeMyChannel} from '@queries/servers/channel';
 import {queryPostsChunk, queryPostsInThread} from '@queries/servers/post';
 import {observeConfigBooleanValue} from '@queries/servers/system';
+import {observeIsCRTEnabled} from '@queries/servers/thread';
 import {observeCurrentUser} from '@queries/servers/user';
->>>>>>> 80930477
 import {getTimezone} from '@utils/user';
 
 import ThreadPostList from './thread_post_list';
@@ -28,33 +24,17 @@
     rootPost: PostModel;
 };
 
-<<<<<<< HEAD
-const enhanced = withObservables(['forceQueryAfterAppState', 'rootPost'], ({database, rootPost}: Props) => {
-    const currentUser = database.get<SystemModel>(SYSTEM).findAndObserve(SYSTEM_IDENTIFIERS.CURRENT_USER_ID).pipe(
-        switchMap((currentUserId) => database.get<UserModel>(USER).findAndObserve(currentUserId.value)),
-    );
-
-    return {
-        channel: rootPost.channel.observe(),
-        currentTimezone: currentUser.pipe((switchMap((user) => of$(getTimezone(user.timezone))))),
-        currentUsername: currentUser.pipe((switchMap((user) => of$(user.username)))),
-        isCRTEnabled: observeIsCRTEnabled(database),
-        isTimezoneEnabled: database.get<SystemModel>(SYSTEM).findAndObserve(SYSTEM_IDENTIFIERS.CONFIG).pipe(
-            switchMap((config) => of$(config.value.ExperimentalTimezone === 'true')),
-        ),
-        lastViewedAt: database.get<MyChannelModel>(MY_CHANNEL).findAndObserve(rootPost.channelId).pipe(
-            switchMap((myChannel) => of$(myChannel.viewedAt)),
-=======
 const enhanced = withObservables(['channelId', 'forceQueryAfterAppState', 'rootPost'], ({channelId, database, rootPost}: Props) => {
     const currentUser = observeCurrentUser(database);
 
     return {
+        channel: rootPost.channel.observe(),
         currentTimezone: currentUser.pipe((switchMap((user) => of$(getTimezone(user?.timezone || null))))),
         currentUsername: currentUser.pipe((switchMap((user) => of$(user?.username || '')))),
+        isCRTEnabled: observeIsCRTEnabled(database),
         isTimezoneEnabled: observeConfigBooleanValue(database, 'ExperimentalTimezone'),
         lastViewedAt: observeMyChannel(database, channelId).pipe(
             switchMap((myChannel) => of$(myChannel?.viewedAt)),
->>>>>>> 80930477
         ),
         posts: queryPostsInThread(database, rootPost.id, true, true).observeWithColumns(['earliest', 'latest']).pipe(
             switchMap((postsInThread) => {
