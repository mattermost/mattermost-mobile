--- conflicted
+++ resolved
@@ -15,10 +15,6 @@
 import type PostModel from '@typings/database/models/servers/post';
 
 type Props = {
-<<<<<<< HEAD
-    channel: ChannelModel;
-=======
->>>>>>> 73d23ea5
     currentTimezone: string | null;
     currentUsername: string;
     isCRTEnabled: boolean;
@@ -39,13 +35,8 @@
 });
 
 const ThreadPostList = ({
-<<<<<<< HEAD
-    channel, currentTimezone, currentUsername,
-    isCRTEnabled, isTimezoneEnabled, lastViewedAt, nativeID, posts, rootPost,
-=======
     currentTimezone, currentUsername,
     isCRTEnabled, isTimezoneEnabled, lastViewedAt, nativeID, posts, rootPost, teamId,
->>>>>>> 73d23ea5
 }: Props) => {
     const isTablet = useIsTablet();
     const serverUrl = useServerUrl();
@@ -59,15 +50,6 @@
     useEffect(() => {
         if (isCRTEnabled && oldPostsCount.current < posts.length) {
             oldPostsCount.current = posts.length;
-<<<<<<< HEAD
-            updateThreadRead(serverUrl, channel.teamId, rootPost.id, Date.now());
-        }
-    }, [channel, isCRTEnabled, posts, rootPost, serverUrl]);
-
-    const postList = (
-        <PostList
-            channelId={channel.id}
-=======
             updateThreadRead(serverUrl, teamId, rootPost.id, Date.now());
         }
     }, [isCRTEnabled, posts, rootPost, serverUrl, teamId]);
@@ -75,7 +57,6 @@
     const postList = (
         <PostList
             channelId={rootPost.channelId}
->>>>>>> 73d23ea5
             contentContainerStyle={styles.container}
             currentTimezone={currentTimezone}
             currentUsername={currentUsername}
