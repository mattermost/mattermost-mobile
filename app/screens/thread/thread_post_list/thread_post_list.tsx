// Copyright (c) 2015-present Mattermost, Inc. All Rights Reserved.
// See LICENSE.txt for license information.

<<<<<<< HEAD
import React, {useEffect, useMemo, useRef} from 'react';
import {StyleSheet} from 'react-native';
=======
import React, {useMemo} from 'react';
import {StyleSheet, View} from 'react-native';
>>>>>>> 86ae1fc9
import {Edge, SafeAreaView} from 'react-native-safe-area-context';

import {updateThreadRead} from '@actions/remote/thread';
import PostList from '@components/post_list';
import {Screens} from '@constants';
import {useServerUrl} from '@context/server';
import {useIsTablet} from '@hooks/device';

import type ChannelModel from '@typings/database/models/servers/channel';
import type PostModel from '@typings/database/models/servers/post';

type Props = {
    channel: ChannelModel;
    currentTimezone: string | null;
    currentUsername: string;
    isCRTEnabled: boolean;
    isTimezoneEnabled: boolean;
    lastViewedAt: number;
    nativeID: string;
    posts: PostModel[];
    rootPost: PostModel;
}

const edges: Edge[] = ['bottom'];

const styles = StyleSheet.create({
    container: {marginTop: 10},
    flex: {flex: 1},
    footer: {height: 20},
});

const ThreadPostList = ({
    channel, currentTimezone, currentUsername,
    isCRTEnabled, isTimezoneEnabled, lastViewedAt, nativeID, posts, rootPost,
}: Props) => {
    const isTablet = useIsTablet();
    const serverUrl = useServerUrl();

    const threadPosts = useMemo(() => {
        return [...posts, rootPost];
    }, [posts, rootPost]);

    // If CRT is enabled, When new post arrives and thread modal is open, mark thread as read
    const oldPostsCount = useRef<number>(posts.length);
    useEffect(() => {
        if (isCRTEnabled && oldPostsCount.current < posts.length) {
            oldPostsCount.current = posts.length;
            updateThreadRead(serverUrl, channel.teamId, rootPost.id, Date.now());
        }
    }, [channel, isCRTEnabled, posts, rootPost, serverUrl]);

    const postList = (
        <PostList
            channelId={channel.id}
            contentContainerStyle={styles.container}
            currentTimezone={currentTimezone}
            currentUsername={currentUsername}
            isTimezoneEnabled={isTimezoneEnabled}
            lastViewedAt={lastViewedAt}
            location={Screens.THREAD}
            nativeID={nativeID}
            posts={threadPosts}
            rootId={rootPost.id}
            shouldShowJoinLeaveMessages={false}
            showMoreMessages={false}
            showNewMessageLine={false}
            footer={<View style={styles.footer}/>}
            testID='thread.post_list'
        />
    );

    if (isTablet) {
        return postList;
    }

    return (
        <SafeAreaView
            edges={edges}
            style={styles.flex}
        >
            {postList}
        </SafeAreaView>
    );
};

export default ThreadPostList;<|MERGE_RESOLUTION|>--- conflicted
+++ resolved
@@ -1,13 +1,8 @@
 // Copyright (c) 2015-present Mattermost, Inc. All Rights Reserved.
 // See LICENSE.txt for license information.
 
-<<<<<<< HEAD
 import React, {useEffect, useMemo, useRef} from 'react';
 import {StyleSheet} from 'react-native';
-=======
-import React, {useMemo} from 'react';
-import {StyleSheet, View} from 'react-native';
->>>>>>> 86ae1fc9
 import {Edge, SafeAreaView} from 'react-native-safe-area-context';
 
 import {updateThreadRead} from '@actions/remote/thread';
