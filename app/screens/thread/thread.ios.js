// Copyright (c) 2015-present Mattermost, Inc. All Rights Reserved.
// See LICENSE.txt for license information.

import React from 'react';
import {Animated, View} from 'react-native';
import {KeyboardTrackingView} from 'react-native-keyboard-tracking-view';

import Autocomplete, {AUTOCOMPLETE_MAX_HEIGHT} from '@components/autocomplete';
import Loading from '@components/loading';
import PostList from '@components/post_list';
import PostDraft from '@components/post_draft';
import SafeAreaView from '@components/safe_area_view';
import StatusBar from '@components/status_bar';
import {THREAD} from '@constants/screen';
import {getLastPostIndex} from '@mm-redux/utils/post_list';
import {changeOpacity, makeStyleSheetFromTheme} from '@utils/theme';

import ThreadBase from './thread_base';

const ACCESSORIES_CONTAINER_NATIVE_ID = 'threadAccessoriesContainer';
const THREAD_POST_TEXTBOX_CURSOR_CHANGE = 'onThreadTextBoxCursorChange';
const THREAD_POST_TEXTBOX_VALUE_CHANGE = 'onThreadTextBoxValueChange';
const SCROLLVIEW_NATIVE_ID = 'threadPostList';

export default class ThreadIOS extends ThreadBase {
    handleAutoComplete = (value) => {
        if (this.postDraft?.current) {
            this.postDraft.current.handleInputQuickAction(value);
        }
    };

    render() {
        const {
            channelId,
            myMember,
            postIds,
            rootId,
            channelIsArchived,
            theme,
            registerTypingAnimation,
        } = this.props;

        let content;
        let postDraft;
        if (this.hasRootPost()) {
            content = (
<<<<<<< HEAD
                <PostList
                    renderFooter={this.renderFooter()}
                    indicateNewMessages={false}
                    postIds={postIds}
                    lastPostIndex={getLastPostIndex(postIds)}
                    currentUserId={myMember && myMember.user_id}
                    lastViewedAt={this.state.lastViewedAt}
                    onPostPress={this.hideKeyboard}
                    location={THREAD}
                    scrollViewNativeID={SCROLLVIEW_NATIVE_ID}
                />
=======
                <>
                    <Animated.View style={{flex: 1, paddingBottom: this.bottomPadding}}>
                        <PostList
                            renderFooter={this.renderFooter()}
                            indicateNewMessages={false}
                            postIds={postIds}
                            lastPostIndex={getLastPostIndex(postIds)}
                            currentUserId={myMember && myMember.user_id}
                            lastViewedAt={this.state.lastViewedAt}
                            onPostPress={this.hideKeyboard}
                            location={THREAD}
                            scrollViewNativeID={SCROLLVIEW_NATIVE_ID}
                        />
                    </Animated.View>
                    <View nativeID={ACCESSORIES_CONTAINER_NATIVE_ID}>
                        <Autocomplete
                            maxHeight={AUTOCOMPLETE_MAX_HEIGHT}
                            onChangeText={this.handleAutoComplete}
                            cursorPositionEvent={THREAD_POST_TEXTBOX_CURSOR_CHANGE}
                            valueEvent={THREAD_POST_TEXTBOX_VALUE_CHANGE}
                            rootId={rootId}
                            channelId={channelId}
                        />
                    </View>
                </>
>>>>>>> a99e938e
            );

            postDraft = (
                <KeyboardTrackingView
                    scrollViewNativeID={SCROLLVIEW_NATIVE_ID}
                    accessoriesContainerID={ACCESSORIES_CONTAINER_NATIVE_ID}
                >
                    <PostDraft
                        channelId={channelId}
                        channelIsArchived={channelIsArchived}
                        cursorPositionEvent={THREAD_POST_TEXTBOX_CURSOR_CHANGE}
                        ref={this.postDraft}
                        rootId={rootId}
                        screenId={this.props.componentId}
                        valueEvent={THREAD_POST_TEXTBOX_VALUE_CHANGE}
                        registerTypingAnimation={registerTypingAnimation}
                    />
                </KeyboardTrackingView>
            );
        } else {
            content = (
                <Loading color={theme.centerChannelColor}/>
            );
        }

        const style = getStyleSheet(theme);
        return (
            <React.Fragment>
                <SafeAreaView
                    excludeHeader={true}
                    forceInsets={true}
                >
                    <View style={style.separator}/>
                    <StatusBar/>
                    {content}
                </SafeAreaView>
                {postDraft}
                <View nativeID={ACCESSORIES_CONTAINER_NATIVE_ID}>
                    <Autocomplete
                        maxHeight={AUTOCOMPLETE_MAX_HEIGHT}
                        onChangeText={this.handleAutoComplete}
                        cursorPositionEvent={THREAD_POST_TEXTBOX_CURSOR_CHANGE}
                        valueEvent={THREAD_POST_TEXTBOX_VALUE_CHANGE}
                        rootId={rootId}
                    />
                </View>
            </React.Fragment>
        );
    }
}

const getStyleSheet = makeStyleSheetFromTheme((theme) => ({
    separator: {
        backgroundColor: changeOpacity(theme.centerChannelColor, 0.2),
        height: 1,
    },
}));<|MERGE_RESOLUTION|>--- conflicted
+++ resolved
@@ -44,19 +44,6 @@
         let postDraft;
         if (this.hasRootPost()) {
             content = (
-<<<<<<< HEAD
-                <PostList
-                    renderFooter={this.renderFooter()}
-                    indicateNewMessages={false}
-                    postIds={postIds}
-                    lastPostIndex={getLastPostIndex(postIds)}
-                    currentUserId={myMember && myMember.user_id}
-                    lastViewedAt={this.state.lastViewedAt}
-                    onPostPress={this.hideKeyboard}
-                    location={THREAD}
-                    scrollViewNativeID={SCROLLVIEW_NATIVE_ID}
-                />
-=======
                 <>
                     <Animated.View style={{flex: 1, paddingBottom: this.bottomPadding}}>
                         <PostList
@@ -71,18 +58,7 @@
                             scrollViewNativeID={SCROLLVIEW_NATIVE_ID}
                         />
                     </Animated.View>
-                    <View nativeID={ACCESSORIES_CONTAINER_NATIVE_ID}>
-                        <Autocomplete
-                            maxHeight={AUTOCOMPLETE_MAX_HEIGHT}
-                            onChangeText={this.handleAutoComplete}
-                            cursorPositionEvent={THREAD_POST_TEXTBOX_CURSOR_CHANGE}
-                            valueEvent={THREAD_POST_TEXTBOX_VALUE_CHANGE}
-                            rootId={rootId}
-                            channelId={channelId}
-                        />
-                    </View>
                 </>
->>>>>>> a99e938e
             );
 
             postDraft = (
@@ -127,6 +103,7 @@
                         cursorPositionEvent={THREAD_POST_TEXTBOX_CURSOR_CHANGE}
                         valueEvent={THREAD_POST_TEXTBOX_VALUE_CHANGE}
                         rootId={rootId}
+                        channelId={channelId}
                     />
                 </View>
             </React.Fragment>
