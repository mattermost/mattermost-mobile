--- conflicted
+++ resolved
@@ -5,13 +5,9 @@
 import {connect} from 'react-redux';
 
 import {selectPost} from '@mm-redux/actions/posts';
-<<<<<<< HEAD
 import {setThreadFollow, updateThreadRead} from '@mm-redux/actions/threads';
-import {makeGetChannel, getMyCurrentChannelMembership} from '@mm-redux/selectors/entities/channels';
 import {getCurrentUserId} from '@mm-redux/selectors/entities/common';
-=======
 import {getChannel, getMyCurrentChannelMembership} from '@mm-redux/selectors/entities/channels';
->>>>>>> db8e76f4
 import {makeGetPostIdsForThread} from '@mm-redux/selectors/entities/posts';
 import {getTheme, isCollapsedThreadsEnabled} from '@mm-redux/selectors/entities/preferences';
 import {getCurrentTeamId} from '@mm-redux/selectors/entities/teams';
@@ -22,13 +18,8 @@
 function makeMapStateToProps() {
     const getPostIdsForThread = makeGetPostIdsForThread();
     return function mapStateToProps(state, ownProps) {
-<<<<<<< HEAD
-        const channel = getChannel(state, {id: ownProps.channelId});
+        const channel = getChannel(state, ownProps.channelId);
         const collapsedThreadsEnabled = isCollapsedThreadsEnabled(state);
-=======
-        const channel = getChannel(state, ownProps.channelId);
-
->>>>>>> db8e76f4
         return {
             channelId: ownProps.channelId,
             channelIsArchived: channel ? channel.delete_at !== 0 : false,
