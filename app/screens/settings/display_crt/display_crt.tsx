// Copyright (c) 2015-present Mattermost, Inc. All Rights Reserved.
// See LICENSE.txt for license information.

import React, {useCallback, useState} from 'react';
import {defineMessage, useIntl} from 'react-intl';

import {handleCRTToggled, savePreference} from '@actions/remote/preference';
import SettingBlock from '@components/settings/block';
import SettingContainer from '@components/settings/container';
import SettingOption from '@components/settings/option';
import SettingSeparator from '@components/settings/separator';
import {Preferences} from '@constants';
import {useServerUrl} from '@context/server';
import useAndroidHardwareBackHandler from '@hooks/android_back_handler';
import useBackNavigation from '@hooks/navigate_back';
import {popTopScreen} from '@screens/navigation';
import EphemeralStore from '@store/ephemeral_store';

import type {AvailableScreens} from '@typings/screens/navigation';

const crtDescription = defineMessage({
    id: 'settings_display.crt.desc',
    defaultMessage: 'When enabled, reply messages are not shown in the channel and you\'ll be notified about threads you\'re following in the "Threads" view.',
});

type Props = {
    componentId: AvailableScreens;
    currentUserId: string;
    isCRTEnabled: boolean;
}

const DisplayCRT = ({componentId, currentUserId, isCRTEnabled}: Props) => {
    const [isEnabled, setIsEnabled] = useState(isCRTEnabled);
    const serverUrl = useServerUrl();
    const intl = useIntl();

<<<<<<< HEAD
    const close = useCallback(() => popTopScreen(componentId), [componentId]);

=======
>>>>>>> a27c82da
    const saveCRTPreference = useCallback(async () => {
        popTopScreen(componentId);
        if (isCRTEnabled !== isEnabled) {
            const crtPreference: PreferenceType = {
                category: Preferences.CATEGORIES.DISPLAY_SETTINGS,
                name: Preferences.COLLAPSED_REPLY_THREADS,
                user_id: currentUserId,
                value: isEnabled ? Preferences.COLLAPSED_REPLY_THREADS_ON : Preferences.COLLAPSED_REPLY_THREADS_OFF,
            };

            EphemeralStore.setEnablingCRT(true);
            const {error} = await savePreference(serverUrl, [crtPreference]);
            if (!error) {
                handleCRTToggled(serverUrl);
            }
        }
<<<<<<< HEAD
    }, [close, isCRTEnabled, isEnabled, currentUserId, serverUrl]);
=======
    }, [componentId, isCRTEnabled, isEnabled, currentUserId, serverUrl]);
>>>>>>> a27c82da

    useBackNavigation(saveCRTPreference);
    useAndroidHardwareBackHandler(componentId, saveCRTPreference);

    return (
        <SettingContainer testID='crt_display_settings'>
            <SettingBlock
                footerText={crtDescription}
            >
                <SettingOption
                    action={setIsEnabled}
                    label={intl.formatMessage({id: 'settings_display.crt.label', defaultMessage: 'Collapsed Reply Threads'})}
                    selected={isEnabled}
                    testID='settings_display.crt.toggle'
                    type='toggle'
                />
                <SettingSeparator/>
            </SettingBlock>
        </SettingContainer>
    );
};

export default DisplayCRT;<|MERGE_RESOLUTION|>--- conflicted
+++ resolved
@@ -34,11 +34,6 @@
     const serverUrl = useServerUrl();
     const intl = useIntl();
 
-<<<<<<< HEAD
-    const close = useCallback(() => popTopScreen(componentId), [componentId]);
-
-=======
->>>>>>> a27c82da
     const saveCRTPreference = useCallback(async () => {
         popTopScreen(componentId);
         if (isCRTEnabled !== isEnabled) {
@@ -55,11 +50,7 @@
                 handleCRTToggled(serverUrl);
             }
         }
-<<<<<<< HEAD
-    }, [close, isCRTEnabled, isEnabled, currentUserId, serverUrl]);
-=======
     }, [componentId, isCRTEnabled, isEnabled, currentUserId, serverUrl]);
->>>>>>> a27c82da
 
     useBackNavigation(saveCRTPreference);
     useAndroidHardwareBackHandler(componentId, saveCRTPreference);
