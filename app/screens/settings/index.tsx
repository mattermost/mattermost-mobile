// Copyright (c) 2015-present Mattermost, Inc. All Rights Reserved.
// See LICENSE.txt for license information.

import {withDatabase} from '@nozbe/watermelondb/DatabaseProvider';
import withObservables from '@nozbe/with-observables';
import {of as of$} from 'rxjs';
import {switchMap} from 'rxjs/operators';

import {observeConfigValue} from '@queries/servers/system';
import {isValidUrl} from '@utils/url';

import Settings from './settings';

import type {WithDatabaseArgs} from '@typings/database/database';

const enhanced = withObservables([], ({database}: WithDatabaseArgs) => {
<<<<<<< HEAD
    const siteName = observeConfigValue(database, 'SiteName') || of$('Mattermost');
=======
    const siteName = observeConfigValue(database, 'SiteName');
>>>>>>> c1a39094
    const showHelp = observeConfigValue(database, 'HelpLink').pipe(switchMap((link) => of$(link ? isValidUrl(link) : false)));

    return {
        showHelp,
        siteName,
    };
});

export default withDatabase(enhanced(Settings));<|MERGE_RESOLUTION|>--- conflicted
+++ resolved
@@ -14,11 +14,7 @@
 import type {WithDatabaseArgs} from '@typings/database/database';
 
 const enhanced = withObservables([], ({database}: WithDatabaseArgs) => {
-<<<<<<< HEAD
-    const siteName = observeConfigValue(database, 'SiteName') || of$('Mattermost');
-=======
     const siteName = observeConfigValue(database, 'SiteName');
->>>>>>> c1a39094
     const showHelp = observeConfigValue(database, 'HelpLink').pipe(switchMap((link) => of$(link ? isValidUrl(link) : false)));
 
     return {
