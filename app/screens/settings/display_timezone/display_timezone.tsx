// Copyright (c) 2015-present Mattermost, Inc. All Rights Reserved.
// See LICENSE.txt for license information.

import React, {useCallback, useMemo, useState} from 'react';
import {useIntl} from 'react-intl';

import {updateMe} from '@actions/remote/user';
import SettingContainer from '@components/settings/container';
import SettingOption from '@components/settings/option';
import SettingSeparator from '@components/settings/separator';
import {Screens} from '@constants';
import {useServerUrl} from '@context/server';
import useAndroidHardwareBackHandler from '@hooks/android_back_handler';
import useBackNavigation from '@hooks/navigate_back';
import {usePreventDoubleTap} from '@hooks/utils';
import {goToScreen, popTopScreen} from '@screens/navigation';
import {getDeviceTimezone} from '@utils/timezone';
import {getTimezoneRegion, getUserTimezoneProps} from '@utils/user';

import type UserModel from '@typings/database/models/servers/user';
import type {AvailableScreens} from '@typings/screens/navigation';

type DisplayTimezoneProps = {
    currentUser?: UserModel;
    componentId: AvailableScreens;
}
const DisplayTimezone = ({currentUser, componentId}: DisplayTimezoneProps) => {
    const intl = useIntl();
    const serverUrl = useServerUrl();
    const initialTimezone = useMemo(() => getUserTimezoneProps(currentUser), [/* dependency array should remain empty */]);
    const [userTimezone, setUserTimezone] = useState(initialTimezone);

    const updateAutomaticTimezone = (useAutomaticTimezone: boolean) => {
        const automaticTimezone = getDeviceTimezone();
        setUserTimezone((prev) => ({
            ...prev,
            useAutomaticTimezone,
            automaticTimezone,
        }));
    };

    const goToSelectTimezone = usePreventDoubleTap(useCallback(() => {
        const updateManualTimezone = (mtz: string) => {
            setUserTimezone({
                useAutomaticTimezone: false,
                automaticTimezone: '',
                manualTimezone: mtz,
            });
        };

<<<<<<< HEAD
    const goToSelectTimezone = usePreventDoubleTap(useCallback(() => {
=======
>>>>>>> a27c82da
        const screen = Screens.SETTINGS_DISPLAY_TIMEZONE_SELECT;
        const title = intl.formatMessage({id: 'settings_display.timezone.select', defaultMessage: 'Select Timezone'});

        const passProps = {
            currentTimezone: userTimezone.manualTimezone || initialTimezone.manualTimezone || initialTimezone.automaticTimezone,
            onBack: updateManualTimezone,
        };

        goToScreen(screen, title, passProps);
<<<<<<< HEAD
    }, [initialTimezone.automaticTimezone, initialTimezone.manualTimezone, intl, userTimezone.manualTimezone]));

    const close = useCallback(() => popTopScreen(componentId), [componentId]);
=======
    }, [initialTimezone.manualTimezone, initialTimezone.automaticTimezone, intl, userTimezone.manualTimezone]));
>>>>>>> a27c82da

    const saveTimezone = useCallback(() => {
        const canSave =
            initialTimezone.useAutomaticTimezone !== userTimezone.useAutomaticTimezone ||
            initialTimezone.automaticTimezone !== userTimezone.automaticTimezone ||
            initialTimezone.manualTimezone !== userTimezone.manualTimezone;

        if (canSave) {
            const timeZone = {
                useAutomaticTimezone: userTimezone.useAutomaticTimezone.toString(),
                automaticTimezone: userTimezone.automaticTimezone,
                manualTimezone: userTimezone.manualTimezone,
            };

            updateMe(serverUrl, {timezone: timeZone});
        }

<<<<<<< HEAD
        close();
    }, [
        initialTimezone,
        userTimezone,
        close,
=======
        popTopScreen(componentId);
    }, [
        componentId,
        initialTimezone,
        userTimezone.useAutomaticTimezone,
        userTimezone.automaticTimezone,
        userTimezone.manualTimezone,
>>>>>>> a27c82da
        serverUrl,
    ]);

    useBackNavigation(saveTimezone);

    useAndroidHardwareBackHandler(componentId, saveTimezone);

    const toggleDesc = useMemo(() => {
        if (userTimezone.useAutomaticTimezone) {
            return getTimezoneRegion(userTimezone.automaticTimezone);
        }
        return intl.formatMessage({id: 'settings_display.timezone.off', defaultMessage: 'Off'});
    }, [intl, userTimezone.automaticTimezone, userTimezone.useAutomaticTimezone]);

    return (
        <SettingContainer testID='timezone_display_settings'>
            <SettingOption
                action={updateAutomaticTimezone}
                description={toggleDesc}
                label={intl.formatMessage({id: 'settings_display.timezone.automatically', defaultMessage: 'Set automatically'})}
                selected={userTimezone.useAutomaticTimezone}
                testID='timezone_display_settings.automatic.option'
                type='toggle'
            />
            <SettingSeparator/>
            {!userTimezone.useAutomaticTimezone && (
                <SettingOption
                    action={goToSelectTimezone}
                    info={getTimezoneRegion(userTimezone.manualTimezone)}
                    label={intl.formatMessage({id: 'settings_display.timezone.manual', defaultMessage: 'Change timezone'})}
                    testID='timezone_display_settings.manual.option'
                    type='arrow'
                />
            )}
        </SettingContainer>
    );
};

export default DisplayTimezone;<|MERGE_RESOLUTION|>--- conflicted
+++ resolved
@@ -48,10 +48,6 @@
             });
         };
 
-<<<<<<< HEAD
-    const goToSelectTimezone = usePreventDoubleTap(useCallback(() => {
-=======
->>>>>>> a27c82da
         const screen = Screens.SETTINGS_DISPLAY_TIMEZONE_SELECT;
         const title = intl.formatMessage({id: 'settings_display.timezone.select', defaultMessage: 'Select Timezone'});
 
@@ -61,13 +57,7 @@
         };
 
         goToScreen(screen, title, passProps);
-<<<<<<< HEAD
-    }, [initialTimezone.automaticTimezone, initialTimezone.manualTimezone, intl, userTimezone.manualTimezone]));
-
-    const close = useCallback(() => popTopScreen(componentId), [componentId]);
-=======
     }, [initialTimezone.manualTimezone, initialTimezone.automaticTimezone, intl, userTimezone.manualTimezone]));
->>>>>>> a27c82da
 
     const saveTimezone = useCallback(() => {
         const canSave =
@@ -85,13 +75,6 @@
             updateMe(serverUrl, {timezone: timeZone});
         }
 
-<<<<<<< HEAD
-        close();
-    }, [
-        initialTimezone,
-        userTimezone,
-        close,
-=======
         popTopScreen(componentId);
     }, [
         componentId,
@@ -99,7 +82,6 @@
         userTimezone.useAutomaticTimezone,
         userTimezone.automaticTimezone,
         userTimezone.manualTimezone,
->>>>>>> a27c82da
         serverUrl,
     ]);
 
