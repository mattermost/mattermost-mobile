// Copyright (c) 2015-present Mattermost, Inc. All Rights Reserved.
// See LICENSE.txt for license information.

import React, {PureComponent} from 'react';
import PropTypes from 'prop-types';
import {
    View,
    FlatList,
    Platform,
} from 'react-native';
import {intlShape} from 'react-intl';
import {SafeAreaView} from 'react-native-safe-area-context';

import SearchBar from '@components/search_bar';
import StatusBar from '@components/status_bar';
import {ListTypes} from '@constants';
import {getTimezoneRegion} from '@mm-redux/utils/timezone_utils';
import {
    changeOpacity,
    makeStyleSheetFromTheme,
    getKeyboardAppearanceFromTheme,
} from '@utils/theme';
import {popTopScreen} from '@actions/navigation';

import SelectTimezoneRow from './select_timezone_row';

const ITEM_HEIGHT = 45;
const VIEWABILITY_CONFIG = ListTypes.VISIBILITY_CONFIG_DEFAULTS;

export default class Timezone extends PureComponent {
    static propTypes = {
        selectedTimezone: PropTypes.string.isRequired,
        initialScrollIndex: PropTypes.number.isRequired,
        timezones: PropTypes.array.isRequired,
        onBack: PropTypes.func.isRequired,
        theme: PropTypes.object.isRequired,
    };

    static contextTypes = {
        intl: intlShape,
    };

    constructor(props) {
        super(props);

        this.state = {
            value: '',
            timezones: props.timezones,
        };
    }

    setSearchBarRef = (ref) => {
        this.searchBarRef = ref;
    }

    filteredTimezones = (timezonePrefix) => {
        if (timezonePrefix.length === 0) {
            return this.state.timezones;
        }

        const lowerCasePrefix = timezonePrefix.toLowerCase();

        return this.state.timezones.filter((t) => (
            getTimezoneRegion(t).toLowerCase().indexOf(lowerCasePrefix) >= 0 ||
            t.toLowerCase().indexOf(lowerCasePrefix) >= 0
        ));
    };

    timezoneSelected = (timezone) => {
        this.props.onBack(timezone);
        popTopScreen();
    };

    handleTextChanged = (value) => {
        this.setState({value});
    };

    keyExtractor = (item) => item;

    getItemLayout = (data, index) => ({
        length: ITEM_HEIGHT,
        offset: ITEM_HEIGHT * index,
        index,
    });

    renderItem = ({item: timezone}) => {
        return (
            <SelectTimezoneRow
                theme={this.props.theme}
                timezone={timezone}
                selectedTimezone={this.props.selectedTimezone}
                onPress={this.timezoneSelected}
            />
        );
    };

    render() {
        const {theme, initialScrollIndex} = this.props;
        const {value} = this.state;
        const {intl} = this.context;
        const style = getStyleSheet(theme);

        const searchBarInput = {
            backgroundColor: changeOpacity(theme.sidebarHeaderTextColor, 0.2),
            color: theme.sidebarHeaderTextColor,
            fontSize: 15,
        };

        return (
<<<<<<< HEAD
            <View
                testID='settings.select_timezone.screen'
=======
            <SafeAreaView
                edges={['left', 'right']}
>>>>>>> dcaaaee4
                style={style.container}
            >
                <StatusBar/>
                <View style={style.header}>
<<<<<<< HEAD
                    <View style={padding(isLandscape)}>
                        <SearchBar
                            testID='settings.select_timezone.search_bar'
                            ref={this.setSearchBarRef}
                            placeholder={intl.formatMessage({id: 'search_bar.search', defaultMessage: 'Search'})}
                            cancelTitle={intl.formatMessage({id: 'mobile.post.cancel', defaultMessage: 'Cancel'})}
                            backgroundColor='transparent'
                            inputHeight={Platform.OS === 'ios' ? 33 : 46}
                            inputStyle={searchBarInput}
                            placeholderTextColor={changeOpacity(theme.sidebarHeaderTextColor, 0.5)}
                            selectionColor={changeOpacity(theme.sidebarHeaderTextColor, 0.5)}
                            tintColorSearch={changeOpacity(theme.sidebarHeaderTextColor, 0.5)}
                            tintColorDelete={changeOpacity(theme.sidebarHeaderTextColor, 0.5)}
                            titleCancelColor={theme.sidebarHeaderTextColor}
                            onChangeText={this.handleTextChanged}
                            autoCapitalize='none'
                            value={value}
                            containerStyle={style.searchBarContainer}
                            showArrow={false}
                            keyboardAppearance={getKeyboardAppearanceFromTheme(theme)}
                        />
                    </View>
=======
                    <SearchBar
                        ref={this.setSearchBarRef}
                        placeholder={intl.formatMessage({id: 'search_bar.search', defaultMessage: 'Search'})}
                        cancelTitle={intl.formatMessage({id: 'mobile.post.cancel', defaultMessage: 'Cancel'})}
                        backgroundColor='transparent'
                        inputHeight={Platform.OS === 'ios' ? 33 : 46}
                        inputStyle={searchBarInput}
                        placeholderTextColor={changeOpacity(theme.sidebarHeaderTextColor, 0.5)}
                        selectionColor={changeOpacity(theme.sidebarHeaderTextColor, 0.5)}
                        tintColorSearch={changeOpacity(theme.sidebarHeaderTextColor, 0.5)}
                        tintColorDelete={changeOpacity(theme.sidebarHeaderTextColor, 0.5)}
                        titleCancelColor={theme.sidebarHeaderTextColor}
                        onChangeText={this.handleTextChanged}
                        autoCapitalize='none'
                        value={value}
                        containerStyle={style.searchBarContainer}
                        showArrow={false}
                        keyboardAppearance={getKeyboardAppearanceFromTheme(theme)}
                    />
>>>>>>> dcaaaee4
                </View>
                <FlatList
                    data={this.filteredTimezones(value)}
                    renderItem={this.renderItem}
                    keyExtractor={this.keyExtractor}
                    getItemLayout={this.getItemLayout}
                    keyboardShouldPersistTaps='always'
                    keyboardDismissMode='on-drag'
                    maxToRenderPerBatch={15}
                    initialScrollIndex={initialScrollIndex}
                    viewabilityConfig={VIEWABILITY_CONFIG}
                />
            </SafeAreaView>
        );
    }
}

const getStyleSheet = makeStyleSheetFromTheme((theme) => {
    return {
        container: {
            flex: 1,
            backgroundColor: theme.centerChannelBg,
        },
        header: {
            backgroundColor: theme.sidebarHeaderBg,
            height: 38,
            width: '100%',
            ...Platform.select({
                android: {
                    height: 46,
                    justifyContent: 'center',
                },
                ios: {
                    height: 44,
                    paddingLeft: 8,
                },
            }),
        },
    };
});<|MERGE_RESOLUTION|>--- conflicted
+++ resolved
@@ -107,42 +107,15 @@
         };
 
         return (
-<<<<<<< HEAD
-            <View
+            <SafeAreaView
                 testID='settings.select_timezone.screen'
-=======
-            <SafeAreaView
                 edges={['left', 'right']}
->>>>>>> dcaaaee4
                 style={style.container}
             >
                 <StatusBar/>
                 <View style={style.header}>
-<<<<<<< HEAD
-                    <View style={padding(isLandscape)}>
-                        <SearchBar
-                            testID='settings.select_timezone.search_bar'
-                            ref={this.setSearchBarRef}
-                            placeholder={intl.formatMessage({id: 'search_bar.search', defaultMessage: 'Search'})}
-                            cancelTitle={intl.formatMessage({id: 'mobile.post.cancel', defaultMessage: 'Cancel'})}
-                            backgroundColor='transparent'
-                            inputHeight={Platform.OS === 'ios' ? 33 : 46}
-                            inputStyle={searchBarInput}
-                            placeholderTextColor={changeOpacity(theme.sidebarHeaderTextColor, 0.5)}
-                            selectionColor={changeOpacity(theme.sidebarHeaderTextColor, 0.5)}
-                            tintColorSearch={changeOpacity(theme.sidebarHeaderTextColor, 0.5)}
-                            tintColorDelete={changeOpacity(theme.sidebarHeaderTextColor, 0.5)}
-                            titleCancelColor={theme.sidebarHeaderTextColor}
-                            onChangeText={this.handleTextChanged}
-                            autoCapitalize='none'
-                            value={value}
-                            containerStyle={style.searchBarContainer}
-                            showArrow={false}
-                            keyboardAppearance={getKeyboardAppearanceFromTheme(theme)}
-                        />
-                    </View>
-=======
                     <SearchBar
+                        testID='settings.select_timezone.search_bar'
                         ref={this.setSearchBarRef}
                         placeholder={intl.formatMessage({id: 'search_bar.search', defaultMessage: 'Search'})}
                         cancelTitle={intl.formatMessage({id: 'mobile.post.cancel', defaultMessage: 'Cancel'})}
@@ -161,7 +134,6 @@
                         showArrow={false}
                         keyboardAppearance={getKeyboardAppearanceFromTheme(theme)}
                     />
->>>>>>> dcaaaee4
                 </View>
                 <FlatList
                     data={this.filteredTimezones(value)}
