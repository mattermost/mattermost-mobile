--- conflicted
+++ resolved
@@ -73,11 +73,6 @@
 
     const styles = getStyleSheet(theme);
 
-<<<<<<< HEAD
-    const close = useCallback(() => popTopScreen(componentId), [componentId]);
-
-=======
->>>>>>> a27c82da
     const saveAutoResponder = useCallback(() => {
         const canSaveSetting = initialAutoResponderActive !== autoResponderActive || initialOOOMsg !== autoResponderMessage;
 
@@ -93,22 +88,8 @@
                 fetchStatusInBatch(serverUrl, currentUser.id);
             }
         }
-<<<<<<< HEAD
-        close();
-    }, [
-        initialAutoResponderActive,
-        autoResponderActive,
-        initialOOOMsg,
-        autoResponderMessage,
-        close,
-        serverUrl,
-        notifyProps,
-        currentUser,
-    ]);
-=======
         popTopScreen(componentId);
     }, [componentId, initialAutoResponderActive, autoResponderActive, initialOOOMsg, autoResponderMessage, serverUrl, notifyProps, currentUser]);
->>>>>>> a27c82da
 
     useBackNavigation(saveAutoResponder);
 
