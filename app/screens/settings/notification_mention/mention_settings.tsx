--- conflicted
+++ resolved
@@ -131,11 +131,6 @@
     const styles = getStyleSheet(theme);
     const intl = useIntl();
 
-<<<<<<< HEAD
-    const close = useCallback(() => popTopScreen(componentId), [componentId]);
-
-=======
->>>>>>> a27c82da
     const saveMention = useCallback(() => {
         if (!currentUser) {
             return;
