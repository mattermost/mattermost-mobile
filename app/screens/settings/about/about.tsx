--- conflicted
+++ resolved
@@ -209,11 +209,7 @@
             Clipboard.setString(copiedString);
             showSnackBar({barType: SNACK_BAR_TYPE.INFO_COPIED, sourceScreen: componentId});
         },
-<<<<<<< HEAD
-        [intl, config.BuildNumber, config.Version, config.SQLDriverName, config.SchemaVersion, componentId],
-=======
-        [intl, config, loadMetric],
->>>>>>> 15f59b7e
+        [intl, config.BuildNumber, config.Version, config.SQLDriverName, config.SchemaVersion, loadMetric, componentId],
     );
 
     return (
