--- conflicted
+++ resolved
@@ -1,13 +1,10 @@
 // Copyright (c) 2015-present Mattermost, Inc. All Rights Reserved.
 // See LICENSE.txt for license information.
 
-<<<<<<< HEAD
+/* eslint-disable max-lines */
+
 import deepEqual from 'deep-equal';
-import PropTypes from 'prop-types';
-=======
-/* eslint-disable max-lines */
-
->>>>>>> d7cd660a
+import PropTypes, {string} from 'prop-types';
 import React from 'react';
 import {injectIntl} from 'react-intl';
 import {
@@ -20,12 +17,6 @@
     View,
 } from 'react-native';
 
-<<<<<<< HEAD
-=======
-import deepEqual from 'deep-equal';
-import PropTypes, {string} from 'prop-types';
-
->>>>>>> d7cd660a
 import FormattedText from '@components/formatted_text';
 import RadioButtonGroup from '@components/radio_button';
 import StatusBar from '@components/status_bar';
