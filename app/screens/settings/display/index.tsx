// Copyright (c) 2015-present Mattermost, Inc. All Rights Reserved.
// See LICENSE.txt for license information.

import {withDatabase} from '@nozbe/watermelondb/DatabaseProvider';
import withObservables from '@nozbe/with-observables';
import {combineLatest, of as of$} from 'rxjs';
import {switchMap} from 'rxjs/operators';

import {Preferences} from '@constants';
import {getDisplayNamePreferenceAsBool} from '@helpers/api/preference';
import {queryDisplayNamePreferences} from '@queries/servers/preference';
import {observeAllowedThemesKeys, observeConfigBooleanValue} from '@queries/servers/system';
import {observeCRTUserPreferenceDisplay, observeIsCRTEnabled} from '@queries/servers/thread';
import {observeCurrentUser} from '@queries/servers/user';

import DisplaySettings from './display';

import type {WithDatabaseArgs} from '@typings/database/database';

const enhanced = withObservables([], ({database}: WithDatabaseArgs) => {
    const isTimezoneEnabled = observeConfigBooleanValue(database, 'ExperimentalTimezone');

    const allowsThemeSwitching = observeConfigBooleanValue(database, 'EnableThemeSelection');
    const allowedThemeKeys = observeAllowedThemesKeys(database);

    const isThemeSwitchingEnabled = combineLatest([allowsThemeSwitching, allowedThemeKeys]).pipe(
        switchMap(([ts, ath]) => {
            return of$(ts && ath.length > 1);
        }),
    );

    return {
        isTimezoneEnabled,
        isThemeSwitchingEnabled,
<<<<<<< HEAD
        hasMilitaryTimeFormat: queryDisplayNamePreferences(database).
=======
        isCRTEnabled: observeIsCRTEnabled(database),
        isCRTSwitchEnabled: observeCRTUserPreferenceDisplay(database),
        hasMilitaryTimeFormat: queryPreferencesByCategoryAndName(database, Preferences.CATEGORY_DISPLAY_SETTINGS).
>>>>>>> 37bc95cf
            observeWithColumns(['value']).pipe(
                switchMap(
                    (preferences) => of$(getDisplayNamePreferenceAsBool(preferences, Preferences.USE_MILITARY_TIME)),
                ),
            ),
        currentUser: observeCurrentUser(database),
    };
});

export default withDatabase(enhanced(DisplaySettings));<|MERGE_RESOLUTION|>--- conflicted
+++ resolved
@@ -32,13 +32,9 @@
     return {
         isTimezoneEnabled,
         isThemeSwitchingEnabled,
-<<<<<<< HEAD
-        hasMilitaryTimeFormat: queryDisplayNamePreferences(database).
-=======
         isCRTEnabled: observeIsCRTEnabled(database),
         isCRTSwitchEnabled: observeCRTUserPreferenceDisplay(database),
-        hasMilitaryTimeFormat: queryPreferencesByCategoryAndName(database, Preferences.CATEGORY_DISPLAY_SETTINGS).
->>>>>>> 37bc95cf
+        hasMilitaryTimeFormat: queryDisplayNamePreferences(database).
             observeWithColumns(['value']).pipe(
                 switchMap(
                     (preferences) => of$(getDisplayNamePreferenceAsBool(preferences, Preferences.USE_MILITARY_TIME)),
