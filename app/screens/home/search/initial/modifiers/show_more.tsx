--- conflicted
+++ resolved
@@ -4,12 +4,6 @@
 import {defineMessages, useIntl} from 'react-intl';
 
 import OptionItem from '@components/option_item';
-<<<<<<< HEAD
-import {useTheme} from '@context/theme';
-import {makeStyleSheetFromTheme} from '@utils/theme';
-import {typography} from '@utils/typography';
-=======
->>>>>>> a27c82da
 
 type ShowMoreButtonProps = {
     onPress: () => void;
@@ -27,37 +21,15 @@
     },
 });
 
-const messages = defineMessages({
-    showMore: {
-        id: 'mobile.search.show_more',
-        defaultMessage: 'Show more',
-    },
-    showLess: {
-        id: 'mobile.search.show_less',
-        defaultMessage: 'Show less',
-    },
-});
-
 const ShowMoreButton = ({onPress, showMore}: ShowMoreButtonProps) => {
     const intl = useIntl();
-<<<<<<< HEAD
-    const styles = getStyleSheet(theme);
-
-    const message = showMore ? messages.showLess : messages.showMore;
-=======
->>>>>>> a27c82da
 
     return (
         <OptionItem
             action={onPress}
             testID={'mobile.search.show_more'}
             type='default'
-<<<<<<< HEAD
-            label={intl.formatMessage(message)}
-            optionLabelTextStyle={styles.showMore}
-=======
             label={intl.formatMessage(showMore ? messages.showLess : messages.showMore)}
->>>>>>> a27c82da
         />
     );
 };
