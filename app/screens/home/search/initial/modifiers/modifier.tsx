--- conflicted
+++ resolved
@@ -27,16 +27,11 @@
         setTimeout(() => {
             searchRef.current?.setCaretPosition({start: position, end: position});
         }, 50);
-<<<<<<< HEAD
-    }, [searchRef]);
-
-=======
 
         // searchRef is a ref object, so its reference should not change between renders.
         // We add it to the dependencies to satisfy the linter.
     }, [searchRef]);
 
->>>>>>> a27c82da
     const addModifierTerm = usePreventDoubleTap(useCallback((modifierTerm: string) => {
         let newValue = '';
         if (!searchValue) {
