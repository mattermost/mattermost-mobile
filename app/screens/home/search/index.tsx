// Copyright (c) 2015-present Mattermost, Inc. All Rights Reserved.
// See LICENSE.txt for license information.

import {withDatabase, withObservables} from '@nozbe/watermelondb/react';
import compose from 'lodash/fp/compose';

import {observeConfigBooleanValue, observeCurrentTeamId} from '@queries/servers/system';
import {observeSortedJoinedTeams} from '@queries/servers/team';

import SearchScreen from './search';

import type {WithDatabaseArgs} from '@typings/database/database';

const enhance = withObservables([], ({database}: WithDatabaseArgs) => {
    const currentTeamId = observeCurrentTeamId(database);
    return {
        teamId: currentTeamId,
<<<<<<< HEAD
        teams: queryJoinedTeams(database).observe(),
        crossTeamSearchEnabled: observeConfigBooleanValue(database, 'EnableCrossTeamSearch'),
=======
        teams: observeSortedJoinedTeams(database),
        crossTeamSearchEnabled: observeConfigBooleanValue(database, 'FeatureFlagExperimentalCrossTeamSearch'),
>>>>>>> 94eae2b9
    };
});

export default compose(
    withDatabase,
    enhance,
)(SearchScreen);<|MERGE_RESOLUTION|>--- conflicted
+++ resolved
@@ -15,13 +15,8 @@
     const currentTeamId = observeCurrentTeamId(database);
     return {
         teamId: currentTeamId,
-<<<<<<< HEAD
-        teams: queryJoinedTeams(database).observe(),
+        teams: observeSortedJoinedTeams(database),
         crossTeamSearchEnabled: observeConfigBooleanValue(database, 'EnableCrossTeamSearch'),
-=======
-        teams: observeSortedJoinedTeams(database),
-        crossTeamSearchEnabled: observeConfigBooleanValue(database, 'FeatureFlagExperimentalCrossTeamSearch'),
->>>>>>> 94eae2b9
     };
 });
 
