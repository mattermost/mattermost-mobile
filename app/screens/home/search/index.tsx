// Copyright (c) 2015-present Mattermost, Inc. All Rights Reserved.
// See LICENSE.txt for license information.

import {withDatabase} from '@nozbe/watermelondb/DatabaseProvider';
import withObservables from '@nozbe/with-observables';
import compose from 'lodash/fp/compose';

<<<<<<< HEAD
import {observeCurrentTeamId} from '@queries/servers/system';

import SearchScreen from './search';
=======
import FreezeScreen from '@components/freeze_screen';
import NavigationHeader from '@components/navigation_header';
import RoundedHeaderContext from '@components/rounded_header_context';
import {useCollapsibleHeader} from '@hooks/header';

// import RecentSearches from './recent_searches/recent_searches';
// import SearchModifiers from './search_modifiers/search_modifiers';
// import Filter from './results/filter';
import Header, {SelectTab} from './results/header';
import Results from './results/results';
>>>>>>> 2d3d43c0

import type {WithDatabaseArgs} from '@typings/database/database';

<<<<<<< HEAD
const enhance = withObservables([], ({database}: WithDatabaseArgs) => {
    const currentTeamId = observeCurrentTeamId(database);
    return {
        teamId: currentTeamId,
=======
const EDGES: Edge[] = ['bottom', 'left', 'right'];

const SearchScreen = () => {
    const nav = useNavigation();
    const isFocused = useIsFocused();
    const intl = useIntl();
    const searchScreenIndex = 1;
    const stateIndex = nav.getState().index;
    const {searchTerm} = nav.getState().routes[stateIndex].params;

    const [searchValue, setSearchValue] = useState<string>(searchTerm);
    const [selectedTab, setSelectedTab] = useState<string>('messages');

    const handleSearch = () => {
        // execute the search for the text in the navigation text box
        // handle recent searches
        // - add recent if doesn't exist
        // - updated recent createdAt if exists??

        // console.log('execute the search for : ', searchValue);
>>>>>>> 2d3d43c0
    };
});

<<<<<<< HEAD
export default compose(
    withDatabase,
    enhance,
)(SearchScreen);
=======
    const onSnap = (y: number) => {
        scrollRef.current?.scrollTo({y, animated: true});
    };

    useEffect(() => {
        setSearchValue(searchTerm);
    }, [searchTerm]);

    const {scrollPaddingTop, scrollRef, scrollValue, onScroll, headerHeight, hideHeader} = useCollapsibleHeader<ScrollView>(true, onSnap);
    const paddingTop = useMemo(() => ({paddingTop: scrollPaddingTop, flexGrow: 1}), [scrollPaddingTop]);

    const animated = useAnimatedStyle(() => {
        if (isFocused) {
            return {
                opacity: withTiming(1, {duration: 150}),
                flex: 1,
                transform: [
                    {translateX: withTiming(0, {duration: 150})},
                ],
            };
        }

        return {
            opacity: withTiming(0, {duration: 150}),
            transform: [{translateX: withTiming(stateIndex < searchScreenIndex ? 25 : -25, {duration: 150})}],

        };
    }, [isFocused, stateIndex, scrollPaddingTop]);

    const top = useAnimatedStyle(() => {
        return {
            top: headerHeight.value,
            zIndex: searchValue ? 10 : 0,
        };
    }, [searchValue]);

    const onHeaderTabSelect = useCallback((tab: SelectTab) => {
        setSelectedTab(tab);
    }, [setSelectedTab]);

    return (
        <FreezeScreen freeze={!isFocused}>
            <NavigationHeader
                isLargeTitle={true}
                onBackPress={() => {
                    // eslint-disable-next-line no-console
                    console.log('BACK');
                }}
                showBackButton={false}
                title={intl.formatMessage({id: 'screen.search.title', defaultMessage: 'Search'})}
                hasSearch={true}
                scrollValue={scrollValue}
                hideHeader={hideHeader}
                onChangeText={setSearchValue}
                onSubmitEditing={handleSearch}
                blurOnSubmit={true}
                placeholder={intl.formatMessage({id: 'screen.search.placeholder', defaultMessage: 'Search messages & files'})}
                defaultValue={searchValue}
            />
            <SafeAreaView
                style={{flex: 1}}
                edges={EDGES}
            >
                <Animated.View style={animated}>
                    <Animated.View style={top}>
                        <RoundedHeaderContext/>
                        {Boolean(searchValue) &&
                        <Header
                            onTabSelect={onHeaderTabSelect}
                            numberFiles={0}
                            numberMessages={0}
                        />
                        }
                    </Animated.View>
                    <AnimatedScrollView
                        contentContainerStyle={paddingTop}
                        nestedScrollEnabled={true}
                        scrollToOverflowEnabled={true}
                        showsVerticalScrollIndicator={false}
                        indicatorStyle='black'
                        onScroll={onScroll}
                        scrollEventThrottle={16}
                        removeClippedSubviews={true}
                        ref={scrollRef}
                    >
                        {/* <SearchModifiers */}
                        {/*     setSearchValue={setSearchValue} */}
                        {/*     searchValue={searchValue} */}
                        {/* /> */}
                        {/* <RecentSearches */}
                        {/*     setSearchValue={setSearchValue} */}
                        {/* /> */}
                        <Results
                            selectedTab={selectedTab}
                            searchValue={searchValue}
                        />
                        {/* <Filter/> */}
                    </AnimatedScrollView>
                </Animated.View>
            </SafeAreaView>
        </FreezeScreen>
    );
};

export default SearchScreen;
>>>>>>> 2d3d43c0
<|MERGE_RESOLUTION|>--- conflicted
+++ resolved
@@ -5,164 +5,20 @@
 import withObservables from '@nozbe/with-observables';
 import compose from 'lodash/fp/compose';
 
-<<<<<<< HEAD
 import {observeCurrentTeamId} from '@queries/servers/system';
 
 import SearchScreen from './search';
-=======
-import FreezeScreen from '@components/freeze_screen';
-import NavigationHeader from '@components/navigation_header';
-import RoundedHeaderContext from '@components/rounded_header_context';
-import {useCollapsibleHeader} from '@hooks/header';
-
-// import RecentSearches from './recent_searches/recent_searches';
-// import SearchModifiers from './search_modifiers/search_modifiers';
-// import Filter from './results/filter';
-import Header, {SelectTab} from './results/header';
-import Results from './results/results';
->>>>>>> 2d3d43c0
 
 import type {WithDatabaseArgs} from '@typings/database/database';
 
-<<<<<<< HEAD
 const enhance = withObservables([], ({database}: WithDatabaseArgs) => {
     const currentTeamId = observeCurrentTeamId(database);
     return {
         teamId: currentTeamId,
-=======
-const EDGES: Edge[] = ['bottom', 'left', 'right'];
-
-const SearchScreen = () => {
-    const nav = useNavigation();
-    const isFocused = useIsFocused();
-    const intl = useIntl();
-    const searchScreenIndex = 1;
-    const stateIndex = nav.getState().index;
-    const {searchTerm} = nav.getState().routes[stateIndex].params;
-
-    const [searchValue, setSearchValue] = useState<string>(searchTerm);
-    const [selectedTab, setSelectedTab] = useState<string>('messages');
-
-    const handleSearch = () => {
-        // execute the search for the text in the navigation text box
-        // handle recent searches
-        // - add recent if doesn't exist
-        // - updated recent createdAt if exists??
-
-        // console.log('execute the search for : ', searchValue);
->>>>>>> 2d3d43c0
     };
 });
 
-<<<<<<< HEAD
 export default compose(
     withDatabase,
     enhance,
-)(SearchScreen);
-=======
-    const onSnap = (y: number) => {
-        scrollRef.current?.scrollTo({y, animated: true});
-    };
-
-    useEffect(() => {
-        setSearchValue(searchTerm);
-    }, [searchTerm]);
-
-    const {scrollPaddingTop, scrollRef, scrollValue, onScroll, headerHeight, hideHeader} = useCollapsibleHeader<ScrollView>(true, onSnap);
-    const paddingTop = useMemo(() => ({paddingTop: scrollPaddingTop, flexGrow: 1}), [scrollPaddingTop]);
-
-    const animated = useAnimatedStyle(() => {
-        if (isFocused) {
-            return {
-                opacity: withTiming(1, {duration: 150}),
-                flex: 1,
-                transform: [
-                    {translateX: withTiming(0, {duration: 150})},
-                ],
-            };
-        }
-
-        return {
-            opacity: withTiming(0, {duration: 150}),
-            transform: [{translateX: withTiming(stateIndex < searchScreenIndex ? 25 : -25, {duration: 150})}],
-
-        };
-    }, [isFocused, stateIndex, scrollPaddingTop]);
-
-    const top = useAnimatedStyle(() => {
-        return {
-            top: headerHeight.value,
-            zIndex: searchValue ? 10 : 0,
-        };
-    }, [searchValue]);
-
-    const onHeaderTabSelect = useCallback((tab: SelectTab) => {
-        setSelectedTab(tab);
-    }, [setSelectedTab]);
-
-    return (
-        <FreezeScreen freeze={!isFocused}>
-            <NavigationHeader
-                isLargeTitle={true}
-                onBackPress={() => {
-                    // eslint-disable-next-line no-console
-                    console.log('BACK');
-                }}
-                showBackButton={false}
-                title={intl.formatMessage({id: 'screen.search.title', defaultMessage: 'Search'})}
-                hasSearch={true}
-                scrollValue={scrollValue}
-                hideHeader={hideHeader}
-                onChangeText={setSearchValue}
-                onSubmitEditing={handleSearch}
-                blurOnSubmit={true}
-                placeholder={intl.formatMessage({id: 'screen.search.placeholder', defaultMessage: 'Search messages & files'})}
-                defaultValue={searchValue}
-            />
-            <SafeAreaView
-                style={{flex: 1}}
-                edges={EDGES}
-            >
-                <Animated.View style={animated}>
-                    <Animated.View style={top}>
-                        <RoundedHeaderContext/>
-                        {Boolean(searchValue) &&
-                        <Header
-                            onTabSelect={onHeaderTabSelect}
-                            numberFiles={0}
-                            numberMessages={0}
-                        />
-                        }
-                    </Animated.View>
-                    <AnimatedScrollView
-                        contentContainerStyle={paddingTop}
-                        nestedScrollEnabled={true}
-                        scrollToOverflowEnabled={true}
-                        showsVerticalScrollIndicator={false}
-                        indicatorStyle='black'
-                        onScroll={onScroll}
-                        scrollEventThrottle={16}
-                        removeClippedSubviews={true}
-                        ref={scrollRef}
-                    >
-                        {/* <SearchModifiers */}
-                        {/*     setSearchValue={setSearchValue} */}
-                        {/*     searchValue={searchValue} */}
-                        {/* /> */}
-                        {/* <RecentSearches */}
-                        {/*     setSearchValue={setSearchValue} */}
-                        {/* /> */}
-                        <Results
-                            selectedTab={selectedTab}
-                            searchValue={searchValue}
-                        />
-                        {/* <Filter/> */}
-                    </AnimatedScrollView>
-                </Animated.View>
-            </SafeAreaView>
-        </FreezeScreen>
-    );
-};
-
-export default SearchScreen;
->>>>>>> 2d3d43c0
+)(SearchScreen);