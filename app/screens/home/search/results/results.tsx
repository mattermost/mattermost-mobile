--- conflicted
+++ resolved
@@ -1,13 +1,8 @@
 // Copyright (c) 2015-present Mattermost, Inc. All Rights Reserved.
 // See LICENSE.txt for license information.
 
-<<<<<<< HEAD
 import React, {useCallback, useEffect, useMemo, useState} from 'react';
-import {StyleSheet, FlatList, ListRenderItemInfo, NativeScrollEvent, NativeSyntheticEvent, StyleProp, View, ViewStyle} from 'react-native';
-=======
-import React, {useCallback, useMemo} from 'react';
 import {StyleSheet, FlatList, ListRenderItemInfo, StyleProp, View, ViewStyle} from 'react-native';
->>>>>>> 17f6aee8
 import Animated from 'react-native-reanimated';
 import {useSafeAreaInsets} from 'react-native-safe-area-context';
 
@@ -30,12 +25,8 @@
 import {TabTypes, TabType} from '@utils/search';
 import {preventDoubleTap} from '@utils/tap';
 
-<<<<<<< HEAD
 import FileOptions from './file_options';
-import Loader from './loader';
-
-=======
->>>>>>> 17f6aee8
+
 import type ChannelModel from '@typings/database/models/servers/channel';
 import type PostModel from '@typings/database/models/servers/post';
 
@@ -61,11 +52,7 @@
     selectedTab: TabType;
 }
 
-<<<<<<< HEAD
-const emptyList: FileInfo[] | Array<string | PostModel> = [];
 const HEADER_HEIGHT = 185;
-=======
->>>>>>> 17f6aee8
 const galleryIdentifier = 'search-files-location';
 
 const SearchResults = ({
