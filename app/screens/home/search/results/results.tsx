// Copyright (c) 2015-present Mattermost, Inc. All Rights Reserved.
// See LICENSE.txt for license information.

import React, {useCallback, useEffect, useMemo, useState} from 'react';
import {StyleSheet, FlatList, ListRenderItemInfo, NativeScrollEvent, NativeSyntheticEvent, Text, StyleProp, View, ViewStyle} from 'react-native';
<<<<<<< HEAD
import Animated, {useDerivedValue} from 'react-native-reanimated';
import {useSafeAreaInsets} from 'react-native-safe-area-context';
=======
import Animated from 'react-native-reanimated';
>>>>>>> 561b2669

import {MIN_HEIGHT} from '@app/components/option_item';
import File from '@components/files/file';
import NoResultsWithTerm from '@components/no_results_with_term';
import DateSeparator from '@components/post_list/date_separator';
import PostWithChannelInfo from '@components/post_with_channel_info';
import {Screens} from '@constants';
import {useTheme} from '@context/theme';
import {useIsTablet} from '@hooks/device';
import {useImageAttachments} from '@hooks/files';
import {bottomSheet, dismissBottomSheet} from '@screens/navigation';
import NavigationStore from '@store/navigation_store';
import {isImage, isVideo} from '@utils/file';
import {fileToGalleryItem, openGalleryAtIndex} from '@utils/gallery';
import {bottomSheetSnapPoint} from '@utils/helpers';
import {getViewPortWidth} from '@utils/images';
import {getDateForDateLine, isDateLine, selectOrderedPosts} from '@utils/post_list';
import {TabTypes, TabType} from '@utils/search';
import {preventDoubleTap} from '@utils/tap';

import FileOptions from './file_options';
import Loader from './loader';

import type ChannelModel from '@typings/database/models/servers/channel';
import type PostModel from '@typings/database/models/servers/post';

const styles = StyleSheet.create({
    flex: {flex: 1},
    container: {
        flex: 1,
        marginHorizontal: 20,
    },
});

const notImplementedComponent = (
    <View
        style={{
            height: 800,
            flexGrow: 1,
            alignItems: 'center',
        }}
    >
        <Text style={{fontSize: 28, color: '#000'}}>{'Not Implemented'}</Text>
    </View>
);

const AnimatedFlatList = Animated.createAnimatedComponent(FlatList);

type Props = {
    canDownloadFiles: boolean;
    currentTimezone: string;
    fileChannels: ChannelModel[];
    fileInfos: FileInfo[];
    isTimezoneEnabled: boolean;
    loading: boolean;
    onScroll: (event: NativeSyntheticEvent<NativeScrollEvent>) => void;
    posts: PostModel[];
    publicLinkEnabled: boolean;
    scrollPaddingTop: number;
    scrollRef: React.RefObject<FlatList>;
    searchValue: string;
    selectedTab: TabType;
}

const emptyList: FileInfo[] | Array<string | PostModel> = [];
const ITEM_HEIGHT = MIN_HEIGHT;
const HEADER_HEIGHT = 185;
const galleryIdentifier = 'search-files-location';

const Results = ({
    canDownloadFiles,
    currentTimezone,
    fileChannels,
    fileInfos,
    isTimezoneEnabled,
    loading,
    onScroll,
    posts,
    publicLinkEnabled,
    scrollPaddingTop,
    scrollRef,
    searchValue,
    selectedTab,
}: Props) => {
    const theme = useTheme();
<<<<<<< HEAD
    const insets = useSafeAreaInsets();
    const paddingTop = useMemo(() => ({paddingTop: scrollPaddingTop, flexGrow: 1}), [scrollPaddingTop]);
    const orderedPosts = useMemo(() => selectOrderedPosts(posts, 0, false, '', '', false, isTimezoneEnabled, currentTimezone, false).reverse(), [posts]);
    const [lastViewedIndex, setLastViewedIndex] = useState<number | undefined>(undefined);

    const isTablet = useIsTablet();
=======
    const isTablet = useIsTablet();
    const paddingTop = useMemo(() => ({paddingTop: scrollPaddingTop, flexGrow: 1}), [scrollPaddingTop]);
    const orderedPosts = useMemo(() => selectOrderedPosts(posts, 0, false, '', '', false, isTimezoneEnabled, currentTimezone, false).reverse(), [posts]);
    const {images: imageAttachments, nonImages: nonImageAttachments} = useImageAttachments(fileInfos, publicLinkEnabled);
>>>>>>> 561b2669

    const containerStyle = useMemo(() => {
        let padding = 0;
        if (selectedTab === TabTypes.MESSAGES) {
            padding = posts.length ? 4 : 8;
        } else {
            padding = fileInfos.length ? 8 : 0;
        }
        return {top: padding};
    }, [selectedTab, posts, fileInfos]);

    const getChannelName = (id: string) => {
        return fileChannels.find((c) => c.id === id)?.displayName;
    };

    const filesForGallery = useMemo(() => imageAttachments.concat(nonImageAttachments),
        [imageAttachments, nonImageAttachments]);

    const orderedFilesForGallery = useMemo(() => (
        filesForGallery.sort((a: FileInfo, b: FileInfo) => {
            return (b.create_at || 0) - (a.create_at || 0);
        })
    ), [filesForGallery]);

    const handlePreviewPress = useCallback(preventDoubleTap((idx: number) => {
        const items = orderedFilesForGallery.map((f) => fileToGalleryItem(f, f.user_id));
        openGalleryAtIndex(galleryIdentifier, idx, items);
    }), [orderedFilesForGallery]);

<<<<<<< HEAD
    const snapPoints = useMemo(() => {
        let numberOptions = 1;
        if (canDownloadFiles) {
            numberOptions += 1;
        }
        if (publicLinkEnabled) {
            numberOptions += 1;
        }
        return [bottomSheetSnapPoint(numberOptions, ITEM_HEIGHT, insets.bottom) + HEADER_HEIGHT, 10];
    }, [canDownloadFiles, publicLinkEnabled]);

    const handleOptionsPress = useCallback((item: number) => {
        setLastViewedIndex(item);
        const renderContent = () => {
            return (
                <FileOptions
                    fileInfo={orderedFilesForGallery.value[item]}
                />
            );
        };
        bottomSheet({
            closeButtonId: 'close-search-file-options',
            renderContent,
            snapPoints,
            theme,
            title: '',
        });
    }, [orderedFilesForGallery, snapPoints, setLastViewedIndex, theme]);

    useEffect(() => {
        if (lastViewedIndex === undefined) {
            return;
        }
        if (NavigationStore.getNavigationTopComponentId() === 'BottomSheet') {
            dismissBottomSheet().then(() => {
                handleOptionsPress(lastViewedIndex);
            });
        }
    }, [canDownloadFiles, publicLinkEnabled]);
=======
    const handleOptionsPress = useCallback(preventDoubleTap(() => {
        // hook up in another PR
        // https://github.com/mattermost/mattermost-mobile/pull/6420
        // https://mattermost.atlassian.net/browse/MM-44939
    }), []);
>>>>>>> 561b2669

    const attachmentIndex = useCallback((fileId: string) => {
        return orderedFilesForGallery.findIndex((file) => file.id === fileId) || 0;
    }, [orderedFilesForGallery]);

    const renderItem = useCallback(({item}: ListRenderItemInfo<string|FileInfo | Post>) => {
        if (typeof item === 'string') {
            if (isDateLine(item)) {
                return (
                    <DateSeparator
                        date={getDateForDateLine(item)}
                        theme={theme}
                        timezone={isTimezoneEnabled ? currentTimezone : null}
                    />
                );
            }
            return null;
        }

        if ('message' in item) {
            return (
                <PostWithChannelInfo
                    location={Screens.SEARCH}
                    post={item}
                />
            );
        }

        if (!fileInfos.length) {
            return noResults;
        }
        const updateFileForGallery = (idx: number, file: FileInfo) => {
            'worklet';
            orderedFilesForGallery[idx] = file;
        };

        const container: StyleProp<ViewStyle> = fileInfos.length > 1 ? styles.container : undefined;
        const isSingleImage = orderedFilesForGallery.length === 1 && (isImage(orderedFilesForGallery[0]) || isVideo(orderedFilesForGallery[0]));
        const isReplyPost = false;

        return (
            <View
                style={container}
                key={item.id}
            >
                <File
                    channelName={getChannelName(item.channel_id!)}
                    galleryIdentifier={galleryIdentifier}
                    key={item.id}
                    canDownloadFiles={canDownloadFiles}
                    file={item}
                    index={attachmentIndex(item.id!)}
                    onPress={handlePreviewPress}
                    onOptionsPress={handleOptionsPress}
                    theme={theme}
                    isSingleImage={isSingleImage}
                    showDate={true}
                    publicLinkEnabled={publicLinkEnabled}
                    updateFileForGallery={updateFileForGallery}
                    inViewPort={true}
                    wrapperWidth={(getViewPortWidth(isReplyPost, isTablet) - 6)}
                    nonVisibleImagesCount={0}
                    asCard={true}
                />
            </View>
        );
    }, [theme, orderedFilesForGallery, fileChannels, handleOptionsPress]);

    const noResults = useMemo(() => {
        if (searchValue) {
            if (loading) {
                return (<Loader/>);
            }
            return (
                <NoResultsWithTerm
                    term={searchValue}
                    type={selectedTab}
                />
            );
        }

        return notImplementedComponent;
    }, [searchValue, loading, selectedTab]);

    let data;
    if (loading || !searchValue) {
        data = emptyList;
    } else if (selectedTab === TabTypes.MESSAGES) {
        data = orderedPosts;
    } else {
        data = orderedFilesForGallery;
    }

    return (
        <AnimatedFlatList
            ListEmptyComponent={noResults}
            data={data}
            scrollToOverflowEnabled={true}
            showsVerticalScrollIndicator={true}
            scrollEventThrottle={16}
            indicatorStyle='black'
            refreshing={false}
            renderItem={renderItem}
            contentContainerStyle={paddingTop}
            nestedScrollEnabled={true}
            onScroll={onScroll}
            removeClippedSubviews={true}
            ref={scrollRef}
            style={containerStyle}
        />
    );
};

export default Results;<|MERGE_RESOLUTION|>--- conflicted
+++ resolved
@@ -3,12 +3,8 @@
 
 import React, {useCallback, useEffect, useMemo, useState} from 'react';
 import {StyleSheet, FlatList, ListRenderItemInfo, NativeScrollEvent, NativeSyntheticEvent, Text, StyleProp, View, ViewStyle} from 'react-native';
-<<<<<<< HEAD
-import Animated, {useDerivedValue} from 'react-native-reanimated';
+import Animated from 'react-native-reanimated';
 import {useSafeAreaInsets} from 'react-native-safe-area-context';
-=======
-import Animated from 'react-native-reanimated';
->>>>>>> 561b2669
 
 import {MIN_HEIGHT} from '@app/components/option_item';
 import File from '@components/files/file';
@@ -94,19 +90,14 @@
     selectedTab,
 }: Props) => {
     const theme = useTheme();
-<<<<<<< HEAD
+    const isTablet = useIsTablet();
     const insets = useSafeAreaInsets();
+    const [lastViewedIndex, setLastViewedIndex] = useState<number | undefined>(undefined);
+
     const paddingTop = useMemo(() => ({paddingTop: scrollPaddingTop, flexGrow: 1}), [scrollPaddingTop]);
     const orderedPosts = useMemo(() => selectOrderedPosts(posts, 0, false, '', '', false, isTimezoneEnabled, currentTimezone, false).reverse(), [posts]);
-    const [lastViewedIndex, setLastViewedIndex] = useState<number | undefined>(undefined);
-
-    const isTablet = useIsTablet();
-=======
-    const isTablet = useIsTablet();
-    const paddingTop = useMemo(() => ({paddingTop: scrollPaddingTop, flexGrow: 1}), [scrollPaddingTop]);
-    const orderedPosts = useMemo(() => selectOrderedPosts(posts, 0, false, '', '', false, isTimezoneEnabled, currentTimezone, false).reverse(), [posts]);
+
     const {images: imageAttachments, nonImages: nonImageAttachments} = useImageAttachments(fileInfos, publicLinkEnabled);
->>>>>>> 561b2669
 
     const containerStyle = useMemo(() => {
         let padding = 0;
@@ -136,7 +127,6 @@
         openGalleryAtIndex(galleryIdentifier, idx, items);
     }), [orderedFilesForGallery]);
 
-<<<<<<< HEAD
     const snapPoints = useMemo(() => {
         let numberOptions = 1;
         if (canDownloadFiles) {
@@ -153,7 +143,7 @@
         const renderContent = () => {
             return (
                 <FileOptions
-                    fileInfo={orderedFilesForGallery.value[item]}
+                    fileInfo={orderedFilesForGallery[item]}
                 />
             );
         };
@@ -176,13 +166,6 @@
             });
         }
     }, [canDownloadFiles, publicLinkEnabled]);
-=======
-    const handleOptionsPress = useCallback(preventDoubleTap(() => {
-        // hook up in another PR
-        // https://github.com/mattermost/mattermost-mobile/pull/6420
-        // https://mattermost.atlassian.net/browse/MM-44939
-    }), []);
->>>>>>> 561b2669
 
     const attachmentIndex = useCallback((fileId: string) => {
         return orderedFilesForGallery.findIndex((file) => file.id === fileId) || 0;
