--- conflicted
+++ resolved
@@ -74,14 +74,10 @@
                 {translateX: withTiming(translateX, {duration})},
             ],
         };
-<<<<<<< HEAD
-    }, [selectedTab, width]);
-=======
 
         // Do not transform if loading new data. Causes a case where post
         // results show up in Files results when the team is changed
-    }, [selectedTab, dimensions.width, !loading]);
->>>>>>> 2524a5be
+    }, [selectedTab, width, !loading]);
 
     const paddingTop = useMemo(() => (
         {paddingTop: scrollPaddingTop, flexGrow: 1}
