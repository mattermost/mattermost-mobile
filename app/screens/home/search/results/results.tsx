--- conflicted
+++ resolved
@@ -222,11 +222,7 @@
                     index={filesForGalleryIndexes[item.id!] || 0}
                     onPress={handlePreviewPress}
                     onOptionsPress={handleOptionsPress}
-<<<<<<< HEAD
                     optionSelected={optionSelected}
-                    theme={theme}
-=======
->>>>>>> f876dc59
                     isSingleImage={isSingleImage}
                     showDate={true}
                     publicLinkEnabled={publicLinkEnabled}
