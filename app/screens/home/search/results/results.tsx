--- conflicted
+++ resolved
@@ -1,20 +1,12 @@
 // Copyright (c) 2015-present Mattermost, Inc. All Rights Reserved.
 // See LICENSE.txt for license information.
 
-<<<<<<< HEAD
 import React, {useCallback, useEffect, useMemo, useState} from 'react';
-import {StyleSheet, FlatList, ListRenderItemInfo, NativeScrollEvent, NativeSyntheticEvent, Text, StyleProp, View, ViewStyle} from 'react-native';
-=======
-import React, {useCallback, useMemo} from 'react';
 import {StyleSheet, FlatList, ListRenderItemInfo, NativeScrollEvent, NativeSyntheticEvent, StyleProp, View, ViewStyle} from 'react-native';
->>>>>>> 97b5e75e
 import Animated from 'react-native-reanimated';
 import {useSafeAreaInsets} from 'react-native-safe-area-context';
 
-<<<<<<< HEAD
-import {MIN_HEIGHT} from '@app/components/option_item';
-=======
->>>>>>> 97b5e75e
+import {ITEM_HEIGHT} from '@app/components/option_item';
 import File from '@components/files/file';
 import NoResultsWithTerm from '@components/no_results_with_term';
 import DateSeparator from '@components/post_list/date_separator';
@@ -23,55 +15,28 @@
 import {useTheme} from '@context/theme';
 import {useIsTablet} from '@hooks/device';
 import {useImageAttachments} from '@hooks/files';
-<<<<<<< HEAD
 import {bottomSheet, dismissBottomSheet} from '@screens/navigation';
 import NavigationStore from '@store/navigation_store';
 import {isImage, isVideo} from '@utils/file';
 import {fileToGalleryItem, openGalleryAtIndex} from '@utils/gallery';
 import {bottomSheetSnapPoint} from '@utils/helpers';
-=======
-import {isImage, isVideo} from '@utils/file';
-import {fileToGalleryItem, openGalleryAtIndex} from '@utils/gallery';
->>>>>>> 97b5e75e
 import {getViewPortWidth} from '@utils/images';
 import {getDateForDateLine, isDateLine, selectOrderedPosts} from '@utils/post_list';
 import {TabTypes, TabType} from '@utils/search';
 import {preventDoubleTap} from '@utils/tap';
 
-<<<<<<< HEAD
 import FileOptions from './file_options';
-=======
->>>>>>> 97b5e75e
 import Loader from './loader';
 
 import type ChannelModel from '@typings/database/models/servers/channel';
 import type PostModel from '@typings/database/models/servers/post';
 
 const styles = StyleSheet.create({
-<<<<<<< HEAD
-    flex: {flex: 1},
-=======
->>>>>>> 97b5e75e
     container: {
         flex: 1,
         marginHorizontal: 20,
     },
 });
-<<<<<<< HEAD
-
-const notImplementedComponent = (
-    <View
-        style={{
-            height: 800,
-            flexGrow: 1,
-            alignItems: 'center',
-        }}
-    >
-        <Text style={{fontSize: 28, color: '#000'}}>{'Not Implemented'}</Text>
-    </View>
-);
-=======
->>>>>>> 97b5e75e
 
 const AnimatedFlatList = Animated.createAnimatedComponent(FlatList);
 
@@ -92,11 +57,7 @@
 }
 
 const emptyList: FileInfo[] | Array<string | PostModel> = [];
-<<<<<<< HEAD
-const ITEM_HEIGHT = MIN_HEIGHT;
 const HEADER_HEIGHT = 185;
-=======
->>>>>>> 97b5e75e
 const galleryIdentifier = 'search-files-location';
 
 const Results = ({
@@ -116,12 +77,9 @@
 }: Props) => {
     const theme = useTheme();
     const isTablet = useIsTablet();
-<<<<<<< HEAD
     const insets = useSafeAreaInsets();
     const [lastViewedIndex, setLastViewedIndex] = useState<number | undefined>(undefined);
 
-=======
->>>>>>> 97b5e75e
     const paddingTop = useMemo(() => ({paddingTop: scrollPaddingTop, flexGrow: 1}), [scrollPaddingTop]);
     const orderedPosts = useMemo(() => selectOrderedPosts(posts, 0, false, '', '', false, isTimezoneEnabled, currentTimezone, false).reverse(), [posts]);
     const {images: imageAttachments, nonImages: nonImageAttachments} = useImageAttachments(fileInfos, publicLinkEnabled);
@@ -155,42 +113,6 @@
         }
         return acc;
     }, {}), [orderedFilesForGallery]);
-
-    const handlePreviewPress = useCallback(preventDoubleTap((idx: number) => {
-        const items = orderedFilesForGallery.map((f) => fileToGalleryItem(f, f.user_id));
-        openGalleryAtIndex(galleryIdentifier, idx, items);
-    }), [orderedFilesForGallery]);
-
-    const handleOptionsPress = useCallback(preventDoubleTap(() => {
-        // hook up in another PR
-        // https://github.com/mattermost/mattermost-mobile/pull/6420
-        // https://mattermost.atlassian.net/browse/MM-44939
-    }), []);
-
-    const {images: imageAttachments, nonImages: nonImageAttachments} = useImageAttachments(fileInfos, publicLinkEnabled);
-
-    const containerStyle = useMemo(() => {
-        let padding = 0;
-        if (selectedTab === TabTypes.MESSAGES) {
-            padding = posts.length ? 4 : 8;
-        } else {
-            padding = fileInfos.length ? 8 : 0;
-        }
-        return {top: padding};
-    }, [selectedTab, posts, fileInfos]);
-
-    const getChannelName = (id: string) => {
-        return fileChannels.find((c) => c.id === id)?.displayName;
-    };
-
-    const filesForGallery = useMemo(() => imageAttachments.concat(nonImageAttachments),
-        [imageAttachments, nonImageAttachments]);
-
-    const orderedFilesForGallery = useMemo(() => (
-        filesForGallery.sort((a: FileInfo, b: FileInfo) => {
-            return (b.create_at || 0) - (a.create_at || 0);
-        })
-    ), [filesForGallery]);
 
     const handlePreviewPress = useCallback(preventDoubleTap((idx: number) => {
         const items = orderedFilesForGallery.map((f) => fileToGalleryItem(f, f.user_id));
@@ -241,10 +163,6 @@
         }
     }, [canDownloadFiles, publicLinkEnabled]);
 
-    const attachmentIndex = useCallback((fileId: string) => {
-        return orderedFilesForGallery.findIndex((file) => file.id === fileId) || 0;
-    }, [orderedFilesForGallery]);
-
     const renderItem = useCallback(({item}: ListRenderItemInfo<string|FileInfo | Post>) => {
         if (typeof item === 'string') {
             if (isDateLine(item)) {
@@ -269,12 +187,6 @@
             );
         }
 
-<<<<<<< HEAD
-        if (!fileInfos.length) {
-            return noResults;
-        }
-=======
->>>>>>> 97b5e75e
         const updateFileForGallery = (idx: number, file: FileInfo) => {
             'worklet';
             orderedFilesForGallery[idx] = file;
@@ -290,20 +202,12 @@
                 key={item.id}
             >
                 <File
-<<<<<<< HEAD
-                    channelName={getChannelName(item.channel_id!)}
-=======
                     channelName={channelNames[item.channel_id!]}
->>>>>>> 97b5e75e
                     galleryIdentifier={galleryIdentifier}
                     key={item.id}
                     canDownloadFiles={canDownloadFiles}
                     file={item}
-<<<<<<< HEAD
-                    index={attachmentIndex(item.id!)}
-=======
                     index={filesForGalleryIndexes[item.id!] || 0}
->>>>>>> 97b5e75e
                     onPress={handlePreviewPress}
                     onOptionsPress={handleOptionsPress}
                     theme={theme}
@@ -318,9 +222,6 @@
                 />
             </View>
         );
-<<<<<<< HEAD
-    }, [theme, orderedFilesForGallery, fileChannels, handleOptionsPress]);
-=======
     }, [
         theme,
         (orderedFilesForGallery.length === 1) && orderedFilesForGallery[0].mime_type,
@@ -333,7 +234,6 @@
         isTablet,
         fileInfos.length > 1,
     ]);
->>>>>>> 97b5e75e
 
     const noResults = useMemo(() => {
         if (loading) {
@@ -372,10 +272,7 @@
             removeClippedSubviews={true}
             ref={scrollRef}
             style={containerStyle}
-<<<<<<< HEAD
-=======
             testID='search_results.post_list.flat_list'
->>>>>>> 97b5e75e
         />
     );
 };
