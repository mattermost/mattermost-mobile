--- conflicted
+++ resolved
@@ -2,11 +2,7 @@
 // See LICENSE.txt for license information.
 
 import React, {useCallback, useMemo} from 'react';
-<<<<<<< HEAD
-import {FlatList, ListRenderItemInfo, Text, View} from 'react-native';
-=======
 import {StyleSheet, FlatList, ListRenderItemInfo, StyleProp, View, ViewStyle} from 'react-native';
->>>>>>> 0f0c7d57
 import Animated from 'react-native-reanimated';
 
 import File from '@components/files/file';
@@ -43,11 +39,7 @@
     fileInfos: FileInfo[];
     isTimezoneEnabled: boolean;
     posts: PostModel[];
-<<<<<<< HEAD
-    fileInfos: FileInfo[];
-=======
     publicLinkEnabled: boolean;
->>>>>>> 0f0c7d57
     scrollPaddingTop: number;
     searchValue: string;
     selectedTab: TabType;
@@ -66,11 +58,6 @@
     scrollPaddingTop,
     searchValue,
     selectedTab,
-<<<<<<< HEAD
-    scrollPaddingTop,
-    loading,
-=======
->>>>>>> 0f0c7d57
 }: Props) => {
     const theme = useTheme();
     const isTablet = useIsTablet();
@@ -220,11 +207,8 @@
             contentContainerStyle={paddingTop}
             nestedScrollEnabled={true}
             removeClippedSubviews={true}
-<<<<<<< HEAD
-=======
             style={containerStyle}
             testID='search_results.post_list.flat_list'
->>>>>>> 0f0c7d57
         />
     );
 };
