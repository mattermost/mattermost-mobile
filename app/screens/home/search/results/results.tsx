// Copyright (c) 2015-present Mattermost, Inc. All Rights Reserved.
// See LICENSE.txt for license information.

import React, {useCallback, useMemo} from 'react';
import {StyleSheet, FlatList, ListRenderItemInfo, NativeScrollEvent, NativeSyntheticEvent, Text, StyleProp, View, ViewStyle} from 'react-native';
import Animated from 'react-native-reanimated';

import File from '@components/files/file';
import NoResultsWithTerm from '@components/no_results_with_term';
import DateSeparator from '@components/post_list/date_separator';
import PostWithChannelInfo from '@components/post_with_channel_info';
import {Screens} from '@constants';
import {useTheme} from '@context/theme';
import {useIsTablet} from '@hooks/device';
import {useImageAttachments} from '@hooks/files';
import {isImage, isVideo} from '@utils/file';
import {fileToGalleryItem, openGalleryAtIndex} from '@utils/gallery';
import {getViewPortWidth} from '@utils/images';
import {getDateForDateLine, isDateLine, selectOrderedPosts} from '@utils/post_list';
import {TabTypes, TabType} from '@utils/search';
import {preventDoubleTap} from '@utils/tap';

import Loader from './loader';

import type ChannelModel from '@typings/database/models/servers/channel';
import type PostModel from '@typings/database/models/servers/post';

const styles = StyleSheet.create({
    flex: {flex: 1},
    container: {
        flex: 1,
        marginHorizontal: 20,
    },
});

const notImplementedComponent = (
    <View
        style={{
            height: 800,
            flexGrow: 1,
            alignItems: 'center',
        }}
    >
        <Text style={{fontSize: 28, color: '#000'}}>{'Not Implemented'}</Text>
    </View>
);

const AnimatedFlatList = Animated.createAnimatedComponent(FlatList);

type Props = {
    canDownloadFiles: boolean;
    currentTimezone: string;
    fileChannels: ChannelModel[];
    fileInfos: FileInfo[];
    isTimezoneEnabled: boolean;
    loading: boolean;
    onScroll: (event: NativeSyntheticEvent<NativeScrollEvent>) => void;
    posts: PostModel[];
    publicLinkEnabled: boolean;
    scrollPaddingTop: number;
    scrollRef: React.RefObject<FlatList>;
    searchValue: string;
    selectedTab: TabType;
}

const emptyList: FileInfo[] | Array<string | PostModel> = [];
const galleryIdentifier = 'search-files-location';

const Results = ({
    canDownloadFiles,
    currentTimezone,
    fileChannels,
    fileInfos,
    isTimezoneEnabled,
    loading,
    onScroll,
    posts,
    publicLinkEnabled,
    scrollPaddingTop,
    scrollRef,
    searchValue,
    selectedTab,
}: Props) => {
    const theme = useTheme();
    const isTablet = useIsTablet();
    const paddingTop = useMemo(() => ({paddingTop: scrollPaddingTop, flexGrow: 1}), [scrollPaddingTop]);
    const orderedPosts = useMemo(() => selectOrderedPosts(posts, 0, false, '', '', false, isTimezoneEnabled, currentTimezone, false).reverse(), [posts]);
    const {images: imageAttachments, nonImages: nonImageAttachments} = useImageAttachments(fileInfos, publicLinkEnabled);

    const containerStyle = useMemo(() => {
        let padding = 0;
        if (selectedTab === TabTypes.MESSAGES) {
            padding = posts.length ? 4 : 8;
        } else {
            padding = fileInfos.length ? 8 : 0;
        }
        return {top: padding};
    }, [selectedTab, posts, fileInfos]);

    const getChannelName = (id: string) => {
        return fileChannels.find((c) => c.id === id)?.displayName;
    };

    const filesForGallery = useMemo(() => imageAttachments.concat(nonImageAttachments),
        [imageAttachments, nonImageAttachments]);

    const orderedFilesForGallery = useMemo(() => (
        filesForGallery.sort((a: FileInfo, b: FileInfo) => {
            return (b.create_at || 0) - (a.create_at || 0);
        })
    ), [filesForGallery]);

    const handlePreviewPress = useCallback(preventDoubleTap((idx: number) => {
        const items = orderedFilesForGallery.map((f) => fileToGalleryItem(f, f.user_id));
        openGalleryAtIndex(galleryIdentifier, idx, items);
    }), [orderedFilesForGallery]);

    const handleOptionsPress = useCallback(preventDoubleTap(() => {
        // hook up in another PR
        // https://github.com/mattermost/mattermost-mobile/pull/6420
        // https://mattermost.atlassian.net/browse/MM-44939
    }), []);

    const attachmentIndex = useCallback((fileId: string) => {
        return orderedFilesForGallery.findIndex((file) => file.id === fileId) || 0;
    }, [orderedFilesForGallery]);

    const renderItem = useCallback(({item}: ListRenderItemInfo<string|FileInfo | Post>) => {
        if (typeof item === 'string') {
            if (isDateLine(item)) {
                return (
                    <DateSeparator
                        date={getDateForDateLine(item)}
                        theme={theme}
                        timezone={isTimezoneEnabled ? currentTimezone : null}
                    />
                );
            }
            return null;
        }

        if ('message' in item) {
            return (
                <PostWithChannelInfo
                    location={Screens.SEARCH}
                    post={item}
                    testID='search_results.post_list'
                />
            );
        }

        if (!fileInfos.length) {
            return noResults;
        }
        const updateFileForGallery = (idx: number, file: FileInfo) => {
            'worklet';
            orderedFilesForGallery[idx] = file;
        };

        const container: StyleProp<ViewStyle> = fileInfos.length > 1 ? styles.container : undefined;
        const isSingleImage = orderedFilesForGallery.length === 1 && (isImage(orderedFilesForGallery[0]) || isVideo(orderedFilesForGallery[0]));
        const isReplyPost = false;

        return (
            <View
                style={container}
                key={item.id}
            >
                <File
                    channelName={getChannelName(item.channel_id!)}
                    galleryIdentifier={galleryIdentifier}
                    key={item.id}
                    canDownloadFiles={canDownloadFiles}
                    file={item}
                    index={attachmentIndex(item.id!)}
                    onPress={handlePreviewPress}
                    onOptionsPress={handleOptionsPress}
                    theme={theme}
                    isSingleImage={isSingleImage}
                    showDate={true}
                    publicLinkEnabled={publicLinkEnabled}
                    updateFileForGallery={updateFileForGallery}
                    inViewPort={true}
                    wrapperWidth={(getViewPortWidth(isReplyPost, isTablet) - 6)}
                    nonVisibleImagesCount={0}
                    asCard={true}
                />
            </View>
        );
    }, [theme, orderedFilesForGallery, fileChannels, handleOptionsPress]);

    const noResults = useMemo(() => {
        if (searchValue) {
            if (loading) {
                return (<Loader/>);
            }
            return (
                <NoResultsWithTerm
                    term={searchValue}
                    type={selectedTab}
                />
            );
        }

        return notImplementedComponent;
    }, [searchValue, loading, selectedTab]);

    let data;
    if (loading || !searchValue) {
        data = emptyList;
    } else if (selectedTab === TabTypes.MESSAGES) {
        data = orderedPosts;
    } else {
        data = orderedFilesForGallery;
    }

    return (
        <AnimatedFlatList
            ListEmptyComponent={noResults}
            data={data}
            scrollToOverflowEnabled={true}
            showsVerticalScrollIndicator={true}
            scrollEventThrottle={16}
            indicatorStyle='black'
            refreshing={false}
            renderItem={renderItem}
            contentContainerStyle={paddingTop}
            nestedScrollEnabled={true}
            onScroll={onScroll}
            removeClippedSubviews={true}
            ref={scrollRef}
<<<<<<< HEAD
            style={containerStyle}
=======
            testID='search_results.post_list.flat_list'
>>>>>>> 8aa0a249
        />
    );
};

export default Results;<|MERGE_RESOLUTION|>--- conflicted
+++ resolved
@@ -229,11 +229,8 @@
             onScroll={onScroll}
             removeClippedSubviews={true}
             ref={scrollRef}
-<<<<<<< HEAD
             style={containerStyle}
-=======
             testID='search_results.post_list.flat_list'
->>>>>>> 8aa0a249
         />
     );
 };
