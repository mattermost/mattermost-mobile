// Copyright (c) 2015-present Mattermost, Inc. All Rights Reserved.
// See LICENSE.txt for license information.

import React, {useCallback, useMemo} from 'react';
import {FlatList, ListRenderItemInfo, Text, View} from 'react-native';
import Animated from 'react-native-reanimated';

import NoResultsWithTerm from '@components/no_results_with_term';
import DateSeparator from '@components/post_list/date_separator';
import PostWithChannelInfo from '@components/post_with_channel_info';
import {Screens} from '@constants';
import {useTheme} from '@context/theme';
import {PostModel} from '@database/models/server';
import {getDateForDateLine, isDateLine, selectOrderedPosts} from '@utils/post_list';

import FileCard from './fileCard';
import Loader from './loader';

const notImplementedComponent = (
    <View
        style={{
            height: 800,
            flexGrow: 1,
            alignItems: 'center',
        }}
    >
        <Text style={{fontSize: 28, color: '#000'}}>{'Not Implemented'}</Text>
    </View>
);

const AnimatedFlatList = Animated.createAnimatedComponent(FlatList);

type Props = {
    searchValue: string;
    selectedTab: 'messages' | 'files';
    currentTimezone: string;
    isTimezoneEnabled: boolean;
    posts: PostModel[];
    fileInfos: FileInfo[];
    scrollPaddingTop: number;
    loading: boolean;
}

const emptyList: FileInfo[] | Array<string | PostModel> = [];

const SearchResults = ({
    currentTimezone,
    fileInfos,
    isTimezoneEnabled,
    posts,
    searchValue,
    selectedTab,
    scrollPaddingTop,
    loading,
}: Props) => {
    const theme = useTheme();
    const paddingTop = useMemo(() => ({paddingTop: scrollPaddingTop, flexGrow: 1}), [scrollPaddingTop]);

    const orderedPosts = useMemo(() => selectOrderedPosts(posts, 0, false, '', '', false, isTimezoneEnabled, currentTimezone, false).reverse(), [posts]);

    const renderItem = useCallback(({item}: ListRenderItemInfo<string|FileInfo | Post>) => {
        if (typeof item === 'string') {
            if (isDateLine(item)) {
                return (
                    <DateSeparator
                        date={getDateForDateLine(item)}
                        theme={theme}
                        timezone={isTimezoneEnabled ? currentTimezone : null}
                    />
                );
            }
            return null;
        }

        if ('message' in item) {
            return (
                <PostWithChannelInfo
                    location={Screens.SEARCH}
                    post={item}
                    testID='search_results.post_list'
                />
            );
        }

        return (
            <FileCard
                fileInfo={item}
                key={item.id}
            />
        );
    }, [theme]);

    const noResults = useMemo(() => {
        if (searchValue) {
            if (loading) {
                return (<Loader/>);
            }
            return (
                <NoResultsWithTerm
                    term={searchValue}
                    type={selectedTab}
                />
            );
        }

        return notImplementedComponent;
    }, [searchValue, loading, selectedTab]);

    let data;
    if (loading || !searchValue) {
        data = emptyList;
    } else if (selectedTab === 'messages') {
        data = orderedPosts;
    } else {
        data = fileInfos;
    }

    return (
        <AnimatedFlatList
            ListEmptyComponent={noResults}
            data={data}
            scrollToOverflowEnabled={true}
            showsVerticalScrollIndicator={true}
            scrollEventThrottle={16}
            indicatorStyle='black'
            refreshing={false}
            renderItem={renderItem}
            contentContainerStyle={paddingTop}
            nestedScrollEnabled={true}
            removeClippedSubviews={true}
<<<<<<< HEAD
=======
            ref={scrollRef}
            testID='search_results.post_list.flat_list'
>>>>>>> 4817b977
        />
    );
};

export default SearchResults;<|MERGE_RESOLUTION|>--- conflicted
+++ resolved
@@ -128,11 +128,7 @@
             contentContainerStyle={paddingTop}
             nestedScrollEnabled={true}
             removeClippedSubviews={true}
-<<<<<<< HEAD
-=======
-            ref={scrollRef}
             testID='search_results.post_list.flat_list'
->>>>>>> 4817b977
         />
     );
 };
