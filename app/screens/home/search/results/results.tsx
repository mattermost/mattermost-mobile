--- conflicted
+++ resolved
@@ -1,9 +1,7 @@
 // Copyright (c) 2015-present Mattermost, Inc. All Rights Reserved.
 // See LICENSE.txt for license information.
 
-import {inspect} from 'util';
-
-import React, {useCallback, useMemo, useState} from 'react';
+import React, {useCallback, useMemo} from 'react';
 import {FlatList, Text, View} from 'react-native';
 import Animated from 'react-native-reanimated';
 
@@ -15,57 +13,19 @@
 import {useTheme} from '@context/theme';
 import {getDateForDateLine, isDateLine, selectOrderedPosts} from '@utils/post_list';
 
-<<<<<<< HEAD
 import FileCard from './fileCard';
-import Header from './header';
-
-import type {ViewableItemsChanged} from '@typings/components/post_list';
 
 const AnimatedFlatList = Animated.createAnimatedComponent(FlatList);
 
-=======
->>>>>>> 2d3d43c0
 type Props = {
-    postIds: string[];
     scrollRef: any;
     searchValue: string;
-    selectedTab: string;
-<<<<<<< HEAD
-    onHeaderTabSelect: (tab: string) => void;
+    selectedTab: 'messages' | 'files';
     currentTimezone: string;
     isTimezoneEnabled: boolean;
     posts: PostModel[];
-    fileInfos: FileInfo[];
+    fileInfos: {[id: string]: FileInfo};
 }
-
-const notImplementedComponent = (type: string) => {
-    return (
-        <View
-            style={{
-                height: 400,
-                flexGrow: 1,
-                alignItems: 'center',
-                justifyContent: 'center',
-            }}
-        >
-            <Text>{`${type} Not Implemented`}</Text>
-        </View>
-    );
-};
-
-const Results = ({
-    currentTimezone,
-    fileInfos,
-    isTimezoneEnabled,
-    onHeaderTabSelect,
-    posts,
-    postIds,
-    scrollRef,
-=======
-}
-
-const emptyPostResults: Post[] = [];
-const emptyFilesResults: FileInfo[] = [];
 
 const notImplementedComponent = (
     <View
@@ -80,28 +40,17 @@
 );
 
 const SearchResults = ({
->>>>>>> 2d3d43c0
+    currentTimezone,
+    fileInfos,
+    isTimezoneEnabled,
+    posts,
+    scrollRef,
     searchValue,
     selectedTab,
 }: Props) => {
     const theme = useTheme();
 
-<<<<<<< HEAD
     const orderedPosts = useMemo(() => selectOrderedPosts(posts, 0, false, '', '', false, isTimezoneEnabled, currentTimezone, false).reverse(), [posts]);
-
-    // const [filteredFiles, setFilterFiles] = useState(fileInfos);
-
-    const renderHeader = useCallback(() => {
-        return (
-            <Header
-                fileInfos={fileInfos}
-                onTabSelect={onHeaderTabSelect}
-
-                //setFilterFiles={setFilterFiles}
-                numberMessages={postIds.length}
-            />
-        );
-    }, [fileInfos, onHeaderTabSelect, postIds]);
 
     const renderPostItem = useCallback(({item}) => {
         if (typeof item === 'string') {
@@ -125,47 +74,12 @@
         );
     }, [theme]);
 
-    const onViewableItemsChanged = useCallback(({viewableItems}: ViewableItemsChanged) => {
-        console.log('viewableItems', viewableItems);
-    }, []);
-
-    const handleRefresh = () => {
-        console.log('refreshing');
-    };
-    const onScroll = () => {
-        console.log('scrolling');
-    };
-
     const renderNoResults = useCallback(() => {
         return (
             <NoResultsWithTerm
                 term={searchValue}
                 type={selectedTab}
             />
-=======
-    let content;
-    if (loading) {
-        content = notImplementedComponent;
-    } else if (!searchValue) {
-        content = notImplementedComponent;
-    } else if (
-        (selectedTab === 'messages' && postResults.length === 0) ||
-        (selectedTab === 'files' && fileResults.length === 0)
-    ) {
-        content = (
-            <View
-                style={{
-                    height: 800,
-                    flexGrow: 1,
-                    alignItems: 'center',
-                }}
-            >
-                <NoResultsWithTerm
-                    term={searchValue}
-                    type={selectedTab}
-                />
-            </View>
->>>>>>> 2d3d43c0
         );
     }, [selectedTab, searchValue]);
 
@@ -173,23 +87,14 @@
         return (
             <AnimatedFlatList
                 ref={scrollRef}
-
-                // contentContainerStyle={paddingTop}
                 ListEmptyComponent={renderNoResults()}
                 data={orderedPosts}
                 scrollToOverflowEnabled={true}
                 showsVerticalScrollIndicator={true}
-
-                // progressViewOffset={scrollPaddingTop}
                 scrollEventThrottle={16}
                 indicatorStyle='black'
-
-                onScroll={onScroll}
-                onRefresh={handleRefresh}
-
                 refreshing={false}
                 renderItem={renderPostItem}
-                onViewableItemsChanged={onViewableItemsChanged}
             />
         );
     }, [renderPostItem]);
@@ -200,6 +105,7 @@
             infos.push(
                 <FileCard
                     fileInfo={fileInfos[infoID]}
+                    key={infoID}
                 />,
             );
         }
@@ -216,9 +122,8 @@
     }
 
     return (<>
-        {renderHeader()}
         {content}
     </>);
 };
 
-export default Results;+export default SearchResults;