// Copyright (c) 2015-present Mattermost, Inc. All Rights Reserved.
// See LICENSE.txt for license information.

import React from 'react';
import {ScaledSize, StyleSheet, useWindowDimensions, View} from 'react-native';
import Animated, {useAnimatedStyle, withTiming} from 'react-native-reanimated';

<<<<<<< HEAD
=======
import File from '@components/files/file';
import Loading from '@components/loading';
import NoResultsWithTerm from '@components/no_results_with_term';
import {ITEM_HEIGHT} from '@components/option_item';
import DateSeparator from '@components/post_list/date_separator';
import PostWithChannelInfo from '@components/post_with_channel_info';
import {Screens} from '@constants';
import {useTheme} from '@context/theme';
import {useIsTablet} from '@hooks/device';
import {useImageAttachments} from '@hooks/files';
import {bottomSheet, dismissBottomSheet} from '@screens/navigation';
import NavigationStore from '@store/navigation_store';
import {isImage, isVideo} from '@utils/file';
import {fileToGalleryItem, openGalleryAtIndex} from '@utils/gallery';
import {bottomSheetSnapPoint} from '@utils/helpers';
import {getViewPortWidth} from '@utils/images';
import {getDateForDateLine, isDateLine, selectOrderedPosts} from '@utils/post_list';
>>>>>>> 08ecc191
import {TabTypes, TabType} from '@utils/search';

import FileResults from './file_results';
import PostResults from './post_results';

import type ChannelModel from '@typings/database/models/servers/channel';
import type PostModel from '@typings/database/models/servers/post';

const duration = 250;

const getStyles = (dimensions: ScaledSize) => {
    return StyleSheet.create({
        container: {
            flex: 1,
            flexDirection: 'row',
            width: dimensions.width * 2,
        },
        result: {
            flex: 1,
            width: dimensions.width,
        },
    });
};

type Props = {
    canDownloadFiles: boolean;
    currentTimezone: string;
    fileChannels: ChannelModel[];
    fileInfos: FileInfo[];
    isTimezoneEnabled: boolean;
    loading: boolean;
    posts: PostModel[];
    publicLinkEnabled: boolean;
    searchValue: string;
    selectedTab: TabType;
}

const Results = ({
    canDownloadFiles,
    currentTimezone,
    fileChannels,
    fileInfos,
    isTimezoneEnabled,
    loading,
    posts,
    publicLinkEnabled,
    searchValue,
    selectedTab,
}: Props) => {
<<<<<<< HEAD
    const dimensions = useWindowDimensions();
    const styles = getStyles(dimensions);

    const transform = useAnimatedStyle(() => {
        const translateX = selectedTab === TabTypes.MESSAGES ? 0 : -dimensions.width;
        return {
            transform: [
                {translateX: withTiming(translateX, {duration})},
            ],
=======
    const theme = useTheme();
    const isTablet = useIsTablet();
    const insets = useSafeAreaInsets();
    const [lastViewedIndex, setLastViewedIndex] = useState<number | undefined>(undefined);

    const orderedPosts = useMemo(() => selectOrderedPosts(posts, 0, false, '', '', false, isTimezoneEnabled, currentTimezone, false).reverse(), [posts]);
    const {images: imageAttachments, nonImages: nonImageAttachments} = useImageAttachments(fileInfos, publicLinkEnabled);
    const channelNames = useMemo(() => fileChannels.reduce<{[id: string]: string | undefined}>((acc, v) => {
        acc[v.id] = v.displayName;
        return acc;
    }, {}), [fileChannels]);

    const containerStyle = useMemo(() => {
        let padding = 0;
        if (selectedTab === TabTypes.MESSAGES) {
            padding = posts.length ? 4 : 8;
        } else {
            padding = fileInfos.length ? 8 : 0;
        }
        return {top: padding};
    }, [selectedTab, posts, fileInfos]);

    const filesForGallery = useMemo(() => imageAttachments.concat(nonImageAttachments),
        [imageAttachments, nonImageAttachments]);

    const orderedFilesForGallery = useMemo(() => (
        filesForGallery.sort((a: FileInfo, b: FileInfo) => {
            return (b.create_at || 0) - (a.create_at || 0);
        })
    ), [filesForGallery]);

    const filesForGalleryIndexes = useMemo(() => orderedFilesForGallery.reduce<{[id: string]: number | undefined}>((acc, v, idx) => {
        if (v.id) {
            acc[v.id] = idx;
        }
        return acc;
    }, {}), [orderedFilesForGallery]);

    const handlePreviewPress = useCallback(preventDoubleTap((idx: number) => {
        const items = orderedFilesForGallery.map((f) => fileToGalleryItem(f, f.user_id));
        openGalleryAtIndex(galleryIdentifier, idx, items);
    }), [orderedFilesForGallery]);

    const snapPoints = useMemo(() => {
        let numberOptions = 1;
        if (canDownloadFiles) {
            numberOptions += 1;
        }
        if (publicLinkEnabled) {
            numberOptions += 1;
        }
        return [bottomSheetSnapPoint(numberOptions, ITEM_HEIGHT, insets.bottom) + HEADER_HEIGHT, 10];
    }, [canDownloadFiles, publicLinkEnabled]);

    const handleOptionsPress = useCallback((item: number) => {
        setLastViewedIndex(item);
        const renderContent = () => {
            return (
                <FileOptions
                    fileInfo={orderedFilesForGallery[item]}
                />
            );
>>>>>>> 08ecc191
        };
    }, [selectedTab, dimensions.width]);

<<<<<<< HEAD
    return (
        <Animated.View style={[styles.container, transform]}>
            <View style={styles.result} >
                <PostResults
                    currentTimezone={currentTimezone}
                    isTimezoneEnabled={isTimezoneEnabled}
                    posts={posts}
                    scrollPaddingTop={scrollPaddingTop}
                    searchValue={searchValue}
=======
    // This effect handles the case where a user has the FileOptions Modal
    // open and the server changes the ability to download files or copy public
    // links. Reopen the Bottom Sheet again so the new options are added or
    // removed.
    useEffect(() => {
        if (lastViewedIndex === undefined) {
            return;
        }
        if (NavigationStore.getNavigationTopComponentId() === 'BottomSheet') {
            dismissBottomSheet().then(() => {
                handleOptionsPress(lastViewedIndex);
            });
        }
    }, [canDownloadFiles, publicLinkEnabled]);

    const renderItem = useCallback(({item}: ListRenderItemInfo<string|FileInfo | Post>) => {
        if (item === 'loading') {
            return (
                <Loading
                    color={theme.buttonBg}
                    size='large'
                />
            );
        }

        if (typeof item === 'string') {
            if (isDateLine(item)) {
                return (
                    <DateSeparator
                        date={getDateForDateLine(item)}
                        timezone={isTimezoneEnabled ? currentTimezone : null}
                    />
                );
            }
            return null;
        }

        if ('message' in item) {
            return (
                <PostWithChannelInfo
                    location={Screens.SEARCH}
                    post={item}
                    testID='search_results.post_list'
>>>>>>> 08ecc191
                />
            </View>
            <View style={styles.result} >
                <FileResults
                    canDownloadFiles={canDownloadFiles}
                    fileChannels={fileChannels}
                    fileInfos={fileInfos}
                    publicLinkEnabled={publicLinkEnabled}
                    scrollPaddingTop={scrollPaddingTop}
                    searchValue={searchValue}
                />
            </View>
<<<<<<< HEAD
        </Animated.View>
=======
        );
    }, [
        theme,
        (orderedFilesForGallery.length === 1) && orderedFilesForGallery[0].mime_type,
        handleOptionsPress,
        channelNames,
        filesForGalleryIndexes,
        canDownloadFiles,
        handlePreviewPress,
        publicLinkEnabled,
        isTablet,
        fileInfos.length > 1,
    ]);

    const noResults = useMemo(() => {
        return (
            <NoResultsWithTerm
                term={searchValue}
                type={selectedTab}
            />
        );
    }, [searchValue, selectedTab]);

    let data;
    if (loading) {
        data = ['loading'];
    } else {
        data = selectedTab === TabTypes.MESSAGES ? orderedPosts : orderedFilesForGallery;
    }

    return (
        <AnimatedFlatList
            ListEmptyComponent={noResults}
            data={data}
            scrollToOverflowEnabled={true}
            showsVerticalScrollIndicator={true}
            scrollEventThrottle={16}
            indicatorStyle='black'
            refreshing={false}
            renderItem={renderItem}
            nestedScrollEnabled={true}
            removeClippedSubviews={true}
            style={containerStyle}
            testID='search_results.post_list.flat_list'
        />
>>>>>>> 08ecc191
    );
};

export default Results;<|MERGE_RESOLUTION|>--- conflicted
+++ resolved
@@ -5,26 +5,8 @@
 import {ScaledSize, StyleSheet, useWindowDimensions, View} from 'react-native';
 import Animated, {useAnimatedStyle, withTiming} from 'react-native-reanimated';
 
-<<<<<<< HEAD
-=======
-import File from '@components/files/file';
-import Loading from '@components/loading';
-import NoResultsWithTerm from '@components/no_results_with_term';
-import {ITEM_HEIGHT} from '@components/option_item';
-import DateSeparator from '@components/post_list/date_separator';
-import PostWithChannelInfo from '@components/post_with_channel_info';
-import {Screens} from '@constants';
+import Loading from '@app/components/loading';
 import {useTheme} from '@context/theme';
-import {useIsTablet} from '@hooks/device';
-import {useImageAttachments} from '@hooks/files';
-import {bottomSheet, dismissBottomSheet} from '@screens/navigation';
-import NavigationStore from '@store/navigation_store';
-import {isImage, isVideo} from '@utils/file';
-import {fileToGalleryItem, openGalleryAtIndex} from '@utils/gallery';
-import {bottomSheetSnapPoint} from '@utils/helpers';
-import {getViewPortWidth} from '@utils/images';
-import {getDateForDateLine, isDateLine, selectOrderedPosts} from '@utils/post_list';
->>>>>>> 08ecc191
 import {TabTypes, TabType} from '@utils/search';
 
 import FileResults from './file_results';
@@ -46,6 +28,12 @@
             flex: 1,
             width: dimensions.width,
         },
+        loading: {
+            justifyContent: 'center',
+            flex: 1,
+            width: dimensions.width,
+        },
+
     });
 };
 
@@ -58,6 +46,7 @@
     loading: boolean;
     posts: PostModel[];
     publicLinkEnabled: boolean;
+    scrollPaddingTop: number;
     searchValue: string;
     selectedTab: TabType;
 }
@@ -71,11 +60,12 @@
     loading,
     posts,
     publicLinkEnabled,
+    scrollPaddingTop,
     searchValue,
     selectedTab,
 }: Props) => {
-<<<<<<< HEAD
     const dimensions = useWindowDimensions();
+    const theme = useTheme();
     const styles = getStyles(dimensions);
 
     const transform = useAnimatedStyle(() => {
@@ -84,189 +74,42 @@
             transform: [
                 {translateX: withTiming(translateX, {duration})},
             ],
-=======
-    const theme = useTheme();
-    const isTablet = useIsTablet();
-    const insets = useSafeAreaInsets();
-    const [lastViewedIndex, setLastViewedIndex] = useState<number | undefined>(undefined);
-
-    const orderedPosts = useMemo(() => selectOrderedPosts(posts, 0, false, '', '', false, isTimezoneEnabled, currentTimezone, false).reverse(), [posts]);
-    const {images: imageAttachments, nonImages: nonImageAttachments} = useImageAttachments(fileInfos, publicLinkEnabled);
-    const channelNames = useMemo(() => fileChannels.reduce<{[id: string]: string | undefined}>((acc, v) => {
-        acc[v.id] = v.displayName;
-        return acc;
-    }, {}), [fileChannels]);
-
-    const containerStyle = useMemo(() => {
-        let padding = 0;
-        if (selectedTab === TabTypes.MESSAGES) {
-            padding = posts.length ? 4 : 8;
-        } else {
-            padding = fileInfos.length ? 8 : 0;
-        }
-        return {top: padding};
-    }, [selectedTab, posts, fileInfos]);
-
-    const filesForGallery = useMemo(() => imageAttachments.concat(nonImageAttachments),
-        [imageAttachments, nonImageAttachments]);
-
-    const orderedFilesForGallery = useMemo(() => (
-        filesForGallery.sort((a: FileInfo, b: FileInfo) => {
-            return (b.create_at || 0) - (a.create_at || 0);
-        })
-    ), [filesForGallery]);
-
-    const filesForGalleryIndexes = useMemo(() => orderedFilesForGallery.reduce<{[id: string]: number | undefined}>((acc, v, idx) => {
-        if (v.id) {
-            acc[v.id] = idx;
-        }
-        return acc;
-    }, {}), [orderedFilesForGallery]);
-
-    const handlePreviewPress = useCallback(preventDoubleTap((idx: number) => {
-        const items = orderedFilesForGallery.map((f) => fileToGalleryItem(f, f.user_id));
-        openGalleryAtIndex(galleryIdentifier, idx, items);
-    }), [orderedFilesForGallery]);
-
-    const snapPoints = useMemo(() => {
-        let numberOptions = 1;
-        if (canDownloadFiles) {
-            numberOptions += 1;
-        }
-        if (publicLinkEnabled) {
-            numberOptions += 1;
-        }
-        return [bottomSheetSnapPoint(numberOptions, ITEM_HEIGHT, insets.bottom) + HEADER_HEIGHT, 10];
-    }, [canDownloadFiles, publicLinkEnabled]);
-
-    const handleOptionsPress = useCallback((item: number) => {
-        setLastViewedIndex(item);
-        const renderContent = () => {
-            return (
-                <FileOptions
-                    fileInfo={orderedFilesForGallery[item]}
-                />
-            );
->>>>>>> 08ecc191
         };
     }, [selectedTab, dimensions.width]);
 
-<<<<<<< HEAD
     return (
-        <Animated.View style={[styles.container, transform]}>
-            <View style={styles.result} >
-                <PostResults
-                    currentTimezone={currentTimezone}
-                    isTimezoneEnabled={isTimezoneEnabled}
-                    posts={posts}
-                    scrollPaddingTop={scrollPaddingTop}
-                    searchValue={searchValue}
-=======
-    // This effect handles the case where a user has the FileOptions Modal
-    // open and the server changes the ability to download files or copy public
-    // links. Reopen the Bottom Sheet again so the new options are added or
-    // removed.
-    useEffect(() => {
-        if (lastViewedIndex === undefined) {
-            return;
-        }
-        if (NavigationStore.getNavigationTopComponentId() === 'BottomSheet') {
-            dismissBottomSheet().then(() => {
-                handleOptionsPress(lastViewedIndex);
-            });
-        }
-    }, [canDownloadFiles, publicLinkEnabled]);
-
-    const renderItem = useCallback(({item}: ListRenderItemInfo<string|FileInfo | Post>) => {
-        if (item === 'loading') {
-            return (
+        <>
+            {loading &&
                 <Loading
                     color={theme.buttonBg}
                     size='large'
+                    containerStyle={[styles.loading, {paddingTop: scrollPaddingTop}]}
                 />
-            );
-        }
-
-        if (typeof item === 'string') {
-            if (isDateLine(item)) {
-                return (
-                    <DateSeparator
-                        date={getDateForDateLine(item)}
-                        timezone={isTimezoneEnabled ? currentTimezone : null}
+            }
+            {!loading &&
+            <Animated.View style={[styles.container, transform]}>
+                <View style={styles.result} >
+                    <PostResults
+                        currentTimezone={currentTimezone}
+                        isTimezoneEnabled={isTimezoneEnabled}
+                        posts={posts}
+                        scrollPaddingTop={scrollPaddingTop}
+                        searchValue={searchValue}
                     />
-                );
+                </View>
+                <View style={styles.result} >
+                    <FileResults
+                        canDownloadFiles={canDownloadFiles}
+                        fileChannels={fileChannels}
+                        fileInfos={fileInfos}
+                        publicLinkEnabled={publicLinkEnabled}
+                        scrollPaddingTop={scrollPaddingTop}
+                        searchValue={searchValue}
+                    />
+                </View>
+            </Animated.View>
             }
-            return null;
-        }
-
-        if ('message' in item) {
-            return (
-                <PostWithChannelInfo
-                    location={Screens.SEARCH}
-                    post={item}
-                    testID='search_results.post_list'
->>>>>>> 08ecc191
-                />
-            </View>
-            <View style={styles.result} >
-                <FileResults
-                    canDownloadFiles={canDownloadFiles}
-                    fileChannels={fileChannels}
-                    fileInfos={fileInfos}
-                    publicLinkEnabled={publicLinkEnabled}
-                    scrollPaddingTop={scrollPaddingTop}
-                    searchValue={searchValue}
-                />
-            </View>
-<<<<<<< HEAD
-        </Animated.View>
-=======
-        );
-    }, [
-        theme,
-        (orderedFilesForGallery.length === 1) && orderedFilesForGallery[0].mime_type,
-        handleOptionsPress,
-        channelNames,
-        filesForGalleryIndexes,
-        canDownloadFiles,
-        handlePreviewPress,
-        publicLinkEnabled,
-        isTablet,
-        fileInfos.length > 1,
-    ]);
-
-    const noResults = useMemo(() => {
-        return (
-            <NoResultsWithTerm
-                term={searchValue}
-                type={selectedTab}
-            />
-        );
-    }, [searchValue, selectedTab]);
-
-    let data;
-    if (loading) {
-        data = ['loading'];
-    } else {
-        data = selectedTab === TabTypes.MESSAGES ? orderedPosts : orderedFilesForGallery;
-    }
-
-    return (
-        <AnimatedFlatList
-            ListEmptyComponent={noResults}
-            data={data}
-            scrollToOverflowEnabled={true}
-            showsVerticalScrollIndicator={true}
-            scrollEventThrottle={16}
-            indicatorStyle='black'
-            refreshing={false}
-            renderItem={renderItem}
-            nestedScrollEnabled={true}
-            removeClippedSubviews={true}
-            style={containerStyle}
-            testID='search_results.post_list.flat_list'
-        />
->>>>>>> 08ecc191
+        </>
     );
 };
 
