// Copyright (c) 2015-present Mattermost, Inc. All Rights Reserved.
// See LICENSE.txt for license information.

import React, {useCallback} from 'react';
import {useIntl} from 'react-intl';
import {View} from 'react-native';
import {FlatList} from 'react-native-gesture-handler';

import OptionItem, {ITEM_HEIGHT} from '@components/option_item';
import {useTheme} from '@context/theme';
import {useIsTablet} from '@hooks/device';
import {t} from '@i18n';
import BottomSheetContent from '@screens/bottom_sheet/content';
import {dismissBottomSheet} from '@screens/navigation';
import {FileFilter, FileFilters} from '@utils/file';
import {changeOpacity, makeStyleSheetFromTheme} from '@utils/theme';

const getStyleSheet = makeStyleSheetFromTheme((theme) => {
    return {
        divider: {
            backgroundColor: changeOpacity(theme.centerChannelColor, 0.2),
            height: 1,
        },
    };
});

type FilterItem = {
    id: string;
    defaultMessage: string;
    filterType: FileFilter;
    separator?: boolean;
}

const data: FilterItem[] = [
    {
        id: t('screen.search.results.filter.all_file_types'),
        defaultMessage: 'All file types',
        filterType: FileFilters.ALL,
    }, {
        id: t('screen.search.results.filter.documents'),
        defaultMessage: 'Documents',
        filterType: FileFilters.DOCUMENTS,
    }, {
        id: t('screen.search.results.filter.spreadsheets'),
        defaultMessage: 'Spreadsheets',
        filterType: FileFilters.SPREADSHEETS,
    }, {
        id: t('screen.search.results.filter.presentations'),
        defaultMessage: 'Presentations',
        filterType: FileFilters.PRESENTATIONS,
    }, {
        id: t('screen.search.results.filter.code'),
        defaultMessage: 'Code',
        filterType: FileFilters.CODE,
    }, {
        id: t('screen.search.results.filter.images'),
        defaultMessage: 'Images',
        filterType: FileFilters.IMAGES,
    }, {
        id: t('screen.search.results.filter.audio'),
        defaultMessage: 'Audio',
        filterType: FileFilters.AUDIO,
    }, {
        id: t('screen.search.results.filter.videos'),
        defaultMessage: 'Videos',
        filterType: FileFilters.VIDEOS,
        separator: false,
    },
];

export const NUMBER_FILTER_ITEMS = data.length;
export const FILTER_ITEM_HEIGHT = ITEM_HEIGHT;
export const DIVIDERS_HEIGHT = data.length - 1;

type FilterProps = {
    initialFilter: FileFilter;
    setFilter: (filter: FileFilter) => void;
}

const Filter = ({initialFilter, setFilter}: FilterProps) => {
    const intl = useIntl();
    const theme = useTheme();
    const style = getStyleSheet(theme);
    const isTablet = useIsTablet();

    const buttonTitle = intl.formatMessage({id: 'screen.search.results.filter.title', defaultMessage: 'Filter by file type'});

    const handleOnPress = useCallback((fileType: FileFilter) => {
        if (fileType !== initialFilter) {
            setFilter(fileType);
        }
        dismissBottomSheet();
    }, [initialFilter]);

    const separator = useCallback(() => <View style={style.divider}/>, [style]);

    const renderFilterItem = useCallback(({item}) => {
        return (
<<<<<<< HEAD
            <MenuItem
                labelComponent={renderLabelComponent(item)}
                onPress={() => {
                    setSelectedFilter(item.filterType);
                }}
                separator={item.separator}
                testID={item.id}
=======
            <OptionItem
                label={intl.formatMessage({id: item.id, defaultMessage: item.defaultMessage})}
                type={'select'}
                action={() => handleOnPress(item.filterType)}
                selected={initialFilter === item.filterType}
>>>>>>> 4817b977
            />
        );
    }, [handleOnPress, initialFilter, theme]);

    return (
        <BottomSheetContent
            showButton={false}
            showTitle={!isTablet}
            testID='search.filters'
            title={buttonTitle}
            titleSeparator={true}
        >
            <View style={style.container}>
                <FlatList
                    data={data}
                    renderItem={renderFilterItem}
                    contentContainerStyle={style.contentContainer}
                    ItemSeparatorComponent={separator}
                />
            </View>
        </BottomSheetContent>
    );
};

export default Filter;<|MERGE_RESOLUTION|>--- conflicted
+++ resolved
@@ -96,21 +96,11 @@
 
     const renderFilterItem = useCallback(({item}) => {
         return (
-<<<<<<< HEAD
-            <MenuItem
-                labelComponent={renderLabelComponent(item)}
-                onPress={() => {
-                    setSelectedFilter(item.filterType);
-                }}
-                separator={item.separator}
-                testID={item.id}
-=======
             <OptionItem
                 label={intl.formatMessage({id: item.id, defaultMessage: item.defaultMessage})}
                 type={'select'}
                 action={() => handleOnPress(item.filterType)}
                 selected={initialFilter === item.filterType}
->>>>>>> 4817b977
             />
         );
     }, [handleOnPress, initialFilter, theme]);
