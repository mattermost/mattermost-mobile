// Copyright (c) 2015-present Mattermost, Inc. All Rights Reserved.
// See LICENSE.txt for license information.
import React, {useCallback, useMemo} from 'react';
import {useIntl} from 'react-intl';
import {View} from 'react-native';
import {useSafeAreaInsets} from 'react-native-safe-area-context';

import {bottomSheetSnapPoint} from '@app/utils/helpers';
import Badge from '@components/badge';
import CompassIcon from '@components/compass_icon';
import {useTheme} from '@context/theme';
import {useIsTablet} from '@hooks/device';
import {SEPARATOR_MARGIN, SEPARATOR_MARGIN_TABLET, TITLE_HEIGHT} from '@screens/bottom_sheet/content';
import {bottomSheet} from '@screens/navigation';
import {FileFilter, FileFilters} from '@utils/file';
import {TabTypes, TabType} from '@utils/search';
import {changeOpacity, makeStyleSheetFromTheme} from '@utils/theme';

import Filter, {DIVIDERS_HEIGHT, FILTER_ITEM_HEIGHT, NUMBER_FILTER_ITEMS} from './filter';
import SelectButton from './header_button';

<<<<<<< HEAD
=======
export type SelectTab = 'files' | 'messages'

export const HEADER_HEIGHT = 64;

>>>>>>> 4817b977
type Props = {
    onTabSelect: (tab: TabType) => void;
    onFilterChanged: (filter: FileFilter) => void;
    selectedTab: TabType;
    selectedFilter: FileFilter;
    numberMessages: number;
    numberFiles: number;
}

const getStyleFromTheme = makeStyleSheetFromTheme((theme: Theme) => {
    return {
        flex: {
            flex: 1,
        },
        container: {
            backgroundColor: theme.centerChannelBg,
            marginHorizontal: 12,
            flexDirection: 'row',
            paddingVertical: 12,
            flexGrow: 0,
            height: HEADER_HEIGHT,
            alignItems: 'center',
        },
        filter: {
            marginRight: 12,
            marginLeft: 'auto',
        },
        divider: {
            backgroundColor: changeOpacity(theme.centerChannelColor, 0.08),
            height: 1,
        },
    };
});

const Header = ({
    onTabSelect,
    onFilterChanged,
    numberMessages,
    numberFiles,
    selectedTab,
    selectedFilter,
}: Props) => {
    const theme = useTheme();
    const styles = getStyleFromTheme(theme);
    const intl = useIntl();
    const {bottom} = useSafeAreaInsets();
    const isTablet = useIsTablet();

    const messagesText = intl.formatMessage({id: 'screen.search.header.messages', defaultMessage: 'Messages'});
    const filesText = intl.formatMessage({id: 'screen.search.header.files', defaultMessage: 'Files'});

    const showFilterIcon = selectedTab === TabTypes.FILES;
    const hasFilters = selectedFilter !== FileFilters.ALL;

    const handleMessagesPress = useCallback(() => {
        onTabSelect(TabTypes.MESSAGES);
    }, [onTabSelect]);

    const handleFilesPress = useCallback(() => {
        onTabSelect(TabTypes.FILES);
    }, [onTabSelect]);

    const snapPoints = useMemo(() => {
        return [
            bottomSheetSnapPoint(
                NUMBER_FILTER_ITEMS,
                FILTER_ITEM_HEIGHT,
                bottom,
            ) + TITLE_HEIGHT + DIVIDERS_HEIGHT + (isTablet ? SEPARATOR_MARGIN_TABLET : SEPARATOR_MARGIN),
            10];
    }, []);

    const handleFilterPress = useCallback(() => {
        const renderContent = () => {
            return (
                <Filter
                    initialFilter={selectedFilter}
                    setFilter={onFilterChanged}
                />
            );
        };
        bottomSheet({
            closeButtonId: 'close-search-filters',
            renderContent,
            snapPoints,
            theme,
            title: intl.formatMessage({id: 'mobile.add_team.join_team', defaultMessage: 'Join Another Team'}),
        });
    }, [selectedFilter]);

    return (
        <>
            <View style={styles.container}>
                <SelectButton
                    selected={selectedTab === TabTypes.MESSAGES}
                    onPress={handleMessagesPress}
                    text={`${messagesText} (${numberMessages})`}
                />
                <SelectButton
                    selected={selectedTab === TabTypes.FILES}
                    onPress={handleFilesPress}
                    text={`${filesText} (${numberFiles})`}
                />
                <View
                    style={styles.filter}
                >
                    {showFilterIcon &&
                    <>
                        <CompassIcon
                            name={'filter-variant'}
                            size={24}
                            color={changeOpacity(theme.centerChannelColor, 0.56)}
                            onPress={handleFilterPress}
                        />
                        <Badge
                            borderColor={theme.buttonBg}
                            backgroundColor={theme.buttonBg}
                            visible={hasFilters}
                            testID={'search.filters.badge'}
                            value={-1}
                        />
                    </>
                    }
                </View>
            </View>
            <View style={styles.divider}/>
        </>

    );
};

export default Header;
<|MERGE_RESOLUTION|>--- conflicted
+++ resolved
@@ -19,13 +19,8 @@
 import Filter, {DIVIDERS_HEIGHT, FILTER_ITEM_HEIGHT, NUMBER_FILTER_ITEMS} from './filter';
 import SelectButton from './header_button';
 
-<<<<<<< HEAD
-=======
-export type SelectTab = 'files' | 'messages'
+const HEADER_HEIGHT = 64;
 
-export const HEADER_HEIGHT = 64;
-
->>>>>>> 4817b977
 type Props = {
     onTabSelect: (tab: TabType) => void;
     onFilterChanged: (filter: FileFilter) => void;
