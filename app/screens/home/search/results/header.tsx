// Copyright (c) 2015-present Mattermost, Inc. All Rights Reserved.
// See LICENSE.txt for license information.
import React, {useCallback, useEffect, useState} from 'react';
import {useIntl} from 'react-intl';
import {View} from 'react-native';

import Badge from '@components/badge';
import CompassIcon from '@components/compass_icon';
import {useTheme} from '@context/theme';
import {bottomSheet} from '@screens/navigation';
import {changeOpacity, makeStyleSheetFromTheme} from '@utils/theme';

import Filter, {SelectedFilter} from './filter';
import SelectButton from './header_button';

export type SelectTab = 'files' | 'messages'

type Props = {
    onTabSelect: (tab: SelectTab) => void;
    numberMessages: number;
    fileInfos: FileInfo[];
}

export const HEADER_HEIGHT = 64;

const getStyleFromTheme = makeStyleSheetFromTheme((theme: Theme) => {
    return {
        flex: {
            flex: 1,
        },
        container: {
<<<<<<< HEAD
            flexDirection: 'row',
            alignItems: 'center',
            marginHorizontal: 12,
            marginBottom: 12,
=======
            backgroundColor: theme.centerChannelBg,
            marginHorizontal: 12,
            flexDirection: 'row',
            paddingVertical: 12,
>>>>>>> 2d3d43c0
            flexGrow: 0,
            height: HEADER_HEIGHT,
        },
        filter: {
            marginRight: 12,
            marginLeft: 'auto',
        },
        divider: {
            backgroundColor: changeOpacity(theme.centerChannelColor, 0.08),
            height: 1,
        },
    };
});

const Header = ({onTabSelect, numberMessages, fileInfos}: Props) => {
    const theme = useTheme();
    const styles = getStyleFromTheme(theme);
    const intl = useIntl();

    const messagesText = intl.formatMessage({id: 'screen.search.header.messages', defaultMessage: 'Messages'});
    const filesText = intl.formatMessage({id: 'screen.search.header.files', defaultMessage: 'Files'});

    const [tab, setTab] = useState(0);
    const [showFilterIcon, setShowFilterIcon] = useState(false);

    const [numberFiles, setNumberFiles] = useState(fileInfos.length);
    const [filter, setFilter] = useState<SelectedFilter>('All file types');
    const [hasFilters, setHasFilters] = useState(false);

    const handleMessagesPress = useCallback(() => {
        onTabSelect('messages');
        setTab(0);
    }, [onTabSelect]);

    const handleFilesPress = useCallback(() => {
        onTabSelect('files');
        setTab(1);
    }, [onTabSelect]);

    useEffect(() => {
        if (tab === 1) {
            setShowFilterIcon(true);
        } else if (tab === 0) {
            setShowFilterIcon(false);
        }
    }, [numberFiles, numberMessages, tab]);

    const handleFilterPress = useCallback(() => {
        const renderContent = () => {
            return (
                <Filter
                    initialFilter={filter}
                    setFilter={setFilter}
                />
            );
        };
        bottomSheet({
            closeButtonId: 'close-search-filters',
            renderContent,
            snapPoints: [700, 10],
            theme,
            title: intl.formatMessage({id: 'mobile.add_team.join_team', defaultMessage: 'Join Another Team'}),
        });
    }, [filter]);

    const handleFilterFiles = useCallback(() => {
        setNumberFiles(Object.keys(fileInfos).length);
    }, [hasFilters, fileInfos]);

    useEffect(() => {
        setHasFilters(filter !== 'All file types');
        handleFilterFiles();
    }, [filter, setHasFilters]);

    return (
        <>
            <View style={styles.container}>
                <SelectButton
                    selected={tab === 0}
                    onPress={handleMessagesPress}
                    text={`${messagesText} (${numberMessages})`}
                />
                <SelectButton
                    selected={tab === 1}
                    onPress={handleFilesPress}
                    text={`${filesText} (${numberFiles})`}
                />
                <View
                    style={styles.filter}
                >
                    {showFilterIcon &&
                    <>
                        <CompassIcon
                            name={'filter-variant'}
                            size={24}
                            color={changeOpacity(theme.centerChannelColor, 0.56)}
                            onPress={handleFilterPress}
                        />
                        <Badge
                            borderColor={theme.buttonBg}
                            backgroundColor={theme.buttonBg}
                            visible={hasFilters}
                            testID={'search.filters.badge'}
                            value={-1}
                        />
                    </>
                    }
                </View>
            </View>
            <View style={styles.divider}/>
        </>

    );
};

export default Header;
<|MERGE_RESOLUTION|>--- conflicted
+++ resolved
@@ -29,17 +29,10 @@
             flex: 1,
         },
         container: {
-<<<<<<< HEAD
-            flexDirection: 'row',
-            alignItems: 'center',
-            marginHorizontal: 12,
-            marginBottom: 12,
-=======
             backgroundColor: theme.centerChannelBg,
             marginHorizontal: 12,
             flexDirection: 'row',
             paddingVertical: 12,
->>>>>>> 2d3d43c0
             flexGrow: 0,
             height: HEADER_HEIGHT,
         },
