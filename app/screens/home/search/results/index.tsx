// Copyright (c) 2015-present Mattermost, Inc. All Rights Reserved.
// See LICENSE.txt for license information.

import {withDatabase} from '@nozbe/watermelondb/DatabaseProvider';
import withObservables from '@nozbe/with-observables';
import compose from 'lodash/fp/compose';
import {combineLatest, of as of$} from 'rxjs';
import {map, switchMap} from 'rxjs/operators';

import {queryChannelsById} from '@queries/servers/channel';
import {queryPostsById} from '@queries/servers/post';
import {observeLicense, observeConfigBooleanValue} from '@queries/servers/system';
import {observeCurrentUser} from '@queries/servers/user';
import {getTimezone} from '@utils/user';

import Results from './results';

import type {WithDatabaseArgs} from '@typings/database/database';
import type PostModel from '@typings/database/models/servers/post';

type enhancedProps = WithDatabaseArgs & {
    postIds: string[];
    fileChannelIds: string[];
}

<<<<<<< HEAD
const enhance = withObservables(['postIds', 'fileChannelIds'], ({database, postIds, fileChannelIds}: enhancedProps) => {
    const posts = queryPostsById(database, postIds).observe();
    const fileChannels = queryChannelsById(database, fileChannelIds).observe();
=======
const sortPosts = (a: PostModel, b: PostModel) => a.createAt - b.createAt;

const enhance = withObservables(['postIds', 'fileChannelIds'], ({database, postIds, fileChannelIds}: enhancedProps) => {
    const posts = queryPostsById(database, postIds).observeWithColumns(['type', 'createAt']).pipe(
        switchMap((pp) => of$(pp.sort(sortPosts))),
    );
    const fileChannels = queryChannelsById(database, fileChannelIds).observeWithColumns(['displayName']);
>>>>>>> 97b5e75e
    const currentUser = observeCurrentUser(database);

    const enableMobileFileDownload = observeConfigBooleanValue(database, 'EnableMobileFileDownload');

    const complianceDisabled = observeLicense(database).pipe(
        switchMap((lcs) => of$(lcs?.IsLicensed === 'false' || lcs?.Compliance === 'false')),
    );

    const canDownloadFiles = combineLatest([enableMobileFileDownload, complianceDisabled]).pipe(
        map(([download, compliance]) => compliance || download),
    );

    return {
        currentTimezone: currentUser.pipe((switchMap((user) => of$(getTimezone(user?.timezone))))),
        isTimezoneEnabled: observeConfigBooleanValue(database, 'ExperimentalTimezone'),
        posts,
        fileChannels,
        canDownloadFiles,
        publicLinkEnabled: observeConfigBooleanValue(database, 'EnablePublicLink'),
    };
});

export default compose(
    withDatabase,
    enhance,
)(Results);<|MERGE_RESOLUTION|>--- conflicted
+++ resolved
@@ -23,11 +23,6 @@
     fileChannelIds: string[];
 }
 
-<<<<<<< HEAD
-const enhance = withObservables(['postIds', 'fileChannelIds'], ({database, postIds, fileChannelIds}: enhancedProps) => {
-    const posts = queryPostsById(database, postIds).observe();
-    const fileChannels = queryChannelsById(database, fileChannelIds).observe();
-=======
 const sortPosts = (a: PostModel, b: PostModel) => a.createAt - b.createAt;
 
 const enhance = withObservables(['postIds', 'fileChannelIds'], ({database, postIds, fileChannelIds}: enhancedProps) => {
@@ -35,7 +30,6 @@
         switchMap((pp) => of$(pp.sort(sortPosts))),
     );
     const fileChannels = queryChannelsById(database, fileChannelIds).observeWithColumns(['displayName']);
->>>>>>> 97b5e75e
     const currentUser = observeCurrentUser(database);
 
     const enableMobileFileDownload = observeConfigBooleanValue(database, 'EnableMobileFileDownload');
