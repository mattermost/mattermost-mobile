// Copyright (c) 2015-present Mattermost, Inc. All Rights Reserved.
// See LICENSE.txt for license information.

import {useIsFocused, useNavigation} from '@react-navigation/native';
import {debounce} from 'lodash';
import React, {useCallback, useState, useEffect} from 'react';
import {useIntl} from 'react-intl';
import {FlatList, StyleSheet} from 'react-native';
import Animated, {useAnimatedStyle, withTiming} from 'react-native-reanimated';
import {Edge, SafeAreaView} from 'react-native-safe-area-context';

import {searchPosts, searchFiles} from '@actions/remote/search';
import FreezeScreen from '@components/freeze_screen';
import NavigationHeader from '@components/navigation_header';
import RoundedHeaderContext from '@components/rounded_header_context';
import {useServerUrl} from '@context/server';
import {useCollapsibleHeader} from '@hooks/header';
<<<<<<< HEAD
import {FileFilter, filterFiles} from '@utils/file';
import {TabTypes, TabType} from '@utils/search';
=======
import {FileFilter, FileFilters, filterFileExtensions} from '@utils/file';
>>>>>>> 2230fe8a

import Results from './results';
import Header from './results/header';

const EDGES: Edge[] = ['bottom', 'left', 'right'];

const emptyFileResults: FileInfo[] = [];
const emptyPostResults: string[] = [];

type Props = {
    teamId: string;
}

const styles = StyleSheet.create({
    flex: {
        flex: 1,
    },
});

const SearchScreen = ({teamId}: Props) => {
    const nav = useNavigation();
    const isFocused = useIsFocused();
    const intl = useIntl();
    const searchScreenIndex = 1;
    const stateIndex = nav.getState().index;
    const serverUrl = useServerUrl();
    const {searchTerm} = nav.getState().routes[stateIndex].params;

    const [searchValue, setSearchValue] = useState<string>(searchTerm);
<<<<<<< HEAD
    const [selectedTab, setSelectedTab] = useState<TabType>(TabTypes.MESSAGES);
    const [filter, setFilter] = useState<FileFilter>('all');
=======
    const [selectedTab, setSelectedTab] = useState<SelectTab>('messages');
    const [filter, setFilter] = useState<FileFilter>(FileFilters.ALL);
>>>>>>> 2230fe8a

    const [loading, setLoading] = useState(false);
    const [lastSearchedValue, setLastSearchedValue] = useState('');

    const [postIds, setPostIds] = useState<string[]>(emptyPostResults);
    const [fileInfos, setFileInfos] = useState<FileInfo[]>(emptyFileResults);
<<<<<<< HEAD
    const [fileChannelIds, setFileChannelIds] = useState<string[]>([]);
    const [filteredFileInfos, setFilteredFileInfos] = useState<FileInfo[]>(emptyFileResults);
=======

    const getSearchParams = useCallback((filterValue?: FileFilter) => {
        const terms = filterValue ? lastSearchedValue : searchValue;
        const fileExtensions = filterFileExtensions(filterValue || filter);
        const extensionTerms = fileExtensions ? ' ' + fileExtensions : '';
        return {
            terms: terms + extensionTerms,
            is_or_search: true,
        };
    }, [filter, lastSearchedValue, searchValue]);
>>>>>>> 2230fe8a

    const handleSearch = useCallback((debounce(async () => {
        // execute the search for the text in the navigation text box
        // handle recent searches
        // - add recent if doesn't exist
        // - updated recent createdAt if exists??

        setLoading(true);
        setFilter(FileFilters.ALL);
        setLastSearchedValue(searchValue);
        const searchParams = getSearchParams();
        const [postResults, fileResults] = await Promise.all([
            searchPosts(serverUrl, searchParams),
            searchFiles(serverUrl, teamId, searchParams),
        ]);

        const fileInfosResult = fileResults?.file_infos && Object.values(fileResults?.file_infos);
        setFileInfos(fileInfosResult?.length ? fileInfosResult : emptyFileResults);
        setPostIds(postResults?.order?.length ? postResults.order : emptyPostResults);

        if (fileInfosResult?.length) {
            const fchannelIds = fileInfosResult.map((info) => info.channel_id!);
            const uniqueFileChannelIds = [...new Set(fchannelIds)];
            setFileChannelIds(uniqueFileChannelIds);
        }

        setLoading(false);
    })), [searchValue]);

    const onSnap = (offset: number) => {
        scrollRef.current?.scrollToOffset({offset, animated: true});
    };

    const handleFilterChange = useCallback(async (filterValue: FileFilter) => {
        setLoading(true);
        setFilter(filterValue);
        const searchParams = getSearchParams(filterValue);
        const fileResults = await searchFiles(serverUrl, teamId, searchParams);
        const fileInfosResult = fileResults?.file_infos && Object.values(fileResults?.file_infos);
        setFileInfos(fileInfosResult?.length ? fileInfosResult : emptyFileResults);

        setLoading(false);
    }, [lastSearchedValue]);

    useEffect(() => {
        setSearchValue(searchTerm);
    }, [searchTerm]);

    const {scrollPaddingTop, scrollRef, scrollValue, onScroll, headerHeight, hideHeader} = useCollapsibleHeader<FlatList>(true, onSnap);

    const animated = useAnimatedStyle(() => {
        if (isFocused) {
            return {
                opacity: withTiming(1, {duration: 150}),
                flex: 1,
                transform: [{translateX: withTiming(0, {duration: 150})}],
            };
        }

        return {
            opacity: withTiming(0, {duration: 150}),
            transform: [{translateX: withTiming(stateIndex < searchScreenIndex ? 25 : -25, {duration: 150})}],

        };
    }, [isFocused, stateIndex]);

    const top = useAnimatedStyle(() => {
        return {
            top: headerHeight.value,
            zIndex: lastSearchedValue ? 10 : 0,
        };
    }, [headerHeight, lastSearchedValue]);

    const onClear = useCallback(() => {
        setSearchValue('');
        setLastSearchedValue('');
        setFilter(FileFilters.ALL);
    }, [filter]);

    let header = null;
    if (lastSearchedValue) {
        header = (
            <Header
                onTabSelect={setSelectedTab}
                onFilterChanged={handleFilterChange}
                numberMessages={postIds.length}
                selectedTab={selectedTab}
                numberFiles={fileInfos.length}
                selectedFilter={filter}
            />
        );
    }

    return (
        <FreezeScreen freeze={!isFocused}>
            <NavigationHeader
                isLargeTitle={true}
                showBackButton={false}
                title={intl.formatMessage({id: 'screen.search.title', defaultMessage: 'Search'})}
                hasSearch={true}
                scrollValue={scrollValue}
                hideHeader={hideHeader}
                onChangeText={setSearchValue}
                onSubmitEditing={handleSearch}
                blurOnSubmit={true}
                placeholder={intl.formatMessage({id: 'screen.search.placeholder', defaultMessage: 'Search messages & files'})}
                defaultValue={searchValue}
                onClear={onClear}
            />
            <SafeAreaView
                style={styles.flex}
                edges={EDGES}
            >
                <Animated.View style={animated}>
                    <Animated.View style={top}>
                        <RoundedHeaderContext/>
                        {header}
                    </Animated.View>
                    <Results
                        selectedTab={selectedTab}
                        searchValue={lastSearchedValue}
                        postIds={postIds}
<<<<<<< HEAD
                        fileInfos={filteredFileInfos}
                        fileChannelIds={fileChannelIds}
=======
                        fileInfos={fileInfos}
>>>>>>> 2230fe8a
                        scrollRef={scrollRef}
                        onScroll={onScroll}
                        scrollPaddingTop={scrollPaddingTop}
                        loading={loading}
                    />
                </Animated.View>
            </SafeAreaView>
        </FreezeScreen>
    );
};

export default SearchScreen;<|MERGE_RESOLUTION|>--- conflicted
+++ resolved
@@ -15,12 +15,8 @@
 import RoundedHeaderContext from '@components/rounded_header_context';
 import {useServerUrl} from '@context/server';
 import {useCollapsibleHeader} from '@hooks/header';
-<<<<<<< HEAD
-import {FileFilter, filterFiles} from '@utils/file';
+import {FileFilter, FileFilters, filterFileExtensions} from '@utils/file';
 import {TabTypes, TabType} from '@utils/search';
-=======
-import {FileFilter, FileFilters, filterFileExtensions} from '@utils/file';
->>>>>>> 2230fe8a
 
 import Results from './results';
 import Header from './results/header';
@@ -50,23 +46,15 @@
     const {searchTerm} = nav.getState().routes[stateIndex].params;
 
     const [searchValue, setSearchValue] = useState<string>(searchTerm);
-<<<<<<< HEAD
     const [selectedTab, setSelectedTab] = useState<TabType>(TabTypes.MESSAGES);
-    const [filter, setFilter] = useState<FileFilter>('all');
-=======
-    const [selectedTab, setSelectedTab] = useState<SelectTab>('messages');
     const [filter, setFilter] = useState<FileFilter>(FileFilters.ALL);
->>>>>>> 2230fe8a
 
     const [loading, setLoading] = useState(false);
     const [lastSearchedValue, setLastSearchedValue] = useState('');
 
     const [postIds, setPostIds] = useState<string[]>(emptyPostResults);
     const [fileInfos, setFileInfos] = useState<FileInfo[]>(emptyFileResults);
-<<<<<<< HEAD
     const [fileChannelIds, setFileChannelIds] = useState<string[]>([]);
-    const [filteredFileInfos, setFilteredFileInfos] = useState<FileInfo[]>(emptyFileResults);
-=======
 
     const getSearchParams = useCallback((filterValue?: FileFilter) => {
         const terms = filterValue ? lastSearchedValue : searchValue;
@@ -77,7 +65,6 @@
             is_or_search: true,
         };
     }, [filter, lastSearchedValue, searchValue]);
->>>>>>> 2230fe8a
 
     const handleSearch = useCallback((debounce(async () => {
         // execute the search for the text in the navigation text box
@@ -200,12 +187,8 @@
                         selectedTab={selectedTab}
                         searchValue={lastSearchedValue}
                         postIds={postIds}
-<<<<<<< HEAD
-                        fileInfos={filteredFileInfos}
                         fileChannelIds={fileChannelIds}
-=======
                         fileInfos={fileInfos}
->>>>>>> 2230fe8a
                         scrollRef={scrollRef}
                         onScroll={onScroll}
                         scrollPaddingTop={scrollPaddingTop}
