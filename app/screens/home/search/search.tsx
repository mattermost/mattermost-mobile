// Copyright (c) 2015-present Mattermost, Inc. All Rights Reserved.
// See LICENSE.txt for license information.

import {useIsFocused, useNavigation} from '@react-navigation/native';
import React, {useCallback, useMemo, useState} from 'react';
import {useIntl} from 'react-intl';
import {FlatList, LayoutChangeEvent, Platform, StyleSheet, ViewProps} from 'react-native';
import Animated, {useAnimatedStyle, withTiming} from 'react-native-reanimated';
import {Edge, SafeAreaView, useSafeAreaInsets} from 'react-native-safe-area-context';

import {addSearchToTeamSearchHistory} from '@actions/local/team';
import {searchPosts, searchFiles} from '@actions/remote/search';
import Autocomplete from '@components/autocomplete';
import FreezeScreen from '@components/freeze_screen';
import Loading from '@components/loading';
import NavigationHeader from '@components/navigation_header';
import RoundedHeaderContext from '@components/rounded_header_context';
import {BOTTOM_TAB_HEIGHT} from '@constants/view';
import {useServerUrl} from '@context/server';
import {useTheme} from '@context/theme';
import {useKeyboardHeight} from '@hooks/device';
import {useCollapsibleHeader} from '@hooks/header';
import {FileFilter, FileFilters, filterFileExtensions} from '@utils/file';
import {TabTypes, TabType} from '@utils/search';

import Initial from './initial';
import Results from './results';
import Header from './results/header';

const EDGES: Edge[] = ['bottom', 'left', 'right'];
const AnimatedFlatList = Animated.createAnimatedComponent(FlatList);

const emptyFileResults: FileInfo[] = [];
const emptyPostResults: string[] = [];
const emptyChannelIds: string[] = [];

const dummyData = [1];

const AutocompletePaddingTop = 4;
const AutocompleteZindex = 11;
const marginFromRoundedHeaderContext = 7;

type Props = {
    teamId: string;
}

const styles = StyleSheet.create({
    flex: {
        flex: 1,
    },
    loading: {
        flex: 1,
        justifyContent: 'center',
    },
});

const getSearchParams = (terms: string, filterValue?: FileFilter) => {
    const fileExtensions = filterFileExtensions(filterValue);
    const extensionTerms = fileExtensions ? ' ' + fileExtensions : '';
    return {
        terms: terms + extensionTerms,
        is_or_search: true,
    };
};

const searchScreenIndex = 1;

const SearchScreen = ({teamId}: Props) => {
    const nav = useNavigation();
    const isFocused = useIsFocused();
    const intl = useIntl();
    const theme = useTheme();
    const insets = useSafeAreaInsets();
    const keyboardHeight = useKeyboardHeight();

    const stateIndex = nav.getState().index;
    const serverUrl = useServerUrl();
    const searchTerm = (nav.getState().routes[stateIndex].params as any)?.searchTerm;

    const [cursorPosition, setCursorPosition] = useState(searchTerm?.length);
    const [searchValue, setSearchValue] = useState<string>(searchTerm);
    const [searchTeamId, setSearchTeamId] = useState<string>(teamId);
    const [selectedTab, setSelectedTab] = useState<TabType>(TabTypes.MESSAGES);
    const [filter, setFilter] = useState<FileFilter>(FileFilters.ALL);
    const [showResults, setShowResults] = useState(false);
    const [containerHeight, setContainerHeight] = useState(0);

    const [loading, setLoading] = useState(false);
    const [resultsLoading, setResultsLoading] = useState(false);
    const [lastSearchedValue, setLastSearchedValue] = useState('');

    const [postIds, setPostIds] = useState<string[]>(emptyPostResults);
    const [fileInfos, setFileInfos] = useState<FileInfo[]>(emptyFileResults);
    const [fileChannelIds, setFileChannelIds] = useState<string[]>([]);

    const onSnap = (offset: number) => {
        scrollRef.current?.scrollToOffset({offset, animated: true});
    };

    const {scrollPaddingTop,
        scrollRef,
        scrollValue,
        onScroll,
        headerHeight,
        hideHeader,
        lockValue,
        unlock,
    } = useCollapsibleHeader<FlatList>(true, onSnap);

    const handleClearSearch = useCallback(() => {
        setShowResults(false);
        setSearchValue('');
        setLastSearchedValue('');
        setFilter(FileFilters.ALL);
        unlock(false);
    }, [unlock]);

    const handleCancelSearch = useCallback(() => {
        unlock(true);
        setShowResults(false);
        setSearchValue('');
        setLastSearchedValue('');
        setFilter(FileFilters.ALL);
    }, [unlock]);

    const handleTextChange = useCallback((newValue: string) => {
        setSearchValue(newValue);
        setCursorPosition(newValue.length);
    }, []);

    const handleLoading = useCallback((show: boolean) => {
        (showResults ? setResultsLoading : setLoading)(show);
    }, [showResults]);

    const handleSearch = useCallback(async (newSearchTeamId: string, term: string) => {
        const searchParams = getSearchParams(term);
        if (!searchParams.terms) {
            handleClearSearch();
            return;
        }
<<<<<<< HEAD

        hideHeader(true);
        if (!showResults) {
            setLoading(true);
        }
=======
        handleLoading(true);
>>>>>>> 08ecc191
        setFilter(FileFilters.ALL);
        setLastSearchedValue(term);
        addSearchToTeamSearchHistory(serverUrl, newSearchTeamId, term);
        const [postResults, {files, channels}] = await Promise.all([
            searchPosts(serverUrl, newSearchTeamId, searchParams),
            searchFiles(serverUrl, newSearchTeamId, searchParams),
        ]);

        setFileInfos(files?.length ? files : emptyFileResults);
        setPostIds(postResults?.order?.length ? postResults.order : emptyPostResults);
        setFileChannelIds(channels?.length ? channels : emptyChannelIds);

        handleLoading(false);
        setShowResults(true);
<<<<<<< HEAD
        if (!showResults) {
            setLoading(false);
        }
    }, [handleClearSearch, showResults]);
=======
    }, [handleCancelAndClearSearch, handleLoading, showResults]);
>>>>>>> 08ecc191

    const onSubmit = useCallback(() => {
        handleSearch(searchTeamId, searchValue);
    }, [handleSearch, searchTeamId, searchValue]);

    const handleRecentSearch = useCallback((text: string) => {
        handleTextChange(text);
        handleSearch(searchTeamId, text);
    }, [handleSearch, handleTextChange, searchTeamId]);

    const handleFilterChange = useCallback(async (filterValue: FileFilter) => {
<<<<<<< HEAD
=======
        setResultsLoading(true);
>>>>>>> 08ecc191
        setFilter(filterValue);
        const searchParams = getSearchParams(lastSearchedValue, filterValue);
        const {files, channels} = await searchFiles(serverUrl, searchTeamId, searchParams);
        setFileInfos(files?.length ? files : emptyFileResults);
        setFileChannelIds(channels?.length ? channels : emptyChannelIds);
<<<<<<< HEAD
=======
        setResultsLoading(false);
>>>>>>> 08ecc191
    }, [lastSearchedValue, searchTeamId]);

    const handleResultsTeamChange = useCallback((newTeamId: string) => {
        setSearchTeamId(newTeamId);
        handleSearch(newTeamId, lastSearchedValue);
    }, [lastSearchedValue, handleSearch]);

    const containerStyle = useMemo(() => {
        const justifyContent = (resultsLoading || loading) ? 'center' : 'flex-start';
        return {paddingTop: scrollPaddingTop, flexGrow: 1, justifyContent} as ViewProps;
    }, [loading, resultsLoading, scrollPaddingTop]);

    const loadingComponent = useMemo(() => (
        <Loading
            containerStyle={[styles.loading, {paddingTop: scrollPaddingTop}]}
            color={theme.buttonBg}
            size='large'
        />
    ), [theme, scrollPaddingTop]);

    const initialComponent = useMemo(() => (
        <Initial
            searchValue={searchValue}
            setRecentValue={handleRecentSearch}
            setSearchValue={handleTextChange}
            setTeamId={setSearchTeamId}
            teamId={searchTeamId}
        />
    ), [searchValue, searchTeamId, handleRecentSearch, handleTextChange]);

    const resultsComponent = useMemo(() => (
        <Results
            loading={resultsLoading}
            selectedTab={selectedTab}
            searchValue={lastSearchedValue}
            postIds={postIds}
            fileInfos={fileInfos}
            fileChannelIds={fileChannelIds}
        />
<<<<<<< HEAD
    ), [selectedTab, lastSearchedValue, postIds, fileInfos, fileChannelIds]);
=======
    ), [selectedTab, lastSearchedValue, postIds, fileInfos, fileChannelIds, resultsLoading]);
>>>>>>> 08ecc191

    const renderItem = useCallback(() => {
        if (loading) {
            return loadingComponent;
        }
        if (!showResults) {
            return initialComponent;
        }
        return resultsComponent;
    }, [
        loading && loadingComponent,
        !loading && !showResults && initialComponent,
        !loading && showResults && resultsComponent,
    ]);

<<<<<<< HEAD
    const paddingTop = useMemo(() => (
        {paddingTop: lockValue?.value ? lockValue.value : scrollPaddingTop, flexGrow: 1}
    ), [scrollPaddingTop, lockValue.value]);

=======
>>>>>>> 08ecc191
    const animated = useAnimatedStyle(() => {
        if (isFocused) {
            return {
                opacity: withTiming(1, {duration: 150}),
                flex: 1,
                transform: [{translateX: withTiming(0, {duration: 150})}],
            };
        }

        return {
            opacity: withTiming(0, {duration: 150}),
            transform: [{translateX: withTiming(stateIndex < searchScreenIndex ? 25 : -25, {duration: 150})}],
        };
    }, [isFocused, stateIndex]);

    const top = useAnimatedStyle(() => {
        let topMargin = headerHeight.value;
        if (lockValue?.value) {
            topMargin = lockValue.value + marginFromRoundedHeaderContext;
        }
        return {
            top: topMargin,
            zIndex: lastSearchedValue ? 10 : 0,
        };
    }, [headerHeight.value, lastSearchedValue, lockValue.value]);

    const onLayout = useCallback((e: LayoutChangeEvent) => {
        setContainerHeight(e.nativeEvent.layout.height);
    }, []);

    let header = null;
    if (lastSearchedValue && !loading) {
        header = (
            <Header
                teamId={searchTeamId}
                setTeamId={handleResultsTeamChange}
                onTabSelect={setSelectedTab}
                onFilterChanged={handleFilterChange}
                numberMessages={postIds.length}
                selectedTab={selectedTab}
                numberFiles={fileInfos.length}
                selectedFilter={filter}
            />
        );
    }

    const autocompleteRemoveFromHeight = headerHeight.value + Platform.select({
        ios: keyboardHeight ? keyboardHeight - BOTTOM_TAB_HEIGHT : insets.bottom,
        default: 0,
    });
    const autocompleteMaxHeight = containerHeight - autocompleteRemoveFromHeight;
    const autocompletePosition = AutocompletePaddingTop;
    const autocomplete = useMemo(() => (
        <Autocomplete
            updateValue={handleTextChange}
            cursorPosition={cursorPosition}
            value={searchValue}
            isSearch={true}
            hasFilesAttached={false}
            availableSpace={autocompleteMaxHeight}
            position={autocompletePosition}
            growDown={true}
        />
    ), [cursorPosition, handleTextChange, searchValue, autocompleteMaxHeight, autocompletePosition]);

    return (
        <FreezeScreen freeze={!isFocused}>
            <NavigationHeader
                isLargeTitle={true}
                showBackButton={false}
                title={intl.formatMessage({id: 'screen.search.title', defaultMessage: 'Search'})}
                hasSearch={true}
                scrollValue={scrollValue}
                lockValue={lockValue}
                hideHeader={hideHeader}
                onChangeText={handleTextChange}
                onSubmitEditing={onSubmit}
                blurOnSubmit={true}
                placeholder={intl.formatMessage({id: 'screen.search.placeholder', defaultMessage: 'Search messages & files'})}
                onClear={handleClearSearch}
                onCancel={handleCancelSearch}
                defaultValue={searchValue}
            />
            <Animated.View style={[top, {zIndex: AutocompleteZindex}]}>
                {autocomplete}
            </Animated.View>
            <SafeAreaView
                style={styles.flex}
                edges={EDGES}
                onLayout={onLayout}
            >
                <Animated.View style={animated}>
                    <Animated.View style={top}>
                        <RoundedHeaderContext/>
                        {header}
                    </Animated.View>
                    <AnimatedFlatList
                        data={dummyData}
                        contentContainerStyle={containerStyle}
                        keyboardShouldPersistTaps='handled'
                        keyboardDismissMode={'interactive'}
                        nestedScrollEnabled={true}
                        indicatorStyle='black'
                        onScroll={onScroll}
                        scrollEventThrottle={16}
                        removeClippedSubviews={false}
                        scrollToOverflowEnabled={true}
                        overScrollMode='always'
                        ref={scrollRef}
                        renderItem={renderItem}
                    />
                </Animated.View>
            </SafeAreaView>
        </FreezeScreen>
    );
};

export default SearchScreen;<|MERGE_RESOLUTION|>--- conflicted
+++ resolved
@@ -138,15 +138,8 @@
             handleClearSearch();
             return;
         }
-<<<<<<< HEAD
-
         hideHeader(true);
-        if (!showResults) {
-            setLoading(true);
-        }
-=======
         handleLoading(true);
->>>>>>> 08ecc191
         setFilter(FileFilters.ALL);
         setLastSearchedValue(term);
         addSearchToTeamSearchHistory(serverUrl, newSearchTeamId, term);
@@ -160,15 +153,10 @@
         setFileChannelIds(channels?.length ? channels : emptyChannelIds);
 
         handleLoading(false);
-        setShowResults(true);
-<<<<<<< HEAD
         if (!showResults) {
             setLoading(false);
         }
-    }, [handleClearSearch, showResults]);
-=======
-    }, [handleCancelAndClearSearch, handleLoading, showResults]);
->>>>>>> 08ecc191
+    }, [handleClearSearch, handleLoading, showResults]);
 
     const onSubmit = useCallback(() => {
         handleSearch(searchTeamId, searchValue);
@@ -180,19 +168,13 @@
     }, [handleSearch, handleTextChange, searchTeamId]);
 
     const handleFilterChange = useCallback(async (filterValue: FileFilter) => {
-<<<<<<< HEAD
-=======
         setResultsLoading(true);
->>>>>>> 08ecc191
         setFilter(filterValue);
         const searchParams = getSearchParams(lastSearchedValue, filterValue);
         const {files, channels} = await searchFiles(serverUrl, searchTeamId, searchParams);
         setFileInfos(files?.length ? files : emptyFileResults);
         setFileChannelIds(channels?.length ? channels : emptyChannelIds);
-<<<<<<< HEAD
-=======
         setResultsLoading(false);
->>>>>>> 08ecc191
     }, [lastSearchedValue, searchTeamId]);
 
     const handleResultsTeamChange = useCallback((newTeamId: string) => {
@@ -232,11 +214,7 @@
             fileInfos={fileInfos}
             fileChannelIds={fileChannelIds}
         />
-<<<<<<< HEAD
-    ), [selectedTab, lastSearchedValue, postIds, fileInfos, fileChannelIds]);
-=======
     ), [selectedTab, lastSearchedValue, postIds, fileInfos, fileChannelIds, resultsLoading]);
->>>>>>> 08ecc191
 
     const renderItem = useCallback(() => {
         if (loading) {
@@ -252,13 +230,6 @@
         !loading && showResults && resultsComponent,
     ]);
 
-<<<<<<< HEAD
-    const paddingTop = useMemo(() => (
-        {paddingTop: lockValue?.value ? lockValue.value : scrollPaddingTop, flexGrow: 1}
-    ), [scrollPaddingTop, lockValue.value]);
-
-=======
->>>>>>> 08ecc191
     const animated = useAnimatedStyle(() => {
         if (isFocused) {
             return {
