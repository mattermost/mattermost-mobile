--- conflicted
+++ resolved
@@ -165,22 +165,6 @@
         />
     ), [theme, scrollPaddingTop]);
 
-<<<<<<< HEAD
-    const modifiersComponent = useMemo(() => (
-        <>
-            <Modifiers
-                setSearchValue={handleTextChange}
-                searchValue={searchValue}
-                teamId={searchTeamId}
-                setTeamId={setSearchTeamId}
-            />
-            <RecentSearches
-                setRecentValue={handleRecentSearch}
-                teamId={searchTeamId}
-            />
-        </>
-    ), [handleTextChange, searchValue, searchTeamId, handleRecentSearch]);
-=======
     const initialComponent = useMemo(() => (
         <Initial
             searchValue={searchValue}
@@ -190,7 +174,6 @@
             teamId={searchTeamId}
         />
     ), [searchValue, searchTeamId, handleRecentSearch]);
->>>>>>> f876dc59
 
     const resultsComponent = useMemo(() => (
         <Results
