// Copyright (c) 2015-present Mattermost, Inc. All Rights Reserved.
// See LICENSE.txt for license information.

import {useIsFocused, useNavigation} from '@react-navigation/native';
<<<<<<< HEAD
import React, {useCallback, useMemo, useState} from 'react';
=======
import React, {useCallback, useEffect, useMemo, useRef, useState} from 'react';
>>>>>>> 0f0c7d57
import {useIntl} from 'react-intl';
import {FlatList, StyleSheet} from 'react-native';
import Animated, {useAnimatedStyle, withTiming} from 'react-native-reanimated';
import {Edge, SafeAreaView} from 'react-native-safe-area-context';

import {addSearchToTeamSearchHistory} from '@actions/local/team';
import {searchPosts, searchFiles} from '@actions/remote/search';
import FreezeScreen from '@components/freeze_screen';
import Loading from '@components/loading';
import NavigationHeader from '@components/navigation_header';
import RoundedHeaderContext from '@components/rounded_header_context';
import {useServerUrl} from '@context/server';
import {useTheme} from '@context/theme';
import {useCollapsibleHeader} from '@hooks/header';
import {FileFilter, FileFilters, filterFileExtensions} from '@utils/file';
import {TabTypes, TabType} from '@utils/search';

import Modifiers from './modifiers';
import RecentSearches from './recent_searches';
import Results from './results';
import Header from './results/header';

const EDGES: Edge[] = ['bottom', 'left', 'right'];
const AnimatedFlatList = Animated.createAnimatedComponent(FlatList);

const emptyFileResults: FileInfo[] = [];
const emptyPostResults: string[] = [];
<<<<<<< HEAD
=======
const emptyChannelIds: string[] = [];

>>>>>>> 0f0c7d57
const dummyData = [1];

type Props = {
    teamId: string;
}

const styles = StyleSheet.create({
    flex: {
        flex: 1,
    },
    loading: {
        flex: 1,
        alignItems: 'center',
        justifyContent: 'center',
    },
});

const getSearchParams = (terms: string, filterValue?: FileFilter) => {
    const fileExtensions = filterFileExtensions(filterValue);
    const extensionTerms = fileExtensions ? ' ' + fileExtensions : '';
    return {
        terms: terms + extensionTerms,
        is_or_search: true,
    };
};

const SearchScreen = ({teamId}: Props) => {
    const nav = useNavigation();
    const isFocused = useIsFocused();
    const intl = useIntl();
    const theme = useTheme();
    const searchScreenIndex = 1;
    const stateIndex = nav.getState().index;
    const serverUrl = useServerUrl();
    const searchTerm = (nav.getState().routes[stateIndex].params as any)?.searchTerm;

    const [searchValue, setSearchValue] = useState<string>(searchTerm);
<<<<<<< HEAD
    const [searchTeamId, setSearchTeamId] = useState<string>(teamId);
    const [selectedTab, setSelectedTab] = useState<SelectTab>('messages');
=======
    const [selectedTab, setSelectedTab] = useState<TabType>(TabTypes.MESSAGES);
>>>>>>> 0f0c7d57
    const [filter, setFilter] = useState<FileFilter>(FileFilters.ALL);
    const [showResults, setShowResults] = useState(false);

    const [loading, setLoading] = useState(false);
    const [lastSearchedValue, setLastSearchedValue] = useState('');

    const [postIds, setPostIds] = useState<string[]>(emptyPostResults);
    const [fileInfos, setFileInfos] = useState<FileInfo[]>(emptyFileResults);
    const [fileChannelIds, setFileChannelIds] = useState<string[]>([]);

<<<<<<< HEAD
    const getSearchParams = (terms: string, filterValue?: FileFilter) => {
        const fileExtensions = filterFileExtensions(filterValue || filter);
        const extensionTerms = fileExtensions ? ' ' + fileExtensions : '';
        return {
            terms: terms + extensionTerms,
            is_or_search: true,
        };
    };

    const onSnap = (offset: number) => {
        scrollRef.current?.scrollToOffset({offset, animated: true});
    };

    const {scrollPaddingTop, scrollRef, scrollValue, onScroll, headerHeight, hideHeader} = useCollapsibleHeader<FlatList>(true, onSnap);

    const onSubmit = useCallback(() => {
        handleSearch(searchTeamId, searchValue);
    }, [searchValue, searchTeamId]);

    const handleClearSearch = useCallback(() => {
        setSearchValue('');
        setLastSearchedValue('');
        setFilter(FileFilters.ALL);
    }, []);

    const handleCancelSearch = useCallback(() => {
        handleClearSearch();
        setShowResults(false);
    }, [handleClearSearch, showResults]);

    const handleSearch = async (newSearchTeamId: string, term: string) => {
        setLoading(true);
        setFilter(FileFilters.ALL);
        setLastSearchedValue(term);
        addSearchToTeamSearchHistory(serverUrl, newSearchTeamId, term);
        const searchParams = getSearchParams(term);
        const [postResults, fileResults] = await Promise.all([
            searchPosts(serverUrl, newSearchTeamId, searchParams),
            searchFiles(serverUrl, newSearchTeamId, searchParams),
        ]);
=======
    const handleSearch = useRef<(term: string) => void>();

    const onSnap = (offset: number) => {
        scrollRef.current?.scrollToOffset({offset, animated: true});
    };

    const {scrollPaddingTop, scrollRef, scrollValue, onScroll, headerHeight, hideHeader} = useCollapsibleHeader<FlatList>(true, onSnap);

    const onSubmit = useCallback(() => {
        handleSearch.current?.(searchValue);
    }, [searchValue]);

    const handleClearSearch = useCallback(() => {
        setSearchValue('');
        setLastSearchedValue('');
        setFilter(FileFilters.ALL);
    }, []);
>>>>>>> 0f0c7d57

    const handleCancelSearch = useCallback(() => {
        handleClearSearch();
        setShowResults(false);
    }, [handleClearSearch, showResults]);

<<<<<<< HEAD
        setLoading(false);
        setShowResults(true);
        hideHeader();
    };
=======
    useEffect(() => {
        handleSearch.current = async (term: string) => {
            const searchParams = getSearchParams(term);
            if (!searchParams.terms) {
                handleClearSearch();
                return;
            }
            setLoading(true);
            setFilter(FileFilters.ALL);
            setLastSearchedValue(term);
            addSearchToTeamSearchHistory(serverUrl, teamId, term);
            const [postResults, {files, channels}] = await Promise.all([
                searchPosts(serverUrl, searchParams),
                searchFiles(serverUrl, teamId, searchParams),
            ]);

            setFileInfos(files?.length ? files : emptyFileResults);
            setPostIds(postResults?.order?.length ? postResults.order : emptyPostResults);
            setFileChannelIds(channels?.length ? channels : emptyChannelIds);

            setShowResults(true);
            setLoading(false);
        };
    }, [teamId]);

    const handleRecentSearch = useCallback((text: string) => {
        setSearchValue(text);
        handleSearch.current?.(text);
    }, []);
>>>>>>> 0f0c7d57

    const handleRecentSearch = useCallback((text: string) => {
        hideHeader();
        setSearchValue(text);
        handleSearch(searchTeamId, text);
    }, [handleSearch]);

    const handleFilterChange = useCallback(async (filterValue: FileFilter) => {
        setLoading(true);
        setFilter(filterValue);
        const searchParams = getSearchParams(lastSearchedValue, filterValue);
<<<<<<< HEAD
        const fileResults = await searchFiles(serverUrl, teamId, searchParams);
        const fileInfosResult = fileResults?.file_infos && Object.values(fileResults?.file_infos);
        setFileInfos(fileInfosResult?.length ? fileInfosResult : emptyFileResults);
=======
        const {files, channels} = await searchFiles(serverUrl, teamId, searchParams);
        setFileInfos(files?.length ? files : emptyFileResults);
        setFileChannelIds(channels?.length ? channels : emptyChannelIds);
>>>>>>> 0f0c7d57

        setLoading(false);
    }, [getSearchParams, lastSearchedValue, searchFiles]);

<<<<<<< HEAD
    const handleResultsTeamChange = useCallback((newTeamId: string) => {
        setSearchTeamId(newTeamId);
        handleSearch(newTeamId, lastSearchedValue);
    }, [setSearchTeamId, lastSearchedValue, searchValue]);

    const renderItem = useCallback(() => {
        if (loading) {
            return (
                <Loading
                    containerStyle={[styles.loading, {paddingTop: scrollPaddingTop}]}
                    color={theme.buttonBg}
                    size='large'
                />
            );
        } else if (!showResults && !loading) {
            return (
                <>
                    <Modifiers
                        setSearchValue={setSearchValue}
                        searchValue={searchValue}
                        teamId={searchTeamId}
                        setTeamId={setSearchTeamId}
                    />
                    <RecentSearches
                        setRecentValue={handleRecentSearch}
                        teamId={searchTeamId}
                    />
                </>
            );
        }

        return (
            <Results
                selectedTab={selectedTab}
                searchValue={lastSearchedValue}
                postIds={postIds}
                fileInfos={fileInfos}
                scrollPaddingTop={scrollPaddingTop}
                loading={loading}
            />
        );
    }, [loading, selectedTab, showResults, searchTeamId]);
=======
    const loadingComponent = useMemo(() => (
        <Loading
            containerStyle={[styles.loading, {paddingTop: scrollPaddingTop}]}
            color={theme.buttonBg}
            size='large'
        />
    ), [theme, scrollPaddingTop]);

    const modifiersComponent = useMemo(() => (
        <>
            <Modifiers
                setSearchValue={setSearchValue}
                searchValue={searchValue}
            />
            <RecentSearches
                setRecentValue={handleRecentSearch}
                teamId={teamId}
            />
        </>
    ), [searchValue, teamId, handleRecentSearch]);

    const resultsComponent = useMemo(() => (
        <Results
            selectedTab={selectedTab}
            searchValue={lastSearchedValue}
            postIds={postIds}
            fileInfos={fileInfos}
            scrollPaddingTop={scrollPaddingTop}
            fileChannelIds={fileChannelIds}
        />
    ), [selectedTab, lastSearchedValue, postIds, fileInfos, scrollPaddingTop]);

    const renderItem = useCallback(() => {
        if (loading) {
            return loadingComponent;
        }
        if (!showResults) {
            return modifiersComponent;
        }
        return resultsComponent;
    }, [
        loading && loadingComponent,
        !loading && !showResults && modifiersComponent,
        !loading && showResults && resultsComponent,
    ]);
>>>>>>> 0f0c7d57

    const paddingTop = useMemo(() => ({paddingTop: scrollPaddingTop, flexGrow: 1}), [scrollPaddingTop]);

    const animated = useAnimatedStyle(() => {
        if (isFocused) {
            return {
                opacity: withTiming(1, {duration: 150}),
                flex: 1,
                transform: [{translateX: withTiming(0, {duration: 150})}],
            };
        }

        return {
            opacity: withTiming(0, {duration: 150}),
            transform: [{translateX: withTiming(stateIndex < searchScreenIndex ? 25 : -25, {duration: 150})}],

        };
    }, [isFocused, stateIndex]);

    const top = useAnimatedStyle(() => {
        return {
            top: headerHeight.value,
            zIndex: lastSearchedValue ? 10 : 0,
        };
    }, [headerHeight, lastSearchedValue]);

    let header = null;
    if (lastSearchedValue && !loading) {
        header = (
            <Header
                teamId={searchTeamId}
                setTeamId={handleResultsTeamChange}
                onTabSelect={setSelectedTab}
                onFilterChanged={handleFilterChange}
                numberMessages={postIds.length}
                selectedTab={selectedTab}
                numberFiles={fileInfos.length}
                selectedFilter={filter}
            />
        );
    }

    return (
        <FreezeScreen freeze={!isFocused}>
            <NavigationHeader
                isLargeTitle={true}
                showBackButton={false}
                title={intl.formatMessage({id: 'screen.search.title', defaultMessage: 'Search'})}
                hasSearch={true}
                scrollValue={scrollValue}
                hideHeader={hideHeader}
                onChangeText={setSearchValue}
                onSubmitEditing={onSubmit}
                blurOnSubmit={true}
                placeholder={intl.formatMessage({id: 'screen.search.placeholder', defaultMessage: 'Search messages & files'})}
                onClear={handleClearSearch}
                onCancel={handleCancelSearch}
                defaultValue={searchValue}
            />
            <SafeAreaView
                style={styles.flex}
                edges={EDGES}
            >
                <Animated.View style={animated}>
                    <Animated.View style={top}>
                        <RoundedHeaderContext/>
                        {header}
                    </Animated.View>
                    <AnimatedFlatList
                        data={dummyData}
                        contentContainerStyle={paddingTop}
                        keyboardShouldPersistTaps='handled'
                        keyboardDismissMode={'interactive'}
                        nestedScrollEnabled={true}
                        indicatorStyle='black'
                        onScroll={onScroll}
                        scrollEventThrottle={16}
                        removeClippedSubviews={false}
                        scrollToOverflowEnabled={true}
                        overScrollMode='always'
                        ref={scrollRef}
                        renderItem={renderItem}
                    />
                </Animated.View>
            </SafeAreaView>
        </FreezeScreen>
    );
};

export default SearchScreen;<|MERGE_RESOLUTION|>--- conflicted
+++ resolved
@@ -2,11 +2,7 @@
 // See LICENSE.txt for license information.
 
 import {useIsFocused, useNavigation} from '@react-navigation/native';
-<<<<<<< HEAD
 import React, {useCallback, useMemo, useState} from 'react';
-=======
-import React, {useCallback, useEffect, useMemo, useRef, useState} from 'react';
->>>>>>> 0f0c7d57
 import {useIntl} from 'react-intl';
 import {FlatList, StyleSheet} from 'react-native';
 import Animated, {useAnimatedStyle, withTiming} from 'react-native-reanimated';
@@ -34,11 +30,8 @@
 
 const emptyFileResults: FileInfo[] = [];
 const emptyPostResults: string[] = [];
-<<<<<<< HEAD
-=======
 const emptyChannelIds: string[] = [];
 
->>>>>>> 0f0c7d57
 const dummyData = [1];
 
 type Props = {
@@ -65,23 +58,21 @@
     };
 };
 
+const searchScreenIndex = 1;
+
 const SearchScreen = ({teamId}: Props) => {
     const nav = useNavigation();
     const isFocused = useIsFocused();
     const intl = useIntl();
     const theme = useTheme();
-    const searchScreenIndex = 1;
+
     const stateIndex = nav.getState().index;
     const serverUrl = useServerUrl();
     const searchTerm = (nav.getState().routes[stateIndex].params as any)?.searchTerm;
 
     const [searchValue, setSearchValue] = useState<string>(searchTerm);
-<<<<<<< HEAD
     const [searchTeamId, setSearchTeamId] = useState<string>(teamId);
-    const [selectedTab, setSelectedTab] = useState<SelectTab>('messages');
-=======
     const [selectedTab, setSelectedTab] = useState<TabType>(TabTypes.MESSAGES);
->>>>>>> 0f0c7d57
     const [filter, setFilter] = useState<FileFilter>(FileFilters.ALL);
     const [showResults, setShowResults] = useState(false);
 
@@ -92,25 +83,11 @@
     const [fileInfos, setFileInfos] = useState<FileInfo[]>(emptyFileResults);
     const [fileChannelIds, setFileChannelIds] = useState<string[]>([]);
 
-<<<<<<< HEAD
-    const getSearchParams = (terms: string, filterValue?: FileFilter) => {
-        const fileExtensions = filterFileExtensions(filterValue || filter);
-        const extensionTerms = fileExtensions ? ' ' + fileExtensions : '';
-        return {
-            terms: terms + extensionTerms,
-            is_or_search: true,
-        };
-    };
-
     const onSnap = (offset: number) => {
         scrollRef.current?.scrollToOffset({offset, animated: true});
     };
 
     const {scrollPaddingTop, scrollRef, scrollValue, onScroll, headerHeight, hideHeader} = useCollapsibleHeader<FlatList>(true, onSnap);
-
-    const onSubmit = useCallback(() => {
-        handleSearch(searchTeamId, searchValue);
-    }, [searchValue, searchTeamId]);
 
     const handleClearSearch = useCallback(() => {
         setSearchValue('');
@@ -121,147 +98,56 @@
     const handleCancelSearch = useCallback(() => {
         handleClearSearch();
         setShowResults(false);
-    }, [handleClearSearch, showResults]);
-
-    const handleSearch = async (newSearchTeamId: string, term: string) => {
+    }, [handleClearSearch]);
+
+    const handleSearch = useCallback(async (newSearchTeamId: string, term: string) => {
+        const searchParams = getSearchParams(term);
+        if (!searchParams.terms) {
+            handleClearSearch();
+            return;
+        }
         setLoading(true);
         setFilter(FileFilters.ALL);
         setLastSearchedValue(term);
         addSearchToTeamSearchHistory(serverUrl, newSearchTeamId, term);
-        const searchParams = getSearchParams(term);
-        const [postResults, fileResults] = await Promise.all([
+        const [postResults, {files, channels}] = await Promise.all([
             searchPosts(serverUrl, newSearchTeamId, searchParams),
             searchFiles(serverUrl, newSearchTeamId, searchParams),
         ]);
-=======
-    const handleSearch = useRef<(term: string) => void>();
-
-    const onSnap = (offset: number) => {
-        scrollRef.current?.scrollToOffset({offset, animated: true});
-    };
-
-    const {scrollPaddingTop, scrollRef, scrollValue, onScroll, headerHeight, hideHeader} = useCollapsibleHeader<FlatList>(true, onSnap);
+
+        setFileInfos(files?.length ? files : emptyFileResults);
+        setPostIds(postResults?.order?.length ? postResults.order : emptyPostResults);
+        setFileChannelIds(channels?.length ? channels : emptyChannelIds);
+
+        setShowResults(true);
+        setLoading(false);
+    }, [handleClearSearch]);
 
     const onSubmit = useCallback(() => {
-        handleSearch.current?.(searchValue);
-    }, [searchValue]);
-
-    const handleClearSearch = useCallback(() => {
-        setSearchValue('');
-        setLastSearchedValue('');
-        setFilter(FileFilters.ALL);
-    }, []);
->>>>>>> 0f0c7d57
-
-    const handleCancelSearch = useCallback(() => {
-        handleClearSearch();
-        setShowResults(false);
-    }, [handleClearSearch, showResults]);
-
-<<<<<<< HEAD
-        setLoading(false);
-        setShowResults(true);
-        hideHeader();
-    };
-=======
-    useEffect(() => {
-        handleSearch.current = async (term: string) => {
-            const searchParams = getSearchParams(term);
-            if (!searchParams.terms) {
-                handleClearSearch();
-                return;
-            }
-            setLoading(true);
-            setFilter(FileFilters.ALL);
-            setLastSearchedValue(term);
-            addSearchToTeamSearchHistory(serverUrl, teamId, term);
-            const [postResults, {files, channels}] = await Promise.all([
-                searchPosts(serverUrl, searchParams),
-                searchFiles(serverUrl, teamId, searchParams),
-            ]);
-
-            setFileInfos(files?.length ? files : emptyFileResults);
-            setPostIds(postResults?.order?.length ? postResults.order : emptyPostResults);
-            setFileChannelIds(channels?.length ? channels : emptyChannelIds);
-
-            setShowResults(true);
-            setLoading(false);
-        };
-    }, [teamId]);
+        handleSearch(searchTeamId, searchValue);
+    }, [handleSearch, searchTeamId, searchValue]);
 
     const handleRecentSearch = useCallback((text: string) => {
         setSearchValue(text);
-        handleSearch.current?.(text);
-    }, []);
->>>>>>> 0f0c7d57
-
-    const handleRecentSearch = useCallback((text: string) => {
-        hideHeader();
-        setSearchValue(text);
         handleSearch(searchTeamId, text);
-    }, [handleSearch]);
+    }, [handleSearch, searchTeamId]);
 
     const handleFilterChange = useCallback(async (filterValue: FileFilter) => {
         setLoading(true);
         setFilter(filterValue);
         const searchParams = getSearchParams(lastSearchedValue, filterValue);
-<<<<<<< HEAD
-        const fileResults = await searchFiles(serverUrl, teamId, searchParams);
-        const fileInfosResult = fileResults?.file_infos && Object.values(fileResults?.file_infos);
-        setFileInfos(fileInfosResult?.length ? fileInfosResult : emptyFileResults);
-=======
-        const {files, channels} = await searchFiles(serverUrl, teamId, searchParams);
+        const {files, channels} = await searchFiles(serverUrl, searchTeamId, searchParams);
         setFileInfos(files?.length ? files : emptyFileResults);
         setFileChannelIds(channels?.length ? channels : emptyChannelIds);
->>>>>>> 0f0c7d57
 
         setLoading(false);
-    }, [getSearchParams, lastSearchedValue, searchFiles]);
-
-<<<<<<< HEAD
+    }, [lastSearchedValue, searchTeamId]);
+
     const handleResultsTeamChange = useCallback((newTeamId: string) => {
         setSearchTeamId(newTeamId);
         handleSearch(newTeamId, lastSearchedValue);
-    }, [setSearchTeamId, lastSearchedValue, searchValue]);
-
-    const renderItem = useCallback(() => {
-        if (loading) {
-            return (
-                <Loading
-                    containerStyle={[styles.loading, {paddingTop: scrollPaddingTop}]}
-                    color={theme.buttonBg}
-                    size='large'
-                />
-            );
-        } else if (!showResults && !loading) {
-            return (
-                <>
-                    <Modifiers
-                        setSearchValue={setSearchValue}
-                        searchValue={searchValue}
-                        teamId={searchTeamId}
-                        setTeamId={setSearchTeamId}
-                    />
-                    <RecentSearches
-                        setRecentValue={handleRecentSearch}
-                        teamId={searchTeamId}
-                    />
-                </>
-            );
-        }
-
-        return (
-            <Results
-                selectedTab={selectedTab}
-                searchValue={lastSearchedValue}
-                postIds={postIds}
-                fileInfos={fileInfos}
-                scrollPaddingTop={scrollPaddingTop}
-                loading={loading}
-            />
-        );
-    }, [loading, selectedTab, showResults, searchTeamId]);
-=======
+    }, [lastSearchedValue]);
+
     const loadingComponent = useMemo(() => (
         <Loading
             containerStyle={[styles.loading, {paddingTop: scrollPaddingTop}]}
@@ -275,13 +161,15 @@
             <Modifiers
                 setSearchValue={setSearchValue}
                 searchValue={searchValue}
+                teamId={searchTeamId}
+                setTeamId={setSearchTeamId}
             />
             <RecentSearches
                 setRecentValue={handleRecentSearch}
-                teamId={teamId}
+                teamId={searchTeamId}
             />
         </>
-    ), [searchValue, teamId, handleRecentSearch]);
+    ), [searchValue, searchTeamId, handleRecentSearch]);
 
     const resultsComponent = useMemo(() => (
         <Results
@@ -292,7 +180,7 @@
             scrollPaddingTop={scrollPaddingTop}
             fileChannelIds={fileChannelIds}
         />
-    ), [selectedTab, lastSearchedValue, postIds, fileInfos, scrollPaddingTop]);
+    ), [selectedTab, lastSearchedValue, postIds, fileInfos, scrollPaddingTop, fileChannelIds]);
 
     const renderItem = useCallback(() => {
         if (loading) {
@@ -307,7 +195,6 @@
         !loading && !showResults && modifiersComponent,
         !loading && showResults && resultsComponent,
     ]);
->>>>>>> 0f0c7d57
 
     const paddingTop = useMemo(() => ({paddingTop: scrollPaddingTop, flexGrow: 1}), [scrollPaddingTop]);
 
@@ -323,7 +210,6 @@
         return {
             opacity: withTiming(0, {duration: 150}),
             transform: [{translateX: withTiming(stateIndex < searchScreenIndex ? 25 : -25, {duration: 150})}],
-
         };
     }, [isFocused, stateIndex]);
 
