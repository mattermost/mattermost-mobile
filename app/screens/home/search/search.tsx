// Copyright (c) 2015-present Mattermost, Inc. All Rights Reserved.
// See LICENSE.txt for license information.

import {useIsFocused, useNavigation} from '@react-navigation/native';
import React, {useCallback, useMemo, useState} from 'react';
import {useIntl} from 'react-intl';
import {FlatList, LayoutChangeEvent, Platform, StyleSheet, ViewProps} from 'react-native';
import Animated, {useAnimatedStyle, useDerivedValue, withTiming} from 'react-native-reanimated';
import {Edge, SafeAreaView, useSafeAreaInsets} from 'react-native-safe-area-context';

import {getPosts} from '@actions/local/post';
import {addSearchToTeamSearchHistory} from '@actions/local/team';
import {searchPosts, searchFiles} from '@actions/remote/search';
import Autocomplete from '@components/autocomplete';
import FreezeScreen from '@components/freeze_screen';
import Loading from '@components/loading';
import NavigationHeader from '@components/navigation_header';
import RoundedHeaderContext from '@components/rounded_header_context';
import {BOTTOM_TAB_HEIGHT} from '@constants/view';
import {useServerUrl} from '@context/server';
import {useTheme} from '@context/theme';
import {useKeyboardHeight} from '@hooks/device';
import {useCollapsibleHeader} from '@hooks/header';
import {FileFilter, FileFilters, filterFileExtensions} from '@utils/file';
import {TabTypes, TabType} from '@utils/search';

import Initial from './initial';
import Results from './results';
import Header from './results/header';

import type PostModel from '@typings/database/models/servers/post';

const EDGES: Edge[] = ['bottom', 'left', 'right'];
const AnimatedFlatList = Animated.createAnimatedComponent(FlatList);

const emptyFileResults: FileInfo[] = [];
const emptyPosts: PostModel[] = [];
const emptyChannelIds: string[] = [];

const dummyData = [1];

const AutocompletePaddingTop = 4;

type Props = {
    teamId: string;
}

const styles = StyleSheet.create({
    flex: {
        flex: 1,
    },
    loading: {
        flex: 1,
        justifyContent: 'center',
    },
    autocompleteContainer: {
        zIndex: 11,
    },
});

const getSearchParams = (terms: string, filterValue?: FileFilter) => {
    const fileExtensions = filterFileExtensions(filterValue);
    const extensionTerms = fileExtensions ? ' ' + fileExtensions : '';
    return {
        terms: terms + extensionTerms,
        is_or_search: true,
    };
};

const searchScreenIndex = 1;

const SearchScreen = ({teamId}: Props) => {
    const nav = useNavigation();
    const isFocused = useIsFocused();
    const intl = useIntl();
    const theme = useTheme();
    const insets = useSafeAreaInsets();
    const keyboardHeight = useKeyboardHeight();

    const stateIndex = nav.getState().index;
    const serverUrl = useServerUrl();
    const searchTerm = (nav.getState().routes[stateIndex].params as any)?.searchTerm;

    const [cursorPosition, setCursorPosition] = useState(searchTerm?.length);
    const [searchValue, setSearchValue] = useState<string>(searchTerm);
    const [searchTeamId, setSearchTeamId] = useState<string>(teamId);
    const [selectedTab, setSelectedTab] = useState<TabType>(TabTypes.MESSAGES);
    const [filter, setFilter] = useState<FileFilter>(FileFilters.ALL);
    const [showResults, setShowResults] = useState(false);
    const [containerHeight, setContainerHeight] = useState(0);

    const [loading, setLoading] = useState(false);
    const [resultsLoading, setResultsLoading] = useState(false);
    const [lastSearchedValue, setLastSearchedValue] = useState('');
    const [posts, setPosts] = useState<PostModel[]>(emptyPosts);
    const [fileInfos, setFileInfos] = useState<FileInfo[]>(emptyFileResults);
    const [fileChannelIds, setFileChannelIds] = useState<string[]>([]);

    const onSnap = (offset: number) => {
        scrollRef.current?.scrollToOffset({offset, animated: true});
    };

    const {scrollPaddingTop, scrollRef, scrollValue, onScroll, headerHeight, hideHeader} = useCollapsibleHeader<FlatList>(true, onSnap);

    const handleCancelAndClearSearch = useCallback(() => {
        setSearchValue('');
        setLastSearchedValue('');
        setFilter(FileFilters.ALL);
        setShowResults(false);
    }, []);

    const handleTextChange = useCallback((newValue: string) => {
        setSearchValue(newValue);
        setCursorPosition(newValue.length);
    }, []);

    const handleLoading = useCallback((show: boolean) => {
        (showResults ? setResultsLoading : setLoading)(show);
    }, [showResults]);

    const handleSearch = useCallback(async (newSearchTeamId: string, term: string) => {
        const searchParams = getSearchParams(term);
        if (!searchParams.terms) {
            handleCancelAndClearSearch();
            return;
        }
        handleLoading(true);
        setFilter(FileFilters.ALL);
        setLastSearchedValue(term);
        addSearchToTeamSearchHistory(serverUrl, newSearchTeamId, term);
        const [postResults, {files, channels}] = await Promise.all([
            searchPosts(serverUrl, newSearchTeamId, searchParams),
            searchFiles(serverUrl, newSearchTeamId, searchParams),
        ]);

        setFileInfos(files?.length ? files : emptyFileResults);
        if (postResults.order) {
            const postModels = await getPosts(serverUrl, postResults.order);
            setPosts(postModels.length ? postModels : emptyPosts);
        }
        setFileChannelIds(channels?.length ? channels : emptyChannelIds);
        handleLoading(false);
        setShowResults(true);
    }, [handleCancelAndClearSearch, handleLoading, showResults]);

    const onSubmit = useCallback(() => {
        handleSearch(searchTeamId, searchValue);
    }, [handleSearch, searchTeamId, searchValue]);

    const handleRecentSearch = useCallback((text: string) => {
        handleTextChange(text);
        handleSearch(searchTeamId, text);
    }, [handleSearch, handleTextChange, searchTeamId]);

    const handleFilterChange = useCallback(async (filterValue: FileFilter) => {
        setResultsLoading(true);
        setFilter(filterValue);
        const searchParams = getSearchParams(lastSearchedValue, filterValue);
        const {files, channels} = await searchFiles(serverUrl, searchTeamId, searchParams);
        setFileInfos(files?.length ? files : emptyFileResults);
        setFileChannelIds(channels?.length ? channels : emptyChannelIds);
        setResultsLoading(false);
    }, [lastSearchedValue, searchTeamId]);

    const handleResultsTeamChange = useCallback((newTeamId: string) => {
        setSearchTeamId(newTeamId);
        handleSearch(newTeamId, lastSearchedValue);
    }, [lastSearchedValue, handleSearch]);

    const containerStyle = useMemo(() => {
        const justifyContent = (resultsLoading || loading) ? 'center' : 'flex-start';
        return {paddingTop: scrollPaddingTop, flexGrow: 1, justifyContent} as ViewProps;
    }, [loading, resultsLoading, scrollPaddingTop]);

    const loadingComponent = useMemo(() => (
        <Loading
            containerStyle={[styles.loading, {paddingTop: scrollPaddingTop}]}
            color={theme.buttonBg}
            size='large'
        />
    ), [theme, scrollPaddingTop]);

    const initialComponent = useMemo(() => (
        <Initial
            searchValue={searchValue}
            setRecentValue={handleRecentSearch}
            setSearchValue={handleTextChange}
            setTeamId={setSearchTeamId}
            teamId={searchTeamId}
        />
    ), [searchValue, searchTeamId, handleRecentSearch, handleTextChange]);

    const renderItem = useCallback(() => {
        if (loading) {
            return loadingComponent;
        }
        return initialComponent;
    }, [
        loading && loadingComponent,
        initialComponent,
    ]);

    const animated = useAnimatedStyle(() => {
        if (isFocused) {
            return {
                opacity: withTiming(1, {duration: 150}),
                flex: 1,
                transform: [{translateX: withTiming(0, {duration: 150})}],
            };
        }

        return {
            opacity: withTiming(0, {duration: 150}),
            transform: [{translateX: withTiming(stateIndex < searchScreenIndex ? 25 : -25, {duration: 150})}],
        };
    }, [isFocused, stateIndex]);

    const top = useAnimatedStyle(() => {
        return {
            top: headerHeight.value,
            zIndex: lastSearchedValue ? 10 : 0,
        };
    }, [headerHeight.value, lastSearchedValue]);

    const onLayout = useCallback((e: LayoutChangeEvent) => {
        setContainerHeight(e.nativeEvent.layout.height);
    }, []);

    let header = null;
    if (lastSearchedValue && !loading) {
        header = (
            <Header
                teamId={searchTeamId}
                setTeamId={handleResultsTeamChange}
                onTabSelect={setSelectedTab}
                onFilterChanged={handleFilterChange}
                numberMessages={posts.length}
                selectedTab={selectedTab}
                numberFiles={fileInfos.length}
                selectedFilter={filter}
            />
        );
    }

    const autocompleteMaxHeight = useDerivedValue(() => {
        const iosAdjust = keyboardHeight ? keyboardHeight - BOTTOM_TAB_HEIGHT : insets.bottom;
        const autocompleteRemoveFromHeight = headerHeight.value + (Platform.OS === 'ios' ? iosAdjust : 0);
        return containerHeight - autocompleteRemoveFromHeight;
    }, [keyboardHeight, insets.bottom, containerHeight]);

    const autocompletePosition = useDerivedValue(() => {
        return headerHeight.value - AutocompletePaddingTop;
    }, [containerHeight]);

    const autocomplete = useMemo(() => (
        <Autocomplete
            updateValue={handleTextChange}
            cursorPosition={cursorPosition}
            value={searchValue}
            isSearch={true}
            hasFilesAttached={false}
            availableSpace={autocompleteMaxHeight}
            position={autocompletePosition}
            growDown={true}
<<<<<<< HEAD
            teamId={searchTeamId}
=======
            containerStyle={styles.autocompleteContainer}
>>>>>>> a98c3d5d
        />
    ), [cursorPosition, handleTextChange, searchValue, autocompleteMaxHeight, autocompletePosition, searchTeamId]);

    return (
        <FreezeScreen freeze={!isFocused}>
            <NavigationHeader
                isLargeTitle={true}
                showBackButton={false}
                title={intl.formatMessage({id: 'screen.search.title', defaultMessage: 'Search'})}
                hasSearch={true}
                scrollValue={scrollValue}
                hideHeader={hideHeader}
                onChangeText={handleTextChange}
                onSubmitEditing={onSubmit}
                blurOnSubmit={true}
                placeholder={intl.formatMessage({id: 'screen.search.placeholder', defaultMessage: 'Search messages & files'})}
                onClear={handleCancelAndClearSearch}
                onCancel={handleCancelAndClearSearch}
                defaultValue={searchValue}
            />
            <SafeAreaView
                style={styles.flex}
                edges={EDGES}
                onLayout={onLayout}
            >
                <Animated.View style={animated}>
                    <Animated.View style={top}>
                        <RoundedHeaderContext/>
                        {header}
                    </Animated.View>
                    {!showResults &&
                        <AnimatedFlatList
                            data={dummyData}
                            contentContainerStyle={containerStyle}
                            keyboardShouldPersistTaps='handled'
                            keyboardDismissMode={'interactive'}
                            nestedScrollEnabled={true}
                            indicatorStyle='black'
                            onScroll={onScroll}
                            scrollEventThrottle={16}
                            removeClippedSubviews={false}
                            scrollToOverflowEnabled={true}
                            overScrollMode='always'
                            ref={scrollRef}
                            renderItem={renderItem}
                        />
                    }
                    {showResults && !loading &&
                        <Results
                            loading={resultsLoading}
                            selectedTab={selectedTab}
                            searchValue={lastSearchedValue}
                            posts={posts}
                            fileInfos={fileInfos}
                            scrollPaddingTop={scrollPaddingTop}
                            fileChannelIds={fileChannelIds}
                        />
                    }
                </Animated.View>
            </SafeAreaView>
            {autocomplete}
        </FreezeScreen>
    );
};

export default SearchScreen;<|MERGE_RESOLUTION|>--- conflicted
+++ resolved
@@ -262,11 +262,8 @@
             availableSpace={autocompleteMaxHeight}
             position={autocompletePosition}
             growDown={true}
-<<<<<<< HEAD
+            containerStyle={styles.autocompleteContainer}
             teamId={searchTeamId}
-=======
-            containerStyle={styles.autocompleteContainer}
->>>>>>> a98c3d5d
         />
     ), [cursorPosition, handleTextChange, searchValue, autocompleteMaxHeight, autocompletePosition, searchTeamId]);
 
