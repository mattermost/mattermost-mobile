--- conflicted
+++ resolved
@@ -4,11 +4,7 @@
 import {useIsFocused, useNavigation} from '@react-navigation/native';
 import React, {useCallback, useMemo, useState} from 'react';
 import {useIntl} from 'react-intl';
-<<<<<<< HEAD
-import {FlatList, StyleSheet, ViewProps} from 'react-native';
-=======
-import {FlatList, LayoutChangeEvent, Platform, StyleSheet} from 'react-native';
->>>>>>> 63e6290c
+import {FlatList, LayoutChangeEvent, Platform, StyleSheet, ViewProps} from 'react-native';
 import Animated, {useAnimatedStyle, withTiming} from 'react-native-reanimated';
 import {Edge, SafeAreaView, useSafeAreaInsets} from 'react-native-safe-area-context';
 
@@ -235,13 +231,10 @@
             zIndex: lastSearchedValue ? 10 : 0,
         };
     }, [headerHeight.value, lastSearchedValue]);
-<<<<<<< HEAD
-=======
 
     const onLayout = useCallback((e: LayoutChangeEvent) => {
         setContainerHeight(e.nativeEvent.layout.height);
     }, []);
->>>>>>> 63e6290c
 
     let header = null;
     if (lastSearchedValue && !loading) {
