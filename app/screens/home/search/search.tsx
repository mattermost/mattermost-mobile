// Copyright (c) 2015-present Mattermost, Inc. All Rights Reserved.
// See LICENSE.txt for license information.

import {useIsFocused, useNavigation} from '@react-navigation/native';
import React, {useCallback, useMemo, useState} from 'react';
import {useIntl} from 'react-intl';
import {FlatList, LayoutChangeEvent, Platform, StyleSheet, ViewProps} from 'react-native';
import Animated, {useAnimatedStyle, withTiming} from 'react-native-reanimated';
import {Edge, SafeAreaView, useSafeAreaInsets} from 'react-native-safe-area-context';

import {addSearchToTeamSearchHistory} from '@actions/local/team';
import {searchPosts, searchFiles} from '@actions/remote/search';
import {queryPostsById} from '@app/queries/servers/post';
import Autocomplete from '@components/autocomplete';
import FreezeScreen from '@components/freeze_screen';
import Loading from '@components/loading';
import NavigationHeader from '@components/navigation_header';
import RoundedHeaderContext from '@components/rounded_header_context';
import {BOTTOM_TAB_HEIGHT} from '@constants/view';
import {useServerUrl} from '@context/server';
import {useTheme} from '@context/theme';
import DatabaseManager from '@database/manager';
import {useKeyboardHeight} from '@hooks/device';
import {useCollapsibleHeader} from '@hooks/header';
import {FileFilter, FileFilters, filterFileExtensions} from '@utils/file';
import {TabTypes, TabType} from '@utils/search';

import Initial from './initial';
import Results from './results';
import Header from './results/header';

import type PostModel from '@typings/database/models/servers/post';

const EDGES: Edge[] = ['bottom', 'left', 'right'];
const AnimatedFlatList = Animated.createAnimatedComponent(FlatList);

const emptyFileResults: FileInfo[] = [];
const emptyPosts: PostModel[] = [];
const emptyChannelIds: string[] = [];

const dummyData = [1];

const AutocompletePaddingTop = 4;
const AutocompleteZindex = 11;

type Props = {
    teamId: string;
}

const styles = StyleSheet.create({
    flex: {
        flex: 1,
    },
    loading: {
        flex: 1,
        justifyContent: 'center',
    },
});

const getSearchParams = (terms: string, filterValue?: FileFilter) => {
    const fileExtensions = filterFileExtensions(filterValue);
    const extensionTerms = fileExtensions ? ' ' + fileExtensions : '';
    return {
        terms: terms + extensionTerms,
        is_or_search: true,
    };
};

const getPosts = async (serverUrl: string, ids: string[]) => {
    const database = DatabaseManager.serverDatabases[serverUrl]?.database;
    if (!database) {
        return [];
    }

    return queryPostsById(database, ids).fetch();
};

const searchScreenIndex = 1;

const SearchScreen = ({teamId}: Props) => {
    const nav = useNavigation();
    const isFocused = useIsFocused();
    const intl = useIntl();
    const theme = useTheme();
    const insets = useSafeAreaInsets();
    const keyboardHeight = useKeyboardHeight();

    const stateIndex = nav.getState().index;
    const serverUrl = useServerUrl();
    const searchTerm = (nav.getState().routes[stateIndex].params as any)?.searchTerm;

    const [cursorPosition, setCursorPosition] = useState(searchTerm?.length);
    const [searchValue, setSearchValue] = useState<string>(searchTerm);
    const [searchTeamId, setSearchTeamId] = useState<string>(teamId);
    const [selectedTab, setSelectedTab] = useState<TabType>(TabTypes.MESSAGES);
    const [filter, setFilter] = useState<FileFilter>(FileFilters.ALL);
    const [showResults, setShowResults] = useState(false);
    const [containerHeight, setContainerHeight] = useState(0);

    const [loading, setLoading] = useState(false);
    const [resultsLoading, setResultsLoading] = useState(false);
    const [lastSearchedValue, setLastSearchedValue] = useState('');
    const [posts, setPosts] = useState<PostModel[]>(emptyPosts);
    const [fileInfos, setFileInfos] = useState<FileInfo[]>(emptyFileResults);
    const [fileChannelIds, setFileChannelIds] = useState<string[]>([]);

    const onSnap = (offset: number) => {
        scrollRef.current?.scrollToOffset({offset, animated: true});
    };

    const {scrollPaddingTop, scrollRef, scrollValue, onScroll, headerHeight, hideHeader} = useCollapsibleHeader<FlatList>(true, onSnap);

    const handleCancelAndClearSearch = useCallback(() => {
        setSearchValue('');
        setLastSearchedValue('');
        setFilter(FileFilters.ALL);
        setShowResults(false);
    }, []);

    const handleTextChange = useCallback((newValue: string) => {
        setSearchValue(newValue);
        setCursorPosition(newValue.length);
    }, []);

    const handleLoading = useCallback((show: boolean) => {
        (showResults ? setResultsLoading : setLoading)(show);
    }, [showResults]);

    const handleSearch = useCallback(async (newSearchTeamId: string, term: string) => {
        const searchParams = getSearchParams(term);
        if (!searchParams.terms) {
            handleCancelAndClearSearch();
            return;
        }
        handleLoading(true);
        setFilter(FileFilters.ALL);
        setLastSearchedValue(term);
        addSearchToTeamSearchHistory(serverUrl, newSearchTeamId, term);
        const [postResults, {files, channels}] = await Promise.all([
            searchPosts(serverUrl, newSearchTeamId, searchParams),
            searchFiles(serverUrl, newSearchTeamId, searchParams),
        ]);

        setFileInfos(files?.length ? files : emptyFileResults);
        setPosts(postResults?.order?.length ? await getPosts(serverUrl, postResults.order) : emptyPosts);
        setFileChannelIds(channels?.length ? channels : emptyChannelIds);

        handleLoading(false);
        setShowResults(true);
    }, [handleCancelAndClearSearch, handleLoading, showResults]);

    const onSubmit = useCallback(() => {
        handleSearch(searchTeamId, searchValue);
    }, [handleSearch, searchTeamId, searchValue]);

    const handleRecentSearch = useCallback((text: string) => {
        handleTextChange(text);
        handleSearch(searchTeamId, text);
    }, [handleSearch, handleTextChange, searchTeamId]);

    const handleFilterChange = useCallback(async (filterValue: FileFilter) => {
        setResultsLoading(true);
        setFilter(filterValue);
        const searchParams = getSearchParams(lastSearchedValue, filterValue);
        const {files, channels} = await searchFiles(serverUrl, searchTeamId, searchParams);
        setFileInfos(files?.length ? files : emptyFileResults);
        setFileChannelIds(channels?.length ? channels : emptyChannelIds);
        setResultsLoading(false);
    }, [lastSearchedValue, searchTeamId]);

    const handleResultsTeamChange = useCallback((newTeamId: string) => {
        setSearchTeamId(newTeamId);
        handleSearch(newTeamId, lastSearchedValue);
    }, [lastSearchedValue, handleSearch]);

    const containerStyle = useMemo(() => {
        const justifyContent = (resultsLoading || loading) ? 'center' : 'flex-start';
        return {paddingTop: scrollPaddingTop, flexGrow: 1, justifyContent} as ViewProps;
    }, [loading, resultsLoading, scrollPaddingTop]);

    const loadingComponent = useMemo(() => (
        <Loading
            containerStyle={[styles.loading, {paddingTop: scrollPaddingTop}]}
            color={theme.buttonBg}
            size='large'
        />
    ), [theme, scrollPaddingTop]);

    const initialComponent = useMemo(() => (
        <Initial
            searchValue={searchValue}
            setRecentValue={handleRecentSearch}
            setSearchValue={handleTextChange}
            setTeamId={setSearchTeamId}
            teamId={searchTeamId}
        />
    ), [searchValue, searchTeamId, handleRecentSearch, handleTextChange]);

<<<<<<< HEAD
=======
    const resultsComponent = useMemo(() => (
        <Results
            loading={resultsLoading}
            selectedTab={selectedTab}
            searchValue={lastSearchedValue}
            postIds={postIds}
            fileInfos={fileInfos}
            fileChannelIds={fileChannelIds}
        />
    ), [selectedTab, lastSearchedValue, postIds, fileInfos, fileChannelIds, resultsLoading]);

>>>>>>> 08ecc191
    const renderItem = useCallback(() => {
        if (loading) {
            return loadingComponent;
        }
        return initialComponent;
    }, [
        loading && loadingComponent,
        initialComponent,
    ]);

    const animated = useAnimatedStyle(() => {
        if (isFocused) {
            return {
                opacity: withTiming(1, {duration: 150}),
                flex: 1,
                transform: [{translateX: withTiming(0, {duration: 150})}],
            };
        }

        return {
            opacity: withTiming(0, {duration: 150}),
            transform: [{translateX: withTiming(stateIndex < searchScreenIndex ? 25 : -25, {duration: 150})}],
        };
    }, [isFocused, stateIndex]);

    const top = useAnimatedStyle(() => {
        return {
            top: headerHeight.value,
            zIndex: lastSearchedValue ? 10 : 0,
        };
    }, [headerHeight.value, lastSearchedValue]);

    const onLayout = useCallback((e: LayoutChangeEvent) => {
        setContainerHeight(e.nativeEvent.layout.height);
    }, []);

    let header = null;
    if (lastSearchedValue && !loading) {
        header = (
            <Header
                teamId={searchTeamId}
                setTeamId={handleResultsTeamChange}
                onTabSelect={setSelectedTab}
                onFilterChanged={handleFilterChange}
                numberMessages={posts.length}
                selectedTab={selectedTab}
                numberFiles={fileInfos.length}
                selectedFilter={filter}
            />
        );
    }

    const autocompleteRemoveFromHeight = headerHeight.value + Platform.select({
        ios: keyboardHeight ? keyboardHeight - BOTTOM_TAB_HEIGHT : insets.bottom,
        default: 0,
    });
    const autocompleteMaxHeight = containerHeight - autocompleteRemoveFromHeight;
    const autocompletePosition = AutocompletePaddingTop;
    const autocomplete = useMemo(() => (
        <Autocomplete
            updateValue={handleTextChange}
            cursorPosition={cursorPosition}
            value={searchValue}
            isSearch={true}
            hasFilesAttached={false}
            availableSpace={autocompleteMaxHeight}
            position={autocompletePosition}
            growDown={true}
        />
    ), [cursorPosition, handleTextChange, searchValue, autocompleteMaxHeight, autocompletePosition]);

    return (
        <FreezeScreen freeze={!isFocused}>
            <NavigationHeader
                isLargeTitle={true}
                showBackButton={false}
                title={intl.formatMessage({id: 'screen.search.title', defaultMessage: 'Search'})}
                hasSearch={true}
                scrollValue={scrollValue}
                hideHeader={hideHeader}
                onChangeText={handleTextChange}
                onSubmitEditing={onSubmit}
                blurOnSubmit={true}
                placeholder={intl.formatMessage({id: 'screen.search.placeholder', defaultMessage: 'Search messages & files'})}
                onClear={handleCancelAndClearSearch}
                onCancel={handleCancelAndClearSearch}
                defaultValue={searchValue}
            />
            <Animated.View style={[top, {zIndex: AutocompleteZindex}]}>
                {autocomplete}
            </Animated.View>
            <SafeAreaView
                style={styles.flex}
                edges={EDGES}
                onLayout={onLayout}
            >
                <Animated.View style={animated}>
                    <Animated.View style={top}>
                        <RoundedHeaderContext/>
                        {header}
                    </Animated.View>
<<<<<<< HEAD
                    {!showResults &&
                        <AnimatedFlatList
                            data={dummyData}
                            contentContainerStyle={paddingTop}
                            keyboardShouldPersistTaps='handled'
                            keyboardDismissMode={'interactive'}
                            nestedScrollEnabled={true}
                            indicatorStyle='black'
                            onScroll={onScroll}
                            scrollEventThrottle={16}
                            removeClippedSubviews={false}
                            scrollToOverflowEnabled={true}
                            overScrollMode='always'
                            ref={scrollRef}
                            renderItem={renderItem}
                        />
                    }
                    {showResults && !loading &&
                        <Results
                            selectedTab={selectedTab}
                            searchValue={lastSearchedValue}
                            posts={posts}
                            fileInfos={fileInfos}
                            scrollPaddingTop={scrollPaddingTop}
                            fileChannelIds={fileChannelIds}
                        />
                    }
=======
                    <AnimatedFlatList
                        data={dummyData}
                        contentContainerStyle={containerStyle}
                        keyboardShouldPersistTaps='handled'
                        keyboardDismissMode={'interactive'}
                        nestedScrollEnabled={true}
                        indicatorStyle='black'
                        onScroll={onScroll}
                        scrollEventThrottle={16}
                        removeClippedSubviews={false}
                        scrollToOverflowEnabled={true}
                        overScrollMode='always'
                        ref={scrollRef}
                        renderItem={renderItem}
                    />
>>>>>>> 08ecc191
                </Animated.View>
            </SafeAreaView>
        </FreezeScreen>
    );
};

export default SearchScreen;<|MERGE_RESOLUTION|>--- conflicted
+++ resolved
@@ -196,20 +196,6 @@
         />
     ), [searchValue, searchTeamId, handleRecentSearch, handleTextChange]);
 
-<<<<<<< HEAD
-=======
-    const resultsComponent = useMemo(() => (
-        <Results
-            loading={resultsLoading}
-            selectedTab={selectedTab}
-            searchValue={lastSearchedValue}
-            postIds={postIds}
-            fileInfos={fileInfos}
-            fileChannelIds={fileChannelIds}
-        />
-    ), [selectedTab, lastSearchedValue, postIds, fileInfos, fileChannelIds, resultsLoading]);
-
->>>>>>> 08ecc191
     const renderItem = useCallback(() => {
         if (loading) {
             return loadingComponent;
@@ -311,11 +297,10 @@
                         <RoundedHeaderContext/>
                         {header}
                     </Animated.View>
-<<<<<<< HEAD
                     {!showResults &&
                         <AnimatedFlatList
                             data={dummyData}
-                            contentContainerStyle={paddingTop}
+                            contentContainerStyle={containerStyle}
                             keyboardShouldPersistTaps='handled'
                             keyboardDismissMode={'interactive'}
                             nestedScrollEnabled={true}
@@ -331,6 +316,7 @@
                     }
                     {showResults && !loading &&
                         <Results
+                            loading={resultsLoading}
                             selectedTab={selectedTab}
                             searchValue={lastSearchedValue}
                             posts={posts}
@@ -339,23 +325,6 @@
                             fileChannelIds={fileChannelIds}
                         />
                     }
-=======
-                    <AnimatedFlatList
-                        data={dummyData}
-                        contentContainerStyle={containerStyle}
-                        keyboardShouldPersistTaps='handled'
-                        keyboardDismissMode={'interactive'}
-                        nestedScrollEnabled={true}
-                        indicatorStyle='black'
-                        onScroll={onScroll}
-                        scrollEventThrottle={16}
-                        removeClippedSubviews={false}
-                        scrollToOverflowEnabled={true}
-                        overScrollMode='always'
-                        ref={scrollRef}
-                        renderItem={renderItem}
-                    />
->>>>>>> 08ecc191
                 </Animated.View>
             </SafeAreaView>
         </FreezeScreen>
