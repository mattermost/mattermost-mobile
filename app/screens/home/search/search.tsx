--- conflicted
+++ resolved
@@ -17,12 +17,8 @@
 import {useCollapsibleHeader} from '@hooks/header';
 import {FileFilter, FileFilters, filterFileExtensions} from '@utils/file';
 
-<<<<<<< HEAD
-import Modifiers from './modifiers/modifiers';
+import Modifiers from './modifiers';
 import RecentSearches from './recent_searches/recent_searches';
-=======
-import Modifiers from './modifiers';
->>>>>>> 6c18cc8b
 import Results from './results';
 import Header, {SelectTab} from './results/header';
 
@@ -52,11 +48,7 @@
 
     const [searchValue, setSearchValue] = useState<string>(searchTerm);
     const [selectedTab, setSelectedTab] = useState<SelectTab>('messages');
-<<<<<<< HEAD
-    const [filter, setFilter] = useState<FileFilter>('all');
-=======
     const [filter, setFilter] = useState<FileFilter>(FileFilters.ALL);
->>>>>>> 6c18cc8b
     const [showResults, setShowResults] = useState(false);
 
     const [loading, setLoading] = useState(false);
@@ -114,13 +106,8 @@
     }, [lastSearchedValue]);
 
     useEffect(() => {
-<<<<<<< HEAD
-        setFilteredFileInfos(filterFiles(fileInfos, filter));
-    }, [filter, fileInfos]);
-=======
         setSearchValue(searchTerm);
     }, [searchTerm]);
->>>>>>> 6c18cc8b
 
     const {scrollPaddingTop, scrollRef, scrollValue, onScroll, headerHeight, hideHeader} = useCollapsibleHeader<FlatList>(true, onSnap);
 
@@ -150,15 +137,9 @@
     const handleClearSearch = useCallback(() => {
         setSearchValue('');
         setLastSearchedValue('');
-<<<<<<< HEAD
-        setFilter('all');
-        setShowResults(false);
-    }, [filter, searchValue, lastSearchedValue]);
-=======
         setFilter(FileFilters.ALL);
         setShowResults(false);
     }, []);
->>>>>>> 6c18cc8b
 
     let header = null;
     if (lastSearchedValue) {
@@ -200,7 +181,6 @@
                         {header}
                     </Animated.View>
                     {!showResults &&
-<<<<<<< HEAD
                         <>
                             <Modifiers
                                 setSearchValue={setSearchValue}
@@ -214,24 +194,13 @@
                                 //scrollPaddingTop={scrollPaddingTop}
                             />
                         </>
-=======
-                        <Modifiers
-                            setSearchValue={setSearchValue}
-                            searchValue={searchValue}
-                            scrollPaddingTop={scrollPaddingTop}
-                        />
->>>>>>> 6c18cc8b
                     }
                     {showResults &&
                         <Results
                             selectedTab={selectedTab}
                             searchValue={lastSearchedValue}
                             postIds={postIds}
-<<<<<<< HEAD
-                            fileInfos={filteredFileInfos}
-=======
                             fileInfos={fileInfos}
->>>>>>> 6c18cc8b
                             scrollRef={scrollRef}
                             onScroll={onScroll}
                             scrollPaddingTop={scrollPaddingTop}
