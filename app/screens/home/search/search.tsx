--- conflicted
+++ resolved
@@ -30,11 +30,9 @@
 
 const emptyFileResults: FileInfo[] = [];
 const emptyPostResults: string[] = [];
-<<<<<<< HEAD
+const emptyChannelIds: string[] = [];
+
 const dummyData = [1];
-=======
-const emptyChannelIds: string[] = [];
->>>>>>> 97b5e75e
 
 type Props = {
     teamId: string;
@@ -88,7 +86,6 @@
         scrollRef.current?.scrollToOffset({offset, animated: true});
     };
 
-<<<<<<< HEAD
     const {scrollPaddingTop, scrollRef, scrollValue, onScroll, headerHeight, hideHeader} = useCollapsibleHeader<FlatList>(true, onSnap);
 
     const onSubmit = useCallback(() => {
@@ -108,40 +105,23 @@
 
     useEffect(() => {
         handleSearch.current = async (term: string) => {
+            const searchParams = getSearchParams(term);
+            if (!searchParams.terms) {
+                handleClearSearch();
+                return;
+            }
             setLoading(true);
             setFilter(FileFilters.ALL);
             setLastSearchedValue(term);
             addSearchToTeamSearchHistory(serverUrl, teamId, term);
-            const searchParams = getSearchParams(term);
-            const [postResults, fileResults] = await Promise.all([
+            const [postResults, {files, channels}] = await Promise.all([
                 searchPosts(serverUrl, searchParams),
                 searchFiles(serverUrl, teamId, searchParams),
             ]);
-=======
-        const searchParams = getSearchParams();
-        if (!searchParams.terms) {
-            handleClearSearch();
-            return;
-        }
-        setLoading(true);
-        setShowResults(true);
-        setFilter(FileFilters.ALL);
-        setLastSearchedValue(searchValue);
-        const [postResults, {files, channels}] = await Promise.all([
-            searchPosts(serverUrl, searchParams),
-            searchFiles(serverUrl, teamId, searchParams),
-        ]);
-
-        setFileInfos(files?.length ? files : emptyFileResults);
-        setPostIds(postResults?.order?.length ? postResults.order : emptyPostResults);
-        setFileChannelIds(channels?.length ? channels : emptyChannelIds);
-        setLoading(false);
-    })), [searchValue]);
->>>>>>> 97b5e75e
-
-            const fileInfosResult = fileResults?.file_infos && Object.values(fileResults?.file_infos);
-            setFileInfos(fileInfosResult?.length ? fileInfosResult : emptyFileResults);
+
+            setFileInfos(files?.length ? files : emptyFileResults);
             setPostIds(postResults?.order?.length ? postResults.order : emptyPostResults);
+            setFileChannelIds(channels?.length ? channels : emptyChannelIds);
 
             setShowResults(true);
             setLoading(false);
@@ -156,17 +136,10 @@
     const handleFilterChange = useCallback(async (filterValue: FileFilter) => {
         setLoading(true);
         setFilter(filterValue);
-<<<<<<< HEAD
         const searchParams = getSearchParams(lastSearchedValue, filterValue);
-        const fileResults = await searchFiles(serverUrl, teamId, searchParams);
-        const fileInfosResult = fileResults?.file_infos && Object.values(fileResults?.file_infos);
-        setFileInfos(fileInfosResult?.length ? fileInfosResult : emptyFileResults);
-=======
-        const searchParams = getSearchParams(filterValue);
         const {files, channels} = await searchFiles(serverUrl, teamId, searchParams);
         setFileInfos(files?.length ? files : emptyFileResults);
         setFileChannelIds(channels?.length ? channels : emptyChannelIds);
->>>>>>> 97b5e75e
 
         setLoading(false);
     }, [getSearchParams, lastSearchedValue, searchFiles]);
@@ -199,6 +172,7 @@
             postIds={postIds}
             fileInfos={fileInfos}
             scrollPaddingTop={scrollPaddingTop}
+            fileChannelIds={fileChannelIds}
         />
     ), [selectedTab, lastSearchedValue, postIds, fileInfos, scrollPaddingTop]);
 
@@ -281,7 +255,6 @@
                         <RoundedHeaderContext/>
                         {header}
                     </Animated.View>
-<<<<<<< HEAD
                     <AnimatedFlatList
                         data={dummyData}
                         contentContainerStyle={paddingTop}
@@ -297,28 +270,6 @@
                         ref={scrollRef}
                         renderItem={renderItem}
                     />
-=======
-                    {!showResults &&
-                        <Modifiers
-                            setSearchValue={setSearchValue}
-                            searchValue={searchValue}
-                            scrollPaddingTop={scrollPaddingTop}
-                        />
-                    }
-                    {showResults &&
-                        <Results
-                            selectedTab={selectedTab}
-                            searchValue={lastSearchedValue}
-                            postIds={postIds}
-                            fileChannelIds={fileChannelIds}
-                            fileInfos={fileInfos}
-                            scrollRef={scrollRef}
-                            onScroll={onScroll}
-                            scrollPaddingTop={scrollPaddingTop}
-                            loading={loading}
-                        />
-                    }
->>>>>>> 97b5e75e
                 </Animated.View>
             </SafeAreaView>
         </FreezeScreen>
