--- conflicted
+++ resolved
@@ -93,27 +93,16 @@
 
     const {scrollPaddingTop, scrollRef, scrollValue, onScroll, headerHeight, hideHeader} = useCollapsibleHeader<FlatList>(true, onSnap);
 
-<<<<<<< HEAD
     const handleCancelAndClearSearch = useCallback(() => {
         setSearchValue('');
         setLastSearchedValue('');
         setFilter(FileFilters.ALL);
-=======
+        setShowResults(false);
+    }, []);
+
     const handleTextChange = useCallback((newValue: string) => {
         setSearchValue(newValue);
         setCursorPosition(newValue.length);
-    }, []);
-
-    const handleClearSearch = useCallback(() => {
-        handleTextChange('');
-        setLastSearchedValue('');
-        setFilter(FileFilters.ALL);
-    }, [handleTextChange]);
-
-    const handleCancelSearch = useCallback(() => {
-        handleClearSearch();
->>>>>>> d83c2a6f
-        setShowResults(false);
     }, []);
 
     const handleSearch = useCallback(async (newSearchTeamId: string, term: string) => {
