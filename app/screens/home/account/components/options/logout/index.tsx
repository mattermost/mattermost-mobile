// Copyright (c) 2015-present Mattermost, Inc. All Rights Reserved.
// See LICENSE.txt for license information.

import React, {useCallback} from 'react';
import {useIntl} from 'react-intl';
import {Navigation} from 'react-native-navigation';

import {logout} from '@actions/remote/session';
import OptionItem from '@components/option_item';
import {Screens} from '@constants';
import {useServerDisplayName, useServerUrl} from '@context/server';
<<<<<<< HEAD
import {useTheme} from '@context/theme';
import {usePreventDoubleTap} from '@hooks/utils';
import {alertServerLogout} from '@utils/server';
import {changeOpacity, makeStyleSheetFromTheme} from '@utils/theme';
import {typography} from '@utils/typography';

const getStyleSheet = makeStyleSheetFromTheme((theme) => {
    return {
        desc: {
            color: changeOpacity(theme.centerChannelColor, 0.64),
            ...typography('Body', 75),
        },
    };
});
=======
import {usePreventDoubleTap} from '@hooks/utils';
import {alertServerLogout} from '@utils/server';
>>>>>>> a27c82da

const LogOut = () => {
    const intl = useIntl();
    const serverUrl = useServerUrl();
    const serverDisplayName = useServerDisplayName();

    const onLogout = usePreventDoubleTap(useCallback(() => {
        Navigation.updateProps(Screens.HOME, {extra: undefined});
        alertServerLogout(serverDisplayName, () => logout(serverUrl, intl), intl);
    }, [serverDisplayName, serverUrl, intl]));

    return (
        <OptionItem
            action={onLogout}
            description={intl.formatMessage({id: 'account.logout_from', defaultMessage: 'Log out of {serverName}'}, {serverName: serverDisplayName})}
            destructive={true}
            icon='exit-to-app'
            label={intl.formatMessage({id: 'account.logout', defaultMessage: 'Log out'})}
            testID='account.logout.option'
            type='default'
            nonDestructiveDescription={true}
        />
    );
};

export default LogOut;<|MERGE_RESOLUTION|>--- conflicted
+++ resolved
@@ -9,25 +9,8 @@
 import OptionItem from '@components/option_item';
 import {Screens} from '@constants';
 import {useServerDisplayName, useServerUrl} from '@context/server';
-<<<<<<< HEAD
-import {useTheme} from '@context/theme';
 import {usePreventDoubleTap} from '@hooks/utils';
 import {alertServerLogout} from '@utils/server';
-import {changeOpacity, makeStyleSheetFromTheme} from '@utils/theme';
-import {typography} from '@utils/typography';
-
-const getStyleSheet = makeStyleSheetFromTheme((theme) => {
-    return {
-        desc: {
-            color: changeOpacity(theme.centerChannelColor, 0.64),
-            ...typography('Body', 75),
-        },
-    };
-});
-=======
-import {usePreventDoubleTap} from '@hooks/utils';
-import {alertServerLogout} from '@utils/server';
->>>>>>> a27c82da
 
 const LogOut = () => {
     const intl = useIntl();
