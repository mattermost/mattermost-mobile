// Copyright (c) 2015-present Mattermost, Inc. All Rights Reserved.
// See LICENSE.txt for license information.

import {withDatabase} from '@nozbe/watermelondb/DatabaseProvider';
import withObservables from '@nozbe/with-observables';
import {useRoute} from '@react-navigation/native';
<<<<<<< HEAD
import React, {useCallback, useEffect, useState} from 'react';
import {useIntl} from 'react-intl';
import {ScrollView, StyleSheet, Text, TextStyle, View} from 'react-native';
=======
import React, {useCallback, useState} from 'react';
import {ScrollView, StatusBar, View} from 'react-native';
>>>>>>> a86bd3af
import Animated, {useAnimatedStyle, withTiming} from 'react-native-reanimated';
import {Edge, SafeAreaView, useSafeAreaInsets} from 'react-native-safe-area-context';
import {of as of$} from 'rxjs';
import {switchMap} from 'rxjs/operators';
import tinycolor from 'tinycolor2';

<<<<<<< HEAD
import DrawerItem from '@components/drawer_item';
import FormattedText from '@components/formatted_text';
import ProfilePicture from '@components/profile_picture';
import {Screens} from '@constants';
=======
import {Device, View as ViewConstants} from '@constants';
>>>>>>> a86bd3af
import {MM_TABLES, SYSTEM_IDENTIFIERS} from '@constants/database';
import {useTheme} from '@context/theme';
<<<<<<< HEAD
import DatabaseManager from '@database/manager';
import {t} from '@i18n';
import {showModal} from '@screens/navigation';
=======
import {useSplitView} from '@hooks/device';
import {isCustomStatusExpirySupported, isMinimumServerVersion} from '@utils/helpers';
>>>>>>> a86bd3af
import {changeOpacity, makeStyleSheetFromTheme} from '@utils/theme';

import AccountOptions from './components/options';
import AccountTabletView from './components/tablet_view';
import AccountUserInfo from './components/user_info';

import type {WithDatabaseArgs} from '@typings/database/database';
import type SystemModel from '@typings/database/models/servers/system';
import type UserModel from '@typings/database/models/servers/user';

type AccountScreenProps = {
    currentUser: UserModel;
    customStatusExpirySupported: boolean;
    enableCustomUserStatuses: boolean;
    showFullName: boolean;
};

const {SERVER: {SYSTEM, USER}} = MM_TABLES;
const edges: Edge[] = ['bottom', 'left', 'right'];

const getStyleSheet = makeStyleSheetFromTheme((theme: Theme) => {
    return {
        container: {
            flex: 1,
            backgroundColor: theme.sidebarBg,
        },
        flex: {
            flex: 1,
        },
        flexRow: {
            flex: 1,
            flexDirection: 'row',
        },
        divider: {
            backgroundColor: changeOpacity(theme.centerChannelColor, 0.2),
            height: 1,
            marginHorizontal: 15,
        },
        tabletContainer: {
            backgroundColor: theme.centerChannelBg,
            flex: 1,
        },
        tabletDivider: {
            borderLeftWidth: 1,
            borderLeftColor: changeOpacity(theme.centerChannelColor, 0.16),
        },
    };
});

<<<<<<< HEAD
type AccountScreenProps = {
    config: ClientConfig;
    currentUser: UserModel;
    database: Database;
};

const AccountScreen = ({config, currentUser, database}: AccountScreenProps) => {
    const [serverName, setServerName] = useState('');
    const [start, setStart] = useState(false);
    const intl = useIntl();
    const route = useRoute();
    const serverUrl = useServerUrl();
    const theme = useTheme();
=======
const AccountScreen = ({currentUser, enableCustomUserStatuses, customStatusExpirySupported, showFullName}: AccountScreenProps) => {
    const theme = useTheme();
    const [start, setStart] = useState(false);
    const route = useRoute();
    const isSplitView = useSplitView();
    const insets = useSafeAreaInsets();
    const isTablet = Device.IS_TABLET && !isSplitView;
    const barStyle = tinycolor(theme.sidebarBg).isDark() ? 'light-content' : 'dark-content';
    let tabletSidebarStyle;
    if (isTablet) {
        const {TABLET} = ViewConstants;
        tabletSidebarStyle = {maxWidth: TABLET.SIDEBAR_WIDTH};
    }
>>>>>>> a86bd3af

    const params = route.params! as {direction: string};
    const toLeft = params.direction === 'left';

    const onLayout = useCallback(() => {
        setStart(true);
    }, []);

    const animated = useAnimatedStyle(() => {
        if (start) {
            return {
                opacity: withTiming(1, {duration: 150}),
                transform: [{translateX: withTiming(0, {duration: 150})}],
            };
        }

        return {
            opacity: withTiming(0, {duration: 150}),
            transform: [{translateX: withTiming(toLeft ? -25 : 25, {duration: 150})}],
        };
    }, [start]);

    const styles = getStyleSheet(theme);

<<<<<<< HEAD
    // To retrieve the server display name
    useEffect(() => {
        const getServerDisplayName = async () => {
            const appDatabase = DatabaseManager.appDatabase?.database;
            const servers = await appDatabase!.get(SERVERS).query().fetch() as unknown as ServersModel[];
            if (servers?.length > 0) {
                const curServer = servers.reduce((a, b) => (b.lastActiveAt > a.lastActiveAt ? b : a));
                setServerName(curServer.displayName);
            }
        };
        getServerDisplayName();
    }, []);

    //fixme: remove placeholder callback method
    const goToSavedMessages = () => null;

    //todo: confirm with designers how the user name will be shown
    const nickName = currentUser.nickname ? ` (${currentUser.nickname})` : '';
    const title = `${currentUser.firstName} ${currentUser.lastName}${nickName}`;
    const userName = `@${currentUser.username}`;

    const getLabelComponent = useCallback((id: string, defaultMessage: string, otherStyle?: TextStyle) => {
        return (
            <FormattedText
                id={t(id)}
                defaultMessage={defaultMessage}
                style={StyleSheet.flatten([styles.menuLabel, otherStyle])}
            />
        );
    }, []);

    const goToEditProfileScreen = () => {
        const commandType = 'ShowModal';
        showModal(Screens.EDIT_PROFILE, intl.formatMessage({id: 'mobile.routes.edit_profile', defaultMessage: 'Edit Profile'}), {commandType});
    };

=======
>>>>>>> a86bd3af
    return (
        <SafeAreaView
            edges={edges}
            style={styles.container}
        >
            <View style={[{height: insets.top, flexDirection: 'row'}]}>
                <View style={[styles.container, tabletSidebarStyle]}/>
                {isTablet && <View style={styles.tabletContainer}/>}
            </View>
            <StatusBar
                barStyle={barStyle}
                backgroundColor='rgba(20, 33, 62, 0.42)'
            />
            <Animated.View
                onLayout={onLayout}
                style={[styles.flexRow, animated]}
            >
                <ScrollView
                    contentContainerStyle={styles.flex}
                    alwaysBounceVertical={false}
                    style={tabletSidebarStyle}
                >
<<<<<<< HEAD
                    <View
                        style={styles.upperBody}
                    >
                        <ProfilePicture
                            size={120}
                            iconSize={28}
                            showStatus={true}
                            author={currentUser}
                            testID={'account.profile_picture'}
                            statusStyle={styles.statusStyle}
                            statusSize={24}
                        />
                        <Text style={styles.textFullName}>{title}</Text>
                        <Text style={styles.textUserName}>{`${userName}`}</Text>
                    </View>
                    <View style={styles.body}>
                        <UserPresence
                            currentUser={currentUser}
                            database={database}
                            serverUrl={serverUrl}
                            styles={{menuLabel: styles.menuLabel}}
                            theme={theme}
                        />
                        <CustomStatus
                            config={config}
                            currentUser={currentUser}
                        />
                        <View style={styles.divider}/>
                        <DrawerItem
                            testID='account.your_profile.action'
                            labelComponent={getLabelComponent(t('account.your_profile'), 'Your Profile')}
                            iconName='account-outline'
                            onPress={goToEditProfileScreen}
                            separator={false}
                            theme={theme}
                        />
                        <DrawerItem
                            testID='account.saved_messages.action'
                            labelComponent={getLabelComponent(t('account.saved_messages'), 'Saved Messages')}
                            iconName='bookmark-outline'
                            onPress={goToSavedMessages}
                            separator={false}
                            theme={theme}
                        />
                        <DrawerItem
                            testID='account.settings.action'
                            labelComponent={getLabelComponent(t('account.settings'), 'Settings')}
                            iconName='settings-outline'
                            onPress={goToSavedMessages}
                            separator={true}
                            theme={theme}
                        />
                        <DrawerItem
                            testID='account.logout.action'
                            labelComponent={getLabelComponent(t('account.logout'), 'Log out', {color: theme.dndIndicator})}
                            iconName='exit-to-app'
                            isDestructor={true}
                            onPress={goToSavedMessages}
                            separator={false}
                            theme={theme}
                        />
                        <FormattedText
                            id={t('account.logout_from')}
                            defaultMessage={'Log out of {serverName}'}
                            values={{serverName}}
                            style={styles.logOutFrom}
                        />
                    </View>
                </Animated.View>
            </ScrollView>
=======
                    <AccountUserInfo
                        user={currentUser}
                        showFullName={showFullName}
                        theme={theme}
                    />
                    <AccountOptions
                        enableCustomUserStatuses={enableCustomUserStatuses}
                        isCustomStatusExpirySupported={customStatusExpirySupported}
                        isTablet={isTablet}
                        user={currentUser}
                        theme={theme}
                    />
                </ScrollView>
                {isTablet &&
                <View style={[styles.tabletContainer, styles.tabletDivider]}>
                    <AccountTabletView/>
                </View>
                }
            </Animated.View>
>>>>>>> a86bd3af
        </SafeAreaView>
    );
};

const withUserConfig = withObservables([], ({database}: WithDatabaseArgs) => {
    const config = database.
        get<SystemModel>(SYSTEM).
        findAndObserve(SYSTEM_IDENTIFIERS.CONFIG);
    const showFullName = config.pipe((switchMap((cfg) => of$((cfg.value as ClientConfig).ShowFullName === 'true'))));
    const enableCustomUserStatuses = config.pipe((switchMap((cfg) => {
        const ClientConfig = cfg.value as ClientConfig;
        return of$(ClientConfig.EnableCustomUserStatuses === 'true' && isMinimumServerVersion(ClientConfig.Version, 5, 36));
    })));
    const version = config.pipe(
        switchMap((cfg) => of$((cfg.value as ClientConfig).Version)),
    );
    const customStatusExpirySupported = config.pipe(
        switchMap((cfg) => of$(isCustomStatusExpirySupported((cfg.value as ClientConfig).Version))),
    );

    return {
        currentUser: database.
            get(SYSTEM).
            findAndObserve(SYSTEM_IDENTIFIERS.CURRENT_USER_ID).
            pipe(
                switchMap((id: SystemModel) =>
                    database.get(USER).findAndObserve(id.value),
                ),
            ),
        enableCustomUserStatuses,
        customStatusExpirySupported,
        showFullName,
        version,
    };
});

export default withDatabase(withUserConfig(AccountScreen));<|MERGE_RESOLUTION|>--- conflicted
+++ resolved
@@ -4,38 +4,19 @@
 import {withDatabase} from '@nozbe/watermelondb/DatabaseProvider';
 import withObservables from '@nozbe/with-observables';
 import {useRoute} from '@react-navigation/native';
-<<<<<<< HEAD
-import React, {useCallback, useEffect, useState} from 'react';
-import {useIntl} from 'react-intl';
-import {ScrollView, StyleSheet, Text, TextStyle, View} from 'react-native';
-=======
 import React, {useCallback, useState} from 'react';
 import {ScrollView, StatusBar, View} from 'react-native';
->>>>>>> a86bd3af
 import Animated, {useAnimatedStyle, withTiming} from 'react-native-reanimated';
 import {Edge, SafeAreaView, useSafeAreaInsets} from 'react-native-safe-area-context';
 import {of as of$} from 'rxjs';
 import {switchMap} from 'rxjs/operators';
 import tinycolor from 'tinycolor2';
 
-<<<<<<< HEAD
-import DrawerItem from '@components/drawer_item';
-import FormattedText from '@components/formatted_text';
-import ProfilePicture from '@components/profile_picture';
-import {Screens} from '@constants';
-=======
 import {Device, View as ViewConstants} from '@constants';
->>>>>>> a86bd3af
 import {MM_TABLES, SYSTEM_IDENTIFIERS} from '@constants/database';
 import {useTheme} from '@context/theme';
-<<<<<<< HEAD
-import DatabaseManager from '@database/manager';
-import {t} from '@i18n';
-import {showModal} from '@screens/navigation';
-=======
 import {useSplitView} from '@hooks/device';
 import {isCustomStatusExpirySupported, isMinimumServerVersion} from '@utils/helpers';
->>>>>>> a86bd3af
 import {changeOpacity, makeStyleSheetFromTheme} from '@utils/theme';
 
 import AccountOptions from './components/options';
@@ -85,21 +66,6 @@
     };
 });
 
-<<<<<<< HEAD
-type AccountScreenProps = {
-    config: ClientConfig;
-    currentUser: UserModel;
-    database: Database;
-};
-
-const AccountScreen = ({config, currentUser, database}: AccountScreenProps) => {
-    const [serverName, setServerName] = useState('');
-    const [start, setStart] = useState(false);
-    const intl = useIntl();
-    const route = useRoute();
-    const serverUrl = useServerUrl();
-    const theme = useTheme();
-=======
 const AccountScreen = ({currentUser, enableCustomUserStatuses, customStatusExpirySupported, showFullName}: AccountScreenProps) => {
     const theme = useTheme();
     const [start, setStart] = useState(false);
@@ -113,7 +79,6 @@
         const {TABLET} = ViewConstants;
         tabletSidebarStyle = {maxWidth: TABLET.SIDEBAR_WIDTH};
     }
->>>>>>> a86bd3af
 
     const params = route.params! as {direction: string};
     const toLeft = params.direction === 'left';
@@ -138,45 +103,6 @@
 
     const styles = getStyleSheet(theme);
 
-<<<<<<< HEAD
-    // To retrieve the server display name
-    useEffect(() => {
-        const getServerDisplayName = async () => {
-            const appDatabase = DatabaseManager.appDatabase?.database;
-            const servers = await appDatabase!.get(SERVERS).query().fetch() as unknown as ServersModel[];
-            if (servers?.length > 0) {
-                const curServer = servers.reduce((a, b) => (b.lastActiveAt > a.lastActiveAt ? b : a));
-                setServerName(curServer.displayName);
-            }
-        };
-        getServerDisplayName();
-    }, []);
-
-    //fixme: remove placeholder callback method
-    const goToSavedMessages = () => null;
-
-    //todo: confirm with designers how the user name will be shown
-    const nickName = currentUser.nickname ? ` (${currentUser.nickname})` : '';
-    const title = `${currentUser.firstName} ${currentUser.lastName}${nickName}`;
-    const userName = `@${currentUser.username}`;
-
-    const getLabelComponent = useCallback((id: string, defaultMessage: string, otherStyle?: TextStyle) => {
-        return (
-            <FormattedText
-                id={t(id)}
-                defaultMessage={defaultMessage}
-                style={StyleSheet.flatten([styles.menuLabel, otherStyle])}
-            />
-        );
-    }, []);
-
-    const goToEditProfileScreen = () => {
-        const commandType = 'ShowModal';
-        showModal(Screens.EDIT_PROFILE, intl.formatMessage({id: 'mobile.routes.edit_profile', defaultMessage: 'Edit Profile'}), {commandType});
-    };
-
-=======
->>>>>>> a86bd3af
     return (
         <SafeAreaView
             edges={edges}
@@ -199,78 +125,6 @@
                     alwaysBounceVertical={false}
                     style={tabletSidebarStyle}
                 >
-<<<<<<< HEAD
-                    <View
-                        style={styles.upperBody}
-                    >
-                        <ProfilePicture
-                            size={120}
-                            iconSize={28}
-                            showStatus={true}
-                            author={currentUser}
-                            testID={'account.profile_picture'}
-                            statusStyle={styles.statusStyle}
-                            statusSize={24}
-                        />
-                        <Text style={styles.textFullName}>{title}</Text>
-                        <Text style={styles.textUserName}>{`${userName}`}</Text>
-                    </View>
-                    <View style={styles.body}>
-                        <UserPresence
-                            currentUser={currentUser}
-                            database={database}
-                            serverUrl={serverUrl}
-                            styles={{menuLabel: styles.menuLabel}}
-                            theme={theme}
-                        />
-                        <CustomStatus
-                            config={config}
-                            currentUser={currentUser}
-                        />
-                        <View style={styles.divider}/>
-                        <DrawerItem
-                            testID='account.your_profile.action'
-                            labelComponent={getLabelComponent(t('account.your_profile'), 'Your Profile')}
-                            iconName='account-outline'
-                            onPress={goToEditProfileScreen}
-                            separator={false}
-                            theme={theme}
-                        />
-                        <DrawerItem
-                            testID='account.saved_messages.action'
-                            labelComponent={getLabelComponent(t('account.saved_messages'), 'Saved Messages')}
-                            iconName='bookmark-outline'
-                            onPress={goToSavedMessages}
-                            separator={false}
-                            theme={theme}
-                        />
-                        <DrawerItem
-                            testID='account.settings.action'
-                            labelComponent={getLabelComponent(t('account.settings'), 'Settings')}
-                            iconName='settings-outline'
-                            onPress={goToSavedMessages}
-                            separator={true}
-                            theme={theme}
-                        />
-                        <DrawerItem
-                            testID='account.logout.action'
-                            labelComponent={getLabelComponent(t('account.logout'), 'Log out', {color: theme.dndIndicator})}
-                            iconName='exit-to-app'
-                            isDestructor={true}
-                            onPress={goToSavedMessages}
-                            separator={false}
-                            theme={theme}
-                        />
-                        <FormattedText
-                            id={t('account.logout_from')}
-                            defaultMessage={'Log out of {serverName}'}
-                            values={{serverName}}
-                            style={styles.logOutFrom}
-                        />
-                    </View>
-                </Animated.View>
-            </ScrollView>
-=======
                     <AccountUserInfo
                         user={currentUser}
                         showFullName={showFullName}
@@ -290,7 +144,6 @@
                 </View>
                 }
             </Animated.View>
->>>>>>> a86bd3af
         </SafeAreaView>
     );
 };
