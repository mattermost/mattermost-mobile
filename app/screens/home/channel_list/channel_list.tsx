// Copyright (c) 2015-present Mattermost, Inc. All Rights Reserved.
// See LICENSE.txt for license information.

import {useManagedConfig} from '@mattermost/react-native-emm';
import {useIsFocused, useRoute} from '@react-navigation/native';
import React, {useEffect} from 'react';
import {StyleSheet} from 'react-native';
import Animated, {useAnimatedStyle, withTiming} from 'react-native-reanimated';
import {Edge, SafeAreaView, useSafeAreaInsets} from 'react-native-safe-area-context';

import FreezeScreen from '@components/freeze_screen';
import TeamSidebar from '@components/team_sidebar';
import {useTheme} from '@context/theme';
import {useIsTablet} from '@hooks/device';
import Channel from '@screens/channel';
import {resetToTeams} from '@screens/navigation';

import CategoriesList from './categories_list';
import Servers from './servers';

type ChannelProps = {
    channelsCount: number;
    currentTeamId?: string;
    teamsCount: number;
    time?: number;
};

const edges: Edge[] = ['bottom', 'left', 'right'];

const styles = StyleSheet.create({
    flex: {
        flex: 1,
    },
    content: {
        flex: 1,
        flexDirection: 'row',
    },
});

const ChannelListScreen = (props: ChannelProps) => {
    const theme = useTheme();
    const managedConfig = useManagedConfig<ManagedConfig>();

    const isTablet = useIsTablet();
    const route = useRoute();
    const isFocused = useIsFocused();
    const insets = useSafeAreaInsets();
    const params = route.params as {direction: string};
    const canAddOtherServers = managedConfig?.allowOtherServers !== 'false';

    const animated = useAnimatedStyle(() => {
        if (!isFocused) {
            let initial = 0;
            if (params?.direction) {
                initial = -25;
            }
            return {
                opacity: withTiming(0, {duration: 150}),
                transform: [{translateX: withTiming(initial, {duration: 150})}],
            };
        }
        return {
            opacity: withTiming(1, {duration: 150}),
            transform: [{translateX: withTiming(0, {duration: 150})}],
        };
    }, [isFocused, params]);

    const top = useAnimatedStyle(() => {
        return {height: insets.top, backgroundColor: theme.sidebarBg};
    }, [theme]);

<<<<<<< HEAD
    useEffect(() => {
        if (!props.teamsCount) {
            resetToTeams();
        }
    }, [Boolean(props.teamsCount)]);

    const content = (
        <>
=======
    return (
        <FreezeScreen freeze={!isFocused}>
>>>>>>> c1e71b09
            {<Animated.View style={top}/>}
            <SafeAreaView
                style={styles.content}
                edges={edges}
                testID='channel_list.screen'
            >
                {canAddOtherServers && <Servers/>}
                <Animated.View
                    style={[styles.content, animated]}
                >
                    <TeamSidebar
                        iconPad={canAddOtherServers}
                        teamsCount={props.teamsCount}
                    />
                    <CategoriesList
                        iconPad={canAddOtherServers && props.teamsCount <= 1}
                        isTablet={isTablet}
                        teamsCount={props.teamsCount}
                        channelsCount={props.channelsCount}
                        currentTeamId={props.currentTeamId}
                    />
                    {isTablet && Boolean(props.currentTeamId) &&
                        <Channel/>
                    }
                </Animated.View>
            </SafeAreaView>
        </FreezeScreen>
    );
};

export default ChannelListScreen;<|MERGE_RESOLUTION|>--- conflicted
+++ resolved
@@ -69,19 +69,14 @@
         return {height: insets.top, backgroundColor: theme.sidebarBg};
     }, [theme]);
 
-<<<<<<< HEAD
     useEffect(() => {
         if (!props.teamsCount) {
             resetToTeams();
         }
     }, [Boolean(props.teamsCount)]);
 
-    const content = (
-        <>
-=======
     return (
         <FreezeScreen freeze={!isFocused}>
->>>>>>> c1e71b09
             {<Animated.View style={top}/>}
             <SafeAreaView
                 style={styles.content}
