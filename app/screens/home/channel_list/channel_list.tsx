// Copyright (c) 2015-present Mattermost, Inc. All Rights Reserved.
// See LICENSE.txt for license information.

import {useManagedConfig} from '@mattermost/react-native-emm';
import {useIsFocused, useRoute} from '@react-navigation/native';
import React from 'react';
import {StyleSheet} from 'react-native';
import Animated, {useAnimatedStyle, withTiming} from 'react-native-reanimated';
import {Edge, SafeAreaView, useSafeAreaInsets} from 'react-native-safe-area-context';

import FreezeScreen from '@components/freeze_screen';
import TeamSidebar from '@components/team_sidebar';
import {useTheme} from '@context/theme';
import {useIsTablet} from '@hooks/device';

<<<<<<< HEAD
import ChannelTabletView from './channel_tablet_view';
=======
import CategoriesList from './categories_list';
>>>>>>> c1e71b09
import Servers from './servers';

type ChannelProps = {
    channelsCount: number;
    currentTeamId?: string;
    teamsCount: number;
    time?: number;
};

const edges: Edge[] = ['bottom', 'left', 'right'];

const styles = StyleSheet.create({
    flex: {
        flex: 1,
    },
    content: {
        flex: 1,
        flexDirection: 'row',
    },
});

const ChannelListScreen = (props: ChannelProps) => {
    const theme = useTheme();
    const managedConfig = useManagedConfig<ManagedConfig>();

    const isTablet = useIsTablet();
    const route = useRoute();
    const isFocused = useIsFocused();
    const insets = useSafeAreaInsets();
    const params = route.params as {direction: string};
    const canAddOtherServers = managedConfig?.allowOtherServers !== 'false';

    const animated = useAnimatedStyle(() => {
        if (!isFocused) {
            let initial = 0;
            if (params?.direction) {
                initial = -25;
            }
            return {
                opacity: withTiming(0, {duration: 150}),
                transform: [{translateX: withTiming(initial, {duration: 150})}],
            };
        }
        return {
            opacity: withTiming(1, {duration: 150}),
            transform: [{translateX: withTiming(0, {duration: 150})}],
        };
    }, [isFocused, params]);

    const top = useAnimatedStyle(() => {
        return {height: insets.top, backgroundColor: theme.sidebarBg};
    }, [theme]);

    return (
        <FreezeScreen freeze={!isFocused}>
            {<Animated.View style={top}/>}
            <SafeAreaView
                style={styles.content}
                edges={edges}
                testID='channel_list.screen'
            >
                {canAddOtherServers && <Servers/>}
                <Animated.View
                    style={[styles.content, animated]}
                >
                    <TeamSidebar
                        iconPad={canAddOtherServers}
                        teamsCount={props.teamsCount}
                    />
                    <CategoriesList
                        iconPad={canAddOtherServers && props.teamsCount <= 1}
                        isTablet={isTablet}
                        teamsCount={props.teamsCount}
                        channelsCount={props.channelsCount}
                        currentTeamId={props.currentTeamId}
                    />
                    {isTablet && Boolean(props.currentTeamId) &&
                        <ChannelTabletView/>
                    }
                </Animated.View>
            </SafeAreaView>
        </FreezeScreen>
    );
};

export default ChannelListScreen;<|MERGE_RESOLUTION|>--- conflicted
+++ resolved
@@ -13,11 +13,8 @@
 import {useTheme} from '@context/theme';
 import {useIsTablet} from '@hooks/device';
 
-<<<<<<< HEAD
 import ChannelTabletView from './channel_tablet_view';
-=======
 import CategoriesList from './categories_list';
->>>>>>> c1e71b09
 import Servers from './servers';
 
 type ChannelProps = {
