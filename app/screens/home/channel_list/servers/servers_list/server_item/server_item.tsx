--- conflicted
+++ resolved
@@ -188,19 +188,14 @@
         } else {
             DeviceEventEmitter.emit(Events.SWIPEABLE, '');
         }
-    }, [isActive, server.url]);
+    }, [intl, isActive, server.url]);
 
     const removeServer = useCallback(async () => {
         const skipLogoutFromServer = server.lastActiveAt === 0;
         await dismissBottomSheet();
         Navigation.updateProps(Screens.HOME, {extra: undefined});
-<<<<<<< HEAD
         await logout(server.url, intl, skipLogoutFromServer, true);
-    };
-=======
-        await logout(server.url, skipLogoutFromServer, true);
-    }, [server.lastActiveAt, server.url]);
->>>>>>> 592b3805
+    }, [intl, server.lastActiveAt, server.url]);
 
     const startTutorial = () => {
         viewRef.current?.measureInWindow((x, y, w, h) => {
