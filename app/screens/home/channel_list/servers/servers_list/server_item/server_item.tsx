// Copyright (c) 2015-present Mattermost, Inc. All Rights Reserved.
// See LICENSE.txt for license information.

import React, {useCallback, useEffect, useMemo, useRef, useState} from 'react';
import {useIntl} from 'react-intl';
import {DeviceEventEmitter, Text, View} from 'react-native';
import {RectButton} from 'react-native-gesture-handler';
import Swipeable from 'react-native-gesture-handler/Swipeable';

import {storeMultiServerTutorial} from '@actions/app/global';
import {appEntry} from '@actions/remote/entry';
import {doPing} from '@actions/remote/general';
import {logout} from '@actions/remote/session';
import {fetchConfigAndLicense} from '@actions/remote/systems';
import CompassIcon from '@components/compass_icon';
import Loading from '@components/loading';
import ServerIcon from '@components/server_icon';
import TutorialHighlight from '@components/tutorial_highlight';
import TutorialSwipeLeft from '@components/tutorial_highlight/swipe_left';
import {Events} from '@constants';
import {PUSH_PROXY_RESPONSE_NOT_AVAILABLE, PUSH_PROXY_RESPONSE_UNKNOWN, PUSH_PROXY_STATUS_NOT_AVAILABLE, PUSH_PROXY_STATUS_UNKNOWN, PUSH_PROXY_STATUS_VERIFIED} from '@constants/push_proxy';
import {useTheme} from '@context/theme';
import DatabaseManager from '@database/manager';
import {subscribeServerUnreadAndMentions, UnreadObserverArgs} from '@database/subscription/unreads';
import {useIsTablet} from '@hooks/device';
import {dismissBottomSheet} from '@screens/navigation';
import EphemeralStore from '@store/ephemeral_store';
import {alertPushProxyError, alertPushProxyUnknown} from '@utils/push_proxy';
import {alertServerError, alertServerLogout, alertServerRemove, editServer, loginToServer} from '@utils/server';
import {changeOpacity, makeStyleSheetFromTheme} from '@utils/theme';
import {typography} from '@utils/typography';
import {removeProtocol, stripTrailingSlashes} from '@utils/url';

import Options from './options';
import WebSocket from './websocket';

import type ServersModel from '@typings/database/models/app/servers';
import type {Subscription} from 'rxjs';

type Props = {
    highlight: boolean;
    isActive: boolean;
    server: ServersModel;
    tutorialWatched: boolean;
    pushProxyStatus: string;
}

type BadgeValues = {
    isUnread: boolean;
    mentions: number;
}

const getStyleSheet = makeStyleSheetFromTheme((theme: Theme) => ({
    active: {
        borderColor: theme.sidebarTextActiveBorder,
        borderWidth: 3,
    },
    badge: {
        left: 18,
        top: -5,
    },
    button: {
        borderRadius: 8,
        flex: 1,
        height: 72,
        justifyContent: 'center',
        paddingLeft: 18,
    },
    container: {
        alignItems: 'center',
        backgroundColor: changeOpacity(theme.centerChannelColor, 0.04),
        borderRadius: 8,
        flexDirection: 'row',
        height: 72,
        marginBottom: 12,
    },
    details: {
        marginLeft: 14,
        flex: 1,
    },
    logout: {
        backgroundColor: theme.centerChannelBg,
        borderRadius: 8,
        height: 18,
        left: 42,
        position: 'absolute',
        top: 11,
        width: 18,
    },
    name: {
        color: theme.centerChannelColor,
        ...typography('Body', 200, 'SemiBold'),
    },
    offline: {
        opacity: 0.5,
    },
    row: {flexDirection: 'row', alignItems: 'center'},
    serverIcon: {
        borderColor: 'transparent',
        borderWidth: 1,
        height: 72,
        justifyContent: 'center',
        width: 45,
    },
    unread: {
        top: -2,
        left: 25,
    },
    url: {
        color: changeOpacity(theme.centerChannelColor, 0.72),
        ...typography('Body', 75, 'Regular'),
    },
    switching: {
        height: 40,
        width: 40,
        justifyContent: 'center',
    },
    tutorial: {
        top: -30,
    },
    tutorialTablet: {
        top: -80,
    },
    nameView: {
        flexDirection: 'row',
        alignItems: 'baseline',
    },
    pushAlert: {
        marginLeft: 7,
    },
    pushAlertText: {
        color: theme.errorTextColor,
        ...typography('Body', 75, 'Regular'),
        marginBottom: 12,
    },
}));

const ServerItem = ({
    highlight,
    isActive,
    server,
    tutorialWatched,
    pushProxyStatus,
}: Props) => {
    const intl = useIntl();
    const theme = useTheme();
    const isTablet = useIsTablet();
    const [switching, setSwitching] = useState(false);
    const [badge, setBadge] = useState<BadgeValues>({isUnread: false, mentions: 0});
    const styles = getStyleSheet(theme);
    const swipeable = useRef<Swipeable>();
    const subscription = useRef<Subscription|undefined>();
    const viewRef = useRef<View>(null);
    const [showTutorial, setShowTutorial] = useState(false);
    const [itemBounds, setItemBounds] = useState<TutorialItemBounds>({startX: 0, startY: 0, endX: 0, endY: 0});
    const database = DatabaseManager.serverDatabases[server.url]?.database;
    let displayName = server.displayName;

    if (server.url === server.displayName) {
        displayName = intl.formatMessage({id: 'servers.default', defaultMessage: 'Default Server'});
    }

    const unreadsSubscription = ({myChannels, settings, threadMentionCount}: UnreadObserverArgs) => {
        let mentions = 0;
        let isUnread = false;
        for (const myChannel of myChannels) {
            const isMuted = settings?.[myChannel.id]?.mark_unread === 'mention';
            mentions += myChannel.mentionsCount;
            isUnread = isUnread || (myChannel.isUnread && !isMuted);
        }
        mentions += threadMentionCount;

        setBadge({isUnread, mentions});
    };

    const logoutServer = async () => {
        await logout(server.url);

        if (isActive) {
            dismissBottomSheet();
        } else {
            DeviceEventEmitter.emit(Events.SWIPEABLE, '');
        }
    };

    const removeServer = async () => {
        const skipLogoutFromServer = server.lastActiveAt === 0;
        await dismissBottomSheet();
        await logout(server.url, skipLogoutFromServer, true);
    };

    const startTutorial = () => {
        viewRef.current?.measureInWindow((x, y, w, h) => {
            const bounds: TutorialItemBounds = {
                startX: x - 20,
                startY: y - 5,
                endX: x + w + 20,
                endY: y + h + 5,
            };
            setShowTutorial(true);
            setItemBounds(bounds);
        });
    };

    const containerStyle = useMemo(() => {
        const style = [styles.container];
        if (isActive) {
            style.push(styles.active);
        }

        return style;
    }, [isActive]);

    const serverStyle = useMemo(() => {
        const style = [styles.row];
        if (!server.lastActiveAt) {
            style.push(styles.offline);
        }

        return style;
    }, [server.lastActiveAt]);

    const handleLogin = useCallback(async () => {
        swipeable.current?.close();
        setSwitching(true);
        const result = await doPing(server.url, true);
        if (result.error) {
            alertServerError(intl, result.error as ClientErrorProps);
            setSwitching(false);
            return;
        }

        switch (result.canReceiveNotifications) {
            case PUSH_PROXY_RESPONSE_NOT_AVAILABLE:
                EphemeralStore.pushProxyVerification[server.url] = PUSH_PROXY_STATUS_NOT_AVAILABLE;
                alertPushProxyError(intl);
                break;
            case PUSH_PROXY_RESPONSE_UNKNOWN:
                EphemeralStore.pushProxyVerification[server.url] = PUSH_PROXY_STATUS_UNKNOWN;
                alertPushProxyUnknown(intl);
                break;
            default:
                EphemeralStore.pushProxyVerification[server.url] = PUSH_PROXY_STATUS_VERIFIED;
        }

        const data = await fetchConfigAndLicense(server.url, true);
        if (data.error) {
            alertServerError(intl, data.error as ClientErrorProps);
            setSwitching(false);
            return;
        }
        loginToServer(theme, server.url, displayName, data.config!, data.license!);
    }, [server, theme, intl]);

    const handleDismissTutorial = useCallback(() => {
        swipeable.current?.close();
        setShowTutorial(false);
        storeMultiServerTutorial();
    }, []);

    const handleEdit = useCallback(() => {
        DeviceEventEmitter.emit(Events.SWIPEABLE, '');
        editServer(theme, server);
    }, [server]);

    const handleLogout = useCallback(async () => {
        alertServerLogout(server.displayName, logoutServer, intl);
    }, [isActive, intl, server]);

    const handleRemove = useCallback(() => {
        alertServerRemove(server.displayName, removeServer, intl);
    }, [isActive, server, intl]);

    const handleShowTutorial = useCallback(() => {
        swipeable.current?.openRight();
    }, []);

    const onServerPressed = useCallback(async () => {
        if (isActive) {
            dismissBottomSheet();
            return;
        }

        if (server.lastActiveAt) {
            setSwitching(true);
            await appEntry(server.url, Date.now());
            await dismissBottomSheet();
            DatabaseManager.setActiveServerDatabase(server.url);
            return;
        }

        handleLogin();
    }, [server, isActive, theme, intl]);

    const onSwipeableWillOpen = useCallback(() => {
        DeviceEventEmitter.emit(Events.SWIPEABLE, server.url);
    }, [server]);

    const renderActions = useCallback((progress) => {
        return (
            <Options
                onEdit={handleEdit}
                onLogin={handleLogin}
                onLogout={handleLogout}
                onRemove={handleRemove}
                progress={progress}
                server={server}
            />
        );
    }, [isActive, server, theme, intl]);

    useEffect(() => {
        const listener = DeviceEventEmitter.addListener(Events.SWIPEABLE, (url: string) => {
            if (server.url !== url) {
                swipeable.current?.close();
            }
        });

        return () => listener.remove();
    }, [server]);

    useEffect(() => {
        if (!isActive) {
            if (server.lastActiveAt && !subscription.current) {
                subscription.current = subscribeServerUnreadAndMentions(server.url, unreadsSubscription);
            } else if (!server.lastActiveAt) {
                subscription.current?.unsubscribe();
                subscription.current = undefined;
                setBadge({isUnread: false, mentions: 0});
            }
        }

        return () => {
            subscription.current?.unsubscribe();
            subscription.current = undefined;
        };
    }, [server.lastActiveAt, isActive]);

    useEffect(() => {
        let time: NodeJS.Timeout;
        if (highlight && !tutorialWatched) {
            time = setTimeout(startTutorial, 300);
        }
        return () => clearTimeout(time);
    }, [highlight, tutorialWatched]);

    const serverItem = `server_list.server_item.${server.displayName.replace(/ /g, '_').toLocaleLowerCase()}`;
    const serverItemTestId = isActive ? `${serverItem}.active` : `${serverItem}.inactive`;

    const pushAlertText = pushProxyStatus === PUSH_PROXY_STATUS_NOT_AVAILABLE ?
        intl.formatMessage({
            id: 'server_list.push_proxy_error',
            defaultMessage: 'Notifications cannot be received from this server because of its configuration. Contact your system admin.',
        }) :
        intl.formatMessage({
            id: 'server_list.push_proxy_unknown',
            defaultMessage: 'Notifications could not be received from this server because of its configuration. Log out and Log in again to retry.',
        });

    return (
        <>
            <Swipeable
                renderRightActions={renderActions}
                friction={2}
                onSwipeableWillOpen={onSwipeableWillOpen}

                // @ts-expect-error legacy ref
                ref={swipeable}
                rightThreshold={40}
            >
                <View
                    style={containerStyle}
                    ref={viewRef}
                    testID={serverItemTestId}
                >
                    <RectButton
                        onPress={onServerPressed}
                        style={styles.button}
                        rippleColor={changeOpacity(theme.centerChannelColor, 0.16)}
                    >
                        <View style={serverStyle}>
                            {!switching &&
                            <ServerIcon
                                badgeBackgroundColor={theme.mentionColor}
                                badgeBorderColor={theme.mentionBg}
                                badgeColor={theme.mentionBg}
                                badgeStyle={styles.badge}
                                iconColor={changeOpacity(theme.centerChannelColor, 0.56)}
                                hasUnreads={badge.isUnread}
                                mentionCount={badge.mentions}
                                size={36}
                                unreadStyle={styles.unread}
                                style={styles.serverIcon}
                                testID={`${serverItem}}.server_icon`}
                            />
                            }
                            {switching &&
                            <Loading
                                style={styles.swithing}
                                color={theme.buttonBg}
                            />
                            }
                            <View style={styles.details}>
<<<<<<< HEAD
                                <View style={styles.nameView}>
                                    <Text style={styles.name}>{displayName}</Text>
                                    {pushProxyStatus !== PUSH_PROXY_STATUS_VERIFIED && (
                                        <CompassIcon
                                            name='alert-outline'
                                            color={theme.errorTextColor}
                                            size={14}
                                            style={styles.pushAlert}
                                        />
                                    )}
                                </View>
                                <Text style={styles.url}>{removeProtocol(stripTrailingSlashes(server.url))}</Text>
=======
                                <Text
                                    numberOfLines={1}
                                    ellipsizeMode='tail'
                                    style={styles.name}
                                >
                                    {displayName}
                                </Text>
                                <Text
                                    numberOfLines={1}
                                    ellipsizeMode='tail'
                                    style={styles.url}
                                >
                                    {removeProtocol(stripTrailingSlashes(server.url))}
                                </Text>
>>>>>>> c7c00b83
                            </View>
                        </View>
                        {!server.lastActiveAt && !switching &&
                        <View style={styles.logout}>
                            <CompassIcon
                                name='alert-circle-outline'
                                size={18}
                                color={changeOpacity(theme.centerChannelColor, 0.64)}
                            />
                        </View>
                        }
                    </RectButton>
                </View>
            </Swipeable>
            {pushProxyStatus !== PUSH_PROXY_STATUS_VERIFIED && (
                <Text style={styles.pushAlertText}>
                    {pushAlertText}
                </Text>
            )}

            {Boolean(database) && server.lastActiveAt > 0 &&
            <WebSocket
                database={database}
            />
            }
            {showTutorial &&
            <TutorialHighlight
                itemBounds={itemBounds}
                onDismiss={handleDismissTutorial}
                onShow={handleShowTutorial}
            >
                <TutorialSwipeLeft
                    message={intl.formatMessage({id: 'server.tutorial.swipe', defaultMessage: 'Swipe left on a server to see more actions'})}
                    style={isTablet ? styles.tutorialTablet : styles.tutorial}
                />
            </TutorialHighlight>
            }
        </>
    );
};

export default ServerItem;<|MERGE_RESOLUTION|>--- conflicted
+++ resolved
@@ -401,9 +401,14 @@
                             />
                             }
                             <View style={styles.details}>
-<<<<<<< HEAD
                                 <View style={styles.nameView}>
-                                    <Text style={styles.name}>{displayName}</Text>
+                                    <Text
+                                        numberOfLines={1}
+                                        ellipsizeMode='tail'
+                                        style={styles.name}
+                                    >
+                                        {displayName}
+                                    </Text>
                                     {pushProxyStatus !== PUSH_PROXY_STATUS_VERIFIED && (
                                         <CompassIcon
                                             name='alert-outline'
@@ -413,15 +418,6 @@
                                         />
                                     )}
                                 </View>
-                                <Text style={styles.url}>{removeProtocol(stripTrailingSlashes(server.url))}</Text>
-=======
-                                <Text
-                                    numberOfLines={1}
-                                    ellipsizeMode='tail'
-                                    style={styles.name}
-                                >
-                                    {displayName}
-                                </Text>
                                 <Text
                                     numberOfLines={1}
                                     ellipsizeMode='tail'
@@ -429,7 +425,6 @@
                                 >
                                     {removeProtocol(stripTrailingSlashes(server.url))}
                                 </Text>
->>>>>>> c7c00b83
                             </View>
                         </View>
                         {!server.lastActiveAt && !switching &&
