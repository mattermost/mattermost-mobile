--- conflicted
+++ resolved
@@ -331,25 +331,6 @@
         Object {
           "alignItems": "center",
           "flexDirection": "row",
-<<<<<<< HEAD
-        }
-      }
-    >
-      <Text
-        style={
-          Object {
-            "color": "rgba(255,255,255,0.64)",
-            "fontFamily": "OpenSans-SemiBold",
-            "fontSize": 11,
-            "fontWeight": "600",
-            "lineHeight": 16,
-          }
-        }
-        testID="channel_list_header.server_display_name"
-      >
-        
-      </Text>
-=======
           "height": 40,
           "justifyContent": "space-between",
         }
@@ -413,7 +394,6 @@
           Log out
         </Text>
       </View>
->>>>>>> 02b42954
     </View>
   </View>
   <View
