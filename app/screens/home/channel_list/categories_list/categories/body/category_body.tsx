--- conflicted
+++ resolved
@@ -7,11 +7,7 @@
 
 import {fetchDirectChannelsInfo} from '@actions/remote/channel';
 import ChannelItem from '@components/channel_item';
-<<<<<<< HEAD
 import {ROW_HEIGHT as CHANNEL_ROW_HEIGHT} from '@components/channel_item/channel_item';
-import {DMS_CATEGORY} from '@constants/categories';
-=======
->>>>>>> 66c7a70e
 import {useServerUrl} from '@context/server';
 import {isDMorGM} from '@utils/channel';
 
@@ -21,12 +17,7 @@
 type Props = {
     sortedChannels: ChannelModel[];
     category: CategoryModel;
-<<<<<<< HEAD
-    limit: number;
     onChannelSwitch: (channel: Channel | ChannelModel) => void;
-=======
-    onChannelSwitch: (channelId: string) => void;
->>>>>>> 66c7a70e
     unreadIds: Set<string>;
     unreadsOnTop: boolean;
 };
