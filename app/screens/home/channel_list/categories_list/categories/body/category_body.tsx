--- conflicted
+++ resolved
@@ -24,12 +24,8 @@
 
 const extractKey = (item: ChannelModel) => item.id;
 
-<<<<<<< HEAD
 const CategoryBody = ({sortedChannels, category, limit, onChannelSwitch, unreadChannels}: Props) => {
-=======
-const CategoryBody = ({sortedChannels, category, hiddenChannelIds, limit, onChannelSwitch, unreadChannels}: Props) => {
     const serverUrl = useServerUrl();
->>>>>>> 2cfb0ba7
     const ids = useMemo(() => {
         const filteredChannels = sortedChannels;
 
@@ -37,15 +33,11 @@
             return filteredChannels.slice(0, limit);
         }
         return filteredChannels;
-<<<<<<< HEAD
-    }, [category.type, limit, sortedChannels]);
-=======
-    }, [category.type, limit, hiddenChannelIds, sortedChannels.length]);
+    }, [category.type, limit, sortedChannels.length]);
 
     const directChannels = useMemo(() => {
         return ids.concat(unreadChannels).filter(isDMorGM);
     }, [ids.length, unreadChannels.length]);
->>>>>>> 2cfb0ba7
 
     const renderItem = useCallback(({item}: {item: ChannelModel}) => {
         return (
