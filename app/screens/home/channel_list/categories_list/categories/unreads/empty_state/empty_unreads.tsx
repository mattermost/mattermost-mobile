// Copyright (c) 2015-present Mattermost, Inc. All Rights Reserved.
// See LICENSE.txt for license information.

import * as React from 'react';
import Svg, {Circle, Path, G, Defs, ClipPath, Rect} from 'react-native-svg';

import {useTheme} from '@context/theme';

function SvgComponent() {
    const theme = useTheme();

    return (
        <Svg
            width={125}
            height={97}
            viewBox='0 0 125 97'
            fill='none'
        >
            <G clipPath='url(#clip0_4425_147238)'>
                <Rect
                    opacity={0.08}
                    width={50}
                    height={50}
                    rx={2}
                    fill={theme.sidebarText}
                />
                <Rect
                    x={30}
                    y={50}
                    width={95}
                    height={28}
                    rx={2}
                    fill={theme.sidebarText}
                    fillOpacity={0.08}
                />
                <Circle
                    cx={92.5}
                    cy={35.5}
                    r={2.5}
                    fill={theme.sidebarText}
                    fillOpacity={0.32}
                />
                <Circle
                    cx={104}
                    cy={35.5}
                    r={2.5}
                    fill={theme.sidebarText}
                    fillOpacity={0.32}
                />
                <Circle
                    cx={115.5}
                    cy={35.5}
                    r={2.5}
                    fill={theme.sidebarText}
                    fillOpacity={0.32}
                />
                <Path
                    d='M95.0443 87.1199L105 97V46C105 44.8954 104.105 44 103 44H55C53.8954 44 53 44.8954 53 46V84.5395C53 85.644 53.8954 86.5395 55 86.5395H93.6355C94.1633 86.5395 94.6697 86.7481 95.0443 87.1199Z'
                    fill='#32539A'
                />
                <Path
                    opacity={0.4}
                    d='M67 65H97'
<<<<<<< HEAD
                    stroke={theme.sidebarText}
=======
                    stroke={'white'}
>>>>>>> 782b1c69
                    strokeLinecap='round'
                />
                <Path
                    opacity={0.4}
                    d='M67 72H86'
<<<<<<< HEAD
                    stroke={theme.sidebarText}
=======
                    stroke={'white'}
>>>>>>> 782b1c69
                    strokeLinecap='round'
                />
                <Path
                    opacity={0.4}
                    d='M67 59H77'
<<<<<<< HEAD
                    stroke={theme.sidebarText}
=======
                    stroke={'white'}
>>>>>>> 782b1c69
                    strokeLinecap='round'
                />
                <Path
                    opacity={0.4}
                    d='M80 59H93'
<<<<<<< HEAD
                    stroke={theme.sidebarText}
=======
                    stroke={'white'}
>>>>>>> 782b1c69
                    strokeLinecap='round'
                />
                <Path
                    d='M27.2536 69.2081L14.5 81.8035V14C14.5 13.1716 15.1716 12.5 16 12.5H82C82.8284 12.5 83.5 13.1716 83.5 14V66.9868C83.5 67.8153 82.8284 68.4868 82 68.4868H29.0103C28.3527 68.4868 27.7215 68.746 27.2536 69.2081Z'
                    fill={theme.sidebarBg}
                    stroke={theme.sidebarText}
                />
                <Path
                    d='M47 27H63'
                    stroke={theme.sidebarText}
                    strokeOpacity={0.56}
                    strokeLinecap='round'
                />
                <Path
                    d='M24 51H74'
                    stroke={theme.sidebarText}
                    strokeOpacity={0.56}
                    strokeLinecap='round'
                />
                <Path
                    d='M24 58H46'
                    stroke={theme.sidebarText}
                    strokeOpacity={0.56}
                    strokeLinecap='round'
                />
                <Path
                    d='M47 33H72'
                    stroke={theme.sidebarText}
                    strokeOpacity={0.56}
                    strokeLinecap='round'
                />
                <Path
                    d='M24 45H41'
                    stroke={theme.sidebarText}
                    strokeOpacity={0.64}
                    strokeLinecap='round'
                />
                <Path
                    d='M45 45H63'
                    stroke={theme.sidebarText}
                    strokeOpacity={0.56}
                    strokeLinecap='round'
                />
                <Path
                    d='M32 40C36.9706 40 41 35.9706 41 31C41 26.0294 36.9706 22 32 22C27.0294 22 23 26.0294 23 31C23 35.9706 27.0294 40 32 40Z'
                    fill={theme.onlineIndicator}
                />
                <Path
                    d='M28 31.5L31 34.5L37 28.5'
                    stroke={theme.sidebarBg}
                    strokeLinecap='round'
                    strokeLinejoin='round'
                />
            </G>
            <Defs>
                <ClipPath id='clip0_4425_147238'>
                    <Rect
                        width={125}
                        height={97}
                        fill='white'
                    />
                </ClipPath>
            </Defs>
        </Svg>
    );
}

export default SvgComponent;<|MERGE_RESOLUTION|>--- conflicted
+++ resolved
@@ -61,41 +61,25 @@
                 <Path
                     opacity={0.4}
                     d='M67 65H97'
-<<<<<<< HEAD
-                    stroke={theme.sidebarText}
-=======
                     stroke={'white'}
->>>>>>> 782b1c69
                     strokeLinecap='round'
                 />
                 <Path
                     opacity={0.4}
                     d='M67 72H86'
-<<<<<<< HEAD
-                    stroke={theme.sidebarText}
-=======
                     stroke={'white'}
->>>>>>> 782b1c69
                     strokeLinecap='round'
                 />
                 <Path
                     opacity={0.4}
                     d='M67 59H77'
-<<<<<<< HEAD
-                    stroke={theme.sidebarText}
-=======
                     stroke={'white'}
->>>>>>> 782b1c69
                     strokeLinecap='round'
                 />
                 <Path
                     opacity={0.4}
                     d='M80 59H93'
-<<<<<<< HEAD
-                    stroke={theme.sidebarText}
-=======
                     stroke={'white'}
->>>>>>> 782b1c69
                     strokeLinecap='round'
                 />
                 <Path
