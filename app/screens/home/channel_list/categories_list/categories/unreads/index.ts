// Copyright (c) 2015-present Mattermost, Inc. All Rights Reserved.
// See LICENSE.txt for license information.

import {withDatabase} from '@nozbe/watermelondb/DatabaseProvider';
import withObservables from '@nozbe/with-observables';
import {of as of$, combineLatest} from 'rxjs';
import {combineLatestWith, concatAll, map, switchMap} from 'rxjs/operators';

import {MyChannelModel} from '@app/database/models/server';
import {Preferences} from '@constants';
import {getPreferenceAsBool} from '@helpers/api/preference';
import {getChannelById, observeAllMyChannelNotifyProps, queryMyChannelUnreads} from '@queries/servers/channel';
import {queryPreferencesByCategoryAndName} from '@queries/servers/preference';
import {observeLastUnreadChannelId} from '@queries/servers/system';

import {getChannelsFromRelation} from '../body';

import UnreadCategories from './unreads';

import type {WithDatabaseArgs} from '@typings/database/database';
import type ChannelModel from '@typings/database/models/servers/channel';
import type PreferenceModel from '@typings/database/models/servers/preference';

<<<<<<< HEAD
=======
type WithDatabaseProps = WithDatabaseArgs & {
    currentTeamId: string;
    isTablet: boolean;
}

>>>>>>> 362db9d9
type CA = [
    a: Array<ChannelModel | null>,
    b: ChannelModel | undefined,
]

const concatenateChannelsArray = ([a, b]: CA) => {
    return of$(b ? a.filter((c) => c && c.id !== b.id).concat(b) : a);
};

type NotifyProps = {
    [key: string]: Partial<ChannelNotifyProps>;
}

const mostRecentFirst = (a: MyChannelModel, b: MyChannelModel) => {
    return b.lastPostAt - a.lastPostAt;
};

<<<<<<< HEAD
/**
 * Filtering / Sorting:
 *
 * Unreads, Mentions, and Muted Mentions Only
 *
 * Mentions on top, then unreads, then muted channels with mentions.
 * Secondary sorting within each of those is by recent posting.
 */

const filterAndSortMyChannels = ([myChannels, notifyProps]: [MyChannelModel[], NotifyProps]): MyChannelModel[] => {
    const mentions: MyChannelModel[] = [];
    const unreads: MyChannelModel[] = [];
    const mutedMentions: MyChannelModel[] = [];

    const isMuted = (id: string) => {
        return notifyProps[id]?.mark_unread === 'mention';
    };

    for (const myChannel of myChannels) {
        // is it a mention?
        if (!isMuted(myChannel.id) && myChannel.mentionsCount > 0) {
            mentions.push(myChannel);
            continue;
        }

        // is it unread?
        if (!isMuted(myChannel.id) && myChannel.isUnread) {
            unreads.push(myChannel);
            continue;
        }

        // is it a muted mention?
        if (isMuted(myChannel.id) && myChannel.mentionsCount > 0) {
            mutedMentions.push(myChannel);
            continue;
        }
    }

    // Sort
    mentions.sort(mostRecentFirst);
    unreads.sort(mostRecentFirst);
    mutedMentions.sort(mostRecentFirst);

    return [...mentions, ...unreads, ...mutedMentions];
};

type WithDatabaseProps = { currentTeamId: string } & WithDatabaseArgs

const enhanced = withObservables(['currentTeamId'], ({currentTeamId, database}: WithDatabaseProps) => {
=======
const enhanced = withObservables(['currentTeamId', 'isTablet'], ({currentTeamId, isTablet, database}: WithDatabaseProps) => {
>>>>>>> 362db9d9
    const unreadsOnTop = queryPreferencesByCategoryAndName(database, Preferences.CATEGORY_SIDEBAR_SETTINGS, Preferences.CHANNEL_SIDEBAR_GROUP_UNREADS).
        observeWithColumns(['value']).
        pipe(
            switchMap((prefs: PreferenceModel[]) => of$(getPreferenceAsBool(prefs, Preferences.CATEGORY_SIDEBAR_SETTINGS, Preferences.CHANNEL_SIDEBAR_GROUP_UNREADS, false))),
        );

    const getC = (lastUnreadChannelId: string) => getChannelById(database, lastUnreadChannelId);

    const unreadChannels = unreadsOnTop.pipe(switchMap((gU) => {
        if (gU) {
            const lastUnread = isTablet ? observeLastUnreadChannelId(database).pipe(
                switchMap(getC),
            ) : of$('');
            const notifyProps = observeAllMyChannelNotifyProps(database);

            const unreads = queryMyChannelUnreads(database, currentTeamId).observe().pipe(
                combineLatestWith(notifyProps),
                map(filterAndSortMyChannels),
                map(getChannelsFromRelation),
                concatAll(),
            );

            const combined = combineLatest([unreads, lastUnread]).pipe(
                switchMap(concatenateChannelsArray),
            );

            return combined;
        }
        return of$([]);
    }));
    return {
        unreadChannels,
    };
});

export default withDatabase(enhanced(UnreadCategories));<|MERGE_RESOLUTION|>--- conflicted
+++ resolved
@@ -21,14 +21,11 @@
 import type ChannelModel from '@typings/database/models/servers/channel';
 import type PreferenceModel from '@typings/database/models/servers/preference';
 
-<<<<<<< HEAD
-=======
 type WithDatabaseProps = WithDatabaseArgs & {
     currentTeamId: string;
     isTablet: boolean;
 }
 
->>>>>>> 362db9d9
 type CA = [
     a: Array<ChannelModel | null>,
     b: ChannelModel | undefined,
@@ -46,7 +43,6 @@
     return b.lastPostAt - a.lastPostAt;
 };
 
-<<<<<<< HEAD
 /**
  * Filtering / Sorting:
  *
@@ -95,10 +91,7 @@
 
 type WithDatabaseProps = { currentTeamId: string } & WithDatabaseArgs
 
-const enhanced = withObservables(['currentTeamId'], ({currentTeamId, database}: WithDatabaseProps) => {
-=======
 const enhanced = withObservables(['currentTeamId', 'isTablet'], ({currentTeamId, isTablet, database}: WithDatabaseProps) => {
->>>>>>> 362db9d9
     const unreadsOnTop = queryPreferencesByCategoryAndName(database, Preferences.CATEGORY_SIDEBAR_SETTINGS, Preferences.CHANNEL_SIDEBAR_GROUP_UNREADS).
         observeWithColumns(['value']).
         pipe(
