// Copyright (c) 2015-present Mattermost, Inc. All Rights Reserved.
// See LICENSE.txt for license information.

import {withDatabase} from '@nozbe/watermelondb/DatabaseProvider';
import withObservables from '@nozbe/with-observables';
import {combineLatest, of as of$} from 'rxjs';
<<<<<<< HEAD
import {switchMap, distinctUntilChanged} from 'rxjs/operators';
=======
import {distinctUntilChanged, switchMap} from 'rxjs/operators';
>>>>>>> 20f3aefe

import {Permissions} from '@constants';
import {observePermissionForTeam} from '@queries/servers/role';
import {observeConfigBooleanValue, observePushVerificationStatus} from '@queries/servers/system';
import {observeCurrentTeam} from '@queries/servers/team';
import {observeCurrentUser} from '@queries/servers/user';

import ChannelListHeader from './header';

import type {WithDatabaseArgs} from '@typings/database/database';

const enhanced = withObservables([], ({database}: WithDatabaseArgs) => {
    const team = observeCurrentTeam(database);

    const currentUser = observeCurrentUser(database);

    const enableOpenServer = observeConfigBooleanValue(database, 'EnableOpenServer');

    const enableGuestAccounts = observeConfigBooleanValue(database, 'EnableGuestAccounts');

    const buildEnterpriseReady = observeConfigBooleanValue(database, 'BuildEnterpriseReady');

    const teamIsGroupConstrained = team.pipe(
        switchMap((t) => of$(t?.isGroupConstrained)),
        distinctUntilChanged(),
    );

    const canJoinChannels = combineLatest([currentUser, team]).pipe(
        switchMap(([u, t]) => observePermissionForTeam(database, t, u, Permissions.JOIN_PUBLIC_CHANNELS, true)),
        distinctUntilChanged(),
    );

    const canCreatePublicChannels = combineLatest([currentUser, team]).pipe(
        switchMap(([u, t]) => observePermissionForTeam(database, t, u, Permissions.CREATE_PUBLIC_CHANNEL, true)),
    );

    const canCreatePrivateChannels = combineLatest([currentUser, team]).pipe(
        switchMap(([u, t]) => observePermissionForTeam(database, t, u, Permissions.CREATE_PRIVATE_CHANNEL, false)),
    );

    const canCreateChannels = combineLatest([canCreatePublicChannels, canCreatePrivateChannels]).pipe(
        switchMap(([open, priv]) => of$(open || priv)),
        distinctUntilChanged(),
    );

    const canAddUserToTeam = combineLatest([currentUser, team]).pipe(
        switchMap(([u, t]) => observePermissionForTeam(database, t, u, Permissions.ADD_USER_TO_TEAM, false)),
    );

    const canAddGuestToTeam = combineLatest([currentUser, team]).pipe(
        switchMap(([u, t]) => observePermissionForTeam(database, t, u, Permissions.INVITE_GUEST, false)),
    );

    const canInviteGuest = combineLatest([teamIsGroupConstrained, enableGuestAccounts, buildEnterpriseReady, canAddGuestToTeam]).pipe(
        switchMap(([isGroupConstrained, guestAccounts, enterpriseReady, addGuestToTeam]) => (
            of$(!isGroupConstrained && guestAccounts && enterpriseReady, addGuestToTeam)
        )),
    );

    return {
        canCreateChannels,
        canJoinChannels,
<<<<<<< HEAD
        canInvitePeople: combineLatest([enableOpenServer, canAddUserToTeam, canInviteGuest]).pipe(
            switchMap(([openServer, addUser, inviteGuest]) => of$(openServer && (addUser || inviteGuest))),
=======
        canInvitePeople: combineLatest([enableOpenServer, canAddUserToTeam]).pipe(
            switchMap(([openServer, addUser]) => of$(openServer && addUser)),
            distinctUntilChanged(),
>>>>>>> 20f3aefe
        ),
        displayName: team.pipe(
            switchMap((t) => of$(t?.displayName)),
            distinctUntilChanged(),
        ),
        pushProxyStatus: observePushVerificationStatus(database),
    };
});

export default withDatabase(enhanced(ChannelListHeader));<|MERGE_RESOLUTION|>--- conflicted
+++ resolved
@@ -4,11 +4,7 @@
 import {withDatabase} from '@nozbe/watermelondb/DatabaseProvider';
 import withObservables from '@nozbe/with-observables';
 import {combineLatest, of as of$} from 'rxjs';
-<<<<<<< HEAD
-import {switchMap, distinctUntilChanged} from 'rxjs/operators';
-=======
 import {distinctUntilChanged, switchMap} from 'rxjs/operators';
->>>>>>> 20f3aefe
 
 import {Permissions} from '@constants';
 import {observePermissionForTeam} from '@queries/servers/role';
@@ -71,14 +67,9 @@
     return {
         canCreateChannels,
         canJoinChannels,
-<<<<<<< HEAD
         canInvitePeople: combineLatest([enableOpenServer, canAddUserToTeam, canInviteGuest]).pipe(
             switchMap(([openServer, addUser, inviteGuest]) => of$(openServer && (addUser || inviteGuest))),
-=======
-        canInvitePeople: combineLatest([enableOpenServer, canAddUserToTeam]).pipe(
-            switchMap(([openServer, addUser]) => of$(openServer && addUser)),
             distinctUntilChanged(),
->>>>>>> 20f3aefe
         ),
         displayName: team.pipe(
             switchMap((t) => of$(t?.displayName)),
