// Copyright (c) 2015-present Mattermost, Inc. All Rights Reserved.
// See LICENSE.txt for license information.

import React, {useCallback, useEffect} from 'react';
import {useIntl} from 'react-intl';
import {Insets, Text, View} from 'react-native';
import Animated, {useAnimatedStyle, useSharedValue, withTiming} from 'react-native-reanimated';
import {useSafeAreaInsets} from 'react-native-safe-area-context';

import {logout} from '@actions/remote/session';
import CompassIcon from '@components/compass_icon';
import {ITEM_HEIGHT} from '@components/slide_up_panel_item';
import TouchableWithFeedback from '@components/touchable_with_feedback';
import {useServerDisplayName, useServerUrl} from '@context/server';
import {useTheme} from '@context/theme';
import {useIsTablet} from '@hooks/device';
import {bottomSheet} from '@screens/navigation';
import {bottomSheetSnapPoint} from '@utils/helpers';
import {alertServerLogout} from '@utils/server';
import {changeOpacity, makeStyleSheetFromTheme} from '@utils/theme';
import {typography} from '@utils/typography';

import PlusMenu from './plus_menu';

type Props = {
    canCreateChannels: boolean;
    canJoinChannels: boolean;
    displayName: string;
    iconPad?: boolean;
    onHeaderPress?: () => void;
}

const getStyles = makeStyleSheetFromTheme((theme: Theme) => ({
    headingStyles: {
        color: theme.sidebarText,
        ...typography('Heading', 700),
    },
    subHeadingStyles: {
        color: changeOpacity(theme.sidebarText, 0.64),
        ...typography('Heading', 50),
    },
    headerRow: {
        flexDirection: 'row',
        alignItems: 'center',
        justifyContent: 'space-between',
    },
    chevronButton: {
        marginLeft: 4,
    },
    chevronIcon: {
        color: changeOpacity(theme.sidebarText, 0.8),
        fontSize: 24,
    },
    plusButton: {
        backgroundColor: changeOpacity(theme.sidebarText, 0.08),
        height: 28,
        width: 28,
        borderRadius: 14,
        justifyContent: 'center',
        alignItems: 'center',
    },
    plusIcon: {
        color: changeOpacity(theme.sidebarText, 0.8),
        fontSize: 18,
    },
    noTeamHeadingStyles: {
        color: changeOpacity(theme.sidebarText, 0.64),
        ...typography('Body', 100, 'SemiBold'),
    },
    noTeamHeaderRow: {
        flexDirection: 'row',
        alignItems: 'center',
        justifyContent: 'space-between',
        height: 40,
    },
}));

const hitSlop: Insets = {top: 10, bottom: 30, left: 20, right: 20};

const ChannelListHeader = ({canCreateChannels, canJoinChannels, displayName, iconPad, onHeaderPress}: Props) => {
    const theme = useTheme();
    const isTablet = useIsTablet();
    const intl = useIntl();
    const insets = useSafeAreaInsets();
    const serverDisplayName = useServerDisplayName();
    const marginLeft = useSharedValue(iconPad ? 44 : 0);
    const styles = getStyles(theme);
    const animatedStyle = useAnimatedStyle(() => ({
        marginLeft: withTiming(marginLeft.value, {duration: 350}),
    }), []);
    const serverUrl = useServerUrl();

    useEffect(() => {
        marginLeft.value = iconPad ? 44 : 0;
    }, [iconPad]);

    const onPress = useCallback(() => {
        const renderContent = () => {
            return (
                <PlusMenu
                    canCreateChannels={canCreateChannels}
                    canJoinChannels={canJoinChannels}
                />
            );
        };

        const closeButtonId = 'close-plus-menu';
        let items = 1;
        if (canCreateChannels) {
            items += 1;
        }

        if (canJoinChannels) {
            items += 1;
        }

        bottomSheet({
            closeButtonId,
            renderContent,
            snapPoints: [bottomSheetSnapPoint(items, ITEM_HEIGHT, insets.bottom), 10],
            theme,
            title: intl.formatMessage({id: 'home.header.plus_menu', defaultMessage: 'Options'}),
        });
    }, [intl, insets, isTablet, theme]);

    const onLogoutPress = useCallback(() => {
        alertServerLogout(serverDisplayName, () => logout(serverUrl), intl);
    }, []);

    let header;
    if (displayName) {
        header = (
            <>
                <View style={styles.headerRow}>
                    <TouchableWithFeedback
                        onPress={onHeaderPress}
                        type='opacity'
                    >
                        <View style={styles.headerRow}>
                            <Text
                                style={styles.headingStyles}
                                testID='channel_list_header.team_display_name'
                            >
                                {displayName}
                            </Text>
                            <View
                                style={styles.chevronButton}
                                testID='channel_list_header.chevron.button'
                            >
                                <CompassIcon
                                    style={styles.chevronIcon}
                                    name={'chevron-down'}
                                />
                            </View>
                        </View>
                    </TouchableWithFeedback>
                    <TouchableWithFeedback
                        onPress={onPress}
                        style={styles.plusButton}
                        testID='channel_list_header.plus.button'
                        type='opacity'
                    >
                        <CompassIcon
                            style={styles.plusIcon}
                            name={'plus'}
                        />
                    </TouchableWithFeedback>
                </View>
                <Text
                    style={styles.subHeadingStyles}
                    testID='channel_list_header.server_display_name'
                >
                    {serverDisplayName}
                </Text>
            </>
        );
    } else {
        header = (
            <View style={styles.noTeamHeaderRow}>
                <View style={styles.noTeamHeaderRow}>
                    <Text
                        style={styles.noTeamHeadingStyles}
                        testID='channel_list_header.team_display_name'
                    >
                        {serverDisplayName}
                    </Text>
                </View>
                <TouchableWithFeedback
<<<<<<< HEAD
                    hitSlop={hitSlop}
                    onPress={onPress}
                    style={styles.plusButton}
=======
                    onPress={onLogoutPress}
>>>>>>> 02b42954
                    testID='channel_list_header.plus.button'
                    type='opacity'
                >
                    <Text
                        style={styles.noTeamHeadingStyles}
                        testID='channel_list_header.team_display_name'
                    >
                        {intl.formatMessage({id: 'account.logout', defaultMessage: 'Log out'})}
                    </Text>
                </TouchableWithFeedback>
            </View>
        );
    }

    return (
        <Animated.View style={animatedStyle}>
            {header}
        </Animated.View>
    );
};

export default ChannelListHeader;<|MERGE_RESOLUTION|>--- conflicted
+++ resolved
@@ -155,6 +155,7 @@
                         </View>
                     </TouchableWithFeedback>
                     <TouchableWithFeedback
+                        hitSlop={hitSlop}
                         onPress={onPress}
                         style={styles.plusButton}
                         testID='channel_list_header.plus.button'
@@ -186,14 +187,8 @@
                     </Text>
                 </View>
                 <TouchableWithFeedback
-<<<<<<< HEAD
-                    hitSlop={hitSlop}
-                    onPress={onPress}
-                    style={styles.plusButton}
-=======
                     onPress={onLogoutPress}
->>>>>>> 02b42954
-                    testID='channel_list_header.plus.button'
+                    testID='channel_list_header.logout.button'
                     type='opacity'
                 >
                     <Text
