// Copyright (c) 2015-present Mattermost, Inc. All Rights Reserved.
// See LICENSE.txt for license information.

import React, {useCallback, useEffect} from 'react';
import {useIntl} from 'react-intl';
import {Text, View} from 'react-native';
import Animated, {useAnimatedStyle, useSharedValue, withTiming} from 'react-native-reanimated';
import {useSafeAreaInsets} from 'react-native-safe-area-context';

import {logout} from '@actions/remote/session';
import CompassIcon from '@components/compass_icon';
import {ITEM_HEIGHT} from '@components/slide_up_panel_item';
import TouchableWithFeedback from '@components/touchable_with_feedback';
<<<<<<< HEAD
import {PUSH_PROXY_STATUS_NOT_AVAILABLE, PUSH_PROXY_STATUS_VERIFIED} from '@constants/push_proxy';
import {useServerDisplayName} from '@context/server';
=======
import {useServerDisplayName, useServerUrl} from '@context/server';
>>>>>>> 02b42954
import {useTheme} from '@context/theme';
import {useIsTablet} from '@hooks/device';
import {bottomSheet} from '@screens/navigation';
import {bottomSheetSnapPoint} from '@utils/helpers';
<<<<<<< HEAD
import {alertPushProxyError, alertPushProxyUnknown} from '@utils/push_proxy';
=======
import {alertServerLogout} from '@utils/server';
>>>>>>> 02b42954
import {changeOpacity, makeStyleSheetFromTheme} from '@utils/theme';
import {typography} from '@utils/typography';

import PlusMenu from './plus_menu';

type Props = {
    canCreateChannels: boolean;
    canJoinChannels: boolean;
    displayName: string;
    iconPad?: boolean;
    onHeaderPress?: () => void;
    pushProxyStatus: string;
}

const getStyles = makeStyleSheetFromTheme((theme: Theme) => ({
    headingStyles: {
        color: theme.sidebarText,
        ...typography('Heading', 700),
    },
    subHeadingStyles: {
        color: changeOpacity(theme.sidebarText, 0.64),
        ...typography('Heading', 50),
    },
    headerRow: {
        flexDirection: 'row',
        alignItems: 'center',
        justifyContent: 'space-between',
    },
    chevronButton: {
        marginLeft: 4,
    },
    chevronIcon: {
        color: changeOpacity(theme.sidebarText, 0.8),
        fontSize: 24,
    },
    plusButton: {
        backgroundColor: changeOpacity(theme.sidebarText, 0.08),
        height: 28,
        width: 28,
        borderRadius: 14,
        justifyContent: 'center',
        alignItems: 'center',
    },
    plusIcon: {
        color: changeOpacity(theme.sidebarText, 0.8),
        fontSize: 18,
    },
<<<<<<< HEAD
    pushAlert: {
        marginLeft: 5,
    },
    subHeadingView: {
        flexDirection: 'row',
        alignItems: 'center',
=======
    noTeamHeadingStyles: {
        color: changeOpacity(theme.sidebarText, 0.64),
        ...typography('Body', 100, 'SemiBold'),
    },
    noTeamHeaderRow: {
        flexDirection: 'row',
        alignItems: 'center',
        justifyContent: 'space-between',
        height: 40,
>>>>>>> 02b42954
    },
}));

const ChannelListHeader = ({
    canCreateChannels,
    canJoinChannels,
    displayName,
    iconPad,
    onHeaderPress,
    pushProxyStatus,
}: Props) => {
    const theme = useTheme();
    const isTablet = useIsTablet();
    const intl = useIntl();
    const insets = useSafeAreaInsets();
    const serverDisplayName = useServerDisplayName();
    const marginLeft = useSharedValue(iconPad ? 44 : 0);
    const styles = getStyles(theme);
    const animatedStyle = useAnimatedStyle(() => ({
        marginLeft: withTiming(marginLeft.value, {duration: 350}),
    }), []);
    const serverUrl = useServerUrl();

    useEffect(() => {
        marginLeft.value = iconPad ? 44 : 0;
    }, [iconPad]);

    const onPress = useCallback(() => {
        const renderContent = () => {
            return (
                <PlusMenu
                    canCreateChannels={canCreateChannels}
                    canJoinChannels={canJoinChannels}
                />
            );
        };

        const closeButtonId = 'close-plus-menu';
        let items = 1;
        if (canCreateChannels) {
            items += 1;
        }

        if (canJoinChannels) {
            items += 1;
        }

        bottomSheet({
            closeButtonId,
            renderContent,
            snapPoints: [bottomSheetSnapPoint(items, ITEM_HEIGHT, insets.bottom), 10],
            theme,
            title: intl.formatMessage({id: 'home.header.plus_menu', defaultMessage: 'Options'}),
        });
    }, [intl, insets, isTablet, theme]);

<<<<<<< HEAD
    const onPushAlertPress = useCallback(() => {
        if (pushProxyStatus === PUSH_PROXY_STATUS_NOT_AVAILABLE) {
            alertPushProxyError(intl);
        } else {
            alertPushProxyUnknown(intl);
        }
    }, [pushProxyStatus, intl]);

    return (
        <Animated.View style={animatedStyle}>
            {Boolean(displayName) &&
            <View style={styles.headerRow}>
                <TouchableWithFeedback
                    onPress={onHeaderPress}
                    type='opacity'
                >
                    <View style={styles.headerRow}>
                        <Text
                            style={styles.headingStyles}
                            testID='channel_list_header.team_display_name'
                        >
                            {displayName}
                        </Text>
                        <View
                            style={styles.chevronButton}
                            testID='channel_list_header.chevron.button'
                        >
                            <CompassIcon
                                style={styles.chevronIcon}
                                name={'chevron-down'}
                            />
=======
    const onLogoutPress = useCallback(() => {
        alertServerLogout(serverDisplayName, () => logout(serverUrl), intl);
    }, []);

    let header;
    if (displayName) {
        header = (
            <>
                <View style={styles.headerRow}>
                    <TouchableWithFeedback
                        onPress={onHeaderPress}
                        type='opacity'
                    >
                        <View style={styles.headerRow}>
                            <Text
                                style={styles.headingStyles}
                                testID='channel_list_header.team_display_name'
                            >
                                {displayName}
                            </Text>
                            <View
                                style={styles.chevronButton}
                                testID='channel_list_header.chevron.button'
                            >
                                <CompassIcon
                                    style={styles.chevronIcon}
                                    name={'chevron-down'}
                                />
                            </View>
>>>>>>> 02b42954
                        </View>
                    </TouchableWithFeedback>
                    <TouchableWithFeedback
                        onPress={onPress}
                        style={styles.plusButton}
                        testID='channel_list_header.plus.button'
                        type='opacity'
                    >
                        <CompassIcon
                            style={styles.plusIcon}
                            name={'plus'}
                        />
                    </TouchableWithFeedback>
                </View>
                <Text
                    style={styles.subHeadingStyles}
                    testID='channel_list_header.server_display_name'
                >
                    {serverDisplayName}
                </Text>
            </>
        );
    } else {
        header = (
            <View style={styles.noTeamHeaderRow}>
                <View style={styles.noTeamHeaderRow}>
                    <Text
                        style={styles.noTeamHeadingStyles}
                        testID='channel_list_header.team_display_name'
                    >
                        {serverDisplayName}
                    </Text>
                </View>
                <TouchableWithFeedback
                    onPress={onLogoutPress}
                    testID='channel_list_header.plus.button'
                    type='opacity'
                >
                    <Text
                        style={styles.noTeamHeadingStyles}
                        testID='channel_list_header.team_display_name'
                    >
                        {intl.formatMessage({id: 'account.logout', defaultMessage: 'Log out'})}
                    </Text>
                </TouchableWithFeedback>
            </View>
<<<<<<< HEAD
            }
            <View style={styles.subHeadingView}>
                <Text
                    style={styles.subHeadingStyles}
                    testID='channel_list_header.server_display_name'
                >
                    {serverDisplayName}
                </Text>
                {(pushProxyStatus !== PUSH_PROXY_STATUS_VERIFIED) && (
                    <TouchableWithFeedback
                        onPress={onPushAlertPress}
                        testID='channel_list_header.push_alert'
                        type='opacity'
                    >
                        <CompassIcon
                            name='alert-outline'
                            color={theme.errorTextColor}
                            size={14}
                            style={styles.pushAlert}
                        />
                    </TouchableWithFeedback>
                )}
            </View>
=======
        );
    }

    return (
        <Animated.View style={animatedStyle}>
            {header}
>>>>>>> 02b42954
        </Animated.View>
    );
};

export default ChannelListHeader;<|MERGE_RESOLUTION|>--- conflicted
+++ resolved
@@ -11,21 +11,14 @@
 import CompassIcon from '@components/compass_icon';
 import {ITEM_HEIGHT} from '@components/slide_up_panel_item';
 import TouchableWithFeedback from '@components/touchable_with_feedback';
-<<<<<<< HEAD
 import {PUSH_PROXY_STATUS_NOT_AVAILABLE, PUSH_PROXY_STATUS_VERIFIED} from '@constants/push_proxy';
-import {useServerDisplayName} from '@context/server';
-=======
 import {useServerDisplayName, useServerUrl} from '@context/server';
->>>>>>> 02b42954
 import {useTheme} from '@context/theme';
 import {useIsTablet} from '@hooks/device';
 import {bottomSheet} from '@screens/navigation';
 import {bottomSheetSnapPoint} from '@utils/helpers';
-<<<<<<< HEAD
 import {alertPushProxyError, alertPushProxyUnknown} from '@utils/push_proxy';
-=======
 import {alertServerLogout} from '@utils/server';
->>>>>>> 02b42954
 import {changeOpacity, makeStyleSheetFromTheme} from '@utils/theme';
 import {typography} from '@utils/typography';
 
@@ -73,14 +66,13 @@
         color: changeOpacity(theme.sidebarText, 0.8),
         fontSize: 18,
     },
-<<<<<<< HEAD
     pushAlert: {
         marginLeft: 5,
     },
     subHeadingView: {
         flexDirection: 'row',
         alignItems: 'center',
-=======
+    },
     noTeamHeadingStyles: {
         color: changeOpacity(theme.sidebarText, 0.64),
         ...typography('Body', 100, 'SemiBold'),
@@ -90,7 +82,6 @@
         alignItems: 'center',
         justifyContent: 'space-between',
         height: 40,
->>>>>>> 02b42954
     },
 }));
 
@@ -147,7 +138,6 @@
         });
     }, [intl, insets, isTablet, theme]);
 
-<<<<<<< HEAD
     const onPushAlertPress = useCallback(() => {
         if (pushProxyStatus === PUSH_PROXY_STATUS_NOT_AVAILABLE) {
             alertPushProxyError(intl);
@@ -156,30 +146,6 @@
         }
     }, [pushProxyStatus, intl]);
 
-    return (
-        <Animated.View style={animatedStyle}>
-            {Boolean(displayName) &&
-            <View style={styles.headerRow}>
-                <TouchableWithFeedback
-                    onPress={onHeaderPress}
-                    type='opacity'
-                >
-                    <View style={styles.headerRow}>
-                        <Text
-                            style={styles.headingStyles}
-                            testID='channel_list_header.team_display_name'
-                        >
-                            {displayName}
-                        </Text>
-                        <View
-                            style={styles.chevronButton}
-                            testID='channel_list_header.chevron.button'
-                        >
-                            <CompassIcon
-                                style={styles.chevronIcon}
-                                name={'chevron-down'}
-                            />
-=======
     const onLogoutPress = useCallback(() => {
         alertServerLogout(serverDisplayName, () => logout(serverUrl), intl);
     }, []);
@@ -209,7 +175,6 @@
                                     name={'chevron-down'}
                                 />
                             </View>
->>>>>>> 02b42954
                         </View>
                     </TouchableWithFeedback>
                     <TouchableWithFeedback
@@ -224,12 +189,28 @@
                         />
                     </TouchableWithFeedback>
                 </View>
-                <Text
-                    style={styles.subHeadingStyles}
-                    testID='channel_list_header.server_display_name'
-                >
-                    {serverDisplayName}
-                </Text>
+                <View style={styles.subHeadingView}>
+                    <Text
+                        style={styles.subHeadingStyles}
+                        testID='channel_list_header.server_display_name'
+                    >
+                        {serverDisplayName}
+                    </Text>
+                    {(pushProxyStatus !== PUSH_PROXY_STATUS_VERIFIED) && (
+                        <TouchableWithFeedback
+                            onPress={onPushAlertPress}
+                            testID='channel_list_header.push_alert'
+                            type='opacity'
+                        >
+                            <CompassIcon
+                                name='alert-outline'
+                                color={theme.errorTextColor}
+                                size={14}
+                                style={styles.pushAlert}
+                            />
+                        </TouchableWithFeedback>
+                    )}
+                </View>
             </>
         );
     } else {
@@ -256,38 +237,12 @@
                     </Text>
                 </TouchableWithFeedback>
             </View>
-<<<<<<< HEAD
-            }
-            <View style={styles.subHeadingView}>
-                <Text
-                    style={styles.subHeadingStyles}
-                    testID='channel_list_header.server_display_name'
-                >
-                    {serverDisplayName}
-                </Text>
-                {(pushProxyStatus !== PUSH_PROXY_STATUS_VERIFIED) && (
-                    <TouchableWithFeedback
-                        onPress={onPushAlertPress}
-                        testID='channel_list_header.push_alert'
-                        type='opacity'
-                    >
-                        <CompassIcon
-                            name='alert-outline'
-                            color={theme.errorTextColor}
-                            size={14}
-                            style={styles.pushAlert}
-                        />
-                    </TouchableWithFeedback>
-                )}
-            </View>
-=======
         );
     }
 
     return (
         <Animated.View style={animatedStyle}>
             {header}
->>>>>>> 02b42954
         </Animated.View>
     );
 };
