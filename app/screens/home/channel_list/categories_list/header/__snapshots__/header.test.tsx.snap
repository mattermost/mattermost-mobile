--- conflicted
+++ resolved
@@ -128,29 +128,17 @@
       />
     </View>
   </View>
-<<<<<<< HEAD
   <View
     style={
       Object {
         "alignItems": "center",
         "flexDirection": "row",
-=======
-  <Text
-    ellipsizeMode="tail"
-    numberOfLines={1}
-    style={
-      Object {
-        "color": "rgba(255,255,255,0.64)",
-        "fontFamily": "OpenSans-SemiBold",
-        "fontSize": 11,
-        "fontWeight": "600",
-        "lineHeight": 16,
-        "paddingRight": 30,
->>>>>>> c7c00b83
       }
     }
   >
     <Text
+      ellipsizeMode="tail"
+      numberOfLines={1}
       style={
         Object {
           "color": "rgba(255,255,255,0.64)",
@@ -158,6 +146,7 @@
           "fontSize": 11,
           "fontWeight": "600",
           "lineHeight": 16,
+          "paddingRight": 30,
         }
       }
       testID="channel_list_header.server_display_name"
