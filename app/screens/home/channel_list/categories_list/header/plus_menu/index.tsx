--- conflicted
+++ resolved
@@ -3,11 +3,6 @@
 
 import React, {useCallback} from 'react';
 import {useIntl} from 'react-intl';
-<<<<<<< HEAD
-import {Platform} from 'react-native';
-import Share from 'react-native-share';
-=======
->>>>>>> ba33f610
 
 import CompassIcon from '@components/compass_icon';
 import {Screens} from '@constants';
@@ -16,8 +11,6 @@
 
 import PlusMenuItem from './item';
 import PlusMenuSeparator from './separator';
-
-import type {ShareOptions} from 'react-native-share/lib/typescript/types';
 
 type Props = {
     canCreateChannels: boolean;
