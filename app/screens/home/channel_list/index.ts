// Copyright (c) 2015-present Mattermost, Inc. All Rights Reserved.
// See LICENSE.txt for license information.

import {withDatabase} from '@nozbe/watermelondb/DatabaseProvider';
import withObservables from '@nozbe/with-observables';

import {queryAllMyChannel} from '@queries/servers/channel';
import {observeCurrentTeamId} from '@queries/servers/system';
import {queryMyTeams} from '@queries/servers/team';
import {observeIsCRTEnabled} from '@queries/servers/thread';

import ChannelsList from './channel_list';

import type {WithDatabaseArgs} from '@typings/database/database';

const enhanced = withObservables([], ({database}: WithDatabaseArgs) => ({
    currentTeamId: observeCurrentTeamId(database),
<<<<<<< HEAD
    teamsCount: queryMyTeams(database).observeCount(false),
=======
    isCRTEnabled: observeIsCRTEnabled(database),
    teamsCount: queryMyTeams(database).observeCount(),
>>>>>>> e047106b
    channelsCount: queryAllMyChannel(database).observeCount(),
}));

export default withDatabase(enhanced(ChannelsList));<|MERGE_RESOLUTION|>--- conflicted
+++ resolved
@@ -15,12 +15,8 @@
 
 const enhanced = withObservables([], ({database}: WithDatabaseArgs) => ({
     currentTeamId: observeCurrentTeamId(database),
-<<<<<<< HEAD
+    isCRTEnabled: observeIsCRTEnabled(database),
     teamsCount: queryMyTeams(database).observeCount(false),
-=======
-    isCRTEnabled: observeIsCRTEnabled(database),
-    teamsCount: queryMyTeams(database).observeCount(),
->>>>>>> e047106b
     channelsCount: queryAllMyChannel(database).observeCount(),
 }));
 
