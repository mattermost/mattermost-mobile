--- conflicted
+++ resolved
@@ -150,15 +150,8 @@
             }
         }
 
-<<<<<<< HEAD
-        // Empty dependency array because this effect should only run once on mount to handle initial launch
-        // - intl, props.launchType, props.launchError, props.extra, props.componentId are intentionally omitted
-        // - This is a one-time launch event handler, not meant to re-trigger when props change
-        // eslint-disable-next-line react-hooks/exhaustive-deps
-=======
     // only run on mount
     // eslint-disable-next-line react-hooks/exhaustive-deps
->>>>>>> ebb7a224
     }, []);
 
     const tabBarComponent = useMemo(() => {
