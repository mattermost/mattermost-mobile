--- conflicted
+++ resolved
@@ -12,13 +12,10 @@
 import {enableFreeze, enableScreens} from 'react-native-screens';
 import {map} from 'rxjs/operators';
 
-<<<<<<< HEAD
 import {handleTeamChange} from '@actions/remote/team';
+import {autoUpdateTimezone} from '@actions/remote/user';
 import {observeCurrentTeamId} from '@app/queries/servers/system';
 import {queryJoinedTeams} from '@app/queries/servers/team';
-=======
-import {autoUpdateTimezone} from '@actions/remote/user';
->>>>>>> 3653df35
 import ServerVersion from '@components/server_version';
 import {Events, Screens} from '@constants';
 import {useServerUrl} from '@context/server';
@@ -57,7 +54,19 @@
 
 const Tab = createBottomTabNavigator();
 
-<<<<<<< HEAD
+const updateTimezoneIfNeeded = async () => {
+    try {
+        const servers = await getAllServers();
+        for (const server of servers) {
+            if (server.url && server.lastActiveAt > 0) {
+                autoUpdateTimezone(server.url);
+            }
+        }
+    } catch (e) {
+        logError('Localize change', e);
+    }
+};
+
 const withTeams = withObservables([], ({database}: WithDatabaseArgs) => {
     const teams = queryJoinedTeams(database).observe().pipe(
         // eslint-disable-next-line max-nested-callbacks
@@ -74,26 +83,8 @@
 function HomeScreen(props: HomeProps) {
     const theme = useTheme();
     const intl = useIntl();
+    const appState = useAppState();
     const serverUrl = useServerUrl();
-=======
-const updateTimezoneIfNeeded = async () => {
-    try {
-        const servers = await getAllServers();
-        for (const server of servers) {
-            if (server.url && server.lastActiveAt > 0) {
-                autoUpdateTimezone(server.url);
-            }
-        }
-    } catch (e) {
-        logError('Localize change', e);
-    }
-};
-
-export default function HomeScreen(props: HomeProps) {
-    const theme = useTheme();
-    const intl = useIntl();
-    const appState = useAppState();
->>>>>>> 3653df35
 
     useEffect(() => {
         const listener = DeviceEventEmitter.addListener(Events.NOTIFICATION_ERROR, (value: 'Team' | 'Channel' | 'Post' | 'Connection') => {
