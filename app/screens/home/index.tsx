--- conflicted
+++ resolved
@@ -11,13 +11,9 @@
 
 import {Events, Screens} from '@constants';
 import {useTheme} from '@context/theme';
-<<<<<<< HEAD
-import {alertChannelRemove, alertTeamRemove} from '@utils/navigation';
-=======
 import {findChannels} from '@screens/navigation';
 import EphemeralStore from '@store/ephemeral_store';
-import {alertTeamRemove} from '@utils/navigation';
->>>>>>> d8c8893c
+import {alertChannelRemove, alertTeamRemove} from '@utils/navigation';
 import {notificationError} from '@utils/notification';
 
 import Account from './account';
@@ -54,11 +50,7 @@
         return () => {
             listener.remove();
         };
-<<<<<<< HEAD
-    }, [intl]);
-=======
     }, [intl.locale]);
->>>>>>> d8c8893c
 
     useEffect(() => {
         const listener = DeviceEventEmitter.addListener(Events.LEAVE_TEAM, (displayName: string) => {
@@ -68,8 +60,7 @@
         return () => {
             listener.remove();
         };
-<<<<<<< HEAD
-    }, [intl]);
+    }, [intl.locale]);
 
     useEffect(() => {
         const listener = DeviceEventEmitter.addListener(Events.LEAVE_CHANNEL, (displayName: string) => {
@@ -79,8 +70,6 @@
         return () => {
             listener.remove();
         };
-    }, [intl]);
-=======
     }, [intl.locale]);
 
     useEffect(() => {
@@ -97,7 +86,6 @@
             listener.remove();
         };
     }, [intl.locale]);
->>>>>>> d8c8893c
 
     return (
         <NavigationContainer
