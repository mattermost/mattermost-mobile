// Copyright (c) 2015-present Mattermost, Inc. All Rights Reserved.
// See LICENSE.txt for license information.

import {Q} from '@nozbe/watermelondb';
import React, {useEffect, useState} from 'react';
import {Platform, View} from 'react-native';

import Badge from '@components/badge';
import CompassIcon from '@components/compass_icon';
import {MM_TABLES} from '@constants/database';
import DatabaseManager from '@database/manager';
import {changeOpacity, makeStyleSheetFromTheme} from '@utils/theme';

import type ServersModel from '@typings/database/models/app/servers';
import type MyChannelModel from '@typings/database/models/servers/my_channel';
import type {Subscription} from 'rxjs';

type Props = {
    isFocused: boolean;
    theme: Theme;
}

type UnreadMessages = {
    mentions: number;
    messages: number;
};

type UnreadSubscription = UnreadMessages & {
    subscription?: Subscription;
}

const {SERVERS} = MM_TABLES.APP;
const {CHANNEL, MY_CHANNEL} = MM_TABLES.SERVER;
const subscriptions: Map<string, UnreadSubscription> = new Map();

const getStyleSheet = makeStyleSheetFromTheme((theme: Theme) => ({
    unread: {
        left: 16,
        top: 1,
        borderColor: theme.centerChannelBg,
        borderWidth: 2,
        paddingHorizontal: 0,
    },
    mentions: {
        fontSize: 10,
<<<<<<< HEAD
        fontWeight: 'bold',
        fontFamily: 'OpenSans',
=======
        fontFamily: 'OpenSans-Semibold',
>>>>>>> 0807a209
        lineHeight: Platform.select({android: 15, ios: 12.6}),
        borderColor: theme.centerChannelBg,
        borderWidth: 2,
        minWidth: 18,
        height: 16,
    },
}));

const Home = ({isFocused, theme}: Props) => {
    const db = DatabaseManager.appDatabase?.database;
    const [total, setTotal] = useState<UnreadMessages>({mentions: 0, messages: 0});
    const style = getStyleSheet(theme);

    const updateTotal = () => {
        let messages = 0;
        let mentions = 0;
        subscriptions.forEach((value) => {
            messages += value.messages;
            mentions += value.mentions;
        });
        setTotal({mentions, messages});
    };

    const unreadsSubscription = (serverUrl: string, myChannels: MyChannelModel[]) => {
        const unreads = subscriptions.get(serverUrl);
        if (unreads) {
            let mentions = 0;
            let messages = 0;
            myChannels.forEach((myChannel) => {
                mentions += myChannel.mentionsCount;
                messages += myChannel.messageCount;
            });

            unreads.mentions = mentions;
            unreads.messages = messages;
            subscriptions.set(serverUrl, unreads);
            updateTotal();
        }
    };

    const serversObserver = async (servers: ServersModel[]) => {
        servers.forEach((server) => {
            const serverUrl = server.url;
            if (server.lastActiveAt) {
                const sdb = DatabaseManager.serverDatabases[serverUrl];
                if (sdb?.database) {
                    const subscription = sdb.database.
                        get(MY_CHANNEL).
                        query(Q.on(CHANNEL, Q.where('delete_at', Q.eq(0)))).
                        observeWithColumns(['mentions_count', 'message_count']).
                        subscribe(unreadsSubscription.bind(undefined, serverUrl));
                    if (!subscriptions.has(serverUrl)) {
                        const unreads: UnreadSubscription = {
                            mentions: 0,
                            messages: 0,
                            subscription,
                        };
                        subscriptions.set(serverUrl, unreads);
                    }
                }

                // subscribe and listen for unreads and mentions
            } else if (subscriptions.has(serverUrl)) {
                // logout from server, remove the subscription
                subscriptions.delete(serverUrl);
            }
        });
    };

    useEffect(() => {
        const subscription = db?.
            get(SERVERS).
            query().
            observeWithColumns(['last_active_at']).
            subscribe(serversObserver);

        return () => {
            subscription?.unsubscribe();
            subscriptions.forEach((unreads) => {
                unreads.subscription?.unsubscribe();
            });
        };
    }, []);

    let unreadStyle;
    let text: string | number = '';
    let size = 16;
    if (total.mentions) {
        text = total.mentions > 99 ? '99+' : total.mentions;
        unreadStyle = style.mentions;
    } else if (total.messages) {
        unreadStyle = style.unread;
        size = 12;
    }

    return (
        <View>
            <CompassIcon
                size={28}
                name='home-variant-outline'
                color={isFocused ? theme.buttonBg : changeOpacity(theme.centerChannelColor, 0.48)}
            />
            <Badge
                style={[unreadStyle]}
                visible={!isFocused && Boolean(unreadStyle)}
                size={size}
            >
                {text}
            </Badge>
        </View>
    );
};

export default Home;<|MERGE_RESOLUTION|>--- conflicted
+++ resolved
@@ -43,12 +43,7 @@
     },
     mentions: {
         fontSize: 10,
-<<<<<<< HEAD
-        fontWeight: 'bold',
-        fontFamily: 'OpenSans',
-=======
         fontFamily: 'OpenSans-Semibold',
->>>>>>> 0807a209
         lineHeight: Platform.select({android: 15, ios: 12.6}),
         borderColor: theme.centerChannelBg,
         borderWidth: 2,
