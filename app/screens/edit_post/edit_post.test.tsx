// Copyright (c) 2015-present Mattermost, Inc. All Rights Reserved.
// See LICENSE.txt for license information.

import {act} from '@testing-library/react-native';
import React from 'react';
import {Alert} from 'react-native';

import useFileUploadError from '@hooks/file_upload_error';
import DraftEditPostUploadManager from '@managers/draft_upload_manager';
import {fireEvent, renderWithEverything} from '@test/intl-test-helper';
import TestHelper from '@test/test_helper';
import PickerUtil from '@utils/file/file_picker';

import EditPost from './edit_post';

import type {Database} from '@nozbe/watermelondb';
import type PostModel from '@typings/database/models/servers/post';

jest.mock('@hooks/file_upload_error');
jest.mock('@utils/file/file_picker');
jest.mock('@managers/draft_upload_manager', () => ({
    prepareUpload: jest.fn(),
    isUploading: jest.fn(() => false),
    registerProgressHandler: jest.fn(() => jest.fn()),
    registerErrorHandler: jest.fn(() => jest.fn()),
    cancel: jest.fn(),
}));

const TEST_CONFIG = {
    serverUrl: 'baseHandler.test.com',
    maxPostSize: 1000,
    maxFileCount: 10,
    maxFileSize: 1000,
} as const;

const TEST_FILES = {
    existingFile1: {
        id: 'file-1',
        name: 'test-1',
        extension: 'png',
        has_preview_image: true,
        height: 100,
        mime_type: 'test',
        size: 100,
        user_id: '1',
        width: 100,
    },
    existingFile2: {
        id: 'file-2',
        name: 'test-2',
        extension: 'pdf',
        has_preview_image: false,
        height: 100,
        mime_type: 'test',
        size: 100,
        user_id: '1',
        width: 100,
    },
    newFile: {
        clientId: 'file-3',
        id: 'file-3',
        name: 'test-3',
        extension: 'txt',
        mime_type: 'text/plain',
        size: 999,
    },
    smallFile: {
        name: 'test.txt',
        mime_type: 'text/plain',
    },
    largeFile: {
        name: 'test.txt',
        mime_type: 'text/plain',
        size: 1001,
    },
} as const satisfies Record<string, Partial<ExtractedFileInfo>>;

const ERROR_MESSAGES = {
    uploadsDisabled: 'File uploads from mobile are disabled.',
    maxFilesReached: 'Uploads limited to 1 files maximum.',
    fileTooLarge: 'Files must be less than 1000 B',
    confirmDelete: 'Delete attachment',
    confirmDeleteMessage: 'Are you sure you want to remove test-3?',
} as const;

describe('Edit Post', () => {
    let database: Database;
    let mockNewUploadError: jest.Mock;

    const baseProps: Parameters<typeof EditPost>[0] = {
        componentId: 'EditPost',
        closeButtonId: 'edit-post',
        post: {
            id: '1',
            channelId: '1',
            message: 'test',
            messageSource: 'test',
            userId: '1',
            rootId: '1',
            metadata: {},
        } as PostModel,
        maxPostSize: TEST_CONFIG.maxPostSize,
        hasFilesAttached: true,
        canDelete: true,
        files: [TEST_FILES.existingFile1, TEST_FILES.existingFile2],
        maxFileCount: TEST_CONFIG.maxFileCount,
        maxFileSize: TEST_CONFIG.maxFileSize,
        canUploadFiles: true,
    };

    const setupMocks = () => {
        mockNewUploadError = jest.fn();
        jest.mocked(useFileUploadError).mockReturnValue({
            uploadError: null,
            newUploadError: mockNewUploadError,
        });
    };

    const setupPickerMock = (file: Partial<ExtractedFileInfo>) => {
        jest.mocked(PickerUtil).mockImplementation((intl, onUploadFiles) => ({
            attachFileFromFiles: jest.fn(() => {
                onUploadFiles?.([file as ExtractedFileInfo]);
                return Promise.resolve({error: undefined});
            }),
        }) as unknown as PickerUtil);
    };

    const renderEditPost = (props = baseProps) => {
        return renderWithEverything(<EditPost {...props}/>, {
            database,
            serverUrl: TEST_CONFIG.serverUrl,
        });
    };

    const triggerFileUpload = (screen: ReturnType<typeof renderEditPost>) => {
        fireEvent.press(screen.getByTestId('edit_post.quick_actions.file_action'));
    };

    const triggerFileRemoval = (screen: ReturnType<typeof renderEditPost>, fileId: string) => {
        fireEvent.press(screen.getByTestId(`remove-button-${fileId}`));
<<<<<<< HEAD
    };

    const confirmAlertAction = () => {
        const alertMock = jest.mocked(Alert.alert);
        const alertCall = alertMock.mock.calls[0];
        const buttons = alertCall[2] ?? [];
        const deleteButton = buttons[1] as {onPress?: () => void};

        act(() => {
            deleteButton.onPress?.();
        });
=======
>>>>>>> 6ecf9625
    };

    beforeAll(async () => {
        const server = await TestHelper.setupServerDatabase(TEST_CONFIG.serverUrl);
        database = server.database;
        const operator = server.operator;

        operator.handleConfigs({
            configs: [
                {id: 'Version', value: '10.5.0'},
                {id: 'EnableFileAttachments', value: 'true'},
                {id: 'EnableMobileFileUpload', value: 'true'},
            ],
            configsToDelete: [],
            prepareRecordsOnly: false,
        });
    });

    beforeEach(() => {
        jest.clearAllMocks();
        setupMocks();
<<<<<<< HEAD
    });

    describe('Rendering', () => {
        it('should render existing attachments in edit mode', () => {
            const screen = renderEditPost();

            expect(screen.getByTestId('uploads')).toBeVisible();
            expect(screen.getByTestId('file-1')).toBeVisible();
            expect(screen.getByTestId('file-2')).toBeVisible();
        });
    });

    describe('File Upload Validation', () => {
        it('should show error when file uploads are disabled', () => {
            setupPickerMock(TEST_FILES.smallFile);
            const props = {...baseProps, canUploadFiles: false};
            const screen = renderEditPost(props);
            triggerFileUpload(screen);

            expect(mockNewUploadError).toHaveBeenCalledWith(ERROR_MESSAGES.uploadsDisabled);
        });

        it('should show error when maximum file count is reached', () => {
            setupPickerMock(TEST_FILES.smallFile);
            const props = {...baseProps, maxFileCount: 1};
            const screen = renderEditPost(props);
            triggerFileUpload(screen);

            expect(mockNewUploadError).toHaveBeenCalledWith(ERROR_MESSAGES.maxFilesReached);
        });

        it('should show error when file size exceeds limit', () => {
            setupPickerMock(TEST_FILES.largeFile);
            const props = {...baseProps, maxFileSize: 1000};
            const screen = renderEditPost(props);
            triggerFileUpload(screen);

            expect(mockNewUploadError).toHaveBeenCalledWith(ERROR_MESSAGES.fileTooLarge);
        });
    });

    describe('File Upload Integration', () => {
        it('should integrate with DraftEditPostUploadManager for successful uploads', () => {
            setupPickerMock(TEST_FILES.newFile);
            const screen = renderEditPost();
            triggerFileUpload(screen);

            expect(DraftEditPostUploadManager.prepareUpload).toHaveBeenCalledWith(
                TEST_CONFIG.serverUrl,
                TEST_FILES.newFile,
                baseProps.post.channelId,
                baseProps.post.rootId,
                0,
                true,
                expect.any(Function),
            );
            expect(DraftEditPostUploadManager.registerErrorHandler).toHaveBeenCalledWith(
                TEST_FILES.newFile.clientId,
                mockNewUploadError,
            );
            expect(mockNewUploadError).toHaveBeenCalledWith(null);
        });
    });

=======
    });

    describe('Rendering', () => {
        it('should render existing attachments in edit mode', () => {
            const screen = renderEditPost();

            expect(screen.getByTestId('uploads')).toBeVisible();
            expect(screen.getByTestId('file-1')).toBeVisible();
            expect(screen.getByTestId('file-2')).toBeVisible();
        });
    });

    describe('File Upload Validation', () => {
        it('should show error when file uploads are disabled', () => {
            setupPickerMock(TEST_FILES.smallFile);
            const props = {...baseProps, canUploadFiles: false};
            const screen = renderEditPost(props);
            triggerFileUpload(screen);

            expect(mockNewUploadError).toHaveBeenCalledWith(ERROR_MESSAGES.uploadsDisabled);
        });

        it('should show error when maximum file count is reached', () => {
            setupPickerMock(TEST_FILES.smallFile);
            const props = {...baseProps, maxFileCount: 1};
            const screen = renderEditPost(props);
            triggerFileUpload(screen);

            expect(mockNewUploadError).toHaveBeenCalledWith(ERROR_MESSAGES.maxFilesReached);
        });

        it('should show error when file size exceeds limit', () => {
            setupPickerMock(TEST_FILES.largeFile);
            const props = {...baseProps, maxFileSize: 1000};
            const screen = renderEditPost(props);
            triggerFileUpload(screen);

            expect(mockNewUploadError).toHaveBeenCalledWith(ERROR_MESSAGES.fileTooLarge);
        });
    });

    describe('File Upload Integration', () => {
        it('should integrate with DraftEditPostUploadManager for successful uploads', () => {
            setupPickerMock(TEST_FILES.newFile);
            const screen = renderEditPost();
            triggerFileUpload(screen);

            expect(DraftEditPostUploadManager.prepareUpload).toHaveBeenCalledWith(
                TEST_CONFIG.serverUrl,
                TEST_FILES.newFile,
                baseProps.post.channelId,
                baseProps.post.rootId,
                0,
                true,
                expect.any(Function),
            );
            expect(DraftEditPostUploadManager.registerErrorHandler).toHaveBeenCalledWith(
                TEST_FILES.newFile.clientId,
                mockNewUploadError,
            );
            expect(mockNewUploadError).toHaveBeenCalledWith(null);
        });
    });

>>>>>>> 6ecf9625
    describe('File Removal', () => {
        beforeEach(() => {
            jest.mocked(DraftEditPostUploadManager.isUploading).mockReturnValue(true);
            setupPickerMock(TEST_FILES.newFile);
        });

<<<<<<< HEAD
        it('should show confirmation dialog and handle file removal', () => {
            const screen = renderEditPost();
            triggerFileUpload(screen);
            triggerFileRemoval(screen, TEST_FILES.newFile.id);
            expect(Alert.alert).toHaveBeenCalledWith(
                ERROR_MESSAGES.confirmDelete,
                ERROR_MESSAGES.confirmDeleteMessage,
                expect.any(Array),
            );
            confirmAlertAction();
            expect(DraftEditPostUploadManager.cancel).toHaveBeenCalledWith(TEST_FILES.newFile.clientId);
=======
        it('should remove newly uploaded files without confirmation', () => {
            const screen = renderEditPost();
            triggerFileUpload(screen);
            triggerFileRemoval(screen, TEST_FILES.newFile.id);
            expect(Alert.alert).not.toHaveBeenCalled();
            expect(DraftEditPostUploadManager.cancel).toHaveBeenCalledWith(TEST_FILES.newFile.clientId);
        });

        it('should show confirmation dialog for existing files', () => {
            const screen = renderEditPost();
            triggerFileRemoval(screen, TEST_FILES.existingFile1.id);
            expect(Alert.alert).toHaveBeenCalledWith(
                ERROR_MESSAGES.confirmDelete,
                'Are you sure you want to remove test-1?',
                expect.any(Array),
            );
>>>>>>> 6ecf9625
        });
    });
});<|MERGE_RESOLUTION|>--- conflicted
+++ resolved
@@ -138,20 +138,6 @@
 
     const triggerFileRemoval = (screen: ReturnType<typeof renderEditPost>, fileId: string) => {
         fireEvent.press(screen.getByTestId(`remove-button-${fileId}`));
-<<<<<<< HEAD
-    };
-
-    const confirmAlertAction = () => {
-        const alertMock = jest.mocked(Alert.alert);
-        const alertCall = alertMock.mock.calls[0];
-        const buttons = alertCall[2] ?? [];
-        const deleteButton = buttons[1] as {onPress?: () => void};
-
-        act(() => {
-            deleteButton.onPress?.();
-        });
-=======
->>>>>>> 6ecf9625
     };
 
     beforeAll(async () => {
@@ -173,7 +159,6 @@
     beforeEach(() => {
         jest.clearAllMocks();
         setupMocks();
-<<<<<<< HEAD
     });
 
     describe('Rendering', () => {
@@ -238,91 +223,12 @@
         });
     });
 
-=======
-    });
-
-    describe('Rendering', () => {
-        it('should render existing attachments in edit mode', () => {
-            const screen = renderEditPost();
-
-            expect(screen.getByTestId('uploads')).toBeVisible();
-            expect(screen.getByTestId('file-1')).toBeVisible();
-            expect(screen.getByTestId('file-2')).toBeVisible();
-        });
-    });
-
-    describe('File Upload Validation', () => {
-        it('should show error when file uploads are disabled', () => {
-            setupPickerMock(TEST_FILES.smallFile);
-            const props = {...baseProps, canUploadFiles: false};
-            const screen = renderEditPost(props);
-            triggerFileUpload(screen);
-
-            expect(mockNewUploadError).toHaveBeenCalledWith(ERROR_MESSAGES.uploadsDisabled);
-        });
-
-        it('should show error when maximum file count is reached', () => {
-            setupPickerMock(TEST_FILES.smallFile);
-            const props = {...baseProps, maxFileCount: 1};
-            const screen = renderEditPost(props);
-            triggerFileUpload(screen);
-
-            expect(mockNewUploadError).toHaveBeenCalledWith(ERROR_MESSAGES.maxFilesReached);
-        });
-
-        it('should show error when file size exceeds limit', () => {
-            setupPickerMock(TEST_FILES.largeFile);
-            const props = {...baseProps, maxFileSize: 1000};
-            const screen = renderEditPost(props);
-            triggerFileUpload(screen);
-
-            expect(mockNewUploadError).toHaveBeenCalledWith(ERROR_MESSAGES.fileTooLarge);
-        });
-    });
-
-    describe('File Upload Integration', () => {
-        it('should integrate with DraftEditPostUploadManager for successful uploads', () => {
-            setupPickerMock(TEST_FILES.newFile);
-            const screen = renderEditPost();
-            triggerFileUpload(screen);
-
-            expect(DraftEditPostUploadManager.prepareUpload).toHaveBeenCalledWith(
-                TEST_CONFIG.serverUrl,
-                TEST_FILES.newFile,
-                baseProps.post.channelId,
-                baseProps.post.rootId,
-                0,
-                true,
-                expect.any(Function),
-            );
-            expect(DraftEditPostUploadManager.registerErrorHandler).toHaveBeenCalledWith(
-                TEST_FILES.newFile.clientId,
-                mockNewUploadError,
-            );
-            expect(mockNewUploadError).toHaveBeenCalledWith(null);
-        });
-    });
-
->>>>>>> 6ecf9625
     describe('File Removal', () => {
         beforeEach(() => {
             jest.mocked(DraftEditPostUploadManager.isUploading).mockReturnValue(true);
             setupPickerMock(TEST_FILES.newFile);
         });
 
-<<<<<<< HEAD
-        it('should show confirmation dialog and handle file removal', () => {
-            const screen = renderEditPost();
-            triggerFileUpload(screen);
-            triggerFileRemoval(screen, TEST_FILES.newFile.id);
-            expect(Alert.alert).toHaveBeenCalledWith(
-                ERROR_MESSAGES.confirmDelete,
-                ERROR_MESSAGES.confirmDeleteMessage,
-                expect.any(Array),
-            );
-            confirmAlertAction();
-            expect(DraftEditPostUploadManager.cancel).toHaveBeenCalledWith(TEST_FILES.newFile.clientId);
-=======
         it('should remove newly uploaded files without confirmation', () => {
             const screen = renderEditPost();
             triggerFileUpload(screen);
@@ -339,7 +245,6 @@
                 'Are you sure you want to remove test-1?',
                 expect.any(Array),
             );
->>>>>>> 6ecf9625
         });
     });
 });