--- conflicted
+++ resolved
@@ -105,8 +105,6 @@
 
     const shouldDeleteOnSave = !postMessage && canDelete && !hasFilesAttached;
     const {uploadError, newUploadError} = useFileUploadError();
-<<<<<<< HEAD
-=======
 
     const shouldEnableSaveButton = useCallback(() => {
         const loadingFiles = postFiles.filter((v) => v.clientId && DraftEditPostUploadManager.isUploading(v.clientId));
@@ -127,7 +125,6 @@
         // 3. (Message changed OR files changed)
         return !hasUploadingFiles && !tooLong && (messageChanged || filesChanged);
     }, [postMessage, postFiles, editingMessage, maxPostSize, files]);
->>>>>>> 6ecf9625
 
     useEffect(() => {
         toggleSaveButton(false);
@@ -227,12 +224,7 @@
         }
 
         newUploadError(null);
-<<<<<<< HEAD
-        toggleSaveButton(true);
-    }, [canUploadFiles, postFiles?.length, maxFileCount, newUploadError, toggleSaveButton, intl, maxFileSize, serverUrl, post.channelId, post.rootId, updateFileInPostFiles]);
-=======
     }, [canUploadFiles, postFiles?.length, maxFileCount, newUploadError, intl, maxFileSize, serverUrl, post.channelId, post.rootId, updateFileInPostFiles]);
->>>>>>> 6ecf9625
 
     const handleFileRemoval = useCallback((id: string) => {
 
@@ -261,54 +253,13 @@
         };
 
         const removeFileAction = () => {
-<<<<<<< HEAD
-            const fileToRemove = postFiles?.find((file) => file.id === id);
-            if (fileToRemove?.clientId && DraftEditPostUploadManager.isUploading(fileToRemove.clientId)) {
-=======
             if (fileToRemove.clientId && DraftEditPostUploadManager.isUploading(fileToRemove.clientId)) {
->>>>>>> 6ecf9625
                 DraftEditPostUploadManager.cancel(fileToRemove.clientId);
                 if (uploadErrorHandlers.current[fileToRemove.clientId]) {
                     uploadErrorHandlers.current[fileToRemove.clientId]?.();
                     delete uploadErrorHandlers.current[fileToRemove.clientId];
                 }
             }
-<<<<<<< HEAD
-            setPostFiles((prevFiles) => prevFiles?.filter(filterFileById) || []);
-            toggleSaveButton(true);
-        };
-
-        Alert.alert(
-            intl.formatMessage({
-                id: 'edit_post.delete_file.title',
-                defaultMessage: 'Delete attachment',
-            }),
-            intl.formatMessage({
-                id: 'edit_post.delete_file.confirmation',
-                defaultMessage: 'Are you sure you want to remove {filename}?',
-            }, {
-                filename: postFiles?.find((file) => file.id === id)?.name || '',
-            }),
-            [
-                {
-                    text: intl.formatMessage({
-                        id: 'edit_post.delete_file.cancel',
-                        defaultMessage: 'Cancel',
-                    }),
-                    style: 'cancel',
-                },
-                {
-                    text: intl.formatMessage({
-                        id: 'edit_post.delete_file.confirm',
-                        defaultMessage: 'Delete',
-                    }),
-                    style: 'destructive',
-                    onPress: removeFileAction,
-                },
-            ],
-        );
-    }, [intl, toggleSaveButton, postFiles]);
-=======
 
             // Remove the specific file by using a unique identifier combination
             setPostFiles((prevFiles) => prevFiles?.filter(shouldKeepFile) || []);
@@ -375,7 +326,6 @@
             }
         }
     }, [postFiles, postMessage, newUploadError, shouldEnableSaveButton, toggleSaveButton]);
->>>>>>> 6ecf9625
 
     useEffect(() => {
         let loadingFiles: FileInfo[] = [];
