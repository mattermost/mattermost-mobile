// Copyright (c) 2015-present Mattermost, Inc. All Rights Reserved.
// See LICENSE.txt for license information.

import React, {useCallback, useEffect, useRef, useState} from 'react';
import {useIntl} from 'react-intl';
<<<<<<< HEAD
import {Alert, Keyboard, type LayoutChangeEvent, Platform, SafeAreaView, useWindowDimensions, View, StyleSheet} from 'react-native';
import {useSafeAreaInsets} from 'react-native-safe-area-context';
=======
import {Alert, Keyboard, type LayoutChangeEvent, Platform, SafeAreaView, View} from 'react-native';
>>>>>>> 841db48a

import {deletePost, editPost} from '@actions/remote/post';
import Autocomplete from '@components/autocomplete';
import Loading from '@components/loading';
import {useServerUrl} from '@context/server';
import {useTheme} from '@context/theme';
import useAndroidHardwareBackHandler from '@hooks/android_back_handler';
import {useAutocompleteDefaultAnimatedValues} from '@hooks/autocomplete';
import {useKeyboardOverlap} from '@hooks/device';
import useDidUpdate from '@hooks/did_update';
import {useInputPropagation} from '@hooks/input';
import useNavButtonPressed from '@hooks/navigation_button_pressed';
import PostError from '@screens/edit_post/post_error';
import {buildNavigationButton, dismissModal, setButtons} from '@screens/navigation';

import EditPostInput, {type EditPostInputRef} from './edit_post_input';

import type PostModel from '@typings/database/models/servers/post';
import type {AvailableScreens} from '@typings/screens/navigation';

const AUTOCOMPLETE_SEPARATION = 8;

const styles = StyleSheet.create({
    body: {
        flex: 1,
    },
    container: {
        flex: 1,
    },
    loader: {
        flex: 1,
        alignItems: 'center',
        justifyContent: 'center',
    },
});

const RIGHT_BUTTON = buildNavigationButton('edit-post', 'edit_post.save.button');

type EditPostProps = {
    componentId: AvailableScreens;
    closeButtonId: string;
    post: PostModel;
    maxPostSize: number;
    hasFilesAttached: boolean;
    canDelete: boolean;
}
const EditPost = ({componentId, maxPostSize, post, closeButtonId, hasFilesAttached, canDelete}: EditPostProps) => {
    const editingMessage = post.messageSource || post.message;
    const [postMessage, setPostMessage] = useState(editingMessage);
    const [cursorPosition, setCursorPosition] = useState(editingMessage.length);
    const [errorLine, setErrorLine] = useState<string | undefined>();
    const [errorExtra, setErrorExtra] = useState<string | undefined>();
    const [isUpdating, setIsUpdating] = useState(false);
    const [containerHeight, setContainerHeight] = useState(0);
    const [propagateValue, shouldProcessEvent] = useInputPropagation();

    const mainView = useRef<View>(null);

    const postInputRef = useRef<EditPostInputRef>(null);
    const theme = useTheme();
    const intl = useIntl();
    const serverUrl = useServerUrl();
<<<<<<< HEAD
    const keyboardHeight = useKeyboardHeight();
    const insets = useSafeAreaInsets();
    const dimensions = useWindowDimensions();
    const isTablet = useIsTablet();
=======
    const styles = getStyleSheet(theme);
>>>>>>> 841db48a

    useEffect(() => {
        toggleSaveButton(false);
    }, []);

    useEffect(() => {
        const t = setTimeout(() => {
            postInputRef.current?.focus();
        }, 320);

        return () => {
            clearTimeout(t);
        };
    }, []);

    useDidUpdate(() => {
        // Workaround to avoid iOS emdash autocorrect in Code Blocks
        if (Platform.OS === 'ios') {
            onTextSelectionChange();
        }
    }, [postMessage]);

    const onClose = useCallback(() => {
        Keyboard.dismiss();
        dismissModal({componentId});
    }, []);

    const onTextSelectionChange = useCallback((curPos: number = cursorPosition) => {
        setCursorPosition(curPos);
    }, [cursorPosition, postMessage]);

    const toggleSaveButton = useCallback((enabled = true) => {
        setButtons(componentId, {
            rightButtons: [{
                ...RIGHT_BUTTON,
                color: theme.sidebarHeaderTextColor,
                text: intl.formatMessage({id: 'edit_post.save', defaultMessage: 'Save'}),
                enabled,
            }],
        });
    }, [componentId, intl, theme]);

    const onChangeTextCommon = useCallback((message: string) => {
        const tooLong = message.trim().length > maxPostSize;
        if (tooLong) {
            const line = intl.formatMessage({id: 'mobile.message_length.message_split_left', defaultMessage: 'Message exceeds the character limit'});
            const extra = `${message.trim().length} / ${maxPostSize}`;
            setErrorLine(line);
            setErrorExtra(extra);
        }
        toggleSaveButton(editingMessage !== message);
    }, [intl, maxPostSize, editingMessage, toggleSaveButton]);

    const onAutocompleteChangeText = useCallback((message: string) => {
        setPostMessage(message);
        propagateValue(message);
        onChangeTextCommon(message);
    }, [onChangeTextCommon]);

    const onInputChangeText = useCallback((message: string) => {
        if (!shouldProcessEvent(message)) {
            return;
        }
        setPostMessage(message);
        onChangeTextCommon(message);
    }, [onChangeTextCommon]);

    const handleUIUpdates = useCallback((res: {error?: unknown}) => {
        if (res.error) {
            setIsUpdating(false);
            const errorMessage = intl.formatMessage({id: 'mobile.edit_post.error', defaultMessage: 'There was a problem editing this message. Please try again.'});
            setErrorLine(errorMessage);
            postInputRef?.current?.focus();
        } else {
            setIsUpdating(false);
            onClose();
        }
    }, []);

    const handleDeletePost = useCallback(async () => {
        Alert.alert(
            intl.formatMessage({id: 'mobile.edit_post.delete_title', defaultMessage: 'Confirm Post Delete'}),
            intl.formatMessage({
                id: 'mobile.edit_post.delete_question',
                defaultMessage: 'Are you sure you want to delete this Post?',
            }),
            [{
                text: intl.formatMessage({id: 'mobile.post.cancel', defaultMessage: 'Cancel'}),
                style: 'cancel',
                onPress: () => {
                    setIsUpdating(false);
                    toggleSaveButton();
                    setPostMessage(editingMessage);
                },
            }, {
                text: intl.formatMessage({id: 'post_info.del', defaultMessage: 'Delete'}),
                style: 'destructive',
                onPress: async () => {
                    const res = await deletePost(serverUrl, post);
                    handleUIUpdates(res);
                },
            }],
        );
    }, [serverUrl, editingMessage]);

    const onSavePostMessage = useCallback(async () => {
        setIsUpdating(true);
        setErrorLine(undefined);
        setErrorExtra(undefined);
        toggleSaveButton(false);
        if (!postMessage && canDelete && !hasFilesAttached) {
            handleDeletePost();
            return;
        }

        const res = await editPost(serverUrl, post.id, postMessage);
        handleUIUpdates(res);
    }, [toggleSaveButton, serverUrl, post.id, postMessage, onClose]);

    const onLayout = useCallback((e: LayoutChangeEvent) => {
        setContainerHeight(e.nativeEvent.layout.height);
    }, []);

    useNavButtonPressed(RIGHT_BUTTON.id, componentId, onSavePostMessage, [postMessage]);
    useNavButtonPressed(closeButtonId, componentId, onClose, []);
    useAndroidHardwareBackHandler(componentId, onClose);

<<<<<<< HEAD
    const bottomSpace = (dimensions.height - containerHeight - modalPosition);
    const keyboardOverlap = Platform.select({
        ios: isTablet ? Math.max(0, keyboardHeight - bottomSpace) : keyboardHeight || insets.bottom,
        default: 0,
    });
    const autocompletePosition = keyboardOverlap + AUTOCOMPLETE_SEPARATION;
=======
    const overlap = useKeyboardOverlap(mainView, containerHeight);
    const autocompletePosition = overlap + AUTOCOMPLETE_SEPARATION;
>>>>>>> 841db48a
    const autocompleteAvailableSpace = containerHeight - autocompletePosition;

    const inputHeight = containerHeight - keyboardOverlap;

    const [animatedAutocompletePosition, animatedAutocompleteAvailableSpace] = useAutocompleteDefaultAnimatedValues(autocompletePosition, autocompleteAvailableSpace);

    if (isUpdating) {
        return (
            <View style={styles.loader}>
                <Loading color={theme.buttonBg}/>
            </View>
        );
    }

    return (
        <>
            <SafeAreaView
                testID='edit_post.screen'
                style={styles.container}
                onLayout={onLayout}
            >
                <View
                    style={styles.body}
                    ref={mainView}
                >
                    {Boolean((errorLine || errorExtra)) &&
                        <PostError
                            errorExtra={errorExtra}
                            errorLine={errorLine}
                        />
                    }
                    <EditPostInput
                        inputHeight={inputHeight}
                        hasError={Boolean(errorLine)}
                        message={postMessage}
                        onChangeText={onInputChangeText}
                        onTextSelectionChange={onTextSelectionChange}
                        ref={postInputRef}
                    />
                </View>
            </SafeAreaView>
            <Autocomplete
                channelId={post.channelId}
                hasFilesAttached={hasFilesAttached}
                nestedScrollEnabled={true}
                rootId={post.rootId}
                updateValue={onAutocompleteChangeText}
                value={postMessage}
                cursorPosition={cursorPosition}
                position={animatedAutocompletePosition}
                availableSpace={animatedAutocompleteAvailableSpace}
                inPost={false}
                serverUrl={serverUrl}
            />
        </>
    );
};

export default EditPost;<|MERGE_RESOLUTION|>--- conflicted
+++ resolved
@@ -3,12 +3,7 @@
 
 import React, {useCallback, useEffect, useRef, useState} from 'react';
 import {useIntl} from 'react-intl';
-<<<<<<< HEAD
-import {Alert, Keyboard, type LayoutChangeEvent, Platform, SafeAreaView, useWindowDimensions, View, StyleSheet} from 'react-native';
-import {useSafeAreaInsets} from 'react-native-safe-area-context';
-=======
-import {Alert, Keyboard, type LayoutChangeEvent, Platform, SafeAreaView, View} from 'react-native';
->>>>>>> 841db48a
+import {Alert, Keyboard, type LayoutChangeEvent, Platform, SafeAreaView, View, StyleSheet} from 'react-native';
 
 import {deletePost, editPost} from '@actions/remote/post';
 import Autocomplete from '@components/autocomplete';
@@ -71,14 +66,6 @@
     const theme = useTheme();
     const intl = useIntl();
     const serverUrl = useServerUrl();
-<<<<<<< HEAD
-    const keyboardHeight = useKeyboardHeight();
-    const insets = useSafeAreaInsets();
-    const dimensions = useWindowDimensions();
-    const isTablet = useIsTablet();
-=======
-    const styles = getStyleSheet(theme);
->>>>>>> 841db48a
 
     useEffect(() => {
         toggleSaveButton(false);
@@ -206,20 +193,11 @@
     useNavButtonPressed(closeButtonId, componentId, onClose, []);
     useAndroidHardwareBackHandler(componentId, onClose);
 
-<<<<<<< HEAD
-    const bottomSpace = (dimensions.height - containerHeight - modalPosition);
-    const keyboardOverlap = Platform.select({
-        ios: isTablet ? Math.max(0, keyboardHeight - bottomSpace) : keyboardHeight || insets.bottom,
-        default: 0,
-    });
-    const autocompletePosition = keyboardOverlap + AUTOCOMPLETE_SEPARATION;
-=======
     const overlap = useKeyboardOverlap(mainView, containerHeight);
     const autocompletePosition = overlap + AUTOCOMPLETE_SEPARATION;
->>>>>>> 841db48a
     const autocompleteAvailableSpace = containerHeight - autocompletePosition;
 
-    const inputHeight = containerHeight - keyboardOverlap;
+    const inputHeight = containerHeight - overlap;
 
     const [animatedAutocompletePosition, animatedAutocompleteAvailableSpace] = useAutocompleteDefaultAnimatedValues(autocompletePosition, autocompleteAvailableSpace);
 
