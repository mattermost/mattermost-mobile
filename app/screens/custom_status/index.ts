--- conflicted
+++ resolved
@@ -5,6 +5,7 @@
 import {bindActionCreators, Dispatch} from 'redux';
 
 import {getTheme} from '@mm-redux/selectors/entities/preferences';
+import {getCurrentUserTimezone, isTimezoneEnabled} from '@mm-redux/selectors/entities/timezone';
 import {GenericAction} from '@mm-redux/types/actions';
 import {GlobalState} from '@mm-redux/types/store';
 import {getRecentCustomStatuses, getCustomStatus} from '@selectors/custom_status';
@@ -12,38 +13,22 @@
 
 import CustomStatusModal from '@screens/custom_status/custom_status_modal';
 import {isLandscape} from '@selectors/device';
-<<<<<<< HEAD
-import {getCurrentUserTimezone, isTimezoneEnabled} from '@mm-redux/selectors/entities/timezone';
-
-function mapStateToProps(state: GlobalState) {
-    const customStatus = getCustomStatus(state);
-    const recentCustomStatuses = getRecentCustomStatuses(state);
-    const theme = getTheme(state);
-    const userTimezone = getCurrentUserTimezone(state);
-
-    return {
-        isTimezoneEnabled: isTimezoneEnabled(state),
-        userTimezone,
-        customStatus,
-        recentCustomStatuses,
-        theme,
-        isLandscape: isLandscape(state),
-=======
 
 function makeMapStateToProps() {
-    const getCustomStatus = makeGetCustomStatus();
     return (state: GlobalState) => {
         const customStatus = getCustomStatus(state);
         const recentCustomStatuses = getRecentCustomStatuses(state);
         const theme = getTheme(state);
+        const userTimezone = getCurrentUserTimezone(state);
 
         return {
+            isTimezoneEnabled: isTimezoneEnabled(state),
+            userTimezone,
             customStatus,
             recentCustomStatuses,
             theme,
             isLandscape: isLandscape(state),
         };
->>>>>>> bff8e834
     };
 }
 
