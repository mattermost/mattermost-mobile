--- conflicted
+++ resolved
@@ -17,11 +17,7 @@
 import {CustomStatus, DeviceTypes} from '@constants';
 import {ActionFunc, ActionResult} from '@mm-redux/types/actions';
 import {Theme} from '@mm-redux/types/preferences';
-<<<<<<< HEAD
-=======
-import {UserCustomStatus} from '@mm-redux/types/users';
 import EventEmitter from '@mm-redux/utils/event_emitter';
->>>>>>> 0ff23111
 import CustomStatusSuggestion from '@screens/custom_status/custom_status_suggestion';
 import {t} from '@utils/i18n';
 import {preventDoubleTap} from '@utils/tap';
@@ -30,7 +26,6 @@
 import {changeOpacity, getKeyboardAppearanceFromTheme, makeStyleSheetFromTheme} from '@utils/theme';
 import {Moment} from 'moment-timezone';
 import {durationValues} from '@constants/custom_status';
-import FormattedText from '@components/formatted_text';
 
 type DefaultUserCustomStatus = {
     emoji: string;
@@ -134,7 +129,7 @@
         }
     }
 
-    handleSetStatus = () => {
+    handleSetStatus = async () => {
         const {emoji, text, duration, expires_at} = this.state;
         const isStatusSet = emoji || text;
         const {customStatus} = this.props;
@@ -250,12 +245,8 @@
         const customStatusSuggestions = defaultCustomStatusSuggestions.
             map((status) => ({
                 emoji: status.emoji,
-<<<<<<< HEAD
-                text: status.messageDefault,
+                text: intl.formatMessage({id: status.message, defaultMessage: status.messageDefault}),
                 duration: status.durationDefault,
-=======
-                text: intl.formatMessage({id: status.message, defaultMessage: status.messageDefault}),
->>>>>>> 0ff23111
             })).
             filter((status: UserCustomStatus) => !recentCustomStatusTexts.includes(status.text)).
             map((status: UserCustomStatus, index: number, arr: UserCustomStatus[]) => (
