// Copyright (c) 2015-present Mattermost, Inc. All Rights Reserved.
// See LICENSE.txt for license information.

import React from 'react';
import {intlShape, injectIntl} from 'react-intl';
import {View, Text, TouchableOpacity, TextInput, Keyboard, KeyboardAvoidingView, Platform, ScrollView, StyleProp, ViewStyle} from 'react-native';
import {Navigation, NavigationComponent, NavigationComponentProps, OptionsTopBarButton, Options, NavigationButtonPressedEvent} from 'react-native-navigation';
import {SafeAreaView} from 'react-native-safe-area-context';

<<<<<<< HEAD
import StatusBar from '@components/status_bar';
import {t} from '@utils/i18n';
import {CustomStatusDuration, ExpiryMenuItems, UserCustomStatus} from '@mm-redux/types/users';
=======
import {dismissModal, showModal, mergeNavigationOptions} from '@actions/navigation';
>>>>>>> 62528e51
import Emoji from '@components/emoji';
import CompassIcon from '@components/compass_icon';
import ClearButton from '@components/custom_status/clear_button';
import StatusBar from '@components/status_bar';
import {CustomStatus, DeviceTypes} from '@constants';
import {ActionFunc} from '@mm-redux/types/actions';
import {Theme} from '@mm-redux/types/preferences';
import {UserCustomStatus} from '@mm-redux/types/users';
import CustomStatusSuggestion from '@screens/custom_status/custom_status_suggestion';
import {t} from '@utils/i18n';
import {preventDoubleTap} from '@utils/tap';
<<<<<<< HEAD
import {getCurrentDateAndTimeForTimezone} from '@utils/timezone';
import moment from 'moment';
=======
import {changeOpacity, getKeyboardAppearanceFromTheme, makeStyleSheetFromTheme} from '@utils/theme';
>>>>>>> 62528e51

type DefaultUserCustomStatus = {
    emoji: string;
    message: string;
    messageDefault: string;
    durationDefault: CustomStatusDuration;
};

const defaultCustomStatusSuggestions: DefaultUserCustomStatus[] = [
    {emoji: 'calendar', message: t('custom_status.suggestions.in_a_meeting'), messageDefault: 'In a meeting', durationDefault: CustomStatusDuration.ONE_HOUR},
    {emoji: 'hamburger', message: t('custom_status.suggestions.out_for_lunch'), messageDefault: 'Out for lunch', durationDefault: CustomStatusDuration.THIRTY_MINUTES},
    {emoji: 'sneezing_face', message: t('custom_status.suggestions.out_sick'), messageDefault: 'Out sick', durationDefault: CustomStatusDuration.TODAY},
    {emoji: 'house', message: t('custom_status.suggestions.working_from_home'), messageDefault: 'Working from home', durationDefault: CustomStatusDuration.TODAY},
    {emoji: 'palm_tree', message: t('custom_status.suggestions.on_a_vacation'), messageDefault: 'On a vacation', durationDefault: CustomStatusDuration.THIS_WEEK},
];

const defaultDuration: CustomStatusDuration = CustomStatusDuration.DONT_CLEAR;

interface Props extends NavigationComponentProps {
    intl: typeof intlShape;
    theme: Theme;
    customStatus: UserCustomStatus;
    userTimezone: string;
    recentCustomStatuses: UserCustomStatus[];
    isLandscape: boolean;
    actions: {
        setCustomStatus: (customStatus: UserCustomStatus) => ActionFunc;
        unsetCustomStatus: () => ActionFunc;
        removeRecentCustomStatus: (customStatus: UserCustomStatus) => ActionFunc;
    };
}

type State = {
    emoji: string;
    text: string;
    duration: CustomStatusDuration;
    expires_at: Date;
}

class CustomStatusModal extends NavigationComponent<Props, State> {
    rightButton: OptionsTopBarButton = {
        id: 'update-custom-status',
        testID: 'custom_status.done.button',
        enabled: true,
        showAsAction: 'always',
    };

    static options(): Options {
        return {
            topBar: {
                title: {
                    alignment: 'center',
                },
            },
        };
    }

    constructor(props: Props) {
        super(props);
        const {customStatus, userTimezone} = props;

        this.rightButton.text = props.intl.formatMessage({id: 'mobile.custom_status.modal_confirm', defaultMessage: 'Done'});
        this.rightButton.color = props.theme.sidebarHeaderTextColor;

        const options: Options = {
            topBar: {
                rightButtons: [this.rightButton],
            },
        };
        mergeNavigationOptions(props.componentId, options);

        let currentTime = new Date();
        const timezone = userTimezone;

        currentTime = getCurrentDateAndTimeForTimezone(timezone);

        let initialCustomExpiryTime: Date = currentTime;

        const isCurrentCustomStatusSet = customStatus.text || customStatus.emoji;
        if (isCurrentCustomStatusSet && customStatus.duration === CustomStatusDuration.DATE_AND_TIME && customStatus.expires_at) {
            initialCustomExpiryTime = new Date(customStatus.expires_at);
        }

        this.state = {
<<<<<<< HEAD
            emoji: props.customStatus.emoji || '',
            text: props.customStatus.text || '',
            duration: props.customStatus.duration || defaultDuration,
            expires_at: initialCustomExpiryTime,
=======
            emoji: props.customStatus?.emoji,
            text: props.customStatus?.text || '',
>>>>>>> 62528e51
        };
    }

    componentDidMount() {
        Navigation.events().bindComponent(this);
    }

    navigationButtonPressed({buttonId}: NavigationButtonPressedEvent) {
        switch (buttonId) {
        case 'update-custom-status':
            this.handleSetStatus();
            break;
        }
    }

<<<<<<< HEAD
    handleSetStatus = () => {
        const {emoji, text, duration, expires_at} = this.state;
        const isStatusSet = emoji || text;
        const {customStatus} = this.props;
        if (isStatusSet) {
            const isStatusSame = customStatus.emoji === emoji && customStatus.text === text && customStatus.expires_at === expires_at.toISOString();
=======
    handleSetStatus = async () => {
        const {emoji, text} = this.state;
        const isStatusSet = emoji || text;
        const {customStatus} = this.props;
        if (isStatusSet) {
            const isStatusSame = customStatus?.emoji === emoji && customStatus?.text === text;
>>>>>>> 62528e51
            if (!isStatusSame) {
                const status = {
                    emoji: emoji || 'speech_balloon',
                    text: text.trim(),
                    duration,
                    expires_at: this.calculateExpiryTime(duration),
                };
                this.props.actions.setCustomStatus(status);
            }
        } else if (customStatus?.emoji) {
            this.props.actions.unsetCustomStatus();
        }
        Keyboard.dismiss();
        dismissModal();
    };

    calculateExpiryTime = (duration: CustomStatusDuration): string => {
        const {userTimezone} = this.props;
        const timezone = userTimezone;
        const currentTime = timezone ? getCurrentDateAndTimeForTimezone(timezone) : new Date();
        const {expires_at} = this.state;
        switch (duration) {
        case defaultDuration:
            return '';
        case CustomStatusDuration.THIRTY_MINUTES:
            return moment(currentTime).add(30, 'minutes').seconds(0).milliseconds(0).toISOString();
        case CustomStatusDuration.ONE_HOUR:
            return moment().add(1, 'hour').seconds(0).milliseconds(0).toISOString();
        case CustomStatusDuration.FOUR_HOURS:
            return moment().add(4, 'hours').seconds(0).milliseconds(0).toISOString();
        case CustomStatusDuration.TODAY:
            return moment().endOf('day').toISOString();
        case CustomStatusDuration.THIS_WEEK:
            return moment().endOf('week').toISOString();
        case CustomStatusDuration.DATE_AND_TIME:
            return expires_at.toISOString();
        default:
            return '';
        }
    };

    handleTextChange = (value: string) => this.setState({text: value});

    handleRecentCustomStatusClear = (status: UserCustomStatus) => this.props.actions.removeRecentCustomStatus(status);

    clearHandle = () => {
        this.setState({emoji: '', text: '', duration: defaultDuration});
    };

    handleCustomStatusSuggestionClick = (status: UserCustomStatus) => {
        const {emoji, text, duration} = status;
        this.setState({emoji, text, duration});
    };

    handleRecentCustomStatusSuggestionClick = (status: UserCustomStatus) => {
        const {emoji, text, duration} = status;
        this.setState({emoji, text, duration});
        if (duration === CustomStatusDuration.DATE_AND_TIME) {
            this.openClearAfterModal();
        }
    };

    renderRecentCustomStatuses = (style: Record<string, StyleProp<ViewStyle>>) => {
        const {recentCustomStatuses, theme} = this.props;
<<<<<<< HEAD
        const style = getStyleSheet(theme);
        const recentStatuses = recentCustomStatuses.map((status: UserCustomStatus, index: number) => {
            return (
                <CustomStatusSuggestion
                    key={status.text}
                    handleSuggestionClick={this.handleRecentCustomStatusSuggestionClick}
                    handleClear={this.handleRecentCustomStatusClear}
                    emoji={status.emoji}
                    text={status.text}
                    theme={theme}
                    separator={index !== recentCustomStatuses.length - 1}
                    duration={status.duration}
                    expires_at={status.expires_at}
                />
            );
        });
=======
        const recentStatuses = recentCustomStatuses.map((status: UserCustomStatus, index: number) => (
            <CustomStatusSuggestion
                key={status.text}
                handleSuggestionClick={this.handleSuggestionClick}
                handleClear={this.handleRecentCustomStatusClear}
                emoji={status.emoji}
                text={status.text}
                theme={theme}
                separator={index !== recentCustomStatuses.length - 1}
            />
        ));
>>>>>>> 62528e51

        if (recentStatuses.length === 0) {
            return null;
        }

        return (
            <>
                <View style={style.separator}/>
                <View testID='custom_status.recents'>
                    <Text style={style.title}>
                        {this.props.intl.formatMessage({
                            id: 'custom_status.suggestions.recent_title',
                            defaultMessage: 'RECENT',
                        })}
                    </Text>
                    <View style={style.block}>
                        {recentStatuses}
                    </View>
                </View >
            </>
        );
    };

    renderCustomStatusSuggestions = (style: Record<string, StyleProp<ViewStyle>>) => {
        const {recentCustomStatuses, theme} = this.props;
        const recentCustomStatusTexts = recentCustomStatuses.map((status: UserCustomStatus) => status.text);
        const customStatusSuggestions = defaultCustomStatusSuggestions.
            map((status) => ({
                emoji: status.emoji,
                text: status.messageDefault,
                duration: status.durationDefault,
            })).
            filter((status: UserCustomStatus) => !recentCustomStatusTexts.includes(status.text)).
            map((status: UserCustomStatus, index: number, arr: UserCustomStatus[]) => (
                <CustomStatusSuggestion
                    key={status.text}
                    handleSuggestionClick={this.handleCustomStatusSuggestionClick}
                    emoji={status.emoji}
                    text={status.text}
                    theme={theme}
                    separator={index !== arr.length - 1}
                    duration={status.duration}
                />
            ));

        if (customStatusSuggestions.length === 0) {
            return null;
        }

        return (
            <>
                <View style={style.separator}/>
                <View testID='custom_status.suggestions'>
                    <Text style={style.title}>
                        {this.props.intl.formatMessage({
                            id: 'custom_status.suggestions.title',
                            defaultMessage: 'SUGGESTIONS',
                        })}
                    </Text>
                    <View style={style.block}>
                        {customStatusSuggestions}
                    </View>
                </View>
            </>
        );
    };

    openEmojiPicker = () => {
        const {theme, intl} = this.props;
        CompassIcon.getImageSource('close', 24, theme.sidebarHeaderTextColor).then((source) => {
            const screen = 'AddReaction';
            const title = intl.formatMessage({id: 'mobile.custom_status.choose_emoji', defaultMessage: 'Choose an emoji'});
            const passProps = {
                closeButton: source,
                onEmojiPress: this.handleEmojiClick,
            };

            showModal(screen, title, passProps);
        });
    };

    handleEmojiClick = (emoji: string) => {
        dismissModal();
        this.setState({emoji});
    }

    handleClearAfterClick = (duration: CustomStatusDuration, expires_at: string) => {
        dismissModal();
        this.setState({duration});
        if (duration === CustomStatusDuration.DATE_AND_TIME) {
            this.setState({expires_at: new Date(expires_at)});
        }
    };

    openClearAfterModal = async () => {
        const {intl, theme} = this.props;
        const screen = 'ClearAfter';
        const title = intl.formatMessage({id: 'mobile.custom_status.clear_after', defaultMessage: 'Clear After'});
        const passProps = {handleClearAfterClick: this.handleClearAfterClick, initialDuration: this.state.duration};
        const backButton = await CompassIcon.getImageSource('chevron-left', 24, theme.sidebarHeaderTextColor);

        const options = {
            topBar: {
                leftButtons: [{
                    id: 'close-clear-after',
                    icon: backButton,
                }],
            },
        };
        showModal(screen, title, passProps, options);
    };

    render() {
        const {emoji, text} = this.state;
        const {theme, isLandscape, intl} = this.props;

        const isStatusSet = emoji || text;
        const style = getStyleSheet(theme);
        const customStatusEmoji = (
            <TouchableOpacity
                testID={`custom_status.emoji.${isStatusSet ? (emoji || 'speech_balloon') : 'default'}`}
                onPress={preventDoubleTap(this.openEmojiPicker)}
                style={style.iconContainer}
            >
                {isStatusSet ? (
                    <Text style={style.emoji}>
                        <Emoji
                            emojiName={emoji || 'speech_balloon'}
                            size={20}
                        />
                    </Text>
                ) : (
                    <CompassIcon
                        name='emoticon-happy-outline'
                        size={24}
                        style={style.icon}
                    />
                )}
            </TouchableOpacity>
        );

        const clearAfter = (
            <TouchableOpacity onPress={this.openClearAfterModal}>
                <View style={style.inputContainer}>
                    <Text style={style.expiryTime}>{intl.formatMessage({id: 'mobile.custom_status.clear_after', defaultMessage: 'Clear After'})}</Text>
                    {this.state.duration ? <Text style={style.expiryTimeShow}>{ExpiryMenuItems[this.state.duration].value}</Text> : null}
                    <CompassIcon
                        name='chevron-right'
                        size={24}
                        style={style.rightIcon}
                    />
                </View>
            </TouchableOpacity>
        );

        const customStatusInput = (
            <View style={style.inputContainer}>
                <TextInput
                    testID='custom_status.input'
                    autoCapitalize='none'
                    autoCorrect={false}
                    blurOnSubmit={false}
                    disableFullscreenUI={true}
                    keyboardAppearance={getKeyboardAppearanceFromTheme(theme)}
                    keyboardType='default'
                    maxLength={CustomStatus.CUSTOM_STATUS_TEXT_CHARACTER_LIMIT}
                    onChangeText={this.handleTextChange}
                    placeholder={this.props.intl.formatMessage({id: 'custom_status.set_status', defaultMessage: 'Set a Status'})}
                    placeholderTextColor={changeOpacity(theme.centerChannelColor, 0.5)}
                    returnKeyType='go'
                    style={style.input}
                    secureTextEntry={false}
                    underlineColorAndroid='transparent'
                    value={text}
                />
                {customStatusEmoji}
                {isStatusSet ? (
                    <View
                        style={style.clearButton}
                        testID='custom_status.input.clear.button'
                    >
                        <ClearButton
                            handlePress={this.clearHandle}
                            theme={theme}
                        />
                    </View>
                ) : null}
            </View>
        );

        let keyboardOffset = DeviceTypes.IS_IPHONE_WITH_INSETS ? 110 : 60;
        if (isLandscape) {
            keyboardOffset = DeviceTypes.IS_IPHONE_WITH_INSETS ? 0 : 10;
        }

        return (
            <SafeAreaView
                testID='custom_status.screen'
                style={style.container}
            >
                <KeyboardAvoidingView
                    behavior='padding'
                    style={style.container}
                    keyboardVerticalOffset={keyboardOffset}
                    enabled={Platform.OS === 'ios'}
                >
                    <ScrollView
                        bounces={false}
                    >
                        <StatusBar/>
                        <View style={style.scrollView}>
                            {customStatusInput}
<<<<<<< HEAD
                            {clearAfter}
                            {this.renderRecentCustomStatuses()}
                            {this.renderCustomStatusSuggestions()}
=======
                            {this.renderRecentCustomStatuses(style)}
                            {this.renderCustomStatusSuggestions(style)}
>>>>>>> 62528e51
                        </View>
                    </ScrollView>
                </KeyboardAvoidingView>
            </SafeAreaView>
        );
    }
}

export default injectIntl(CustomStatusModal);

const getStyleSheet = makeStyleSheetFromTheme((theme: Theme) => {
    return {
        container: {
            flex: 1,
            backgroundColor: changeOpacity(theme.centerChannelColor, 0.03),
        },
        scrollView: {
            flex: 1,
            paddingTop: 32,
        },
        inputContainer: {
            position: 'relative',
            flexDirection: 'row',
            alignItems: 'center',
            borderTopWidth: 1,
            borderBottomWidth: 1,
            borderTopColor: changeOpacity(theme.centerChannelColor, 0.1),
            borderBottomColor: changeOpacity(theme.centerChannelColor, 0.1),
            backgroundColor: theme.centerChannelBg,
        },
        input: {
            alignSelf: 'stretch',
            color: theme.centerChannelColor,
            width: '100%',
            fontSize: 17,
            paddingHorizontal: 52,
            textAlignVertical: 'center',
            height: 48,
        },
        icon: {
            color: changeOpacity(theme.centerChannelColor, 0.64),
        },
        emoji: {
            color: theme.centerChannelColor,
        },
        iconContainer: {
            position: 'absolute',
            left: 14,
            top: 12,
        },
        separator: {
            marginTop: 32,
        },
        block: {
            borderBottomColor: changeOpacity(theme.centerChannelColor, 0.1),
            borderBottomWidth: 1,
            borderTopColor: changeOpacity(theme.centerChannelColor, 0.1),
            borderTopWidth: 1,
        },
        title: {
            fontSize: 17,
            marginBottom: 12,
            color: changeOpacity(theme.centerChannelColor, 0.5),
            marginLeft: 16,
        },
        clearButton: {
            position: 'absolute',
            top: 3,
            right: 14,
        },
        divider: {
            backgroundColor: changeOpacity(theme.centerChannelColor, 0.2),
            height: 1,
            marginHorizontal: 16,
        },
        expiryTime: {
            fontSize: 17,
            paddingLeft: 16,
            height: 48,
            textAlignVertical: 'center',
            color: theme.centerChannelColor,
        },
        expiryTimeShow: {
            position: 'absolute',
            right: 30,
        },
        rightIcon: {
            position: 'absolute',
            right: 6,
            color: changeOpacity(theme.centerChannelColor, 0.32),
        },
    };
});<|MERGE_RESOLUTION|>--- conflicted
+++ resolved
@@ -2,35 +2,26 @@
 // See LICENSE.txt for license information.
 
 import React from 'react';
-import {intlShape, injectIntl} from 'react-intl';
-import {View, Text, TouchableOpacity, TextInput, Keyboard, KeyboardAvoidingView, Platform, ScrollView, StyleProp, ViewStyle} from 'react-native';
-import {Navigation, NavigationComponent, NavigationComponentProps, OptionsTopBarButton, Options, NavigationButtonPressedEvent} from 'react-native-navigation';
-import {SafeAreaView} from 'react-native-safe-area-context';
-
-<<<<<<< HEAD
-import StatusBar from '@components/status_bar';
-import {t} from '@utils/i18n';
-import {CustomStatusDuration, ExpiryMenuItems, UserCustomStatus} from '@mm-redux/types/users';
-=======
-import {dismissModal, showModal, mergeNavigationOptions} from '@actions/navigation';
->>>>>>> 62528e51
+import { intlShape, injectIntl } from 'react-intl';
+import { View, Text, TouchableOpacity, TextInput, Keyboard, KeyboardAvoidingView, Platform, ScrollView, StyleProp, ViewStyle } from 'react-native';
+import { Navigation, NavigationComponent, NavigationComponentProps, OptionsTopBarButton, Options, NavigationButtonPressedEvent } from 'react-native-navigation';
+import { SafeAreaView } from 'react-native-safe-area-context';
+
+import { CustomStatusDuration, ExpiryMenuItems, UserCustomStatus } from '@mm-redux/types/users';
+import { dismissModal, showModal, mergeNavigationOptions } from '@actions/navigation';
 import Emoji from '@components/emoji';
 import CompassIcon from '@components/compass_icon';
 import ClearButton from '@components/custom_status/clear_button';
 import StatusBar from '@components/status_bar';
-import {CustomStatus, DeviceTypes} from '@constants';
-import {ActionFunc} from '@mm-redux/types/actions';
-import {Theme} from '@mm-redux/types/preferences';
-import {UserCustomStatus} from '@mm-redux/types/users';
+import { CustomStatus, DeviceTypes } from '@constants';
+import { ActionFunc } from '@mm-redux/types/actions';
+import { Theme } from '@mm-redux/types/preferences';
 import CustomStatusSuggestion from '@screens/custom_status/custom_status_suggestion';
-import {t} from '@utils/i18n';
-import {preventDoubleTap} from '@utils/tap';
-<<<<<<< HEAD
-import {getCurrentDateAndTimeForTimezone} from '@utils/timezone';
+import { t } from '@utils/i18n';
+import { preventDoubleTap } from '@utils/tap';
+import { getCurrentDateAndTimeForTimezone } from '@utils/timezone';
 import moment from 'moment';
-=======
-import {changeOpacity, getKeyboardAppearanceFromTheme, makeStyleSheetFromTheme} from '@utils/theme';
->>>>>>> 62528e51
+import { changeOpacity, getKeyboardAppearanceFromTheme, makeStyleSheetFromTheme } from '@utils/theme';
 
 type DefaultUserCustomStatus = {
     emoji: string;
@@ -40,11 +31,11 @@
 };
 
 const defaultCustomStatusSuggestions: DefaultUserCustomStatus[] = [
-    {emoji: 'calendar', message: t('custom_status.suggestions.in_a_meeting'), messageDefault: 'In a meeting', durationDefault: CustomStatusDuration.ONE_HOUR},
-    {emoji: 'hamburger', message: t('custom_status.suggestions.out_for_lunch'), messageDefault: 'Out for lunch', durationDefault: CustomStatusDuration.THIRTY_MINUTES},
-    {emoji: 'sneezing_face', message: t('custom_status.suggestions.out_sick'), messageDefault: 'Out sick', durationDefault: CustomStatusDuration.TODAY},
-    {emoji: 'house', message: t('custom_status.suggestions.working_from_home'), messageDefault: 'Working from home', durationDefault: CustomStatusDuration.TODAY},
-    {emoji: 'palm_tree', message: t('custom_status.suggestions.on_a_vacation'), messageDefault: 'On a vacation', durationDefault: CustomStatusDuration.THIS_WEEK},
+    { emoji: 'calendar', message: t('custom_status.suggestions.in_a_meeting'), messageDefault: 'In a meeting', durationDefault: CustomStatusDuration.ONE_HOUR },
+    { emoji: 'hamburger', message: t('custom_status.suggestions.out_for_lunch'), messageDefault: 'Out for lunch', durationDefault: CustomStatusDuration.THIRTY_MINUTES },
+    { emoji: 'sneezing_face', message: t('custom_status.suggestions.out_sick'), messageDefault: 'Out sick', durationDefault: CustomStatusDuration.TODAY },
+    { emoji: 'house', message: t('custom_status.suggestions.working_from_home'), messageDefault: 'Working from home', durationDefault: CustomStatusDuration.TODAY },
+    { emoji: 'palm_tree', message: t('custom_status.suggestions.on_a_vacation'), messageDefault: 'On a vacation', durationDefault: CustomStatusDuration.THIS_WEEK },
 ];
 
 const defaultDuration: CustomStatusDuration = CustomStatusDuration.DONT_CLEAR;
@@ -90,9 +81,9 @@
 
     constructor(props: Props) {
         super(props);
-        const {customStatus, userTimezone} = props;
-
-        this.rightButton.text = props.intl.formatMessage({id: 'mobile.custom_status.modal_confirm', defaultMessage: 'Done'});
+        const { customStatus, userTimezone } = props;
+
+        this.rightButton.text = props.intl.formatMessage({ id: 'mobile.custom_status.modal_confirm', defaultMessage: 'Done' });
         this.rightButton.color = props.theme.sidebarHeaderTextColor;
 
         const options: Options = {
@@ -115,15 +106,10 @@
         }
 
         this.state = {
-<<<<<<< HEAD
             emoji: props.customStatus.emoji || '',
             text: props.customStatus.text || '',
             duration: props.customStatus.duration || defaultDuration,
             expires_at: initialCustomExpiryTime,
-=======
-            emoji: props.customStatus?.emoji,
-            text: props.customStatus?.text || '',
->>>>>>> 62528e51
         };
     }
 
@@ -131,29 +117,20 @@
         Navigation.events().bindComponent(this);
     }
 
-    navigationButtonPressed({buttonId}: NavigationButtonPressedEvent) {
+    navigationButtonPressed({ buttonId }: NavigationButtonPressedEvent) {
         switch (buttonId) {
-        case 'update-custom-status':
-            this.handleSetStatus();
-            break;
+            case 'update-custom-status':
+                this.handleSetStatus();
+                break;
         }
     }
 
-<<<<<<< HEAD
     handleSetStatus = () => {
-        const {emoji, text, duration, expires_at} = this.state;
+        const { emoji, text, duration, expires_at } = this.state;
         const isStatusSet = emoji || text;
-        const {customStatus} = this.props;
+        const { customStatus } = this.props;
         if (isStatusSet) {
-            const isStatusSame = customStatus.emoji === emoji && customStatus.text === text && customStatus.expires_at === expires_at.toISOString();
-=======
-    handleSetStatus = async () => {
-        const {emoji, text} = this.state;
-        const isStatusSet = emoji || text;
-        const {customStatus} = this.props;
-        if (isStatusSet) {
-            const isStatusSame = customStatus?.emoji === emoji && customStatus?.text === text;
->>>>>>> 62528e51
+            const isStatusSame = customStatus?.emoji === emoji && customStatus?.text === text && customStatus?.expires_at === expires_at.toISOString();
             if (!isStatusSame) {
                 const status = {
                     emoji: emoji || 'speech_balloon',
@@ -171,83 +148,67 @@
     };
 
     calculateExpiryTime = (duration: CustomStatusDuration): string => {
-        const {userTimezone} = this.props;
+        const { userTimezone } = this.props;
         const timezone = userTimezone;
         const currentTime = timezone ? getCurrentDateAndTimeForTimezone(timezone) : new Date();
-        const {expires_at} = this.state;
+        const { expires_at } = this.state;
         switch (duration) {
-        case defaultDuration:
-            return '';
-        case CustomStatusDuration.THIRTY_MINUTES:
-            return moment(currentTime).add(30, 'minutes').seconds(0).milliseconds(0).toISOString();
-        case CustomStatusDuration.ONE_HOUR:
-            return moment().add(1, 'hour').seconds(0).milliseconds(0).toISOString();
-        case CustomStatusDuration.FOUR_HOURS:
-            return moment().add(4, 'hours').seconds(0).milliseconds(0).toISOString();
-        case CustomStatusDuration.TODAY:
-            return moment().endOf('day').toISOString();
-        case CustomStatusDuration.THIS_WEEK:
-            return moment().endOf('week').toISOString();
-        case CustomStatusDuration.DATE_AND_TIME:
-            return expires_at.toISOString();
-        default:
-            return '';
-        }
-    };
-
-    handleTextChange = (value: string) => this.setState({text: value});
+            case defaultDuration:
+                return '';
+            case CustomStatusDuration.THIRTY_MINUTES:
+                return moment(currentTime).add(30, 'minutes').seconds(0).milliseconds(0).toISOString();
+            case CustomStatusDuration.ONE_HOUR:
+                return moment().add(1, 'hour').seconds(0).milliseconds(0).toISOString();
+            case CustomStatusDuration.FOUR_HOURS:
+                return moment().add(4, 'hours').seconds(0).milliseconds(0).toISOString();
+            case CustomStatusDuration.TODAY:
+                return moment().endOf('day').toISOString();
+            case CustomStatusDuration.THIS_WEEK:
+                return moment().endOf('week').toISOString();
+            case CustomStatusDuration.DATE_AND_TIME:
+                return expires_at.toISOString();
+            default:
+                return '';
+        }
+    };
+
+    handleTextChange = (value: string) => this.setState({ text: value });
 
     handleRecentCustomStatusClear = (status: UserCustomStatus) => this.props.actions.removeRecentCustomStatus(status);
 
     clearHandle = () => {
-        this.setState({emoji: '', text: '', duration: defaultDuration});
+        this.setState({ emoji: '', text: '', duration: defaultDuration });
     };
 
     handleCustomStatusSuggestionClick = (status: UserCustomStatus) => {
-        const {emoji, text, duration} = status;
-        this.setState({emoji, text, duration});
+        const { emoji, text, duration } = status;
+        this.setState({ emoji, text, duration });
     };
 
     handleRecentCustomStatusSuggestionClick = (status: UserCustomStatus) => {
-        const {emoji, text, duration} = status;
-        this.setState({emoji, text, duration});
+        const { emoji, text, duration } = status;
+        this.setState({ emoji, text, duration });
         if (duration === CustomStatusDuration.DATE_AND_TIME) {
             this.openClearAfterModal();
         }
     };
 
     renderRecentCustomStatuses = (style: Record<string, StyleProp<ViewStyle>>) => {
-        const {recentCustomStatuses, theme} = this.props;
-<<<<<<< HEAD
-        const style = getStyleSheet(theme);
-        const recentStatuses = recentCustomStatuses.map((status: UserCustomStatus, index: number) => {
-            return (
-                <CustomStatusSuggestion
-                    key={status.text}
-                    handleSuggestionClick={this.handleRecentCustomStatusSuggestionClick}
-                    handleClear={this.handleRecentCustomStatusClear}
-                    emoji={status.emoji}
-                    text={status.text}
-                    theme={theme}
-                    separator={index !== recentCustomStatuses.length - 1}
-                    duration={status.duration}
-                    expires_at={status.expires_at}
-                />
-            );
-        });
-=======
+        const { recentCustomStatuses, theme } = this.props;
+
         const recentStatuses = recentCustomStatuses.map((status: UserCustomStatus, index: number) => (
             <CustomStatusSuggestion
                 key={status.text}
-                handleSuggestionClick={this.handleSuggestionClick}
+                handleSuggestionClick={this.handleRecentCustomStatusSuggestionClick}
                 handleClear={this.handleRecentCustomStatusClear}
                 emoji={status.emoji}
                 text={status.text}
                 theme={theme}
                 separator={index !== recentCustomStatuses.length - 1}
+                duration={status.duration}
+                expires_at={status.expires_at}
             />
         ));
->>>>>>> 62528e51
 
         if (recentStatuses.length === 0) {
             return null;
@@ -255,7 +216,7 @@
 
         return (
             <>
-                <View style={style.separator}/>
+                <View style={style.separator} />
                 <View testID='custom_status.recents'>
                     <Text style={style.title}>
                         {this.props.intl.formatMessage({
@@ -272,7 +233,7 @@
     };
 
     renderCustomStatusSuggestions = (style: Record<string, StyleProp<ViewStyle>>) => {
-        const {recentCustomStatuses, theme} = this.props;
+        const { recentCustomStatuses, theme } = this.props;
         const recentCustomStatusTexts = recentCustomStatuses.map((status: UserCustomStatus) => status.text);
         const customStatusSuggestions = defaultCustomStatusSuggestions.
             map((status) => ({
@@ -299,7 +260,7 @@
 
         return (
             <>
-                <View style={style.separator}/>
+                <View style={style.separator} />
                 <View testID='custom_status.suggestions'>
                     <Text style={style.title}>
                         {this.props.intl.formatMessage({
@@ -316,10 +277,10 @@
     };
 
     openEmojiPicker = () => {
-        const {theme, intl} = this.props;
+        const { theme, intl } = this.props;
         CompassIcon.getImageSource('close', 24, theme.sidebarHeaderTextColor).then((source) => {
             const screen = 'AddReaction';
-            const title = intl.formatMessage({id: 'mobile.custom_status.choose_emoji', defaultMessage: 'Choose an emoji'});
+            const title = intl.formatMessage({ id: 'mobile.custom_status.choose_emoji', defaultMessage: 'Choose an emoji' });
             const passProps = {
                 closeButton: source,
                 onEmojiPress: this.handleEmojiClick,
@@ -331,22 +292,22 @@
 
     handleEmojiClick = (emoji: string) => {
         dismissModal();
-        this.setState({emoji});
+        this.setState({ emoji });
     }
 
     handleClearAfterClick = (duration: CustomStatusDuration, expires_at: string) => {
         dismissModal();
-        this.setState({duration});
+        this.setState({ duration });
         if (duration === CustomStatusDuration.DATE_AND_TIME) {
-            this.setState({expires_at: new Date(expires_at)});
+            this.setState({ expires_at: new Date(expires_at) });
         }
     };
 
     openClearAfterModal = async () => {
-        const {intl, theme} = this.props;
+        const { intl, theme } = this.props;
         const screen = 'ClearAfter';
-        const title = intl.formatMessage({id: 'mobile.custom_status.clear_after', defaultMessage: 'Clear After'});
-        const passProps = {handleClearAfterClick: this.handleClearAfterClick, initialDuration: this.state.duration};
+        const title = intl.formatMessage({ id: 'mobile.custom_status.clear_after', defaultMessage: 'Clear After' });
+        const passProps = { handleClearAfterClick: this.handleClearAfterClick, initialDuration: this.state.duration };
         const backButton = await CompassIcon.getImageSource('chevron-left', 24, theme.sidebarHeaderTextColor);
 
         const options = {
@@ -361,8 +322,8 @@
     };
 
     render() {
-        const {emoji, text} = this.state;
-        const {theme, isLandscape, intl} = this.props;
+        const { emoji, text } = this.state;
+        const { theme, isLandscape, intl } = this.props;
 
         const isStatusSet = emoji || text;
         const style = getStyleSheet(theme);
@@ -392,7 +353,7 @@
         const clearAfter = (
             <TouchableOpacity onPress={this.openClearAfterModal}>
                 <View style={style.inputContainer}>
-                    <Text style={style.expiryTime}>{intl.formatMessage({id: 'mobile.custom_status.clear_after', defaultMessage: 'Clear After'})}</Text>
+                    <Text style={style.expiryTime}>{intl.formatMessage({ id: 'mobile.custom_status.clear_after', defaultMessage: 'Clear After' })}</Text>
                     {this.state.duration ? <Text style={style.expiryTimeShow}>{ExpiryMenuItems[this.state.duration].value}</Text> : null}
                     <CompassIcon
                         name='chevron-right'
@@ -415,7 +376,7 @@
                     keyboardType='default'
                     maxLength={CustomStatus.CUSTOM_STATUS_TEXT_CHARACTER_LIMIT}
                     onChangeText={this.handleTextChange}
-                    placeholder={this.props.intl.formatMessage({id: 'custom_status.set_status', defaultMessage: 'Set a Status'})}
+                    placeholder={this.props.intl.formatMessage({ id: 'custom_status.set_status', defaultMessage: 'Set a Status' })}
                     placeholderTextColor={changeOpacity(theme.centerChannelColor, 0.5)}
                     returnKeyType='go'
                     style={style.input}
@@ -457,17 +418,11 @@
                     <ScrollView
                         bounces={false}
                     >
-                        <StatusBar/>
+                        <StatusBar />
                         <View style={style.scrollView}>
                             {customStatusInput}
-<<<<<<< HEAD
-                            {clearAfter}
-                            {this.renderRecentCustomStatuses()}
-                            {this.renderCustomStatusSuggestions()}
-=======
                             {this.renderRecentCustomStatuses(style)}
                             {this.renderCustomStatusSuggestions(style)}
->>>>>>> 62528e51
                         </View>
                     </ScrollView>
                 </KeyboardAvoidingView>
