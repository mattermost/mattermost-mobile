--- conflicted
+++ resolved
@@ -5,11 +5,7 @@
 import {intlShape, injectIntl} from 'react-intl';
 import {SafeAreaView} from 'react-native-safe-area-context';
 import {KeyboardAwareScrollView} from 'react-native-keyboard-aware-scrollview';
-<<<<<<< HEAD
-import {Navigation, NavigationComponentProps, OptionsTopBarButton} from 'react-native-navigation';
-=======
 import {Navigation, NavigationComponent, NavigationComponentProps, OptionsTopBarButton, Options} from 'react-native-navigation';
->>>>>>> 4c2302e0
 
 import StatusBar from '@components/status_bar';
 import {t} from '@utils/i18n';
@@ -55,11 +51,7 @@
     text: string;
 }
 
-<<<<<<< HEAD
-class CustomStatusModal extends PureComponent<Props, State> {
-=======
 class CustomStatusModal extends NavigationComponent<Props, State> {
->>>>>>> 4c2302e0
     rightButton: OptionsTopBarButton = {
         id: 'update-custom-status',
         enabled: true,
@@ -82,15 +74,7 @@
         this.rightButton.text = props.intl.formatMessage({id: 'mobile.custom_status.modal_confirm', defaultMessage: 'Done'});
         this.rightButton.color = props.theme.sidebarHeaderTextColor;
 
-<<<<<<< HEAD
-        const options = {
-=======
-        const buttons = {
-            rightButtons: [this.rightButton],
-        };
-
         const options: Options = {
->>>>>>> 4c2302e0
             topBar: {
                 rightButtons: [this.rightButton],
             },
