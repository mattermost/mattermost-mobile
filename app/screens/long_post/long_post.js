// Copyright (c) 2015-present Mattermost, Inc. All Rights Reserved.
// See LICENSE.txt for license information.

import React, {PureComponent} from 'react';
import PropTypes from 'prop-types';
import {
    ScrollView,
    TouchableOpacity,
    View,
} from 'react-native';
import {intlShape} from 'react-intl';
import * as Animatable from 'react-native-animatable';
import MaterialIcon from 'react-native-vector-icons/MaterialIcons';
import {Navigation} from 'react-native-navigation';

import FileAttachmentList from 'app/components/file_attachment_list';
import FormattedText from 'app/components/formatted_text';
import Post from 'app/components/post';
import Reactions from 'app/components/reactions';
import SafeAreaView from 'app/components/safe_area_view';
import {marginHorizontal as margin} from 'app/components/safe_area_view/iphone_x_spacing';
import {emptyFunction} from 'app/utils/general';
import {preventDoubleTap} from 'app/utils/tap';
import {changeOpacity, makeStyleSheetFromTheme} from 'app/utils/theme';
import {goToScreen, dismissModal} from 'app/actions/navigation';

Animatable.initializeRegistryWithDefinitions({
    growOut: {
        from: {
            opacity: 1,
            scale: 1,
        },
        0.5: {
            opacity: 1,
            scale: 3,
        },
        to: {
            opacity: 0,
            scale: 5,
        },
    },
});

export default class LongPost extends PureComponent {
    static propTypes = {
        actions: PropTypes.shape({
            loadThreadIfNecessary: PropTypes.func.isRequired,
            selectPost: PropTypes.func.isRequired,
        }).isRequired,
        channelName: PropTypes.string,
        fileIds: PropTypes.array,
        hasReactions: PropTypes.bool,
        isPermalink: PropTypes.bool,
        inThreadView: PropTypes.bool,
        managedConfig: PropTypes.object,
        onHashtagPress: PropTypes.func,
        onPermalinkPress: PropTypes.func,
        postId: PropTypes.string.isRequired,
        theme: PropTypes.object.isRequired,
        isLandscape: PropTypes.bool.isRequired,
    };

    static defaultProps = {
        fileIds: [],
    };

    static contextTypes = {
        intl: intlShape.isRequired,
    };

    componentDidMount() {
        this.navigationEventListener = Navigation.events().bindComponent(this);
    }

    navigationButtonPressed({buttonId}) {
        if (buttonId === 'backPress') {
            this.handleClose();
        }
    }

    setViewRef = (ref) => {
        this.viewRef = ref;
    }

    goToThread = preventDoubleTap((post) => {
        const {actions} = this.props;
        const channelId = post.channel_id;
        const rootId = (post.root_id || post.id);
        const screen = 'Thread';
        const title = '';
        const passProps = {
            channelId,
            rootId,
        };

        actions.loadThreadIfNecessary(rootId);
        actions.selectPost(rootId);

        goToScreen(screen, title, passProps);
    });

    handleClose = () => {
<<<<<<< HEAD
        const {actions} = this.props;
        if (this.viewRef) {
            this.viewRef.zoomOut().then(() => {
                actions.dismissModal();
=======
        if (this.refs.view) {
            this.refs.view.zoomOut().then(() => {
                dismissModal();
>>>>>>> b43638b7
            });
        }
    };

    handlePress = (post) => {
        const {inThreadView} = this.props;

        if (inThreadView) {
            this.handleClose();
        } else {
            this.goToThread(post);
        }
    };

    renderFileAttachments(style) {
        const {
            fileIds,
            postId,
        } = this.props;

        let attachments;
        if (fileIds.length > 0) {
            attachments = (
                <View style={style.attachments}>
                    <FileAttachmentList
                        fileIds={fileIds}
                        isFailed={false}
                        onLongPress={emptyFunction}
                        postId={postId}
                        toggleSelected={emptyFunction}
                    />
                </View>
            );
        }
        return attachments;
    }

    renderReactions = (style) => {
        const {hasReactions, postId} = this.props;

        if (!hasReactions) {
            return null;
        }

        return (
            <View style={style.reactions}>
                <Reactions
                    position='left'
                    postId={postId}
                />
            </View>
        );
    };

    render() {
        const {
            channelName,
            fileIds,
            hasReactions,
            managedConfig,
            onHashtagPress,
            onPermalinkPress,
            postId,
            theme,
            isLandscape,
        } = this.props;
        const style = getStyleSheet(theme);

        let footer;
        if (hasReactions || fileIds.length) {
            footer = (
                <View style={style.footer}>
                    {this.renderFileAttachments(style)}
                    {this.renderReactions(style)}
                </View>
            );
        }

        return (
            <SafeAreaView
                backgroundColor='transparent'
                excludeHeader={true}
                footerColor='transparent'
                forceTop={44}
            >
                <View style={[style.container, margin(isLandscape)]}>
                    <Animatable.View
                        ref={this.setViewRef}
                        animation='zoomIn'
                        duration={200}
                        delay={0}
                        style={style.wrapper}
                        useNativeDriver={true}
                    >
                        <View style={style.header}>
                            <TouchableOpacity
                                style={style.close}
                                onPress={this.handleClose}
                            >
                                <MaterialIcon
                                    name='close'
                                    size={20}
                                    color={theme.centerChannelColor}
                                />
                            </TouchableOpacity>
                            <View style={style.titleContainer}>
                                <FormattedText
                                    id='mobile.long_post_title'
                                    defaultMessage='{channelName} - Post'
                                    values={{channelName}}
                                    ellipsizeMode='tail'
                                    numberOfLines={1}
                                    style={style.title}
                                />
                            </View>
                        </View>
                        <ScrollView style={style.postList}>
                            <Post
                                postId={postId}
                                shouldRenderReplyButton={false}
                                onPress={this.handlePress}
                                isSearchResult={false}
                                showLongPost={true}
                                onHashtagPress={onHashtagPress}
                                onPermalinkPress={onPermalinkPress}
                                managedConfig={managedConfig}
                            />
                        </ScrollView>
                        {footer}
                    </Animatable.View>
                </View>
            </SafeAreaView>
        );
    }
}

const getStyleSheet = makeStyleSheetFromTheme((theme) => {
    return {
        container: {
            flex: 1,
            marginTop: 20,
        },
        wrapper: {
            backgroundColor: theme.centerChannelBg,
            borderRadius: 6,
            flex: 1,
            margin: 10,
            opacity: 0,
        },
        header: {
            alignItems: 'center',
            backgroundColor: theme.centerChannelBg,
            borderBottomColor: changeOpacity(theme.centerChannelColor, 0.2),
            borderBottomWidth: 1,
            borderTopLeftRadius: 6,
            borderTopRightRadius: 6,
            flexDirection: 'row',
            height: 44,
            paddingRight: 16,
            width: '100%',
        },
        close: {
            justifyContent: 'center',
            height: 44,
            width: 40,
            paddingLeft: 7,
        },
        titleContainer: {
            alignItems: 'center',
            flex: 1,
            paddingRight: 40,
        },
        title: {
            color: theme.centerChannelColor,
            fontSize: 17,
            fontWeight: '600',
        },
        postList: {
            backgroundColor: theme.centerChannelBg,
            flex: 1,
        },
        footer: {
            alignItems: 'flex-start',
            justifyContent: 'center',
            borderTopColor: changeOpacity(theme.centerChannelColor, 0.2),
            borderTopWidth: 1,
            backgroundColor: theme.centerChannelBg,
            borderBottomLeftRadius: 6,
            borderBottomRightRadius: 6,
            flexDirection: 'column',
            marginVertical: 10,
            paddingLeft: 16,
        },
        attachments: {
            backgroundColor: theme.centerChannelBg,
            height: 95,
            width: '100%',
        },
        reactions: {
            height: 47,
            width: '100%',
        },
    };
});<|MERGE_RESOLUTION|>--- conflicted
+++ resolved
@@ -100,16 +100,9 @@
     });
 
     handleClose = () => {
-<<<<<<< HEAD
-        const {actions} = this.props;
         if (this.viewRef) {
             this.viewRef.zoomOut().then(() => {
-                actions.dismissModal();
-=======
-        if (this.refs.view) {
-            this.refs.view.zoomOut().then(() => {
                 dismissModal();
->>>>>>> b43638b7
             });
         }
     };
