--- conflicted
+++ resolved
@@ -244,13 +244,9 @@
                     injectedJavaScript={jsCode}
                     onLoadEnd={this.onLoadEnd}
                     onMessage={messagingEnabled ? this.onMessage : null}
-<<<<<<< HEAD
                     useWebKit={this.useWebkit}
-=======
-                    useWebKit={true}
                     useSharedProcessPool={true}
                     cacheEnabled={true}
->>>>>>> 4622a40e
                 />
             );
         }
