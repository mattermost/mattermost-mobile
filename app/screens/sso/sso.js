// Copyright (c) 2015-present Mattermost, Inc. All Rights Reserved.
// See LICENSE.txt for license information.

import React, {PureComponent} from 'react';
import PropTypes from 'prop-types';
import {injectIntl, intlShape} from 'react-intl';
import {
    InteractionManager,
    Text,
    View,
    Platform,
} from 'react-native';
import {WebView} from 'react-native-webview';
import CookieManager from 'react-native-cookies';
import urlParse from 'url-parse';

import {ViewTypes} from 'app/constants';
import Loading from 'app/components/loading';
import StatusBar from 'app/components/status_bar';
import {changeOpacity, makeStyleSheetFromTheme} from 'app/utils/theme';
import tracker from 'app/utils/time_tracker';

const HEADERS = {
    'X-Mobile-App': 'mattermost',
};

const postMessageJS = "window.postMessage(document.body.innerText, '*');";

// Used to make sure that OneLogin forms scale appropriately on both platforms.
const oneLoginFormScalingJS = `
    (function() {
        var loginPage = document.getElementById('login-page');
        var submitButton = document.getElementById('user_submit');

        if (loginPage) {
            loginPage.setAttribute('style', 'background-repeat: repeat-y;');
        }
        
        function resetPadding() {
            var mainBody = document.getElementById('body-main');
            
            if (mainBody) {
                mainBody.setAttribute('style', 'height: auto; padding: 10px 0;');
            }

            if (submitButton) {
                submitButton.removeEventListener('click', resetPadding);
            }
        }

        resetPadding();
        
        if (submitButton) {
            submitButton.addEventListener('click', resetPadding);
        }
    })();
`;

class SSO extends PureComponent {
    static propTypes = {
        config: PropTypes.object.isRequired,
        intl: intlShape.isRequired,
<<<<<<< HEAD
        license: PropTypes.object.isRequired,
        navigator: PropTypes.object.isRequired,
        scheduleExpiredNotification: PropTypes.func.isRequired,
=======
        theme: PropTypes.object,
>>>>>>> 175c0df5
        serverUrl: PropTypes.string.isRequired,
        ssoLogin: PropTypes.func.isRequired,
        ssoType: PropTypes.string.isRequired,
<<<<<<< HEAD
        theme: PropTypes.object.isRequired,
=======
        actions: PropTypes.shape({
            scheduleExpiredNotification: PropTypes.func.isRequired,
            handleSuccessfulLogin: PropTypes.func.isRequired,
            setStoreFromLocalData: PropTypes.func.isRequired,
            resetToChannel: PropTypes.func.isRequired,
        }).isRequired,
>>>>>>> 175c0df5
    };

    useWebkit = true;

    constructor(props) {
        super(props);

        this.state = {
            error: null,
            renderWebView: false,
            jsCode: '',
            messagingEnabled: false,
        };

        switch (props.ssoType) {
        case ViewTypes.GITLAB:
            this.loginUrl = `${props.serverUrl}/oauth/gitlab/mobile_login`;
            this.completedUrl = '/signup/gitlab/complete';
            break;
        case ViewTypes.SAML:
            this.loginUrl = `${props.serverUrl}/login/sso/saml?action=mobile`;
            this.completedUrl = '/login/sso/saml';
            break;
        case ViewTypes.OFFICE365:
            this.loginUrl = `${props.serverUrl}/oauth/office365/mobile_login`;
            this.completedUrl = '/signup/office365/complete';
            break;
        }

        if (Platform.OS === 'ios') {
            this.useWebkit = parseInt(Platform.Version, 10) >= 11;
        }
    }

    componentDidMount() {
        InteractionManager.runAfterInteractions(this.clearPreviousCookies);
    }

    clearPreviousCookies = () => {
        CookieManager.clearAll(this.useWebkit).then(() => {
            this.setState({renderWebView: true});
        });
    };

    goToChannel = () => {
        tracker.initialLoad = Date.now();

        this.scheduleSessionExpiredNotification();

        this.props.actions.resetToChannel();
    };

    onMessage = (event) => {
        try {
            const response = JSON.parse(event.nativeEvent.data);
            if (response) {
                const {
                    id,
                    message,
                    status_code: statusCode,
                } = response;
                if (id && message && statusCode !== 200) {
                    this.setState({error: message});
                }
            }
        } catch (e) {
            // do nothing
        }
    };

    onNavigationStateChange = (navState) => {
        const {url} = navState;
        const nextState = {
            messagingEnabled: false,
        };
        const parsed = urlParse(url);

        if (parsed.host.includes('.onelogin.com')) {
            nextState.jsCode = oneLoginFormScalingJS;
        } else if (parsed.pathname === this.completedUrl) {
            // To avoid `window.postMessage` conflicts in any of the SSO flows
            // we enable the onMessage handler only When the webView navigates to the final SSO URL.
            nextState.messagingEnabled = true;
        }

        this.setState(nextState);
    };

    onLoadEnd = (event) => {
        const url = event.nativeEvent.url;
        if (url.includes(this.completedUrl)) {
            CookieManager.get(urlParse(url).origin, this.useWebkit).then((res) => {
                const token = res.MMAUTHTOKEN;

                if (token) {
                    this.setState({renderWebView: false});
                    const {config, license, ssoLogin} = this.props;

                    ssoLogin({config, license, token}).then((result) => {
                        if (result.error) {
                            this.setState({error: result.error.message});
                            return;
                        }

                        this.goToChannel();
                    });
                } else if (this.webView && !this.state.error) {
                    this.webView.injectJavaScript(postMessageJS);
                }
            });
        }
    };

    scheduleSessionExpiredNotification = () => {
        const {intl, scheduleExpiredNotification} = this.props;

        scheduleExpiredNotification(intl);
    };

    renderLoading = () => {
        return <Loading/>;
    };

    webViewRef = (ref) => {
        this.webView = ref;
    };

    render() {
        const {theme} = this.props;
        const {error, messagingEnabled, renderWebView, jsCode} = this.state;
        const style = getStyleSheet(theme);

        let content;
        if (!renderWebView) {
            content = this.renderLoading();
        } else if (error) {
            content = (
                <View style={style.errorContainer}>
                    <Text style={style.errorText}>{error}</Text>
                </View>
            );
        } else {
            content = (
                <WebView
                    ref={this.webViewRef}
                    source={{uri: this.loginUrl, headers: HEADERS}}
                    javaScriptEnabledAndroid={true}
                    automaticallyAdjustContentInsets={false}
                    startInLoadingState={true}
                    onNavigationStateChange={this.onNavigationStateChange}
                    onShouldStartLoadWithRequest={() => true}
                    renderLoading={this.renderLoading}
                    injectedJavaScript={jsCode}
                    onLoadEnd={this.onLoadEnd}
                    onMessage={messagingEnabled ? this.onMessage : null}
                    useWebKit={this.useWebkit}
                    useSharedProcessPool={true}
                    cacheEnabled={true}
                />
            );
        }

        return (
            <View style={style.container}>
                <StatusBar/>
                {content}
            </View>
        );
    }
}

const getStyleSheet = makeStyleSheetFromTheme((theme) => {
    return {
        container: {
            flex: 1,
        },
        errorContainer: {
            alignItems: 'center',
            flex: 1,
            marginTop: 40,
        },
        errorText: {
            color: changeOpacity(theme.centerChannelColor, 0.4),
            fontSize: 16,
            fontWeight: '400',
            lineHeight: 23,
            paddingHorizontal: 30,
        },
    };
});

export default injectIntl(SSO);<|MERGE_RESOLUTION|>--- conflicted
+++ resolved
@@ -60,26 +60,13 @@
     static propTypes = {
         config: PropTypes.object.isRequired,
         intl: intlShape.isRequired,
-<<<<<<< HEAD
         license: PropTypes.object.isRequired,
-        navigator: PropTypes.object.isRequired,
+        resetToChannel: PropTypes.func.isRequired,
         scheduleExpiredNotification: PropTypes.func.isRequired,
-=======
-        theme: PropTypes.object,
->>>>>>> 175c0df5
         serverUrl: PropTypes.string.isRequired,
         ssoLogin: PropTypes.func.isRequired,
         ssoType: PropTypes.string.isRequired,
-<<<<<<< HEAD
         theme: PropTypes.object.isRequired,
-=======
-        actions: PropTypes.shape({
-            scheduleExpiredNotification: PropTypes.func.isRequired,
-            handleSuccessfulLogin: PropTypes.func.isRequired,
-            setStoreFromLocalData: PropTypes.func.isRequired,
-            resetToChannel: PropTypes.func.isRequired,
-        }).isRequired,
->>>>>>> 175c0df5
     };
 
     useWebkit = true;
@@ -129,7 +116,7 @@
 
         this.scheduleSessionExpiredNotification();
 
-        this.props.actions.resetToChannel();
+        this.props.resetToChannel();
     };
 
     onMessage = (event) => {
