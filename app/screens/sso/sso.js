--- conflicted
+++ resolved
@@ -239,13 +239,8 @@
                     renderLoading={this.renderLoading}
                     injectedJavaScript={jsCode}
                     onLoadEnd={this.onLoadEnd}
-<<<<<<< HEAD
-                    onMessage={messagingEnabled && this.onMessage}
+                    onMessage={messagingEnabled ? this.onMessage : null}
                     useWebKit={this.useWebkit}
-=======
-                    onMessage={messagingEnabled ? this.onMessage : null}
-                    useWebKit={true}
->>>>>>> e662945b
                 />
             );
         }
