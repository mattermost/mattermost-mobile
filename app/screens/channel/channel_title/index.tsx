// Copyright (c) 2015-present Mattermost, Inc. All Rights Reserved.
// See LICENSE.txt for license information.

import {withDatabase} from '@nozbe/watermelondb/DatabaseProvider';
import withObservables from '@nozbe/with-observables';
import React from 'react';
import {Text, TouchableOpacity, View} from 'react-native';

import ChannelIcon from '@components/channel_icon';
import CompassIcon from '@components/compass_icon';
import FormattedText from '@components/formatted_text';
import {General} from '@constants';
import {MM_TABLES} from '@constants/database';
import {useTheme} from '@context/theme';
import {makeStyleSheetFromTheme} from '@utils/theme';
import {t} from '@utils/i18n';

import type {Database} from '@nozbe/watermelondb';

import type ChannelInfoModel from '@typings/database/models/servers/channel_info';
import type ChannelModel from '@typings/database/models/servers/channel';
import type MyChannelSettingsModel from '@typings/database/models/servers/my_channel_settings';
import type UserModel from '@typings/database/models/servers/user';

const ConnectedChannelTitle = ({channel, onPress, canHaveSubtitle, currentUserId, channelInfo, channelSettings, teammateId, teammate}: ChannelTitleProps) => {
    const theme = useTheme();

    const style = getStyle(theme);
    const channelType = channel.type;
<<<<<<< HEAD
    const displayName = channel ? channel.displayName : '';
    const hasGuests = channelInfo.guestCount > 0;
=======
    const displayName = channel.displayName;
    const hasGuests = channelInfo[0]?.guestCount > 0;
>>>>>>> d6f5a10a
    const isArchived = channel.deleteAt !== 0;
    const isChannelMuted = channelSettings.notifyProps?.mark_unread === 'mention';
    const isChannelShared = false; // todo: Read this value from ChannelModel when implemented

    let isGuest = false;
    let isSelfDMChannel = false;
    let wrapperWidth = 90;

    if (channel.type === General.DM_CHANNEL && teammate) {
        isGuest = teammate.roles === General.SYSTEM_GUEST_ROLE;
        isSelfDMChannel = currentUserId === teammateId;
    }

    const renderArchiveIcon = () => {
        let content = null;
        if (isArchived) {
            content = (
                <CompassIcon
                    name='archive-outline'
                    style={[style.archiveIcon]}
                />
            );
        }
        return content;
    };

    const renderHasGuestsText = () => {
        if (!canHaveSubtitle) {
            return null;
        }
        if (!isGuest && !hasGuests) {
            return null;
        }
        if (channelType === General.DM_CHANNEL && !isGuest) {
            return null;
        }

        let messageId;
        let defaultMessage;
        if (channelType === General.DM_CHANNEL) {
            messageId = t('channel.isGuest');
            defaultMessage = 'This person is a guest';
        } else if (channelType === General.GM_CHANNEL) {
            messageId = t('channel.hasGuests');
            defaultMessage = 'This group message has guests';
        } else if (channelType === General.OPEN_CHANNEL || channelType === General.PRIVATE_CHANNEL) {
            messageId = t('channel.channelHasGuests');
            defaultMessage = 'This channel has guests';
        } else {
            return null;
        }

        return (
            <View style={style.guestsWrapper}>
                <FormattedText
                    numberOfLines={1}
                    ellipsizeMode='tail'
                    id={messageId}
                    defaultMessage={defaultMessage}
                    style={style.guestsText}
                />
            </View>
        );
    };

    const renderChannelIcon = () => {
        if (isChannelShared) {
            return (
                <ChannelIcon
                    isActive={true}
                    isArchived={false}

                    // isBot={false}
                    size={18}
                    shared={isChannelShared}
                    style={style.channelIconContainer}
                    type={channelType}
                />
            );
        }
        return null;
    };

    const renderChannelDisplayName = () => {
        if (isSelfDMChannel) {
            const messageId = t('channel_header.directchannel.you');
            const defaultMessage = '{displayname} (you)';
            const values = {displayname: displayName};

            return (
                <FormattedText
                    id={messageId}
                    defaultMessage={defaultMessage}
                    values={values}
                />
            );
        }

        return displayName;
    };

    const renderMutedIcon = () => {
        if (isChannelMuted) {
            wrapperWidth -= 10;
            return (
                <CompassIcon
                    style={[style.icon, style.muted]}
                    size={24}
                    name='bell-off-outline'
                />
            );
        }
        return null;
    };

    const renderIcon = () => {
        return (
            <CompassIcon
                style={style.icon}
                size={24}
                name='chevron-down'
            />
        );
    };

    return (
        <TouchableOpacity
            testID={'channel.title.button'}
            style={style.container}
            onPress={onPress}
        >
            <View style={style.wrapper}>
                {isArchived &&
                <CompassIcon
                    name='archive-outline'
                    style={[style.archiveIcon]}
                />
                }
                <Text
                    ellipsizeMode='tail'
                    numberOfLines={1}
                    style={style.text}
                    testID='channel.nav_bar.title'
                >
                    {renderChannelDisplayName()}
                </Text>
                {isChannelShared &&
                 <ChannelIcon
                    isActive={true}
                    isArchived={false}
                    size={18}
                    shared={isChannelShared}
                    style={style.channelIconContainer}
                    type={channelType}
                />
                }
                <CompassIcon
                    style={style.icon}
                    size={24}
                    name='chevron-down'
                />
                {isChannelMuted &&
                <CompassIcon
                    style={[style.icon, style.muted]}
                    size={24}
                    name='bell-off-outline'
                />
                }
            </View>
            {renderHasGuestsText()}
        </TouchableOpacity>
    );
};

const getStyle = makeStyleSheetFromTheme((theme) => {
    return {
        container: {
            flex: 1,
        },
        wrapper: {
            alignItems: 'center',
            flex: 1,
            position: 'relative',
            top: -1,
            flexDirection: 'row',
            justifyContent: 'flex-start',
            width: '90%',
        },
        icon: {
            color: theme.sidebarHeaderTextColor,
            marginHorizontal: 1,
        },
        emoji: {
            marginHorizontal: 5,
        },
        text: {
            color: theme.sidebarHeaderTextColor,
            fontSize: 18,
            fontWeight: 'bold',
            textAlign: 'center',
            flex: 0,
            flexShrink: 1,
        },
        channelIconContainer: {
            marginLeft: 3,
            marginRight: 0,
        },
        muted: {
            marginTop: 1,
            opacity: 0.6,
            marginLeft: 0,
        },
        archiveIcon: {
            fontSize: 17,
            color: theme.sidebarHeaderTextColor,
            paddingRight: 7,
        },
        guestsWrapper: {
            alignItems: 'flex-start',
            flex: 1,
            position: 'relative',
            top: -1,
            width: '90%',
        },
        guestsText: {
            color: theme.sidebarHeaderTextColor,
            fontSize: 14,
            opacity: 0.6,
        },
    };
});

type ChannelTitleInputProps = {
    canHaveSubtitle: boolean;
    channel: ChannelModel;
    currentUserId: string;
    teammateId?: string;
    onPress: () => void;
};

type ChannelTitleProps = ChannelTitleInputProps & {
    channelInfo: ChannelInfoModel;
    channelSettings: MyChannelSettingsModel;
    database: Database;
    teammate?: UserModel;
    teammateId: string;
};

const ChannelTitle: React.FunctionComponent<ChannelTitleInputProps> = withDatabase(
    withObservables(['channel', 'teammateId'], ({channel, teammateId, database}: { channel: ChannelModel; teammateId: string; database: Database }) => {
        return {
            channelInfo: database.collections.get(MM_TABLES.SERVER.CHANNEL_INFO).findAndObserve(channel.id),
            channelSettings: database.collections.get(MM_TABLES.SERVER.MY_CHANNEL_SETTINGS).findAndObserve(channel.id),
            ...(teammateId && channel.displayName && {teammate: database.collections.get(MM_TABLES.SERVER.USER).findAndObserve(teammateId)}),
        };
    },
    )(ConnectedChannelTitle),
);

export default ChannelTitle;<|MERGE_RESOLUTION|>--- conflicted
+++ resolved
@@ -22,43 +22,49 @@
 import type MyChannelSettingsModel from '@typings/database/models/servers/my_channel_settings';
 import type UserModel from '@typings/database/models/servers/user';
 
-const ConnectedChannelTitle = ({channel, onPress, canHaveSubtitle, currentUserId, channelInfo, channelSettings, teammateId, teammate}: ChannelTitleProps) => {
+type ChannelTitleInputProps = {
+    canHaveSubtitle: boolean;
+    channel: ChannelModel;
+    currentUserId: string;
+    teammateId?: string;
+    onPress: () => void;
+};
+
+type ChannelTitleProps = ChannelTitleInputProps & {
+    channelInfo: ChannelInfoModel;
+    channelSettings: MyChannelSettingsModel;
+    database: Database;
+    teammate?: UserModel;
+    teammateId: string;
+};
+
+const ConnectedChannelTitle = ({
+    canHaveSubtitle,
+    channel,
+    channelInfo,
+    channelSettings,
+    currentUserId,
+    onPress,
+    teammate,
+    teammateId,
+}: ChannelTitleProps) => {
     const theme = useTheme();
 
     const style = getStyle(theme);
     const channelType = channel.type;
-<<<<<<< HEAD
-    const displayName = channel ? channel.displayName : '';
+    const displayName = channel.displayName;
     const hasGuests = channelInfo.guestCount > 0;
-=======
-    const displayName = channel.displayName;
-    const hasGuests = channelInfo[0]?.guestCount > 0;
->>>>>>> d6f5a10a
     const isArchived = channel.deleteAt !== 0;
     const isChannelMuted = channelSettings.notifyProps?.mark_unread === 'mention';
     const isChannelShared = false; // todo: Read this value from ChannelModel when implemented
 
     let isGuest = false;
     let isSelfDMChannel = false;
-    let wrapperWidth = 90;
 
     if (channel.type === General.DM_CHANNEL && teammate) {
         isGuest = teammate.roles === General.SYSTEM_GUEST_ROLE;
         isSelfDMChannel = currentUserId === teammateId;
     }
-
-    const renderArchiveIcon = () => {
-        let content = null;
-        if (isArchived) {
-            content = (
-                <CompassIcon
-                    name='archive-outline'
-                    style={[style.archiveIcon]}
-                />
-            );
-        }
-        return content;
-    };
 
     const renderHasGuestsText = () => {
         if (!canHaveSubtitle) {
@@ -79,7 +85,10 @@
         } else if (channelType === General.GM_CHANNEL) {
             messageId = t('channel.hasGuests');
             defaultMessage = 'This group message has guests';
-        } else if (channelType === General.OPEN_CHANNEL || channelType === General.PRIVATE_CHANNEL) {
+        } else if (
+            channelType === General.OPEN_CHANNEL ||
+            channelType === General.PRIVATE_CHANNEL
+        ) {
             messageId = t('channel.channelHasGuests');
             defaultMessage = 'This channel has guests';
         } else {
@@ -99,24 +108,6 @@
         );
     };
 
-    const renderChannelIcon = () => {
-        if (isChannelShared) {
-            return (
-                <ChannelIcon
-                    isActive={true}
-                    isArchived={false}
-
-                    // isBot={false}
-                    size={18}
-                    shared={isChannelShared}
-                    style={style.channelIconContainer}
-                    type={channelType}
-                />
-            );
-        }
-        return null;
-    };
-
     const renderChannelDisplayName = () => {
         if (isSelfDMChannel) {
             const messageId = t('channel_header.directchannel.you');
@@ -135,30 +126,6 @@
         return displayName;
     };
 
-    const renderMutedIcon = () => {
-        if (isChannelMuted) {
-            wrapperWidth -= 10;
-            return (
-                <CompassIcon
-                    style={[style.icon, style.muted]}
-                    size={24}
-                    name='bell-off-outline'
-                />
-            );
-        }
-        return null;
-    };
-
-    const renderIcon = () => {
-        return (
-            <CompassIcon
-                style={style.icon}
-                size={24}
-                name='chevron-down'
-            />
-        );
-    };
-
     return (
         <TouchableOpacity
             testID={'channel.title.button'}
@@ -166,12 +133,12 @@
             onPress={onPress}
         >
             <View style={style.wrapper}>
-                {isArchived &&
-                <CompassIcon
-                    name='archive-outline'
-                    style={[style.archiveIcon]}
-                />
-                }
+                {isArchived && (
+                    <CompassIcon
+                        name='archive-outline'
+                        style={[style.archiveIcon]}
+                    />
+                )}
                 <Text
                     ellipsizeMode='tail'
                     numberOfLines={1}
@@ -180,28 +147,28 @@
                 >
                     {renderChannelDisplayName()}
                 </Text>
-                {isChannelShared &&
-                 <ChannelIcon
-                    isActive={true}
-                    isArchived={false}
-                    size={18}
-                    shared={isChannelShared}
-                    style={style.channelIconContainer}
-                    type={channelType}
-                />
-                }
+                {isChannelShared && (
+                    <ChannelIcon
+                        isActive={true}
+                        isArchived={false}
+                        size={18}
+                        shared={isChannelShared}
+                        style={style.channelIconContainer}
+                        type={channelType}
+                    />
+                )}
                 <CompassIcon
                     style={style.icon}
                     size={24}
                     name='chevron-down'
                 />
-                {isChannelMuted &&
-                <CompassIcon
-                    style={[style.icon, style.muted]}
-                    size={24}
-                    name='bell-off-outline'
-                />
-                }
+                {isChannelMuted && (
+                    <CompassIcon
+                        style={[style.icon, style.muted]}
+                        size={24}
+                        name='bell-off-outline'
+                    />
+                )}
             </View>
             {renderHasGuestsText()}
         </TouchableOpacity>
@@ -266,31 +233,35 @@
     };
 });
 
-type ChannelTitleInputProps = {
-    canHaveSubtitle: boolean;
-    channel: ChannelModel;
-    currentUserId: string;
-    teammateId?: string;
-    onPress: () => void;
-};
-
-type ChannelTitleProps = ChannelTitleInputProps & {
-    channelInfo: ChannelInfoModel;
-    channelSettings: MyChannelSettingsModel;
-    database: Database;
-    teammate?: UserModel;
-    teammateId: string;
-};
-
-const ChannelTitle: React.FunctionComponent<ChannelTitleInputProps> = withDatabase(
-    withObservables(['channel', 'teammateId'], ({channel, teammateId, database}: { channel: ChannelModel; teammateId: string; database: Database }) => {
-        return {
-            channelInfo: database.collections.get(MM_TABLES.SERVER.CHANNEL_INFO).findAndObserve(channel.id),
-            channelSettings: database.collections.get(MM_TABLES.SERVER.MY_CHANNEL_SETTINGS).findAndObserve(channel.id),
-            ...(teammateId && channel.displayName && {teammate: database.collections.get(MM_TABLES.SERVER.USER).findAndObserve(teammateId)}),
-        };
-    },
-    )(ConnectedChannelTitle),
-);
+const ChannelTitle: React.FunctionComponent<ChannelTitleInputProps> =
+    withDatabase(
+        withObservables(
+            ['channel', 'teammateId'],
+            ({
+                channel,
+                teammateId,
+                database,
+            }: {
+                channel: ChannelModel;
+                teammateId: string;
+                database: Database;
+            }) => {
+                return {
+                    channelInfo: database.collections.
+                        get(MM_TABLES.SERVER.CHANNEL_INFO).
+                        findAndObserve(channel.id),
+                    channelSettings: database.collections.
+                        get(MM_TABLES.SERVER.MY_CHANNEL_SETTINGS).
+                        findAndObserve(channel.id),
+                    ...(teammateId &&
+                        channel.displayName && {
+                        teammate: database.collections.
+                            get(MM_TABLES.SERVER.USER).
+                            findAndObserve(teammateId),
+                    }),
+                };
+            },
+        )(ConnectedChannelTitle),
+    );
 
 export default ChannelTitle;