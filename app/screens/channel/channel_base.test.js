// Copyright (c) 2015-present Mattermost, Inc. All Rights Reserved.
// See LICENSE.txt for license information.

import React from 'react';
import {shallow} from 'enzyme';

import Preferences from 'mattermost-redux/constants/preferences';

import EphemeralStore from 'app/store/ephemeral_store';
import * as NavigationActions from 'app/actions/navigation';

import ChannelBase from './channel_base';

jest.mock('react-intl');

describe('ChannelBase', () => {
    const channelBaseComponentId = 'component-0';
    const componentIds = ['component-1', 'component-2', 'component-3'];
    const baseProps = {
<<<<<<< HEAD
        loadChannelsForTeam: jest.fn(),
        loadSidebarDirectMessagesProfiles: jest.fn(),
        selectDefaultTeam: jest.fn(),
        selectInitialChannel: jest.fn(),
        recordLoadTime: jest.fn(),
        getChannelStats: jest.fn(),
        componentId: componentIds[0],
=======
        actions: {
            loadChannelsIfNecessary: jest.fn(),
            loadProfilesAndTeamMembersForDMSidebar: jest.fn(),
            selectDefaultTeam: jest.fn(),
            selectInitialChannel: jest.fn(),
            recordLoadTime: jest.fn(),
            getChannelStats: jest.fn(),
        },
        componentId: channelBaseComponentId,
>>>>>>> 0ab53505
        theme: Preferences.THEMES.default,
    };
    const optionsForTheme = (theme) => {
        return {
            topBar: {
                backButton: {
                    color: theme.sidebarHeaderTextColor,
                },
                background: {
                    color: theme.sidebarHeaderBg,
                },
                title: {
                    color: theme.sidebarHeaderTextColor,
                },
                leftButtonColor: theme.sidebarHeaderTextColor,
                rightButtonColor: theme.sidebarHeaderTextColor,
            },
            layout: {
                backgroundColor: theme.centerChannelBg,
            },
        };
    };

    test('should call mergeNavigationOptions on all navigation components when theme changes', () => {
        const mergeNavigationOptions = jest.spyOn(NavigationActions, 'mergeNavigationOptions');

        componentIds.forEach((componentId) => {
            EphemeralStore.addNavigationComponentId(componentId);
        });

        const wrapper = shallow(
            <ChannelBase {...baseProps}/>,
        );

        const themeOptions = optionsForTheme(Preferences.THEMES.default);
        expect(mergeNavigationOptions.mock.calls).toEqual([
            [baseProps.componentId, themeOptions],
        ]);
        mergeNavigationOptions.mockClear();

        wrapper.setProps({theme: Preferences.THEMES.mattermostDark});

        const newThemeOptions = optionsForTheme(Preferences.THEMES.mattermostDark);
        expect(mergeNavigationOptions.mock.calls).toEqual([
            [baseProps.componentId, newThemeOptions],
            [componentIds[2], newThemeOptions],
            [componentIds[1], newThemeOptions],
            [componentIds[0], newThemeOptions],
        ]);
    });
});<|MERGE_RESOLUTION|>--- conflicted
+++ resolved
@@ -17,25 +17,13 @@
     const channelBaseComponentId = 'component-0';
     const componentIds = ['component-1', 'component-2', 'component-3'];
     const baseProps = {
-<<<<<<< HEAD
         loadChannelsForTeam: jest.fn(),
         loadSidebarDirectMessagesProfiles: jest.fn(),
         selectDefaultTeam: jest.fn(),
         selectInitialChannel: jest.fn(),
         recordLoadTime: jest.fn(),
         getChannelStats: jest.fn(),
-        componentId: componentIds[0],
-=======
-        actions: {
-            loadChannelsIfNecessary: jest.fn(),
-            loadProfilesAndTeamMembersForDMSidebar: jest.fn(),
-            selectDefaultTeam: jest.fn(),
-            selectInitialChannel: jest.fn(),
-            recordLoadTime: jest.fn(),
-            getChannelStats: jest.fn(),
-        },
         componentId: channelBaseComponentId,
->>>>>>> 0ab53505
         theme: Preferences.THEMES.default,
     };
     const optionsForTheme = (theme) => {
