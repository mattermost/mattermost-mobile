// Copyright (c) 2015-present Mattermost, Inc. All Rights Reserved.
// See LICENSE.txt for license information.

import React, {PureComponent} from 'react';
import PropTypes from 'prop-types';
import {intlShape} from 'react-intl';
import {
    Dimensions,
    Keyboard,
    StyleSheet,
    View,
} from 'react-native';
import {Navigation} from 'react-native-navigation';
import MaterialIcon from 'react-native-vector-icons/MaterialIcons';

import EventEmitter from 'mattermost-redux/utils/event_emitter';

import EmptyToolbar from 'app/components/start/empty_toolbar';
import InteractiveDialogController from 'app/components/interactive_dialog_controller';
import MainSidebar from 'app/components/sidebars/main';
import SafeAreaView from 'app/components/safe_area_view';
import SettingsSidebar from 'app/components/sidebars/settings';

import {preventDoubleTap} from 'app/utils/tap';
import PushNotifications from 'app/push_notifications';
import EphemeralStore from 'app/store/ephemeral_store';
import tracker from 'app/utils/time_tracker';
import telemetry from 'app/telemetry';

import LocalConfig from 'assets/config';

export let ClientUpgradeListener;

export default class ChannelBase extends PureComponent {
    static propTypes = {
<<<<<<< HEAD
=======
        actions: PropTypes.shape({
            loadChannelsIfNecessary: PropTypes.func.isRequired,
            loadProfilesAndTeamMembersForDMSidebar: PropTypes.func.isRequired,
            selectDefaultTeam: PropTypes.func.isRequired,
            selectInitialChannel: PropTypes.func.isRequired,
            recordLoadTime: PropTypes.func.isRequired,
            peek: PropTypes.func.isRequired,
            goToScreen: PropTypes.func.isRequired,
            showModalOverCurrentContext: PropTypes.func.isRequired,
            getChannelStats: PropTypes.func.isRequired,
        }).isRequired,
>>>>>>> 9d2166f4
        componentId: PropTypes.string.isRequired,
        currentChannelId: PropTypes.string,
        currentTeamId: PropTypes.string,
        currentUserId: PropTypes.string,
        disableTermsModal: PropTypes.bool,
        goToScreen: PropTypes.func.isRequired,
        loadChannelsForTeam: PropTypes.func.isRequired,
        loadSidebarDirectMessagesProfiles: PropTypes.func.isRequired,
        peek: PropTypes.func.isRequired,
        recordLoadTime: PropTypes.func.isRequired,
        selectDefaultTeam: PropTypes.func.isRequired,
        selectInitialChannel: PropTypes.func.isRequired,
        showModalOverCurrentContext: PropTypes.func.isRequired,
        showTermsOfService: PropTypes.bool,
        skipMetrics: PropTypes.bool,
        theme: PropTypes.object.isRequired,
    };

    static contextTypes = {
        intl: intlShape.isRequired,
    };

    static defaultProps = {
        disableTermsModal: false,
    };

    constructor(props) {
        super(props);

        this.postTextbox = React.createRef();
        this.keyboardTracker = React.createRef();

        this.state = {
            channelsRequestFailed: false,
        };

        Navigation.mergeOptions(props.componentId, {
            layout: {
                backgroundColor: props.theme.centerChannelBg,
            },
        });

        if (LocalConfig.EnableMobileClientUpgrade && !ClientUpgradeListener) {
            ClientUpgradeListener = require('app/components/client_upgrade_listener').default;
        }
    }

    componentWillMount() {
        EventEmitter.on('leave_team', this.handleLeaveTeam);

        if (this.props.currentTeamId) {
            this.loadChannels(this.props.currentTeamId);
        } else {
            this.props.selectDefaultTeam();
        }

        if (this.props.currentChannelId) {
            PushNotifications.clearChannelNotifications(this.props.currentChannelId);
        }
    }

    componentDidMount() {
        if (tracker.initialLoad && !this.props.skipMetrics) {
            this.props.recordLoadTime('Start time', 'initialLoad');
        }

        if (this.props.showTermsOfService && !this.props.disableTermsModal) {
            this.showTermsOfServiceModal();
        }

        EventEmitter.emit('renderDrawer');

        if (!this.props.skipMetrics) {
            telemetry.end(['start:channel_screen']);
        }

        this.props.actions.getChannelStats(this.props.currentChannelId);
    }

    componentWillReceiveProps(nextProps) {
        if (this.props.theme !== nextProps.theme) {
            Navigation.mergeOptions(this.props.componentId, {
                layout: {
                    backgroundColor: nextProps.theme.centerChannelBg,
                },
            });
        }

        if (!nextProps.currentTeamId) {
            this.props.selectDefaultTeam();
        } else if (nextProps.currentTeamId && this.props.currentTeamId !== nextProps.currentTeamId) {
            this.loadChannels(nextProps.currentTeamId);
        }

        if (nextProps.currentChannelId !== this.props.currentChannelId &&
            nextProps.currentTeamId === this.props.currentTeamId) {
            PushNotifications.clearChannelNotifications(nextProps.currentChannelId);
        }

        if (nextProps.currentChannelId !== this.props.currentChannelId) {
            this.props.actions.getChannelStats(nextProps.currentChannelId);
        }

        if (LocalConfig.EnableMobileClientUpgrade && !ClientUpgradeListener) {
            ClientUpgradeListener = require('app/components/client_upgrade_listener').default;
        }
    }

    componentDidUpdate(prevProps) {
        if (tracker.teamSwitch) {
            this.props.recordLoadTime('Switch Team', 'teamSwitch');
        }

        // When the team changes emit the event to render the drawer content
        if (this.props.currentChannelId && !prevProps.currentChannelId) {
            EventEmitter.emit('renderDrawer');
        }

        if (this.props.currentChannelId && this.props.currentChannelId !== prevProps.currentChannelId) {
            this.updateNativeScrollView();
        }
    }

    componentWillUnmount() {
        EventEmitter.off('leave_team', this.handleLeaveTeam);
    }

    blurPostTextBox = () => {
        if (this.postTextbox?.current) {
            this.postTextbox.current.blur();
        }
    };

    channelSidebarRef = (ref) => {
        if (ref) {
            this.channelSidebar = ref;
        }
    };

    settingsSidebarRef = (ref) => {
        if (ref) {
            this.settingsSidebar = ref;
        }
    };

    showTermsOfServiceModal = async () => {
        const {showModalOverCurrentContext, theme} = this.props;
        const closeButton = await MaterialIcon.getImageSource('close', 20, theme.sidebarHeaderTextColor);
        const screen = 'TermsOfService';
        const passProps = {
            closeButton,
        };
        const options = {
            layout: {
                backgroundColor: theme.centerChannelBg,
            },
        };

        showModalOverCurrentContext(screen, passProps, options);
    };

    goToChannelInfo = preventDoubleTap(() => {
        const {goToScreen} = this.props;
        const {intl} = this.context;
        const screen = 'ChannelInfo';
        const title = intl.formatMessage({id: 'mobile.routes.channelInfo', defaultMessage: 'Info'});

        Keyboard.dismiss();

        requestAnimationFrame(() => {
            goToScreen(screen, title);
        });
    });

    handleAutoComplete = (value) => {
        if (this.postTextbox?.current) {
            this.postTextbox.current.handleTextChange(value, true);
        }
    };

    handleLeaveTeam = () => {
        this.props.selectDefaultTeam();
    };

    loadChannels = (teamId) => {
        const {
            loadChannelsForTeam,
            loadSidebarDirectMessagesProfiles,
            selectInitialChannel,
        } = this.props;

        loadChannelsForTeam(teamId).then(({error}) => {
            if (error) {
                this.setState({channelsRequestFailed: true});
            }

            loadSidebarDirectMessagesProfiles();

            if (EphemeralStore.appStartedFromPushNotification) {
                EphemeralStore.appStartedFromPushNotification = false;
            } else {
                selectInitialChannel(teamId);
            }
        });
    };

    openChannelSidebar = () => {
        if (this.channelSidebar) {
            this.channelSidebar.openChannelSidebar();
        }
    };

    openSettingsSidebar = () => {
        if (this.settingsSidebar) {
            this.settingsSidebar.openSettingsSidebar();
        }
    };

    retryLoadChannels = () => {
        this.setState({channelsRequestFailed: false});
        this.loadChannels(this.props.currentTeamId);
    };

    updateNativeScrollView = () => {
        if (this.keyboardTracker?.current) {
            this.keyboardTracker.current.resetScrollView(this.props.currentChannelId);
        }
    };

    renderChannel(drawerContent, optionalProps = {}) {
        const {
            currentChannelId,
            theme,
        } = this.props;
        const {channelsRequestFailed} = this.state;

        if (!currentChannelId) {
            const dimensions = Dimensions.get('window');
            if (channelsRequestFailed) {
                const FailedNetworkAction = require('app/components/failed_network_action').default;

                return (
                    <SafeAreaView>
                        <View style={style.flex}>
                            <EmptyToolbar
                                theme={theme}
                                isLandscape={dimensions.width > dimensions.height}
                            />
                            <FailedNetworkAction
                                onRetry={this.retryLoadChannels}
                                theme={theme}
                            />
                        </View>
                    </SafeAreaView>
                );
            }

            const ChannelLoader = require('app/components/channel_loader').default;
            return (
                <SafeAreaView>
                    <View style={style.flex}>
                        <EmptyToolbar theme={theme}/>
                        <ChannelLoader
                            isLandscape={dimensions.width > dimensions.height}
                            channelIsLoading={true}
                            theme={theme}
                        />
                    </View>
                </SafeAreaView>
            );
        }

        return (
            <MainSidebar
                ref={this.channelSidebarRef}
                blurPostTextBox={this.blurPostTextBox}
                {...optionalProps}
            >
                <SettingsSidebar
                    ref={this.settingsSidebarRef}
                    blurPostTextBox={this.blurPostTextBox}
                >
                    {drawerContent}
                </SettingsSidebar>
                <InteractiveDialogController
                    theme={theme}
                />
            </MainSidebar>
        );
    }
}

export const style = StyleSheet.create({
    flex: {
        flex: 1,
    },
    channelLoader: {
        position: 'absolute',
        width: '100%',
        flex: 1,
    },
    iOSHomeIndicator: {
        paddingBottom: 5,
    },
});<|MERGE_RESOLUTION|>--- conflicted
+++ resolved
@@ -33,25 +33,12 @@
 
 export default class ChannelBase extends PureComponent {
     static propTypes = {
-<<<<<<< HEAD
-=======
-        actions: PropTypes.shape({
-            loadChannelsIfNecessary: PropTypes.func.isRequired,
-            loadProfilesAndTeamMembersForDMSidebar: PropTypes.func.isRequired,
-            selectDefaultTeam: PropTypes.func.isRequired,
-            selectInitialChannel: PropTypes.func.isRequired,
-            recordLoadTime: PropTypes.func.isRequired,
-            peek: PropTypes.func.isRequired,
-            goToScreen: PropTypes.func.isRequired,
-            showModalOverCurrentContext: PropTypes.func.isRequired,
-            getChannelStats: PropTypes.func.isRequired,
-        }).isRequired,
->>>>>>> 9d2166f4
         componentId: PropTypes.string.isRequired,
         currentChannelId: PropTypes.string,
         currentTeamId: PropTypes.string,
         currentUserId: PropTypes.string,
         disableTermsModal: PropTypes.bool,
+        getChannelStats: PropTypes.func.isRequired,
         goToScreen: PropTypes.func.isRequired,
         loadChannelsForTeam: PropTypes.func.isRequired,
         loadSidebarDirectMessagesProfiles: PropTypes.func.isRequired,
@@ -123,7 +110,7 @@
             telemetry.end(['start:channel_screen']);
         }
 
-        this.props.actions.getChannelStats(this.props.currentChannelId);
+        this.props.getChannelStats(this.props.currentChannelId);
     }
 
     componentWillReceiveProps(nextProps) {
@@ -147,7 +134,7 @@
         }
 
         if (nextProps.currentChannelId !== this.props.currentChannelId) {
-            this.props.actions.getChannelStats(nextProps.currentChannelId);
+            this.props.getChannelStats(nextProps.currentChannelId);
         }
 
         if (LocalConfig.EnableMobileClientUpgrade && !ClientUpgradeListener) {
