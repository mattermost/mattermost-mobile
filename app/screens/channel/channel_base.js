// Copyright (c) 2015-present Mattermost, Inc. All Rights Reserved.
// See LICENSE.txt for license information.

import React, {PureComponent} from 'react';
import PropTypes from 'prop-types';
import {intlShape} from 'react-intl';
import {
    Keyboard,
    StyleSheet,
    View,
} from 'react-native';
import MaterialIcon from 'react-native-vector-icons/MaterialIcons';

import EventEmitter from 'mattermost-redux/utils/event_emitter';

import EmptyToolbar from 'app/components/start/empty_toolbar';
import InteractiveDialogController from 'app/components/interactive_dialog_controller';
import MainSidebar from 'app/components/sidebars/main';
import SafeAreaView from 'app/components/safe_area_view';
import SettingsSidebar from 'app/components/sidebars/settings';

import {preventDoubleTap} from 'app/utils/tap';
import {setNavigatorStyles} from 'app/utils/theme';
import PushNotifications from 'app/push_notifications';
import EphemeralStore from 'app/store/ephemeral_store';
import tracker from 'app/utils/time_tracker';
import telemetry from 'app/telemetry';
import {
    goToScreen,
    showModalOverCurrentContext,
} from 'app/actions/navigation';

import LocalConfig from 'assets/config';

export let ClientUpgradeListener;

export default class ChannelBase extends PureComponent {
    static propTypes = {
        actions: PropTypes.shape({
            loadChannelsIfNecessary: PropTypes.func.isRequired,
            loadProfilesAndTeamMembersForDMSidebar: PropTypes.func.isRequired,
            selectDefaultTeam: PropTypes.func.isRequired,
            selectInitialChannel: PropTypes.func.isRequired,
            recordLoadTime: PropTypes.func.isRequired,
            getChannelStats: PropTypes.func.isRequired,
        }).isRequired,
        componentId: PropTypes.string.isRequired,
        currentChannelId: PropTypes.string,
        channelsRequestFailed: PropTypes.bool,
        currentTeamId: PropTypes.string,
        isLandscape: PropTypes.bool,
        theme: PropTypes.object.isRequired,
        showTermsOfService: PropTypes.bool,
        disableTermsModal: PropTypes.bool,
        skipMetrics: PropTypes.bool,
    };

    static contextTypes = {
        intl: intlShape.isRequired,
    };

    static defaultProps = {
        disableTermsModal: false,
    };

    constructor(props) {
        super(props);

        this.postTextbox = React.createRef();
        this.keyboardTracker = React.createRef();

        setNavigatorStyles(props.componentId, props.theme);

        if (LocalConfig.EnableMobileClientUpgrade && !ClientUpgradeListener) {
            ClientUpgradeListener = require('app/components/client_upgrade_listener').default;
        }

        this.state = {
            theme: null,
            componentId: null,
            currentTeamId: null,
            currentChannelId: null,
            actions: {},
        };
    }

    componentDidMount() {
        EventEmitter.on('leave_team', this.handleLeaveTeam);

        if (this.props.currentTeamId) {
            this.loadChannels(this.props.currentTeamId);
        } else {
            this.props.actions.selectDefaultTeam();
        }

        if (this.props.currentChannelId) {
            PushNotifications.clearChannelNotifications(this.props.currentChannelId);
        }

        if (tracker.initialLoad && !this.props.skipMetrics) {
            this.props.actions.recordLoadTime('Start time', 'initialLoad');
        }

        if (this.props.showTermsOfService && !this.props.disableTermsModal) {
            this.showTermsOfServiceModal();
        }

        EventEmitter.emit('renderDrawer');

        if (!this.props.skipMetrics) {
            telemetry.end(['start:channel_screen']);
        }

        this.props.actions.getChannelStats(this.props.currentChannelId);
    }

<<<<<<< HEAD
    static getDerivedStateFromProps(props, state) {
        if (state.theme !== props.theme) {
            const options = {
                layout: {
                    backgroundColor: props.theme.centerChannelBg,
                },
            };
            mergeNavigationOptions(state.componentId, options);
=======
    componentWillReceiveProps(nextProps) {
        if (this.props.theme !== nextProps.theme) {
            setNavigatorStyles(this.props.componentId, nextProps.theme);

            EphemeralStore.allNavigationComponentIds.forEach((componentId) => {
                setNavigatorStyles(componentId, nextProps.theme);
            });
>>>>>>> a3c7b470
        }

        if (props.currentTeamId && state.currentTeamId !== props.currentTeamId) {
            this.loadChannels(props.currentTeamId);
        }

        if (props.currentChannelId !== state.currentChannelId && props.currentTeamId === state.currentTeamId) {
            PushNotifications.clearChannelNotifications(props.currentChannelId);
        }

        if (props.currentChannelId !== state.currentChannelId) {
            state.actions.getChannelStats(props.currentChannelId);
        }

        if (LocalConfig.EnableMobileClientUpgrade && !ClientUpgradeListener) {
            ClientUpgradeListener = require('app/components/client_upgrade_listener').default;
        }
    }

    componentDidUpdate(prevProps) {
        if (tracker.teamSwitch) {
            this.props.actions.recordLoadTime('Switch Team', 'teamSwitch');
        }

        // When the team changes emit the event to render the drawer content
        if (this.props.currentChannelId && !prevProps.currentChannelId) {
            EventEmitter.emit('renderDrawer');
        }

        if (this.props.currentChannelId && this.props.currentChannelId !== prevProps.currentChannelId) {
            this.updateNativeScrollView();
        }
    }

    componentWillUnmount() {
        EventEmitter.off('leave_team', this.handleLeaveTeam);
    }

    blurPostTextBox = () => {
        if (this.postTextbox?.current) {
            this.postTextbox.current.blur();
        }
    };

    channelSidebarRef = (ref) => {
        if (ref) {
            this.channelSidebar = ref;
        }
    };

    settingsSidebarRef = (ref) => {
        if (ref) {
            this.settingsSidebar = ref;
        }
    };

    showTermsOfServiceModal = async () => {
        const {intl} = this.context;
        const {theme} = this.props;
        const closeButton = await MaterialIcon.getImageSource('close', 20, theme.sidebarHeaderTextColor);
        const screen = 'TermsOfService';
        const passProps = {closeButton};
        const title = intl.formatMessage({id: 'mobile.tos_link', defaultMessage: 'Terms of Service'});
        const options = {
            layout: {
                backgroundColor: theme.centerChannelBg,
            },
            topBar: {
                visible: true,
                height: null,
                title: {
                    color: theme.sidebarHeaderTextColor,
                    text: title,
                },
            },
        };

        showModalOverCurrentContext(screen, passProps, options);
    };

    goToChannelInfo = preventDoubleTap(() => {
        const {intl} = this.context;
        const screen = 'ChannelInfo';
        const title = intl.formatMessage({id: 'mobile.routes.channelInfo', defaultMessage: 'Info'});

        Keyboard.dismiss();

        requestAnimationFrame(() => {
            goToScreen(screen, title);
        });
    });

    handleAutoComplete = (value) => {
        if (this.postTextbox?.current) {
            this.postTextbox.current.handleTextChange(value, true);
        }
    };

    handleLeaveTeam = () => {
        this.props.actions.selectDefaultTeam();
    };

    loadChannels = (teamId) => {
        const {
            loadChannelsIfNecessary,
            loadProfilesAndTeamMembersForDMSidebar,
            selectInitialChannel,
        } = this.props.actions;

        loadChannelsIfNecessary(teamId).then(() => {
            loadProfilesAndTeamMembersForDMSidebar(teamId);

            if (EphemeralStore.appStartedFromPushNotification) {
                EphemeralStore.appStartedFromPushNotification = false;
            } else {
                selectInitialChannel(teamId);
            }
        });
    };

    openChannelSidebar = () => {
        if (this.channelSidebar) {
            this.channelSidebar.openChannelSidebar();
        }
    };

    openSettingsSidebar = () => {
        if (this.settingsSidebar) {
            this.settingsSidebar.openSettingsSidebar();
        }
    };

    retryLoadChannels = () => {
        this.loadChannels(this.props.currentTeamId);
    };

    updateNativeScrollView = () => {
        if (this.keyboardTracker?.current) {
            this.keyboardTracker.current.resetScrollView(this.props.currentChannelId);
        }
    };

    renderChannel(drawerContent, optionalProps = {}) {
        const {
            channelsRequestFailed,
            currentChannelId,
            isLandscape,
            theme,
        } = this.props;

        if (!currentChannelId) {
            if (channelsRequestFailed) {
                const FailedNetworkAction = require('app/components/failed_network_action').default;

                return (
                    <SafeAreaView>
                        <View style={style.flex}>
                            <EmptyToolbar
                                theme={theme}
                                isLandscape={isLandscape}
                            />
                            <FailedNetworkAction
                                onRetry={this.retryLoadChannels}
                                theme={theme}
                            />
                        </View>
                    </SafeAreaView>
                );
            }

            const Loading = require('app/components/channel_loader').default;
            return (
                <SafeAreaView>
                    <View style={style.flex}>
                        <EmptyToolbar
                            theme={theme}
                            isLandscape={isLandscape}
                        />
                        <Loading
                            channelIsLoading={true}
                            color={theme.centerChannelColor}
                        />
                    </View>
                </SafeAreaView>
            );
        }

        return (
            <MainSidebar
                ref={this.channelSidebarRef}
                blurPostTextBox={this.blurPostTextBox}
                {...optionalProps}
            >
                <SettingsSidebar
                    ref={this.settingsSidebarRef}
                    blurPostTextBox={this.blurPostTextBox}
                >
                    {drawerContent}
                </SettingsSidebar>
                <InteractiveDialogController
                    theme={theme}
                />
            </MainSidebar>
        );
    }

    render() {
        // Overriden in channel.android.js and channel.ios.js
        // but defined here for channel_base.test.js
        return; // eslint-disable-line no-useless-return
    }
}

export const style = StyleSheet.create({
    flex: {
        flex: 1,
    },
    channelLoader: {
        position: 'absolute',
        width: '100%',
        flex: 1,
    },
    iOSHomeIndicator: {
        paddingBottom: 50,
    },
});<|MERGE_RESOLUTION|>--- conflicted
+++ resolved
@@ -74,14 +74,6 @@
         if (LocalConfig.EnableMobileClientUpgrade && !ClientUpgradeListener) {
             ClientUpgradeListener = require('app/components/client_upgrade_listener').default;
         }
-
-        this.state = {
-            theme: null,
-            componentId: null,
-            currentTeamId: null,
-            currentChannelId: null,
-            actions: {},
-        };
     }
 
     componentDidMount() {
@@ -114,16 +106,6 @@
         this.props.actions.getChannelStats(this.props.currentChannelId);
     }
 
-<<<<<<< HEAD
-    static getDerivedStateFromProps(props, state) {
-        if (state.theme !== props.theme) {
-            const options = {
-                layout: {
-                    backgroundColor: props.theme.centerChannelBg,
-                },
-            };
-            mergeNavigationOptions(state.componentId, options);
-=======
     componentWillReceiveProps(nextProps) {
         if (this.props.theme !== nextProps.theme) {
             setNavigatorStyles(this.props.componentId, nextProps.theme);
@@ -131,19 +113,19 @@
             EphemeralStore.allNavigationComponentIds.forEach((componentId) => {
                 setNavigatorStyles(componentId, nextProps.theme);
             });
->>>>>>> a3c7b470
-        }
-
-        if (props.currentTeamId && state.currentTeamId !== props.currentTeamId) {
-            this.loadChannels(props.currentTeamId);
-        }
-
-        if (props.currentChannelId !== state.currentChannelId && props.currentTeamId === state.currentTeamId) {
-            PushNotifications.clearChannelNotifications(props.currentChannelId);
-        }
-
-        if (props.currentChannelId !== state.currentChannelId) {
-            state.actions.getChannelStats(props.currentChannelId);
+        }
+
+        if (nextProps.currentTeamId && this.props.currentTeamId !== nextProps.currentTeamId) {
+            this.loadChannels(nextProps.currentTeamId);
+        }
+
+        if (nextProps.currentChannelId !== this.props.currentChannelId &&
+            nextProps.currentTeamId === this.props.currentTeamId) {
+            PushNotifications.clearChannelNotifications(nextProps.currentChannelId);
+        }
+
+        if (nextProps.currentChannelId !== this.props.currentChannelId) {
+            this.props.actions.getChannelStats(nextProps.currentChannelId);
         }
 
         if (LocalConfig.EnableMobileClientUpgrade && !ClientUpgradeListener) {
