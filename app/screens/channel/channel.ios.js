// Copyright (c) 2015-present Mattermost, Inc. All Rights Reserved.
// See LICENSE.txt for license information.

import React from 'react';
import {Dimensions, View} from 'react-native';
import {KeyboardTrackingView} from 'react-native-keyboard-tracking-view';

import Autocomplete, {AUTOCOMPLETE_MAX_HEIGHT} from 'app/components/autocomplete';
import ChannelLoader from 'app/components/channel_loader';
import EmptyToolbar from 'app/components/empty_toolbar';
import FileUploadPreview from 'app/components/file_upload_preview';
import NetworkIndicator from 'app/components/network_indicator';
import PostTextbox from 'app/components/post_textbox';
import SafeAreaView from 'app/components/safe_area_view';
import StatusBar from 'app/components/status_bar';
import {DeviceTypes} from 'app/constants';

import LocalConfig from 'assets/config';

import ChannelBase, {ClientUpgradeListener, style} from './channel_base';
import ChannelNavBar from './channel_nav_bar';
import ChannelPostList from './channel_post_list';

const ACCESSORIES_CONTAINER_NATIVE_ID = 'channelAccessoriesContainer';
const CHANNEL_POST_TEXTBOX_CURSOR_CHANGE = 'onChannelTextBoxCursorChange';
const CHANNEL_POST_TEXTBOX_VALUE_CHANGE = 'onChannelTextBoxValueChange';

export default class ChannelIOS extends ChannelBase {
    previewChannel = (passProps, options) => {
        const {peek} = this.props;
        const screen = 'ChannelPeek';

        peek(screen, passProps, options);
    };

    optionalProps = {previewChannel: this.previewChannel};

    render() {
        const {height, width} = Dimensions.get('window');
        const {
            currentTeamId,
            currentChannelId,
            currentUserId,
            theme,
        } = this.props;

        const channelLoaderStyle = [style.channelLoader, {height}];
        if ((DeviceTypes.IS_IPHONE_X || DeviceTypes.IS_TABLET)) {
            channelLoaderStyle.push(style.iOSHomeIndicator);
        }

        if (!currentTeamId) {
            return (
<<<<<<< HEAD
                <ChannelLoader
                    height={height}
                    style={channelLoaderStyle}
                />
=======
                <SafeAreaView>
                    <EmptyToolbar
                        isLandscape={width > height}
                        theme={theme}
                    />
                    <ChannelLoader
                        height={height}
                        style={channelLoaderStyle}
                    />
                </SafeAreaView>
>>>>>>> 911199d7
            );
        }

        const drawerContent = (
            <React.Fragment>
                <SafeAreaView>
                    <StatusBar/>
                    <NetworkIndicator/>
                    <ChannelNavBar
                        channelId={currentChannelId}
                        isLandscape={width > height}
                        openChannelDrawer={this.openChannelSidebar}
                        openSettingsDrawer={this.openSettingsSidebar}
                        onPress={this.goToChannelInfo}
                        theme={theme}
                    />
                    <ChannelPostList
                        channelId={currentChannelId}
                        currentUserId={currentUserId}
                        updateNativeScrollView={this.updateNativeScrollView}
                        theme={theme}
                    />
                    <View nativeID={ACCESSORIES_CONTAINER_NATIVE_ID}>
                        <FileUploadPreview/>
                        <Autocomplete
                            maxHeight={AUTOCOMPLETE_MAX_HEIGHT}
                            onChangeText={this.handleAutoComplete}
                            cursorPositionEvent={CHANNEL_POST_TEXTBOX_CURSOR_CHANGE}
                            valueEvent={CHANNEL_POST_TEXTBOX_VALUE_CHANGE}
                        />
                    </View>
                    <ChannelLoader
                        height={height}
                        style={channelLoaderStyle}
                    />
                    {LocalConfig.EnableMobileClientUpgrade && <ClientUpgradeListener/>}
                </SafeAreaView>
                <KeyboardTrackingView
                    ref={this.keyboardTracker}
                    scrollViewNativeID={currentChannelId}
                    accessoriesContainerID={ACCESSORIES_CONTAINER_NATIVE_ID}
                >
                    <PostTextbox
                        cursorPositionEvent={CHANNEL_POST_TEXTBOX_CURSOR_CHANGE}
                        valueEvent={CHANNEL_POST_TEXTBOX_VALUE_CHANGE}
                        ref={this.postTextbox}
                    />
                </KeyboardTrackingView>
            </React.Fragment>
        );

        return this.renderChannel(drawerContent, this.optionalProps);
    }
}<|MERGE_RESOLUTION|>--- conflicted
+++ resolved
@@ -51,12 +51,6 @@
 
         if (!currentTeamId) {
             return (
-<<<<<<< HEAD
-                <ChannelLoader
-                    height={height}
-                    style={channelLoaderStyle}
-                />
-=======
                 <SafeAreaView>
                     <EmptyToolbar
                         isLandscape={width > height}
@@ -67,7 +61,6 @@
                         style={channelLoaderStyle}
                     />
                 </SafeAreaView>
->>>>>>> 911199d7
             );
         }
 
