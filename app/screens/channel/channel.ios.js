--- conflicted
+++ resolved
@@ -27,10 +27,6 @@
 
 export default class ChannelIOS extends ChannelBase {
     previewChannel = (passProps, options) => {
-<<<<<<< HEAD
-        const {peek} = this.props;
-=======
->>>>>>> 5ce68529
         const screen = 'ChannelPeek';
 
         peek(screen, passProps, options);
