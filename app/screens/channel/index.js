// Copyright (c) 2015-present Mattermost, Inc. All Rights Reserved.
// See LICENSE.txt for license information.

import {bindActionCreators} from 'redux';
import {connect} from 'react-redux';

import {startPeriodicStatusUpdates, stopPeriodicStatusUpdates, logout} from 'mattermost-redux/actions/users';
import {RequestStatus} from 'mattermost-redux/constants';
import {getCurrentChannelId} from 'mattermost-redux/selectors/entities/channels';
import {getCurrentTeamId} from 'mattermost-redux/selectors/entities/teams';
import {getTheme} from 'mattermost-redux/selectors/entities/preferences';
import {shouldShowTermsOfService} from 'mattermost-redux/selectors/entities/users';

import {
    loadChannelsIfNecessary,
    loadProfilesAndTeamMembersForDMSidebar,
    selectInitialChannel,
} from 'app/actions/views/channel';
import {connection} from 'app/actions/device';
import {recordLoadTime} from 'app/actions/views/root';
import {selectDefaultTeam} from 'app/actions/views/select_team';
<<<<<<< HEAD
import {peek, goToScreen, showModal, showModalOverCurrentContext} from 'app/actions/navigation';
=======
import {peek, goToScreen, showModalOverCurrentContext} from 'app/actions/navigation';
>>>>>>> c278614c
import {isLandscape} from 'app/selectors/device';

import Channel from './channel';

function mapStateToProps(state) {
    const {myChannels: channelsRequest} = state.requests.channels;

    return {
        channelsRequestFailed: channelsRequest.status === RequestStatus.FAILURE,
        currentTeamId: getCurrentTeamId(state),
        currentChannelId: getCurrentChannelId(state),
        isLandscape: isLandscape(state),
        theme: getTheme(state),
        showTermsOfService: shouldShowTermsOfService(state),
    };
}

function mapDispatchToProps(dispatch) {
    return {
        actions: bindActionCreators({
            connection,
            loadChannelsIfNecessary,
            loadProfilesAndTeamMembersForDMSidebar,
            logout,
            selectDefaultTeam,
            selectInitialChannel,
            recordLoadTime,
            startPeriodicStatusUpdates,
            stopPeriodicStatusUpdates,
            peek,
            goToScreen,
<<<<<<< HEAD
            showModal,
=======
>>>>>>> c278614c
            showModalOverCurrentContext,
        }, dispatch),
    };
}

export default connect(mapStateToProps, mapDispatchToProps)(Channel);<|MERGE_RESOLUTION|>--- conflicted
+++ resolved
@@ -19,11 +19,7 @@
 import {connection} from 'app/actions/device';
 import {recordLoadTime} from 'app/actions/views/root';
 import {selectDefaultTeam} from 'app/actions/views/select_team';
-<<<<<<< HEAD
-import {peek, goToScreen, showModal, showModalOverCurrentContext} from 'app/actions/navigation';
-=======
 import {peek, goToScreen, showModalOverCurrentContext} from 'app/actions/navigation';
->>>>>>> c278614c
 import {isLandscape} from 'app/selectors/device';
 
 import Channel from './channel';
@@ -55,10 +51,6 @@
             stopPeriodicStatusUpdates,
             peek,
             goToScreen,
-<<<<<<< HEAD
-            showModal,
-=======
->>>>>>> c278614c
             showModalOverCurrentContext,
         }, dispatch),
     };
