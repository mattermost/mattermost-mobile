// Copyright (c) 2015-present Mattermost, Inc. All Rights Reserved.
// See LICENSE.txt for license information.

import {bindActionCreators} from 'redux';
import {connect} from 'react-redux';

import {loadChannelsForTeam, selectInitialChannel} from '@actions/views/channel';
import {selectDefaultTeam} from '@actions/views/select_team';
import {ViewTypes} from '@constants';
import {getChannelStats} from '@mm-redux/actions/channels';
import {Client4} from '@client/rest';
import {getCurrentChannelId} from '@mm-redux/selectors/entities/channels';
import {getServerVersion} from '@mm-redux/selectors/entities/general';
import {getTheme, isCollapsedThreadsEnabled} from '@mm-redux/selectors/entities/preferences';
import {getCurrentTeam} from '@mm-redux/selectors/entities/teams';
import {getCurrentUserId, getCurrentUserRoles, shouldShowTermsOfService} from '@mm-redux/selectors/entities/users';
import {isMinimumServerVersion} from '@mm-redux/utils/helpers';
import {isSystemAdmin as checkIsSystemAdmin} from '@mm-redux/utils/user_utils';

import Channel from './channel';
import {getViewingGlobalThreads} from '@selectors/threads';

function mapStateToProps(state) {
    const currentTeam = getCurrentTeam(state);
    const currentUserId = getCurrentUserId(state);
    const roles = getCurrentUserId(state) ? getCurrentUserRoles(state) : '';
    const isSystemAdmin = checkIsSystemAdmin(roles);
    const serverVersion = Client4.getServerVersion() || getServerVersion(state);

    let isSupportedServer = true;
    if (serverVersion) {
        isSupportedServer = isMinimumServerVersion(
            serverVersion,
            ViewTypes.RequiredServer.MAJOR_VERSION,
            ViewTypes.RequiredServer.MIN_VERSION,
            ViewTypes.RequiredServer.PATCH_VERSION,
        );
    }

    const currentTeamId = currentTeam?.delete_at === 0 ? currentTeam?.id : '';
    const currentChannelId = currentTeam?.delete_at === 0 ? getCurrentChannelId(state) : '';

    return {
        currentChannelId,
        currentTeamId,
        currentUserId,
        isSupportedServer,
        isSystemAdmin,
        showTermsOfService: shouldShowTermsOfService(state),
        teamName: currentTeam?.display_name,
        theme: getTheme(state),
<<<<<<< HEAD
        showTermsOfService: shouldShowTermsOfService(state),
        viewingGlobalThreads: isCollapsedThreadsEnabled(state) && getViewingGlobalThreads(state),
=======
>>>>>>> db8e76f4
    };
}

function mapDispatchToProps(dispatch) {
    return {
        actions: bindActionCreators({
            getChannelStats,
            loadChannelsForTeam,
            selectDefaultTeam,
            selectInitialChannel,
        }, dispatch),
    };
}

export default connect(mapStateToProps, mapDispatchToProps)(Channel);<|MERGE_RESOLUTION|>--- conflicted
+++ resolved
@@ -49,11 +49,7 @@
         showTermsOfService: shouldShowTermsOfService(state),
         teamName: currentTeam?.display_name,
         theme: getTheme(state),
-<<<<<<< HEAD
-        showTermsOfService: shouldShowTermsOfService(state),
         viewingGlobalThreads: isCollapsedThreadsEnabled(state) && getViewingGlobalThreads(state),
-=======
->>>>>>> db8e76f4
     };
 }
 
