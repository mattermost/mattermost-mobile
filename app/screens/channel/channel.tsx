// Copyright (c) 2015-present Mattermost, Inc. All Rights Reserved.
// See LICENSE.txt for license information.

import React, {useCallback, useMemo} from 'react';
import {useIntl} from 'react-intl';
import {DeviceEventEmitter, Keyboard, Platform, View} from 'react-native';
import {Edge, SafeAreaView, useSafeAreaInsets} from 'react-native-safe-area-context';

import CompassIcon from '@components/compass_icon';
import NavigationHeader from '@components/navigation_header';
import PostDraft from '@components/post_draft';
import {Navigation} from '@constants';
import {ACCESSORIES_CONTAINER_NATIVE_ID} from '@constants/post_draft';
import {useTheme} from '@context/theme';
import {useAppState, useIsTablet} from '@hooks/device';
import {useDefaultHeaderHeight} from '@hooks/header';
import {popTopScreen} from '@screens/navigation';
import {changeOpacity, makeStyleSheetFromTheme} from '@utils/theme';

import ChannelPostList from './channel_post_list';
import OtherMentionsBadge from './other_mentions_badge';

import type {HeaderRightButton} from '@components/navigation_header/header';

type ChannelProps = {
    channelId: string;
    componentId?: string;
    displayName: string;
    isOwnDirectMessage: boolean;
    memberCount: number;
    name: string;
    teamId: string;
};

const edges: Edge[] = ['left', 'right'];

const getStyleSheet = makeStyleSheetFromTheme((theme: Theme) => ({
    flex: {
        flex: 1,
    },
    sectionContainer: {
        marginTop: 10,
        paddingHorizontal: 24,
    },
    sectionTitle: {
        fontSize: 16,
        fontFamily: 'OpenSans-SemiBold',
        color: theme.centerChannelColor,
    },
}));

const Channel = ({channelId, componentId, displayName, isOwnDirectMessage, memberCount, name, teamId}: ChannelProps) => {
    const {formatMessage} = useIntl();
    const appState = useAppState();
    const isTablet = useIsTablet();
    const insets = useSafeAreaInsets();
    const theme = useTheme();
    const styles = getStyleSheet(theme);
    const defaultHeight = useDefaultHeaderHeight();
    const rightButtons: HeaderRightButton[] = useMemo(() => ([{
        iconName: 'magnify',
        onPress: () => {
            DeviceEventEmitter.emit(Navigation.NAVIGATE_TO_TAB, {screen: 'Search', params: {searchTerm: `in: ${name}`}});
            if (!isTablet) {
                popTopScreen(componentId);
            }
        },
    }, {
        iconName: Platform.select({android: 'dots-vertical', default: 'dots-horizontal'}),
        onPress: () => true,
        buttonType: 'opacity',
    }]), [channelId, isTablet, name]);

    const leftComponent = useMemo(() => {
        if (isTablet || !channelId || !teamId) {
            return undefined;
        }

        return (<OtherMentionsBadge channelId={channelId}/>);
    }, [isTablet, channelId, teamId]);

    const subtitleCompanion = useMemo(() => (
        <CompassIcon
            color={changeOpacity(theme.sidebarHeaderTextColor, 0.72)}
            name='chevron-right'
            size={14}
        />
    ), []);

    const onBackPress = useCallback(() => {
        Keyboard.dismiss();
        popTopScreen(componentId);
    }, []);

    const onTitlePress = useCallback(() => {
        // eslint-disable-next-line no-console
        console.log('Title Press go to Channel Info', displayName);
    }, [channelId]);

    let title = displayName;
    if (isOwnDirectMessage) {
        title = formatMessage({id: 'channel_header.directchannel.you', defaultMessage: '{displayName} (you)'}, {displayName});
    }

    const marginTop = defaultHeight + (isTablet ? insets.top : 0);
    const channelIsSet = Boolean(channelId);

    return (
        <>
            <SafeAreaView
                style={styles.flex}
                mode='margin'
                edges={edges}
            >
                <NavigationHeader
                    isLargeTitle={false}
                    leftComponent={leftComponent}
                    onBackPress={onBackPress}
                    onTitlePress={onTitlePress}
                    rightButtons={rightButtons}
                    showBackButton={!isTablet}
                    subtitle={formatMessage({id: 'channel', defaultMessage: '{count, plural, one {# member} other {# members}}'}, {count: memberCount})}
                    subtitleCompanion={subtitleCompanion}
                    title={title}
                />
<<<<<<< HEAD
                <View style={[styles.flex, {marginTop}]}>
                    {Boolean(channelId) &&
                    <ChannelPostList
=======
                {channelIsSet &&
                <>
                    <View style={[styles.flex, {marginTop}]}>
                        <ChannelPostList
                            channelId={channelId}
                            forceQueryAfterAppState={appState}
                            nativeID={channelId}
                        />
                    </View>
                    <PostDraft
>>>>>>> 55324127
                        channelId={channelId}
                        scrollViewNativeID={channelId}
                        accessoriesContainerID={ACCESSORIES_CONTAINER_NATIVE_ID}
                    />
<<<<<<< HEAD
                    }
                </View>
=======
                </>
                }
>>>>>>> 55324127
            </SafeAreaView>
        </>
    );
};

export default Channel;<|MERGE_RESOLUTION|>--- conflicted
+++ resolved
@@ -123,11 +123,6 @@
                     subtitleCompanion={subtitleCompanion}
                     title={title}
                 />
-<<<<<<< HEAD
-                <View style={[styles.flex, {marginTop}]}>
-                    {Boolean(channelId) &&
-                    <ChannelPostList
-=======
                 {channelIsSet &&
                 <>
                     <View style={[styles.flex, {marginTop}]}>
@@ -138,18 +133,12 @@
                         />
                     </View>
                     <PostDraft
->>>>>>> 55324127
                         channelId={channelId}
                         scrollViewNativeID={channelId}
                         accessoriesContainerID={ACCESSORIES_CONTAINER_NATIVE_ID}
                     />
-<<<<<<< HEAD
-                    }
-                </View>
-=======
                 </>
                 }
->>>>>>> 55324127
             </SafeAreaView>
         </>
     );
