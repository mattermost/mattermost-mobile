--- conflicted
+++ resolved
@@ -26,12 +26,6 @@
 
         if (!currentTeamId) {
             return (
-<<<<<<< HEAD
-                <ChannelLoader
-                    height={height}
-                    style={channelLoaderStyle}
-                />
-=======
                 <SafeAreaView>
                     <EmptyToolbar
                         isLandscape={width > height}
@@ -42,7 +36,6 @@
                         style={channelLoaderStyle}
                     />
                 </SafeAreaView>
->>>>>>> 911199d7
             );
         }
 
