// Copyright (c) 2015-present Mattermost, Inc. All Rights Reserved.
// See LICENSE.txt for license information.

import {Q} from '@nozbe/watermelondb';
import {withDatabase} from '@nozbe/watermelondb/DatabaseProvider';
import withObservables from '@nozbe/with-observables';
import {AppStateStatus} from 'react-native';
import {combineLatest, of as of$} from 'rxjs';
import {switchMap} from 'rxjs/operators';

import {Preferences} from '@constants';
import {getPreferenceAsBool} from '@helpers/api/preference';
<<<<<<< HEAD
import {observeIsCRTEnabled} from '@queries/servers/thread';
=======
import {observeMyChannel} from '@queries/servers/channel';
import {queryPostsBetween, queryPostsInChannel} from '@queries/servers/post';
import {queryPreferencesByCategoryAndName} from '@queries/servers/preference';
import {observeConfigBooleanValue} from '@queries/servers/system';
import {observeCurrentUser} from '@queries/servers/user';
>>>>>>> 80930477
import {getTimezone} from '@utils/user';

import ChannelPostList from './channel_post_list';

import type {WithDatabaseArgs} from '@typings/database/database';

const enhanced = withObservables(['channelId', 'forceQueryAfterAppState'], ({database, channelId}: {channelId: string; forceQueryAfterAppState: AppStateStatus} & WithDatabaseArgs) => {
<<<<<<< HEAD
    const config = database.get<SystemModel>(SYSTEM).findAndObserve(SYSTEM_IDENTIFIERS.CONFIG);
    const currentUser = database.get<SystemModel>(SYSTEM).findAndObserve(SYSTEM_IDENTIFIERS.CURRENT_USER_ID).pipe(
        switchMap((currentUserId) => database.get<UserModel>(USER).findAndObserve(currentUserId.value)),
    );
=======
    const currentUser = observeCurrentUser(database);
>>>>>>> 80930477

    const isCRTEnabledObserver = observeIsCRTEnabled(database);
    const postsInChannelObserver = database.get<PostsInChannelModel>(POSTS_IN_CHANNEL).query(
        Q.where('channel_id', channelId),
        Q.sortBy('latest', Q.desc),
    ).observeWithColumns(['earliest', 'latest']);

    return {
<<<<<<< HEAD
        currentTimezone: currentUser.pipe((switchMap((user) => of$(getTimezone(user.timezone))))),
        currentUsername: currentUser.pipe((switchMap((user) => of$(user.username)))),
        isCRTEnabled: isCRTEnabledObserver,
        isTimezoneEnabled: config.pipe(
            switchMap((cfg) => of$(cfg.value.ExperimentalTimezone === 'true')),
        ),
        lastViewedAt: database.get<MyChannelModel>(MY_CHANNEL).findAndObserve(channelId).pipe(
            switchMap((myChannel) => of$(myChannel.viewedAt)),
        ),
        posts: combineLatest([isCRTEnabledObserver, postsInChannelObserver]).pipe(
            switchMap(([isCRTEnabled, postsInChannel]) => {
=======
        currentTimezone: currentUser.pipe((switchMap((user) => of$(getTimezone(user?.timezone || null))))),
        currentUsername: currentUser.pipe((switchMap((user) => of$(user?.username)))),
        isTimezoneEnabled: observeConfigBooleanValue(database, 'ExperimentalTimezone'),
        lastViewedAt: observeMyChannel(database, channelId).pipe(
            switchMap((myChannel) => of$(myChannel?.viewedAt)),
        ),
        posts: queryPostsInChannel(database, channelId).observeWithColumns(['earliest', 'latest']).pipe(
            switchMap((postsInChannel) => {
>>>>>>> 80930477
                if (!postsInChannel.length) {
                    return of$([]);
                }

                const {earliest, latest} = postsInChannel[0];
<<<<<<< HEAD
                const matchPostsConditions = [
                    Q.where('channel_id', channelId),
                    Q.where('create_at', Q.between(earliest, latest)),
                ];
                if (isCRTEnabled) {
                    matchPostsConditions.push(Q.where('root_id', ''));
                }
                return database.get<PostModel>(POST).query(
                    Q.and(...matchPostsConditions),
                    Q.sortBy('create_at', Q.desc),
                ).observe();
            }),
        ),
        shouldShowJoinLeaveMessages: database.get<PreferenceModel>(PREFERENCE).query(
            Q.where('category', Preferences.CATEGORY_ADVANCED_SETTINGS),
            Q.where('name', Preferences.ADVANCED_FILTER_JOIN_LEAVE),
        ).observe().pipe(
            switchMap((prefs) => of$(getPreferenceAsBool(prefs, Preferences.CATEGORY_ADVANCED_SETTINGS, Preferences.ADVANCED_FILTER_JOIN_LEAVE, true))),
=======
                return queryPostsBetween(database, earliest, latest, Q.desc, '', channelId).observe();
            }),
        ),
        shouldShowJoinLeaveMessages: queryPreferencesByCategoryAndName(database, Preferences.CATEGORY_ADVANCED_SETTINGS, Preferences.ADVANCED_FILTER_JOIN_LEAVE).observe().pipe(
            switchMap((preferences) => of$(getPreferenceAsBool(preferences, Preferences.CATEGORY_ADVANCED_SETTINGS, Preferences.ADVANCED_FILTER_JOIN_LEAVE, true))),
>>>>>>> 80930477
        ),
    };
});

export default withDatabase(enhanced(ChannelPostList));<|MERGE_RESOLUTION|>--- conflicted
+++ resolved
@@ -10,15 +10,12 @@
 
 import {Preferences} from '@constants';
 import {getPreferenceAsBool} from '@helpers/api/preference';
-<<<<<<< HEAD
-import {observeIsCRTEnabled} from '@queries/servers/thread';
-=======
 import {observeMyChannel} from '@queries/servers/channel';
 import {queryPostsBetween, queryPostsInChannel} from '@queries/servers/post';
 import {queryPreferencesByCategoryAndName} from '@queries/servers/preference';
 import {observeConfigBooleanValue} from '@queries/servers/system';
+import {observeIsCRTEnabled} from '@queries/servers/thread';
 import {observeCurrentUser} from '@queries/servers/user';
->>>>>>> 80930477
 import {getTimezone} from '@utils/user';
 
 import ChannelPostList from './channel_post_list';
@@ -26,75 +23,30 @@
 import type {WithDatabaseArgs} from '@typings/database/database';
 
 const enhanced = withObservables(['channelId', 'forceQueryAfterAppState'], ({database, channelId}: {channelId: string; forceQueryAfterAppState: AppStateStatus} & WithDatabaseArgs) => {
-<<<<<<< HEAD
-    const config = database.get<SystemModel>(SYSTEM).findAndObserve(SYSTEM_IDENTIFIERS.CONFIG);
-    const currentUser = database.get<SystemModel>(SYSTEM).findAndObserve(SYSTEM_IDENTIFIERS.CURRENT_USER_ID).pipe(
-        switchMap((currentUserId) => database.get<UserModel>(USER).findAndObserve(currentUserId.value)),
-    );
-=======
     const currentUser = observeCurrentUser(database);
->>>>>>> 80930477
-
+  
     const isCRTEnabledObserver = observeIsCRTEnabled(database);
-    const postsInChannelObserver = database.get<PostsInChannelModel>(POSTS_IN_CHANNEL).query(
-        Q.where('channel_id', channelId),
-        Q.sortBy('latest', Q.desc),
-    ).observeWithColumns(['earliest', 'latest']);
 
     return {
-<<<<<<< HEAD
-        currentTimezone: currentUser.pipe((switchMap((user) => of$(getTimezone(user.timezone))))),
-        currentUsername: currentUser.pipe((switchMap((user) => of$(user.username)))),
-        isCRTEnabled: isCRTEnabledObserver,
-        isTimezoneEnabled: config.pipe(
-            switchMap((cfg) => of$(cfg.value.ExperimentalTimezone === 'true')),
-        ),
-        lastViewedAt: database.get<MyChannelModel>(MY_CHANNEL).findAndObserve(channelId).pipe(
-            switchMap((myChannel) => of$(myChannel.viewedAt)),
-        ),
-        posts: combineLatest([isCRTEnabledObserver, postsInChannelObserver]).pipe(
-            switchMap(([isCRTEnabled, postsInChannel]) => {
-=======
         currentTimezone: currentUser.pipe((switchMap((user) => of$(getTimezone(user?.timezone || null))))),
         currentUsername: currentUser.pipe((switchMap((user) => of$(user?.username)))),
+        isCRTEnabled: isCRTEnabledObserver,
         isTimezoneEnabled: observeConfigBooleanValue(database, 'ExperimentalTimezone'),
         lastViewedAt: observeMyChannel(database, channelId).pipe(
             switchMap((myChannel) => of$(myChannel?.viewedAt)),
         ),
         posts: queryPostsInChannel(database, channelId).observeWithColumns(['earliest', 'latest']).pipe(
             switchMap((postsInChannel) => {
->>>>>>> 80930477
                 if (!postsInChannel.length) {
                     return of$([]);
                 }
 
                 const {earliest, latest} = postsInChannel[0];
-<<<<<<< HEAD
-                const matchPostsConditions = [
-                    Q.where('channel_id', channelId),
-                    Q.where('create_at', Q.between(earliest, latest)),
-                ];
-                if (isCRTEnabled) {
-                    matchPostsConditions.push(Q.where('root_id', ''));
-                }
-                return database.get<PostModel>(POST).query(
-                    Q.and(...matchPostsConditions),
-                    Q.sortBy('create_at', Q.desc),
-                ).observe();
-            }),
-        ),
-        shouldShowJoinLeaveMessages: database.get<PreferenceModel>(PREFERENCE).query(
-            Q.where('category', Preferences.CATEGORY_ADVANCED_SETTINGS),
-            Q.where('name', Preferences.ADVANCED_FILTER_JOIN_LEAVE),
-        ).observe().pipe(
-            switchMap((prefs) => of$(getPreferenceAsBool(prefs, Preferences.CATEGORY_ADVANCED_SETTINGS, Preferences.ADVANCED_FILTER_JOIN_LEAVE, true))),
-=======
                 return queryPostsBetween(database, earliest, latest, Q.desc, '', channelId).observe();
             }),
         ),
         shouldShowJoinLeaveMessages: queryPreferencesByCategoryAndName(database, Preferences.CATEGORY_ADVANCED_SETTINGS, Preferences.ADVANCED_FILTER_JOIN_LEAVE).observe().pipe(
             switchMap((preferences) => of$(getPreferenceAsBool(preferences, Preferences.CATEGORY_ADVANCED_SETTINGS, Preferences.ADVANCED_FILTER_JOIN_LEAVE, true))),
->>>>>>> 80930477
         ),
     };
 });
