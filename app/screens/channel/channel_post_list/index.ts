--- conflicted
+++ resolved
@@ -44,11 +44,7 @@
                 }
 
                 const {earliest, latest} = postsInChannel[0];
-<<<<<<< HEAD
-                return queryPostsBetween(database, earliest, latest, Q.desc, '', channelId, '', isCRTEnabled).observe();
-=======
                 return queryPostsBetween(database, earliest, latest, Q.desc, '', channelId, isCRTEnabled ? '' : undefined).observe();
->>>>>>> 73d23ea5
             }),
         ),
         shouldShowJoinLeaveMessages: queryPreferencesByCategoryAndName(database, Preferences.CATEGORY_ADVANCED_SETTINGS, Preferences.ADVANCED_FILTER_JOIN_LEAVE).observe().pipe(
