// Copyright (c) 2015-present Mattermost, Inc. All Rights Reserved.
// See LICENSE.txt for license information.

import React from 'react';
import {Text, View} from 'react-native';

import FormattedText from '@components/formatted_text';
import {Permissions} from '@constants';
import {hasPermission} from '@utils/role';
import {makeStyleSheetFromTheme} from '@utils/theme';
import {typography} from '@utils/typography';

import TownSquareIllustration from '../illustration/town_square';
import IntroOptions from '../options';

import type RoleModel from '@typings/database/models/servers/role';

type Props = {
    channelId: string;
    displayName: string;
    roles: RoleModel[];
    theme: Theme;
}

const getStyleSheet = makeStyleSheetFromTheme((theme: Theme) => ({
    container: {
        alignItems: 'center',
        marginHorizontal: 20,
    },
    message: {
        color: theme.centerChannelColor,
        marginTop: 16,
        textAlign: 'center',
        ...typography('Body', 200, 'Regular'),
        width: '100%',
    },
    title: {
        color: theme.centerChannelColor,
        marginTop: 16,
        ...typography('Heading', 700, 'SemiBold'),
    },
}));

const TownSquare = ({channelId, displayName, roles, theme}: Props) => {
    const styles = getStyleSheet(theme);
    return (
        <View style={styles.container}>
<<<<<<< HEAD
            <PublicChannel theme={theme}/>
            <Text
                style={styles.title}
                testID='channel_post_list.intro.display_name'
            >
=======
            <TownSquareIllustration theme={theme}/>
            <Text style={styles.title}>
>>>>>>> 31ed25cd
                {displayName}
            </Text>
            <FormattedText
                defaultMessage='Welcome to {name}. Everyone automatically becomes a member of this channel when they join the team.'
                id='intro.townsquare'
                style={styles.message}
                values={{name: displayName}}
            />
            <IntroOptions
                channelId={channelId}
                header={hasPermission(roles, Permissions.MANAGE_PUBLIC_CHANNEL_PROPERTIES, false)}
                theme={theme}
            />
        </View>
    );
};

export default TownSquare;<|MERGE_RESOLUTION|>--- conflicted
+++ resolved
@@ -45,16 +45,11 @@
     const styles = getStyleSheet(theme);
     return (
         <View style={styles.container}>
-<<<<<<< HEAD
-            <PublicChannel theme={theme}/>
+            <TownSquareIllustration theme={theme}/>
             <Text
                 style={styles.title}
                 testID='channel_post_list.intro.display_name'
             >
-=======
-            <TownSquareIllustration theme={theme}/>
-            <Text style={styles.title}>
->>>>>>> 31ed25cd
                 {displayName}
             </Text>
             <FormattedText
