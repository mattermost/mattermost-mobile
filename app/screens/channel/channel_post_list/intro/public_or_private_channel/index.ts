// Copyright (c) 2015-present Mattermost, Inc. All Rights Reserved.
// See LICENSE.txt for license information.

import {withDatabase} from '@nozbe/watermelondb/DatabaseProvider';
import withObservables from '@nozbe/with-observables';
<<<<<<< HEAD
import {catchError, combineLatest, of as of$} from 'rxjs';
import {map, switchMap} from 'rxjs/operators';
=======
import {combineLatest, of as of$} from 'rxjs';
import {map} from 'rxjs/operators';
>>>>>>> 86ae1fc9

import {Preferences} from '@constants';
import {getTeammateNameDisplaySetting} from '@helpers/api/preference';
import {queryPreferencesByCategoryAndName} from '@queries/servers/preference';
import {observeConfig, observeLicense} from '@queries/servers/system';
import {observeCurrentUser} from '@queries/servers/user';
import {displayUsername} from '@utils/user';

import PublicOrPrivateChannel from './public_or_private_channel';

import type {WithDatabaseArgs} from '@typings/database/database';
import type ChannelModel from '@typings/database/models/servers/channel';
import type UserModel from '@typings/database/models/servers/user';

const enhanced = withObservables([], ({channel, database}: {channel: ChannelModel} & WithDatabaseArgs) => {
    let creator;
    if (channel.creatorId) {
<<<<<<< HEAD
        const config = database.get<SystemModel>(SYSTEM).findAndObserve(SYSTEM_IDENTIFIERS.CONFIG).pipe(switchMap(({value}) => of$(value as ClientConfig)));
        const license = database.get<SystemModel>(SYSTEM).findAndObserve(SYSTEM_IDENTIFIERS.LICENSE).pipe(switchMap(({value}) => of$(value as ClientLicense)));
        const preferences = database.get<PreferenceModel>(PREFERENCE).query(Q.where('category', Preferences.CATEGORY_DISPLAY_SETTINGS)).observe();
        const me = database.get<SystemModel>(SYSTEM).findAndObserve(SYSTEM_IDENTIFIERS.CURRENT_USER_ID).pipe(
            switchMap(({value}) => database.get<UserModel>(USER).findAndObserve(value)),
        );
        const profile = channel.observe().pipe(
            switchMap(() => channel.creator.observe()),
            catchError(() => of$(undefined)),
        );
=======
        const config = observeConfig(database);
        const license = observeLicense(database);
        const preferences = queryPreferencesByCategoryAndName(database, Preferences.CATEGORY_DISPLAY_SETTINGS).observe();
        const me = observeCurrentUser(database);
>>>>>>> 86ae1fc9

        const teammateNameDisplay = combineLatest([preferences, config, license]).pipe(
            map(([prefs, cfg, lcs]) => getTeammateNameDisplaySetting(prefs, cfg, lcs)),
        );

        creator = combineLatest([profile, teammateNameDisplay, me]).pipe(
            map(([user, displaySetting, currentUser]) => (user ? displayUsername(user as UserModel, currentUser?.locale, displaySetting, true) : '')),
        );
    } else {
        creator = of$(undefined);
    }

    return {
        creator,
    };
});

export default withDatabase(enhanced(PublicOrPrivateChannel));<|MERGE_RESOLUTION|>--- conflicted
+++ resolved
@@ -3,13 +3,8 @@
 
 import {withDatabase} from '@nozbe/watermelondb/DatabaseProvider';
 import withObservables from '@nozbe/with-observables';
-<<<<<<< HEAD
-import {catchError, combineLatest, of as of$} from 'rxjs';
-import {map, switchMap} from 'rxjs/operators';
-=======
 import {combineLatest, of as of$} from 'rxjs';
 import {map} from 'rxjs/operators';
->>>>>>> 86ae1fc9
 
 import {Preferences} from '@constants';
 import {getTeammateNameDisplaySetting} from '@helpers/api/preference';
@@ -27,28 +22,15 @@
 const enhanced = withObservables([], ({channel, database}: {channel: ChannelModel} & WithDatabaseArgs) => {
     let creator;
     if (channel.creatorId) {
-<<<<<<< HEAD
-        const config = database.get<SystemModel>(SYSTEM).findAndObserve(SYSTEM_IDENTIFIERS.CONFIG).pipe(switchMap(({value}) => of$(value as ClientConfig)));
-        const license = database.get<SystemModel>(SYSTEM).findAndObserve(SYSTEM_IDENTIFIERS.LICENSE).pipe(switchMap(({value}) => of$(value as ClientLicense)));
-        const preferences = database.get<PreferenceModel>(PREFERENCE).query(Q.where('category', Preferences.CATEGORY_DISPLAY_SETTINGS)).observe();
-        const me = database.get<SystemModel>(SYSTEM).findAndObserve(SYSTEM_IDENTIFIERS.CURRENT_USER_ID).pipe(
-            switchMap(({value}) => database.get<UserModel>(USER).findAndObserve(value)),
-        );
-        const profile = channel.observe().pipe(
-            switchMap(() => channel.creator.observe()),
-            catchError(() => of$(undefined)),
-        );
-=======
         const config = observeConfig(database);
         const license = observeLicense(database);
         const preferences = queryPreferencesByCategoryAndName(database, Preferences.CATEGORY_DISPLAY_SETTINGS).observe();
         const me = observeCurrentUser(database);
->>>>>>> 86ae1fc9
 
+        const profile = channel.creator.observe();
         const teammateNameDisplay = combineLatest([preferences, config, license]).pipe(
             map(([prefs, cfg, lcs]) => getTeammateNameDisplaySetting(prefs, cfg, lcs)),
         );
-
         creator = combineLatest([profile, teammateNameDisplay, me]).pipe(
             map(([user, displaySetting, currentUser]) => (user ? displayUsername(user as UserModel, currentUser?.locale, displaySetting, true) : '')),
         );
