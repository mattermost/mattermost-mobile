--- conflicted
+++ resolved
@@ -10,11 +10,7 @@
 import {getCurrentUserId} from 'mattermost-redux/selectors/entities/users';
 import {getTheme} from 'mattermost-redux/selectors/entities/preferences';
 
-<<<<<<< HEAD
-import {showModal, goToScreen} from 'app/actions/navigation';
-=======
 import {goToScreen} from 'app/actions/navigation';
->>>>>>> c278614c
 import {loadPostsIfNecessaryWithRetry, loadThreadIfNecessary, increasePostVisibility, refreshChannelWithRetry} from 'app/actions/views/channel';
 import {recordLoadTime} from 'app/actions/views/root';
 
@@ -47,10 +43,6 @@
             selectPost,
             recordLoadTime,
             refreshChannelWithRetry,
-<<<<<<< HEAD
-            showModal,
-=======
->>>>>>> c278614c
             goToScreen,
         }, dispatch),
     };
