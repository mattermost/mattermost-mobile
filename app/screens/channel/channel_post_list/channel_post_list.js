// Copyright (c) 2015-present Mattermost, Inc. All Rights Reserved.
// See LICENSE.txt for license information.

import PropTypes from 'prop-types';
import React, {PureComponent} from 'react';
import {
    Keyboard,
    Platform,
    StyleSheet,
    View,
} from 'react-native';

import {getLastPostIndex} from 'mattermost-redux/utils/post_list';
import EventEmitter from 'mattermost-redux/utils/event_emitter';

import AnnouncementBanner from 'app/components/announcement_banner';
import PostList from 'app/components/post_list';
import PostListRetry from 'app/components/post_list_retry';
import RetryBarIndicator from 'app/components/retry_bar_indicator';
import {ViewTypes} from 'app/constants';
import tracker from 'app/utils/time_tracker';
import telemetry from 'app/telemetry';

let ChannelIntro = null;
let LoadMorePosts = null;

export default class ChannelPostList extends PureComponent {
    static propTypes = {
        actions: PropTypes.shape({
            loadPostsIfNecessaryWithRetry: PropTypes.func.isRequired,
            loadThreadIfNecessary: PropTypes.func.isRequired,
            increasePostVisibility: PropTypes.func.isRequired,
            selectPost: PropTypes.func.isRequired,
            recordLoadTime: PropTypes.func.isRequired,
            refreshChannelWithRetry: PropTypes.func.isRequired,
            showModal: PropTypes.func.isRequired,
            goToScreen: PropTypes.func.isRequired,
        }).isRequired,
        channelId: PropTypes.string.isRequired,
        channelRefreshingFailed: PropTypes.bool,
        currentUserId: PropTypes.string,
        lastViewedAt: PropTypes.number,
        loadMorePostsVisible: PropTypes.bool.isRequired,
        postIds: PropTypes.array,
        postVisibility: PropTypes.number,
        refreshing: PropTypes.bool.isRequired,
        theme: PropTypes.object.isRequired,
        updateNativeScrollView: PropTypes.func,
    };

    static defaultProps = {
        postIds: [],
        postVisibility: ViewTypes.POST_VISIBILITY_CHUNK_SIZE,
    };

    constructor(props) {
        super(props);

        this.state = {
            visiblePostIds: this.getVisiblePostIds(props),
        };

        this.contentHeight = 0;

        this.isLoadingMoreBottom = false;
        this.isLoadingMoreTop = false;
    }

    componentDidMount() {
        EventEmitter.on('goToThread', this.goToThread);
    }

    componentWillReceiveProps(nextProps) {
        const {postIds: nextPostIds} = nextProps;

        let visiblePostIds = this.state.visiblePostIds;
        if (nextPostIds !== this.props.postIds || nextProps.postVisibility !== this.props.postVisibility) {
            visiblePostIds = this.getVisiblePostIds(nextProps);
        }

        if (this.props.channelId !== nextProps.channelId) {
            this.isLoadingMoreTop = false;
        }

        this.setState({visiblePostIds});
    }

    componentDidUpdate(prevProps) {
        if (prevProps.channelId !== this.props.channelId && tracker.channelSwitch) {
            this.props.actions.recordLoadTime('Switch Channel', 'channelSwitch');
        }

        if (!prevProps.postIds?.length && this.props.postIds?.length > 0 && this.props.updateNativeScrollView) {
            // This is needed to re-bind the scrollview natively when getting the first posts
            this.props.updateNativeScrollView();
        }
    }

    componentWillUnmount() {
        EventEmitter.off('goToThread', this.goToThread);
    }

    getVisiblePostIds = (props) => {
        return props.postIds ? props.postIds.slice(0, props.postVisibility) : [];
    };

    goToThread = (post) => {
        telemetry.start(['post_list:thread']);
        const {actions, channelId} = this.props;
        const rootId = (post.root_id || post.id);

        Keyboard.dismiss();
        actions.loadThreadIfNecessary(rootId);
        actions.selectPost(rootId);

        const screen = 'Thread';
        const title = '';
        const passProps = {
            channelId,
            rootId,
        };

<<<<<<< HEAD
        if (Platform.OS === 'android') {
            actions.showModal(screen, title, passProps);
        } else {
            requestAnimationFrame(() => {
                actions.goToScreen(screen, title, passProps);
            });
        }
=======
        requestAnimationFrame(() => {
            actions.goToScreen(screen, title, passProps);
        });
>>>>>>> c278614c
    };

    loadMorePostsTop = () => {
        const {actions, channelId} = this.props;
        if (!this.isLoadingMoreTop) {
            this.isLoadingMoreTop = true;
            actions.increasePostVisibility(
                channelId,
                this.state.visiblePostIds[this.state.visiblePostIds.length - 1]
            ).then((hasMore) => {
                this.isLoadingMoreTop = !hasMore;
            });
        }
    };

    loadPostsRetry = () => {
        const {actions, channelId} = this.props;
        actions.loadPostsIfNecessaryWithRetry(channelId);
    };

    renderFooter = () => {
        if (!this.props.channelId) {
            return null;
        }

        if (this.props.loadMorePostsVisible) {
            if (!LoadMorePosts) {
                LoadMorePosts = require('app/components/load_more_posts').default;
            }

            return (
                <LoadMorePosts
                    channelId={this.props.channelId}
                    loadMore={this.loadMorePostsTop}
                    theme={this.props.theme}
                />
            );
        }

        if (!ChannelIntro) {
            ChannelIntro = require('app/components/channel_intro').default;
        }

        return (
            <ChannelIntro
                channelId={this.props.channelId}
            />
        );
    };

    render() {
        const {
            actions,
            channelId,
            channelRefreshingFailed,
            currentUserId,
            lastViewedAt,
            loadMorePostsVisible,
            refreshing,
            theme,
        } = this.props;

        const {visiblePostIds} = this.state;
        let component;

        if (visiblePostIds.length === 0 && channelRefreshingFailed) {
            component = (
                <PostListRetry
                    retry={this.loadPostsRetry}
                    theme={theme}
                />
            );
        } else {
            component = (
                <PostList
                    postIds={visiblePostIds}
                    lastPostIndex={Platform.OS === 'android' ? getLastPostIndex(visiblePostIds) : -1}
                    extraData={loadMorePostsVisible}
                    onLoadMoreUp={this.loadMorePostsTop}
                    onPostPress={this.goToThread}
                    onRefresh={actions.setChannelRefreshing}
                    renderReplies={true}
                    indicateNewMessages={true}
                    currentUserId={currentUserId}
                    lastViewedAt={lastViewedAt}
                    channelId={channelId}
                    renderFooter={this.renderFooter}
                    refreshing={refreshing}
                    scrollViewNativeID={channelId}
                />
            );
        }

        return (
            <View style={style.container}>
                {component}
                <AnnouncementBanner/>
                <RetryBarIndicator/>
            </View>
        );
    }
}

const style = StyleSheet.create({
    container: {
        flex: 1,
    },
});<|MERGE_RESOLUTION|>--- conflicted
+++ resolved
@@ -120,19 +120,9 @@
             rootId,
         };
 
-<<<<<<< HEAD
-        if (Platform.OS === 'android') {
-            actions.showModal(screen, title, passProps);
-        } else {
-            requestAnimationFrame(() => {
-                actions.goToScreen(screen, title, passProps);
-            });
-        }
-=======
         requestAnimationFrame(() => {
             actions.goToScreen(screen, title, passProps);
         });
->>>>>>> c278614c
     };
 
     loadMorePostsTop = () => {
