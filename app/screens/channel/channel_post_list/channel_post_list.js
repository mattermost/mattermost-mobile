--- conflicted
+++ resolved
@@ -233,13 +233,8 @@
         flexDirection: 'row',
         paddingHorizontal: 10,
         position: 'absolute',
-<<<<<<< HEAD
-        top: 0
-=======
         top: 0,
-        width: deviceWidth,
         overflow: 'hidden'
->>>>>>> 1fbf3e9e
     }
 });
 
