--- conflicted
+++ resolved
@@ -7,10 +7,7 @@
     Platform,
     StyleSheet,
     View,
-<<<<<<< HEAD
-    InteractionManager
-=======
->>>>>>> 1a899820
+    InteractionManager,
 } from 'react-native';
 
 import AnnouncementBanner from 'app/components/announcement_banner';
@@ -49,10 +46,7 @@
 
         this.state = {
             visiblePostIds: this.getVisiblePostIds(props),
-<<<<<<< HEAD
-            loading: true
-=======
->>>>>>> 1a899820
+            loading: true,
         };
     }
 
@@ -141,10 +135,7 @@
 
         const {
             visiblePostIds,
-<<<<<<< HEAD
-            loading
-=======
->>>>>>> 1a899820
+            loading,
         } = this.state;
 
         if (loading) {
