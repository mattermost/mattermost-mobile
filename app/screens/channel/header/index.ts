--- conflicted
+++ resolved
@@ -8,10 +8,7 @@
 
 import {General} from '@constants';
 import {queryPlaybookRunsPerChannel} from '@playbooks/database/queries/run';
-<<<<<<< HEAD
-=======
 import {observeIsPlaybooksEnabled} from '@playbooks/database/queries/version';
->>>>>>> e014cd43
 import {observeChannel, observeChannelInfo} from '@queries/servers/channel';
 import {observeCanAddBookmarks, queryBookmarks} from '@queries/servers/channel_bookmark';
 import {observeConfigBooleanValue, observeCurrentTeamId, observeCurrentUserId} from '@queries/servers/system';
@@ -92,9 +89,6 @@
     const isBookmarksEnabled = observeConfigBooleanValue(database, 'FeatureFlagChannelBookmarks');
     const canAddBookmarks = observeCanAddBookmarks(database, channelId);
 
-<<<<<<< HEAD
-    const activeRuns = queryPlaybookRunsPerChannel(database, channelId, false).observe();
-=======
     const activeRuns = isPlaybooksEnabled.pipe(
         switchMap((enabled) => {
             if (!enabled) {
@@ -103,7 +97,6 @@
             return queryPlaybookRunsPerChannel(database, channelId, false).observe();
         }),
     );
->>>>>>> e014cd43
     const activeRunId = activeRuns.pipe(
         switchMap((runs) => {
             if (runs.length !== 1) {
