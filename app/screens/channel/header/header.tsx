--- conflicted
+++ resolved
@@ -52,15 +52,12 @@
     groupCallsAllowed: boolean;
     isTabletView?: boolean;
     shouldRenderBookmarks: boolean;
-<<<<<<< HEAD
+    shouldRenderChannelBanner: boolean;
     hasPlaybookRuns: boolean;
     playbooksActiveRuns: number;
     activeRunId?: string;
 
     // searchTerm: string;
-=======
-    shouldRenderChannelBanner: boolean;
->>>>>>> 74ee2710
 };
 
 const getStyleSheet = makeStyleSheetFromTheme((theme: Theme) => ({
@@ -89,7 +86,6 @@
 }));
 
 const ChannelHeader = ({
-<<<<<<< HEAD
     canAddBookmarks,
     channelId,
     channelType,
@@ -107,14 +103,10 @@
     groupCallsAllowed,
     isTabletView,
     shouldRenderBookmarks,
+    shouldRenderChannelBanner,
     playbooksActiveRuns,
     hasPlaybookRuns,
     activeRunId,
-=======
-    canAddBookmarks, channelId, channelType, componentId, customStatus, displayName, hasBookmarks,
-    isBookmarksEnabled, isCustomStatusEnabled, isCustomStatusExpired, isOwnDirectMessage, memberCount,
-    searchTerm, teamId, callsEnabledInChannel, groupCallsAllowed, isTabletView, shouldRenderBookmarks, shouldRenderChannelBanner,
->>>>>>> 74ee2710
 }: ChannelProps) => {
     const intl = useIntl();
     const isTablet = useIsTablet();
