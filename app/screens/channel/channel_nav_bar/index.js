// Copyright (c) 2015-present Mattermost, Inc. All Rights Reserved.
// See LICENSE.txt for license information.

import React, {PureComponent} from 'react';
import PropTypes from 'prop-types';
import {Dimensions, Platform, View} from 'react-native';
import AsyncStorage from '@react-native-community/async-storage';

import EventEmitter from 'mattermost-redux/utils/event_emitter';

import {paddingHorizontal as padding} from 'app/components/safe_area_view/iphone_x_spacing';
import {DeviceTypes, ViewTypes} from 'app/constants';
import mattermostManaged from 'app/mattermost_managed';
import {makeStyleSheetFromTheme} from 'app/utils/theme';

import ChannelDrawerButton from './channel_drawer_button';
import ChannelSearchButton from './channel_search_button';
import ChannelTitle from './channel_title';
import SettingDrawerButton from './settings_drawer_button';

const {
    ANDROID_TOP_LANDSCAPE,
    ANDROID_TOP_PORTRAIT,
    IOS_TOP_LANDSCAPE,
    IOS_TOP_PORTRAIT,
    STATUS_BAR_HEIGHT,
} = ViewTypes;

export default class ChannelNavBar extends PureComponent {
    static propTypes = {
        channelId: PropTypes.string,
        isLandscape: PropTypes.bool.isRequired,
        openChannelDrawer: PropTypes.func.isRequired,
        openSettingsDrawer: PropTypes.func.isRequired,
        onPress: PropTypes.func.isRequired,
        theme: PropTypes.object.isRequired,
    };

    state = {
        isSplitView: false,
    };

    componentDidMount() {
        this.mounted = true;
        this.handleDimensions();
        this.handlePermanentSidebar();
        Dimensions.addEventListener('change', this.handleDimensions);
        EventEmitter.on(DeviceTypes.PERMANENT_SIDEBAR_SETTINGS, this.handlePermanentSidebar);
    }

    componentWillUnmount() {
        this.mounted = false;
        Dimensions.removeEventListener('change', this.handleDimensions);
        EventEmitter.off(DeviceTypes.PERMANENT_SIDEBAR_SETTINGS, this.handlePermanentSidebar);
    }

    handleDimensions = () => {
<<<<<<< HEAD
        if (DeviceTypes.IS_TABLET) {
            mattermostManaged.isRunningInSplitView().then((result) => {
                const isSplitView = Boolean(result.isSplitView);
                if (this.mounted) {
                    this.setState({isSplitView});
                }
=======
        if (DeviceTypes.IS_TABLET && this.mounted) {
            mattermostManaged.isRunningInSplitView().then((result) => {
                const isSplitView = Boolean(result.isSplitView);
                this.setState({isSplitView});
>>>>>>> 911199d7
            });
        }
    };

    handlePermanentSidebar = () => {
<<<<<<< HEAD
        if (DeviceTypes.IS_TABLET) {
            AsyncStorage.getItem(DeviceTypes.PERMANENT_SIDEBAR_SETTINGS).then((enabled) => {
                if (this.mounted) {
                    this.setState({permanentSidebar: enabled === 'true'});
                }
=======
        if (DeviceTypes.IS_TABLET && this.mounted) {
            AsyncStorage.getItem(DeviceTypes.PERMANENT_SIDEBAR_SETTINGS).then((enabled) => {
                this.setState({permanentSidebar: enabled === 'true'});
>>>>>>> 911199d7
            });
        }
    };

    render() {
        const {channelId, isLandscape, onPress, theme} = this.props;
        const {openChannelDrawer, openSettingsDrawer} = this.props;
        const style = getStyleFromTheme(theme);

        let height;
        let canHaveSubtitle = true;
        switch (Platform.OS) {
        case 'android':
            height = ANDROID_TOP_PORTRAIT;
            if (DeviceTypes.IS_TABLET) {
                height = ANDROID_TOP_LANDSCAPE;
            }
            break;
        case 'ios':
            height = IOS_TOP_PORTRAIT - STATUS_BAR_HEIGHT;
            if (DeviceTypes.IS_TABLET && isLandscape) {
                height -= 1;
            } else if (isLandscape) {
                height = IOS_TOP_LANDSCAPE;
                canHaveSubtitle = false;
            }

            if (DeviceTypes.IS_IPHONE_X && isLandscape) {
                padding.paddingHorizontal = 10;
                canHaveSubtitle = false;
            }
            break;
        }

        let drawerButtonVisible = false;
        if (!DeviceTypes.IS_TABLET || this.state.isSplitView || !this.state.permanentSidebar) {
            drawerButtonVisible = true;
        }

        return (
            <View style={[style.header, padding(isLandscape), {height}]}>
                <ChannelDrawerButton
                    openDrawer={openChannelDrawer}
<<<<<<< HEAD
=======
                    theme={theme}
>>>>>>> 911199d7
                    visible={drawerButtonVisible}
                />
                <ChannelTitle
                    canHaveSubtitle={canHaveSubtitle}
                    channelId={channelId}
                    onPress={onPress}
                    theme={theme}
                />
                <ChannelSearchButton theme={theme}/>
                <SettingDrawerButton
                    openDrawer={openSettingsDrawer}
                    theme={theme}
                />
            </View>
        );
    }
}

const getStyleFromTheme = makeStyleSheetFromTheme((theme) => {
    return {
        header: {
            backgroundColor: theme.sidebarHeaderBg,
            flexDirection: 'row',
            justifyContent: 'flex-start',
            width: '100%',
            zIndex: 10,
        },
    };
});<|MERGE_RESOLUTION|>--- conflicted
+++ resolved
@@ -55,35 +55,22 @@
     }
 
     handleDimensions = () => {
-<<<<<<< HEAD
         if (DeviceTypes.IS_TABLET) {
             mattermostManaged.isRunningInSplitView().then((result) => {
                 const isSplitView = Boolean(result.isSplitView);
                 if (this.mounted) {
                     this.setState({isSplitView});
                 }
-=======
-        if (DeviceTypes.IS_TABLET && this.mounted) {
-            mattermostManaged.isRunningInSplitView().then((result) => {
-                const isSplitView = Boolean(result.isSplitView);
-                this.setState({isSplitView});
->>>>>>> 911199d7
             });
         }
     };
 
     handlePermanentSidebar = () => {
-<<<<<<< HEAD
         if (DeviceTypes.IS_TABLET) {
             AsyncStorage.getItem(DeviceTypes.PERMANENT_SIDEBAR_SETTINGS).then((enabled) => {
                 if (this.mounted) {
                     this.setState({permanentSidebar: enabled === 'true'});
                 }
-=======
-        if (DeviceTypes.IS_TABLET && this.mounted) {
-            AsyncStorage.getItem(DeviceTypes.PERMANENT_SIDEBAR_SETTINGS).then((enabled) => {
-                this.setState({permanentSidebar: enabled === 'true'});
->>>>>>> 911199d7
             });
         }
     };
@@ -127,10 +114,7 @@
             <View style={[style.header, padding(isLandscape), {height}]}>
                 <ChannelDrawerButton
                     openDrawer={openChannelDrawer}
-<<<<<<< HEAD
-=======
                     theme={theme}
->>>>>>> 911199d7
                     visible={drawerButtonVisible}
                 />
                 <ChannelTitle
