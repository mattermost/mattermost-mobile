// Copyright (c) 2015-present Mattermost, Inc. All Rights Reserved.
// See LICENSE.txt for license information.

import {connect} from 'react-redux';

import {General} from '@mm-redux/constants';
import {getCurrentChannel, getMyCurrentChannelMembership, getCurrentChannelStats} from '@mm-redux/selectors/entities/channels';
import {getTheme} from '@mm-redux/selectors/entities/preferences';
import {getCurrentUserId, getUser} from '@mm-redux/selectors/entities/users';
import {getUserIdFromChannelName, isChannelMuted} from '@mm-redux/utils/channel_utils';
import {isCustomStatusEnabled} from '@selectors/custom_status';

import {isGuest} from 'app/utils/users';

import ChannelTitle from './channel_title';

function mapStateToProps(state) {
    const currentChannel = getCurrentChannel(state);
    const currentUserId = getCurrentUserId(state);
    const myChannelMember = getMyCurrentChannelMembership(state);
    const stats = getCurrentChannelStats(state) || {member_count: 0, guest_count: 0};

    let isTeammateGuest = false;
    let isSelfDMChannel = false;
    let teammateId;
    if (currentChannel && currentChannel.type === General.DM_CHANNEL) {
        teammateId = getUserIdFromChannelName(currentUserId, currentChannel.name);
        const teammate = getUser(state, teammateId);
        isTeammateGuest = isGuest(teammate);
        isSelfDMChannel = currentUserId === currentChannel.teammate_id;
    }

    return {
        channelType: currentChannel?.type,
        currentChannelName: currentChannel ? currentChannel.display_name : '',
        displayName: state.views.channel.displayName,
        hasGuests: stats.guest_count > 0,
        isArchived: currentChannel ? currentChannel.delete_at !== 0 : false,
        isChannelMuted: isChannelMuted(myChannelMember),
        isChannelShared: currentChannel?.shared,
        isGuest: isTeammateGuest,
<<<<<<< HEAD
        hasGuests: stats.guest_count > 0,
        teammateId,
        customStatusEnabled: isCustomStatusEnabled(state),
=======
        isSelfDMChannel,
        theme: getTheme(state),
>>>>>>> 6e23fbe7
    };
}

export default connect(mapStateToProps)(ChannelTitle);<|MERGE_RESOLUTION|>--- conflicted
+++ resolved
@@ -39,14 +39,10 @@
         isChannelMuted: isChannelMuted(myChannelMember),
         isChannelShared: currentChannel?.shared,
         isGuest: isTeammateGuest,
-<<<<<<< HEAD
-        hasGuests: stats.guest_count > 0,
+        isSelfDMChannel,
+        theme: getTheme(state),
         teammateId,
         customStatusEnabled: isCustomStatusEnabled(state),
-=======
-        isSelfDMChannel,
-        theme: getTheme(state),
->>>>>>> 6e23fbe7
     };
 }
 
