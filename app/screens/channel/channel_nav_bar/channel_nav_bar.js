--- conflicted
+++ resolved
@@ -92,14 +92,10 @@
                 height = IOS_TOP_LANDSCAPE;
                 canHaveSubtitle = false;
             }
-<<<<<<< HEAD
-=======
 
             if (DeviceTypes.IS_IPHONE_X && isLandscape) {
-                padding.paddingHorizontal = 10;
                 canHaveSubtitle = false;
             }
->>>>>>> 21a790e8
             break;
         }
 
