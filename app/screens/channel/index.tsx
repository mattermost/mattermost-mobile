--- conflicted
+++ resolved
@@ -4,26 +4,6 @@
 import {Q} from '@nozbe/watermelondb';
 import {withDatabase} from '@nozbe/watermelondb/DatabaseProvider';
 import withObservables from '@nozbe/with-observables';
-<<<<<<< HEAD
-import React, {useEffect, useState} from 'react';
-import {SafeAreaView} from 'react-native-safe-area-context';
-import {map} from 'rxjs/operators';
-
-import {fetchPostsForChannel} from '@actions/remote/post';
-import PostDraft from '@app/components/post_draft';
-import {ACCESSORIES_CONTAINER_NATIVE_ID} from '@app/constants/post_draft';
-import PostList from '@components/post_list';
-import {Database} from '@constants';
-import {useServerUrl} from '@context/server';
-import {useTheme} from '@context/theme';
-import {useAppState} from '@hooks/device';
-import {makeStyleSheetFromTheme} from '@utils/theme';
-
-import ChannelNavBar from './channel_nav_bar';
-import FailedChannels from './failed_channels';
-import FailedTeams from './failed_teams';
-import Intro from './intro';
-=======
 import {combineLatest, of as of$} from 'rxjs';
 import {switchMap} from 'rxjs/operators';
 
@@ -31,7 +11,6 @@
 import {Database, General} from '@constants';
 
 import Channel from './channel';
->>>>>>> b8b51296
 
 import type {WithDatabaseArgs} from '@typings/database/database';
 import type ChannelModel from '@typings/database/models/servers/channel';
@@ -40,74 +19,6 @@
 import type UserModel from '@typings/database/models/servers/user';
 
 const {MM_TABLES, SYSTEM_IDENTIFIERS} = Database;
-<<<<<<< HEAD
-const {SERVER: {SYSTEM}} = MM_TABLES;
-
-const getStyleSheet = makeStyleSheetFromTheme((theme: Theme) => ({
-    flex: {
-        flex: 1,
-    },
-    sectionContainer: {
-        marginTop: 10,
-        paddingHorizontal: 24,
-    },
-    sectionTitle: {
-        fontSize: 16,
-        fontFamily: 'OpenSans-Semibold',
-        color: theme.centerChannelColor,
-    },
-}));
-
-const Channel = ({currentChannelId, currentTeamId}: ChannelProps) => {
-    const appState = useAppState();
-    const [loading, setLoading] = useState(false);
-    const serverUrl = useServerUrl();
-    const theme = useTheme();
-    const styles = getStyleSheet(theme);
-
-    useEffect(() => {
-        setLoading(true);
-        fetchPostsForChannel(serverUrl, currentChannelId).then(() => {
-            setLoading(false);
-        });
-    }, [currentChannelId]);
-
-    if (!currentTeamId) {
-        return <FailedTeams/>;
-    }
-
-    if (!currentChannelId) {
-        return <FailedChannels teamId={currentTeamId}/>;
-    }
-
-    return (
-        <SafeAreaView
-            style={styles.flex}
-            mode='margin'
-            edges={['left', 'right']}
-        >
-            <ChannelNavBar
-                channelId={currentChannelId}
-                onPress={() => null}
-            />
-            <PostList
-                channelId={currentChannelId}
-                footer={(
-                    <Intro
-                        channelId={currentChannelId}
-                        loading={loading}
-                    />
-                )}
-                forceQueryAfterAppState={appState}
-                testID='channel.post_list'
-            />
-            <PostDraft
-                channelId={currentChannelId}
-                scrollViewNativeID={currentChannelId}
-                accessoriesContainerID={ACCESSORIES_CONTAINER_NATIVE_ID}
-            />
-        </SafeAreaView>
-=======
 const {SERVER: {CHANNEL, CHANNEL_INFO, SYSTEM, USER}} = MM_TABLES;
 
 const enhanced = withObservables([], ({database}: WithDatabaseArgs) => {
@@ -133,7 +44,6 @@
                 return of$(null);
             }),
         )),
->>>>>>> b8b51296
     );
 
     const channelInfo = channelId.pipe(
