--- conflicted
+++ resolved
@@ -18,7 +18,6 @@
 import {parseTheme} from '@utils/general';
 import {unsupportedServer} from '@utils/supported_server/supported_server';
 
-<<<<<<< HEAD
 import ChannelNavBar from './channel_nav_bar';
 
 import type ChannelModel from '@typings/database/models/servers/channel';
@@ -26,11 +25,9 @@
 import type SystemModel from '@typings/database/models/servers/system';
 import type UserModel from '@typings/database/models/servers/user';
 import type {LaunchType} from '@typings/launch';
-=======
 import {logout} from '@actions/remote/user';
 import {useServerUrl} from '@context/server_url';
 import {useTheme} from '@context/theme';
->>>>>>> 2dc37f1c
 
 const {SERVER: {CHANNEL, PREFERENCE, SYSTEM, USER}} = MM_TABLES;
 
@@ -46,10 +43,8 @@
     //         errorMessage = intl.formatMessage({id: 'mobile.launchError.notification', defaultMessage: 'Did not find a server for this notification'});
     //     }
     // }
-    const serverUrl = useServerUrl();
-    const theme = useTheme();
 
-<<<<<<< HEAD
+
     //todo: Read Messages  - Do we need KeyboardLayout component ?
     //todo: Read Messages  - Implement goToChannelInfo
     //todo: Read Messages  - handleLeaveTeam, runTypingAnimations, handleRemovedFromChannel, clearChannelNotifications, registerTypingAnimation, runTypingAnimations, loadChannels??, showTermsOfServiceModal,
@@ -57,7 +52,8 @@
     //todo: Read Messages - renderLoadingOrFailedChannel, MainSideBar, SettingsSideBar
 
     const intl = useIntl();
-    const theme = parseTheme(themeRecords[0].value);
+    const serverUrl = useServerUrl();
+    const theme = useTheme(); 
     const styles = getStyleSheet(theme);
 
     useEffect(() => {
@@ -91,55 +87,6 @@
                 />
             </ThemeProvider>
         </SafeAreaView>
-=======
-    const doLogout = () => {
-        logout(serverUrl!);
-    };
-
-    return (
-        <>
-            <StatusBar barStyle='dark-content'/>
-            <SafeAreaView>
-                <ScrollView
-                    contentInsetAdjustmentBehavior='automatic'
-                    style={styles.scrollView}
-                >
-                    <Header/>
-                    <View style={styles.body}>
-                        <View style={styles.sectionContainer}>
-                            <Text
-                                onPress={doLogout}
-                                style={styles.sectionTitle}
-                            >{`Logout from ${serverUrl}`}</Text>
-                            <Text style={[styles.sectionDescription, {color: theme.centerChannelColor}]}>
-                                {'Edit '}<Text style={[styles.highlight, {color: theme.centerChannelColor}]}>{'screens/channel/index.tsx'}</Text>{' to change this'}
-                                {' screen and then come back to see your edits.'}
-                            </Text>
-                        </View>
-                        <View style={styles.sectionContainer}>
-                            <Text style={styles.sectionTitle}>{'See Your Changes'}</Text>
-                            <Text style={styles.sectionDescription}>
-                                <ReloadInstructions/>
-                            </Text>
-                        </View>
-                        <View style={styles.sectionContainer}>
-                            <Text style={styles.sectionTitle}>{'Debug'}</Text>
-                            <Text style={styles.sectionDescription}>
-                                <DebugInstructions/>
-                            </Text>
-                        </View>
-                        <View style={styles.sectionContainer}>
-                            <Text style={styles.sectionTitle}>{'Learn More'}</Text>
-                            <Text style={styles.sectionDescription}>
-                                {'Read the docs to discover what to do next:'}
-                            </Text>
-                        </View>
-                        <LearnMoreLinks/>
-                    </View>
-                </ScrollView>
-            </SafeAreaView>
-        </>
->>>>>>> 2dc37f1c
     );
 };
 
