--- conflicted
+++ resolved
@@ -3,26 +3,16 @@
 
 import {withDatabase} from '@nozbe/watermelondb/DatabaseProvider';
 import withObservables from '@nozbe/with-observables';
-<<<<<<< HEAD
-import React, {useMemo} from 'react';
-import {SafeAreaView} from 'react-native-safe-area-context';
-import {map} from 'rxjs/operators';
-
-import PostDraft from '@components/post_draft';
-import PostList from '@components/post_list';
-import ServerVersion from '@components/server_version';
-import {Database} from '@constants';
-import {ACCESSORIES_CONTAINER_NATIVE_ID} from '@constants/post_draft';
-=======
 import React, {useEffect, useState} from 'react';
 import {SafeAreaView} from 'react-native-safe-area-context';
 import {map} from 'rxjs/operators';
 
 import {fetchPostsForChannel} from '@actions/remote/post';
+import PostDraft from '@app/components/post_draft';
+import {ACCESSORIES_CONTAINER_NATIVE_ID} from '@app/constants/post_draft';
 import PostList from '@components/post_list';
 import {Database} from '@constants';
 import {useServerUrl} from '@context/server';
->>>>>>> 6d73a143
 import {useTheme} from '@context/theme';
 import {useAppState} from '@hooks/device';
 import {makeStyleSheetFromTheme} from '@utils/theme';
@@ -60,30 +50,6 @@
 }));
 
 const Channel = ({currentChannelId, currentTeamId}: ChannelProps) => {
-<<<<<<< HEAD
-    // TODO: If we have LaunchProps, ensure we load the correct channel/post/modal.
-    // TODO: If LaunchProps.error is true, use the LaunchProps.launchType to determine which
-    // error message to display. For example:
-    // if (props.launchError) {
-    //     let erroMessage;
-    //     if (props.launchType === LaunchType.DeepLink) {
-    //         errorMessage = intl.formatMessage({id: 'mobile.launchError.deepLink', defaultMessage: 'Did not find a server for this deep link'});
-    //     } else if (props.launchType === LaunchType.Notification) {
-    //         errorMessage = intl.formatMessage({id: 'mobile.launchError.notification', defaultMessage: 'Did not find a server for this notification'});
-    //     }
-    // }
-
-    //todo: https://mattermost.atlassian.net/browse/MM-37266
-
-    const theme = useTheme();
-    const styles = getStyleSheet(theme);
-    const appState = useAppState();
-
-    const renderComponent = useMemo(() => {
-        if (!currentTeamId) {
-            return <FailedTeams/>;
-        }
-=======
     const appState = useAppState();
     const [loading, setLoading] = useState(false);
     const serverUrl = useServerUrl();
@@ -96,38 +62,14 @@
             setLoading(false);
         });
     }, [currentChannelId]);
->>>>>>> 6d73a143
 
     if (!currentTeamId) {
         return <FailedTeams/>;
     }
 
-<<<<<<< HEAD
-        return (
-            <>
-                <ChannelNavBar
-                    channelId={currentChannelId}
-                    onPress={() => null}
-                />
-                <PostList
-                    channelId={currentChannelId}
-                    testID='channel.post_list'
-                    forceQueryAfterAppState={appState}
-                />
-                <PostDraft
-                    channelId={currentChannelId}
-                    screenId={''}
-                    scrollViewNativeID={currentChannelId}
-                    accessoriesContainerID={ACCESSORIES_CONTAINER_NATIVE_ID}
-                />
-            </>
-        );
-    }, [currentTeamId, currentChannelId, theme, appState]);
-=======
     if (!currentChannelId) {
         return <FailedChannels teamId={currentTeamId}/>;
     }
->>>>>>> 6d73a143
 
     return (
         <SafeAreaView
@@ -150,6 +92,12 @@
                 forceQueryAfterAppState={appState}
                 testID='channel.post_list'
             />
+            <PostDraft
+                channelId={currentChannelId}
+                screenId={''}
+                scrollViewNativeID={currentChannelId}
+                accessoriesContainerID={ACCESSORIES_CONTAINER_NATIVE_ID}
+            />
         </SafeAreaView>
     );
 };
