// Copyright (c) 2015-present Mattermost, Inc. All Rights Reserved.
// See LICENSE.txt for license information.

import React, {useCallback, useMemo} from 'react';
import {useIntl} from 'react-intl';
import {Platform, View} from 'react-native';

import MenuDivider from '@components/menu_divider';
import OptionItem from '@components/option_item';
import {Screens} from '@constants';
<<<<<<< HEAD
import {useTheme} from '@context/theme';
import {usePreventDoubleTap} from '@hooks/utils';
import {dismissBottomSheet, goToScreen} from '@screens/navigation';
import {changeOpacity, makeStyleSheetFromTheme} from '@utils/theme';

const getStyleFromTheme = makeStyleSheetFromTheme((theme: Theme) => {
    return {
        teamSelector: {
            borderTopWidth: 1,
            borderBottomWidth: 1,
            borderColor: changeOpacity(theme.centerChannelColor, 0.08),
        },
        labelContainerStyle: {
            flexShrink: 0,
        },
    };
});
=======
import {usePreventDoubleTap} from '@hooks/utils';
import {dismissBottomSheet, goToScreen} from '@screens/navigation';
>>>>>>> a27c82da

type Props = {
    commonTeams: Team[];
    onSelectTeam: (team: Team) => void;
    selectedTeamId?: string;
}

export const TeamSelector = ({commonTeams, onSelectTeam, selectedTeamId}: Props) => {
    const {formatMessage} = useIntl();

    const label = formatMessage({id: 'channel_into.convert_gm_to_channel.team_selector.label', defaultMessage: 'Team'});
    const placeholder = formatMessage({id: 'channel_into.convert_gm_to_channel.team_selector.placeholder', defaultMessage: 'Select a Team'});

    const selectedTeam = useMemo(() => commonTeams.find((t) => t.id === selectedTeamId), [commonTeams, selectedTeamId]);

    const selectTeam = useCallback((teamId: string) => {
        const team = commonTeams.find((t) => t.id === teamId);
        if (team) {
            onSelectTeam(team);
        }
    }, [commonTeams, onSelectTeam]);

    const goToTeamSelectorList = usePreventDoubleTap(useCallback(async () => {
        await dismissBottomSheet();
        const title = formatMessage({id: 'channel_info.convert_gm_to_channel.team_selector_list.title', defaultMessage: 'Select Team'});
        goToScreen(Screens.TEAM_SELECTOR_LIST, title, {teams: commonTeams, selectTeam, selectedTeamId});
    }, [commonTeams, formatMessage, selectTeam, selectedTeamId]));

    return (
        <View>
            <MenuDivider
                marginTop={0}
                marginBottom={0}
            />
            <OptionItem
                action={goToTeamSelectorList}
                label={label}
                type={Platform.select({ios: 'arrow', default: 'default'})}
                info={selectedTeam ? selectedTeam.display_name : placeholder}
                longInfo={true}
            />
            <MenuDivider
                marginTop={0}
                marginBottom={0}
            />
        </View>
    );
};<|MERGE_RESOLUTION|>--- conflicted
+++ resolved
@@ -8,28 +8,8 @@
 import MenuDivider from '@components/menu_divider';
 import OptionItem from '@components/option_item';
 import {Screens} from '@constants';
-<<<<<<< HEAD
-import {useTheme} from '@context/theme';
 import {usePreventDoubleTap} from '@hooks/utils';
 import {dismissBottomSheet, goToScreen} from '@screens/navigation';
-import {changeOpacity, makeStyleSheetFromTheme} from '@utils/theme';
-
-const getStyleFromTheme = makeStyleSheetFromTheme((theme: Theme) => {
-    return {
-        teamSelector: {
-            borderTopWidth: 1,
-            borderBottomWidth: 1,
-            borderColor: changeOpacity(theme.centerChannelColor, 0.08),
-        },
-        labelContainerStyle: {
-            flexShrink: 0,
-        },
-    };
-});
-=======
-import {usePreventDoubleTap} from '@hooks/utils';
-import {dismissBottomSheet, goToScreen} from '@screens/navigation';
->>>>>>> a27c82da
 
 type Props = {
     commonTeams: Team[];
