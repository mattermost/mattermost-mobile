--- conflicted
+++ resolved
@@ -5,7 +5,6 @@
 
 import RNUtils from '@mattermost/rnutils';
 import merge from 'deepmerge';
-<<<<<<< HEAD
 import {
     Appearance,
     DeviceEventEmitter,
@@ -26,10 +25,6 @@
     type ScreenPoppedEvent,
     type EventSubscription,
 } from 'react-native-navigation';
-=======
-import {Appearance, DeviceEventEmitter, Platform, Alert, type EmitterSubscription, Keyboard, StatusBar} from 'react-native';
-import {type ComponentWillAppearEvent, type ImageResource, type LayoutOrientation, Navigation, type Options, OptionsModalPresentationStyle, type OptionsTopBarButton, type ScreenPoppedEvent, type EventSubscription} from 'react-native-navigation';
->>>>>>> ae545ab6
 import tinyColor from 'tinycolor2';
 
 import CompassIcon from '@components/compass_icon';
@@ -413,17 +408,6 @@
     }
 
     const stack = {
-<<<<<<< HEAD
-        children: [
-            {
-                component: {
-                    id: Screens.HOME,
-                    name: Screens.HOME,
-                    passProps,
-                    options: {
-                        layout: {
-                            componentBackgroundColor: theme.centerChannelBg,
-=======
         children: [{
             component: {
                 id: Screens.HOME,
@@ -443,7 +427,6 @@
                         height: 0,
                         background: {
                             color: theme.sidebarBg,
->>>>>>> ae545ab6
                         },
                         statusBar: {
                             visible: true,
@@ -475,16 +458,6 @@
     const theme = getDefaultThemeByAppearance();
     const edgeToEdge = edgeToEdgeHack(Screens.SERVER, theme);
 
-<<<<<<< HEAD
-    const children = [
-        {
-            component: {
-                id: Screens.SERVER,
-                name: Screens.SERVER,
-                passProps: {
-                    ...passProps,
-                    theme,
-=======
     const children = [{
         component: {
             id: Screens.SERVER,
@@ -502,7 +475,6 @@
                     visible: true,
                     backgroundColor: theme.sidebarBg,
                     ...edgeToEdge,
->>>>>>> ae545ab6
                 },
                 options: {
                     layout: {
@@ -542,16 +514,6 @@
     const theme = getDefaultThemeByAppearance();
     const edgeToEdge = edgeToEdgeHack(Screens.ONBOARDING, theme);
 
-<<<<<<< HEAD
-    const children = [
-        {
-            component: {
-                id: Screens.ONBOARDING,
-                name: Screens.ONBOARDING,
-                passProps: {
-                    ...passProps,
-                    theme,
-=======
     const children = [{
         component: {
             id: Screens.ONBOARDING,
@@ -569,7 +531,6 @@
                     visible: true,
                     backgroundColor: theme.sidebarBg,
                     ...edgeToEdge,
->>>>>>> ae545ab6
                 },
                 options: {
                     layout: {
@@ -612,21 +573,6 @@
     return Navigation.setRoot({
         root: {
             stack: {
-<<<<<<< HEAD
-                children: [
-                    {
-                        component: {
-                            id: Screens.SELECT_TEAM,
-                            name: Screens.SELECT_TEAM,
-                            options: {
-                                layout: {
-                                    componentBackgroundColor:
-                                        theme.centerChannelBg,
-                                },
-                                statusBar: {
-                                    visible: true,
-                                    backgroundColor: theme.sidebarBg,
-=======
                 children: [{
                     component: {
                         id: Screens.SELECT_TEAM,
@@ -645,7 +591,6 @@
                                 height: 0,
                                 background: {
                                     color: theme.sidebarBg,
->>>>>>> ae545ab6
                                 },
                                 topBar: {
                                     visible: false,
@@ -831,15 +776,8 @@
     }
 
     const theme = getThemeFromState();
-<<<<<<< HEAD
-    const modalPresentationStyle: OptionsModalPresentationStyle =
-        Platform.OS === 'ios'
-            ? OptionsModalPresentationStyle.pageSheet
-            : OptionsModalPresentationStyle.none;
-=======
     const edgeToEdge = edgeToEdgeHack(name, theme);
     const modalPresentationStyle: OptionsModalPresentationStyle = Platform.OS === 'ios' ? OptionsModalPresentationStyle.pageSheet : OptionsModalPresentationStyle.none;
->>>>>>> ae545ab6
     const defaultOptions: Options = {
         modalPresentationStyle,
         layout: {
@@ -1058,34 +996,6 @@
     }
 }
 
-<<<<<<< HEAD
-/**
- * Instead of using native dismissAllOverlays, we're looping through the overlays
- * and dismissing them individually.  Native dismissAllOverlays is causing the app to
- * dismiss 700+ overlays. Even though those overlays doesn't exist in the stack. Since we're
- * tracking the overlays in the store, we can dismiss them individually.
- * @returns
- */
-export async function dismissAllOverlaysWithExceptions() {
-    try {
-        const overlaysToRemove =
-            NavigationStore.getAllOverlaysOtherThanExceptions();
-        if (!overlaysToRemove.length) {
-            return;
-        }
-
-        await Promise.all(
-            overlaysToRemove.map((overlayId) =>
-                Navigation.dismissOverlay(overlayId).catch(() => undefined),
-            ),
-        );
-    } catch {
-        // do nothing
-    }
-}
-
-=======
->>>>>>> ae545ab6
 export async function dismissAllOverlays() {
     try {
         await Navigation.dismissAllOverlays();
@@ -1244,7 +1154,6 @@
     const closeButtonId = 'close-user-profile';
 
     Keyboard.dismiss();
-<<<<<<< HEAD
     openAsBottomSheet({
         screen,
         title,
@@ -1252,7 +1161,4 @@
         closeButtonId,
         props: {...props},
     });
-=======
-    openAsBottomSheet({screen, title, theme, closeButtonId, props: {...props}});
->>>>>>> ae545ab6
 }