--- conflicted
+++ resolved
@@ -252,13 +252,9 @@
         dismissModal({componentId: Screens.LOGIN});
         dismissModal({componentId: Screens.SSO});
         dismissModal({componentId: Screens.BOTTOM_SHEET});
-<<<<<<< HEAD
-=======
-        DeviceEventEmitter.emit(Events.FETCHING_POSTS, false);
         if (passProps.launchType === Launch.AddServerFromDeepLink) {
             Navigation.updateProps(Screens.HOME, {launchType: Launch.DeepLink, extra: passProps.extra});
         }
->>>>>>> 63e6b0f6
         return '';
     }
 
