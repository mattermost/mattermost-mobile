// Copyright (c) 2015-present Mattermost, Inc. All Rights Reserved.
// See LICENSE.txt for license information.

import React, {PureComponent} from 'react';
import PropTypes from 'prop-types';
import {
    Alert,
    InteractionManager,
    Text,
    TouchableOpacity,
    View,
} from 'react-native';
import {Navigation} from 'react-native-navigation';
import {SafeAreaView} from 'react-native-safe-area-context';

import {RequestStatus} from '@mm-redux/constants';
import EventEmitter from '@mm-redux/utils/event_emitter';

import FormattedText from 'app/components/formatted_text';
import Loading from 'app/components/loading';
import StatusBar from 'app/components/status_bar';
import CustomList from 'app/components/custom_list';
import TeamIcon from 'app/components/team_icon';
import {NavigationTypes} from 'app/constants';
import {resetToChannel, dismissModal} from 'app/actions/navigation';
import {preventDoubleTap} from 'app/utils/tap';
import {changeOpacity, makeStyleSheetFromTheme} from 'app/utils/theme';
import {t} from 'app/utils/i18n';
import memoize from 'memoize-one';

const TEAMS_PER_PAGE = 50;

export default class SelectTeam extends PureComponent {
    static propTypes = {
        actions: PropTypes.shape({
            getTeams: PropTypes.func.isRequired,
            handleTeamChange: PropTypes.func.isRequired,
            addUserToTeam: PropTypes.func.isRequired,
            logout: PropTypes.func.isRequired,
        }).isRequired,
        currentUrl: PropTypes.string.isRequired,
        currentUserIsGuest: PropTypes.bool.isRequired,
        currentUserId: PropTypes.string.isRequired,
        userWithoutTeams: PropTypes.bool,
        teams: PropTypes.array.isRequired,
        theme: PropTypes.object,
        teamsRequest: PropTypes.object.isRequired,
    };

    static defaultProps = {
        teams: [],
    };

    constructor(props) {
        super(props);

        this.state = {
            loading: false,
            joining: false,
            teams: [],
            page: 0,
            refreshing: false,
        };
    }

    componentDidMount() {
        this.navigationEventListener = Navigation.events().bindComponent(this);

        this.getTeams();
    }

    navigationButtonPressed({buttonId}) {
        const {logout} = this.props.actions;

        switch (buttonId) {
        case 'close-teams':
            this.close();
            break;
        case 'logout':
            InteractionManager.runAfterInteractions(logout);
            break;
        }
    }

    getTeams = () => {
        this.setState({loading: true});
        this.props.actions.getTeams(this.state.page, TEAMS_PER_PAGE).then(() => {
            this.setState((state) => ({
                loading: false,
                refreshing: false,
                page: state.page + 1,
            }));
        });
    }

    memoizedTeams = memoize((teams) => {
        if (teams.length) {
            return teams;
        }
        return [{
            id: t('mobile.select_team.no_teams'),
            defaultMessage: 'There are no available teams for you to join.',
        }];
    })

    close = () => {
        dismissModal();
    };

    goToChannelView = () => {
        const passProps = {
            disableTermsModal: true,
        };

        resetToChannel(passProps);
    };

    onSelectTeam = async (team) => {
        this.setState({joining: true});
        const {userWithoutTeams, currentUserId} = this.props;
        const {
            addUserToTeam,
            handleTeamChange,
        } = this.props.actions;

        const result = await addUserToTeam(team.id, currentUserId);
        if (result.error) {
            Alert.alert(result.error.message);
            this.setState({joining: false});
            return;
        }

        handleTeamChange(team.id);

        if (userWithoutTeams) {
            this.goToChannelView();
        } else {
            EventEmitter.emit(NavigationTypes.CLOSE_MAIN_SIDEBAR);
            InteractionManager.runAfterInteractions(() => {
                this.close();
            });
        }
    };

    onRefresh = () => {
        this.setState({page: 0, refreshing: true}, () => {
            this.getTeams();
        });
    }

    renderItem = ({item}) => {
        const {currentUrl, theme} = this.props;
        const style = getStyleFromTheme(theme);

        if (item.id === 'mobile.select_team.no_teams') {
            return (
                <View style={style.teamWrapper}>
                    <View style={style.teamContainer}>
                        <FormattedText
                            testID='select_team.no_teams'
                            id={item.id}
                            defaultMessage={item.defaultMessage}
                            style={style.noTeam}
                        />
                    </View>
                </View>
            );
        }

<<<<<<< HEAD
        const testID = 'select_team.team_item';
        const itemTestID = `${testID}.${item.id}`;
=======
        const testID = 'select_team.custom_list.team_item';
        const itemTestID = `${testID}.${item.id}`;
        const teamDisplayNameTestID = `${testID}.display_name`;
>>>>>>> 757a6734
        const teamIconTestID = `${testID}.team_icon`;

        return (
            <View
                testID={testID}
                style={style.teamWrapper}
            >
                <TouchableOpacity
                    onPress={preventDoubleTap(() => this.onSelectTeam(item))}
                >
                    <View
                        testID={itemTestID}
                        style={style.teamContainer}
                    >
                        <TeamIcon
                            testID={teamIconTestID}
                            teamId={item.id}
                            styleContainer={style.teamIconContainer}
                            styleText={style.teamIconText}
                            styleImage={style.imageContainer}
                        />
                        <View style={style.teamNameContainer}>
                            <Text
                                testID={teamDisplayNameTestID}
                                numberOfLines={1}
                                ellipsizeMode='tail'
                                style={style.teamName}
                            >
                                {item.display_name}
                            </Text>
                            <Text
                                numberOfLines={1}
                                ellipsizeMode='tail'
                                style={style.teamUrl}
                            >
                                {`${currentUrl}/${item.name}`}
                            </Text>
                        </View>
                    </View>
                </TouchableOpacity>
            </View>
        );
    };

    render() {
        const {theme} = this.props;
        const teams = this.memoizedTeams(this.props.teams);
        const style = getStyleFromTheme(theme);

        if (this.state.joining) {
            return <Loading color={theme.centerChannelColor}/>;
        }

        if (this.props.teamsRequest.status === RequestStatus.FAILURE) {
            const FailedNetworkAction = require('app/components/failed_network_action').default;

            return (
                <FailedNetworkAction
                    onRetry={this.getTeams}
                    theme={theme}
                />
            );
        }

        if (this.props.currentUserIsGuest) {
            return (
                <View
                    testID='select_team.screen'
                    style={style.container}
                >
                    <StatusBar/>
                    <View style={style.headingContainer}>
                        <FormattedText
                            testID='select_team.guest_cant_join_team'
                            id='mobile.select_team.guest_cant_join_team'
                            defaultMessage='Your guest account has no teams or channels assigned. Please contact an administrator.'
                            style={style.heading}
                        />
                    </View>
                </View>
            );
        }

        return (
            <SafeAreaView
                testID='select_team.screen'
                style={style.container}
            >
                <StatusBar/>
                <View style={style.headingContainer}>
                    <View style={style.headingWrapper}>
                        <FormattedText
                            id='mobile.select_team.join_open'
                            defaultMessage='Open teams you can join'
                            style={style.heading}
                        />
                    </View>
                    <View style={style.line}/>
                </View>
                <CustomList
                    testID='select_team.custom_list'
                    data={teams}
                    loading={this.state.loading}
                    loadingComponent={
                        <View style={style.footer}>
                            <Loading
                                color={theme.centerChannelColor}
                                size='small'
                            />
                        </View>
                    }
                    refreshing={this.state.refreshing}
                    onRefresh={this.onRefresh}
                    onLoadMore={this.getTeams}
                    renderItem={this.renderItem}
                    theme={theme}
                    extraData={this.state.loading}
                    shouldRenderSeparator={false}
                />
            </SafeAreaView>
        );
    }
}

const getStyleFromTheme = makeStyleSheetFromTheme((theme) => {
    return {
        container: {
            flex: 1,
        },
        headingContainer: {
            alignItems: 'center',
            flexDirection: 'row',
            marginHorizontal: 16,
            marginTop: 20,
        },
        headingWrapper: {
            marginRight: 15,
        },
        heading: {
            color: changeOpacity(theme.centerChannelColor, 0.5),
            fontSize: 13,
        },
        line: {
            backgroundColor: changeOpacity(theme.centerChannelColor, 0.2),
            flex: 1,
            height: 1,
        },
        footer: {
            marginVertical: 10,
        },
        teamWrapper: {
            marginTop: 20,
        },
        teamContainer: {
            alignItems: 'center',
            flex: 1,
            flexDirection: 'row',
            marginHorizontal: 16,
        },
        teamIconContainer: {
            width: 40,
            height: 40,
            backgroundColor: theme.sidebarBg,
        },
        teamIconText: {
            color: theme.sidebarText,
            fontSize: 18,
        },
        imageContainer: {
            backgroundColor: '#FFF',
        },
        noTeam: {
            color: theme.centerChannelColor,
            fontSize: 14,
        },
        teamNameContainer: {
            flex: 1,
            flexDirection: 'column',
            marginLeft: 10,
        },
        teamName: {
            color: theme.centerChannelColor,
            fontSize: 18,
        },
        teamUrl: {
            color: changeOpacity(theme.centerChannelColor, 0.5),
            fontSize: 12,
        },
    };
});<|MERGE_RESOLUTION|>--- conflicted
+++ resolved
@@ -167,14 +167,9 @@
             );
         }
 
-<<<<<<< HEAD
-        const testID = 'select_team.team_item';
-        const itemTestID = `${testID}.${item.id}`;
-=======
         const testID = 'select_team.custom_list.team_item';
         const itemTestID = `${testID}.${item.id}`;
         const teamDisplayNameTestID = `${testID}.display_name`;
->>>>>>> 757a6734
         const teamIconTestID = `${testID}.team_icon`;
 
         return (
