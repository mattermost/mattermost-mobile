// Copyright (c) 2015-present Mattermost, Inc. All Rights Reserved.
// See LICENSE.txt for license information.

import {bindActionCreators} from 'redux';
import {connect} from 'react-redux';

import {handleTeamChange} from 'app/actions/views/select_team';

import {getTeams, joinTeam} from 'mattermost-redux/actions/teams';
import {logout} from 'mattermost-redux/actions/users';
import {getJoinableTeams} from 'mattermost-redux/selectors/entities/teams';

import SelectTeam from './select_team.js';

function mapStateToProps(state) {
    return {
        teamsRequest: state.requests.teams.getTeams,
<<<<<<< HEAD
        teams: getJoinableTeams(state),
        currentChannelId: getCurrentChannelId(state),
=======
        teams: Object.values(getJoinableTeams(state)).sort(sortTeams),
>>>>>>> e82146d5
    };
}

function mapDispatchToProps(dispatch) {
    return {
        actions: bindActionCreators({
            getTeams,
            handleTeamChange,
            joinTeam,
            logout,
        }, dispatch),
    };
}

export default connect(mapStateToProps, mapDispatchToProps)(SelectTeam);<|MERGE_RESOLUTION|>--- conflicted
+++ resolved
@@ -15,12 +15,7 @@
 function mapStateToProps(state) {
     return {
         teamsRequest: state.requests.teams.getTeams,
-<<<<<<< HEAD
         teams: getJoinableTeams(state),
-        currentChannelId: getCurrentChannelId(state),
-=======
-        teams: Object.values(getJoinableTeams(state)).sort(sortTeams),
->>>>>>> e82146d5
     };
 }
 
