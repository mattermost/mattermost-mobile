--- conflicted
+++ resolved
@@ -17,16 +17,14 @@
 
 import CustomPropTypes from 'app/constants/custom_prop_types';
 import {getCodeFont} from 'app/utils/markdown';
-<<<<<<< HEAD
-import {changeOpacity, makeStyleSheetFromTheme, setNavigatorStyles, getHighlightStyleFromTheme} from 'app/utils/theme';
-=======
+
 import {
     changeOpacity,
     makeStyleSheetFromTheme,
     setNavigatorStyles,
     getKeyboardAppearanceFromTheme,
+    getHighlightStyleFromTheme
 } from 'app/utils/theme';
->>>>>>> 02ecaf8d
 
 export default class Code extends React.PureComponent {
     static propTypes = {
@@ -84,25 +82,20 @@
         let textComponent;
         if (Platform.OS === 'ios') {
             textComponent = (
-<<<<<<< HEAD
                 <SyntaxHighlighter
                     language={this.props.language}
                     style={getHighlightStyleFromTheme(this.props.theme)}
                     highlighter={'hljs'}
                     CodeTag={TextInput}
-                    codeTagProps={{editable: false, multiline: true, style: {...style.codeText, ...this.props.textStyle}}}
+                    codeTagProps={{
+                        editable: false,
+                        multiline: true,
+                        keyboardAppearance: getKeyboardAppearanceFromTheme(this.props.theme),
+                        style: {...style.codeText, ...this.props.textStyle},
+                    }}
                 >
                     {this.props.content}
                 </SyntaxHighlighter>
-=======
-                <TextInput
-                    editable={false}
-                    multiline={true}
-                    value={this.props.content}
-                    style={[style.codeText]}
-                    keyboardAppearance={getKeyboardAppearanceFromTheme(this.props.theme)}
-                />
->>>>>>> 02ecaf8d
             );
         } else {
             textComponent = (
