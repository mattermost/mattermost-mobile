--- conflicted
+++ resolved
@@ -23,13 +23,9 @@
 
 export default class OptionsModal extends PureComponent {
     static propTypes = {
-<<<<<<< HEAD
         actions: PropTypes.shape({
             dismissModal: PropTypes.func.isRequired,
         }).isRequired,
-=======
-        componentId: PropTypes.string.isRequired,
->>>>>>> 913f05e1
         items: PropTypes.array.isRequired,
         deviceHeight: PropTypes.number.isRequired,
         deviceWidth: PropTypes.number.isRequired,
@@ -74,20 +70,12 @@
             toValue: this.props.deviceHeight,
             duration: DURATION,
         }).start(() => {
-<<<<<<< HEAD
             this.props.actions.dismissModal();
-=======
-            Navigation.dismissModal(this.props.componentId);
->>>>>>> 913f05e1
         });
     };
 
     onItemPress = () => {
-<<<<<<< HEAD
         this.props.actions.dismissModal();
-=======
-        Navigation.dismissModal(this.props.componentId);
->>>>>>> 913f05e1
     }
 
     render() {
