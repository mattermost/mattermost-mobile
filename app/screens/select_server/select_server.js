--- conflicted
+++ resolved
@@ -178,17 +178,14 @@
     };
 
     goToNextScreen = (screen, title, passProps = {}, navOptions = {}) => {
-<<<<<<< HEAD
         const {colorStyles} = this.state;
-=======
         const {allowOtherServers} = this.props;
+
         let visible = !LocalConfig.AutoSelectServerUrl;
-
         if (!allowOtherServers) {
             visible = false;
         }
 
->>>>>>> c4cdfa61
         const defaultOptions = {
             popGesture: visible,
             topBar: {
