--- conflicted
+++ resolved
@@ -465,16 +465,11 @@
                     enabled={Platform.OS === 'ios'}
                 >
                     <StatusBar barStyle={statusStyle}/>
-<<<<<<< HEAD
-                    <TouchableWithoutFeedback onPress={this.blur}>
+                    <TouchableWithoutFeedback
+                      onPress={this.blur}>
+                      accessbile={false}
+                    >
                         <View style={[GlobalStyles.innerContainer, GlobalStyles.authContainer, colorStyles.container]}>
-=======
-                    <TouchableWithoutFeedback
-                        onPress={this.blur}
-                        accessible={false}
-                    >
-                        <View style={[GlobalStyles.container, GlobalStyles.signupContainer]}>
->>>>>>> 898b59ab
                             <Image
                                 source={logo}
                             />
