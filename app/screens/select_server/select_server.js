// Copyright (c) 2015-present Mattermost, Inc. All Rights Reserved.
// See LICENSE.txt for license information.

import React, {PureComponent} from 'react';
import {Navigation} from 'react-native-navigation';
import PropTypes from 'prop-types';
import {intlShape} from 'react-intl';
import {
    ActivityIndicator,
    DeviceEventEmitter,
    Image,
    Keyboard,
    KeyboardAvoidingView,
    Platform,
    StatusBar,
    StyleSheet,
    Text,
    TextInput,
    TouchableWithoutFeedback,
    View,
} from 'react-native';
import Button from 'react-native-button';
import RNFetchBlob from 'rn-fetch-blob';

<<<<<<< HEAD
=======
import merge from 'deepmerge';

import {Client4} from 'mattermost-redux/client';

>>>>>>> 175c0df5
import ErrorText from 'app/components/error_text';
import FormattedText from 'app/components/formatted_text';
import fetchConfig from 'app/init/fetch';
import mattermostBucket from 'app/mattermost_bucket';
import {GlobalStyles} from 'app/styles';
import {getDefaultThemeFromConfig} from 'app/selectors/theme';
import {checkUpgradeType, isUpgradeAvailable} from 'app/utils/client_upgrade';
import {isValidUrl, stripTrailingSlashes} from 'app/utils/url';
import {preventDoubleTap} from 'app/utils/tap';
import tracker from 'app/utils/time_tracker';
import {t} from 'app/utils/i18n';
import {getClientUpgrade} from 'app/realm/utils/general';

import telemetry from 'app/telemetry';

import LocalConfig from 'assets/config';

export default class SelectServer extends PureComponent {
    static propTypes = {
        allowOtherServers: PropTypes.bool,
        loadConfigAndLicense: PropTypes.func.isRequired,
        login: PropTypes.func.isRequired,
        pingServer: PropTypes.func.isRequired,
        navigator: PropTypes.object,
        reduxActions: PropTypes.shape({
            handleServerUrlChanged: PropTypes.func.isRequired,
<<<<<<< HEAD
=======
            handleSuccessfulLogin: PropTypes.func.isRequired,
            scheduleExpiredNotification: PropTypes.func.isRequired,
            loadConfigAndLicense: PropTypes.func.isRequired,
            login: PropTypes.func.isRequired,
            resetPing: PropTypes.func.isRequired,
            resetToChannel: PropTypes.func.isRequired,
>>>>>>> 175c0df5
            setLastUpgradeCheck: PropTypes.func.isRequired,
        }).isRequired,
<<<<<<< HEAD
        scheduleExpiredNotification: PropTypes.func.isRequired,
=======
        allowOtherServers: PropTypes.bool,
        config: PropTypes.object,
        currentVersion: PropTypes.string,
        hasConfigAndLicense: PropTypes.bool.isRequired,
        latestVersion: PropTypes.string,
        license: PropTypes.object,
        minVersion: PropTypes.string,
>>>>>>> 175c0df5
        serverUrl: PropTypes.string.isRequired,
    };

    static contextTypes = {
        intl: intlShape.isRequired,
    };

    constructor(props) {
        super(props);

        this.textInputRef = React.createRef();

        this.state = {
            connected: false,
            connecting: false,
            error: null,
            url: props.serverUrl,
            config: null,
            license: null,
        };

        this.theme = getDefaultThemeFromConfig();

        this.cancelPing = null;
    }

    componentDidMount() {
        this.navigationEventListener = Navigation.events().bindComponent(this);

        const {allowOtherServers, serverUrl} = this.props;
        if (!allowOtherServers && serverUrl) {
            // If the app is managed or AutoSelectServerUrl is true in the Config, the server url is set and the user can't change it
            // we automatically trigger the ping to move to the next screen
            this.handleConnect();
        }

        if (Platform.OS === 'android') {
            Keyboard.addListener('keyboardDidHide', this.handleAndroidKeyboard);
        }

        this.certificateListener = DeviceEventEmitter.addListener('RNFetchBlobCertificate', this.selectCertificate);

        telemetry.end(['start:select_server_screen']);
        telemetry.save();
    }

    componentDidUpdate(prevProps, prevState) {
        const hasConfigAndLicense = Boolean(this.state.config && this.state.license);
        const hadConfigAndLicense = Boolean(prevState.config && prevState.license);
        if (this.state.connected && hasConfigAndLicense && !(prevState.connected && hadConfigAndLicense)) {
            if (LocalConfig.EnableMobileClientUpgrade) {
                this.props.reduxActions.setLastUpgradeCheck();
                const {currentVersion, minVersion, latestVersion} = getClientUpgrade(this.state.config);
                const upgradeType = checkUpgradeType(currentVersion, minVersion, latestVersion);
                if (isUpgradeAvailable(upgradeType)) {
                    this.handleShowClientUpgrade(upgradeType);
                } else {
                    this.handleLoginOptions();
                }
            } else {
                this.handleLoginOptions();
            }
        }
    }

    componentWillUnmount() {
        if (Platform.OS === 'android') {
            Keyboard.removeListener('keyboardDidHide', this.handleAndroidKeyboard);
        }

        this.certificateListener.remove();

        this.navigationEventListener.remove();
    }

    componentDidDisappear() {
        this.setState({
            connected: false,
        });
    }

    blur = () => {
        if (this.textInputRef?.current) {
            this.textInputRef.current.blur();
        }
    };

    getUrl = () => {
        const urlParse = require('url-parse');
        let preUrl = urlParse(this.state.url, true);

        if (!preUrl.host || preUrl.protocol === 'file:') {
            preUrl = urlParse('https://' + stripTrailingSlashes(this.state.url), true);
        }

        if (preUrl.protocol === 'http:') {
            preUrl.protocol = 'https:';
        }

        return stripTrailingSlashes(preUrl.protocol + '//' + preUrl.host + preUrl.pathname);
    };

<<<<<<< HEAD
    goToNextScreen = (screen, title) => {
        const {navigator} = this.props;
        const {config, license, url} = this.state;

        navigator.push({
            screen,
            title,
            animated: true,
            backButtonTitle: '',
            navigatorStyle: {
                navBarHidden: LocalConfig.AutoSelectServerUrl,
                disabledBackGesture: LocalConfig.AutoSelectServerUrl,
                navBarTextColor: this.theme.sidebarHeaderTextColor,
                navBarBackgroundColor: this.theme.sidebarHeaderBg,
                navBarButtonColor: this.theme.sidebarHeaderTextColor,
            },
            passProps: {
                config,
                license,
                serverUrl: url,
                theme: this.theme,
=======
    goToNextScreen = (screen, title, passProps = {}, navOptions = {}) => {
        const {actions} = this.props;
        const defaultOptions = {
            popGesture: !LocalConfig.AutoSelectServerUrl,
            topBar: {
                visible: !LocalConfig.AutoSelectServerUrl,
                height: LocalConfig.AutoSelectServerUrl ? 0 : null,
>>>>>>> 175c0df5
            },
        };
        const options = merge(defaultOptions, navOptions);

        actions.goToScreen(screen, title, passProps, options);
    };

    handleAndroidKeyboard = () => {
        this.blur();
    };

    handleConnect = preventDoubleTap(async () => {
        const url = this.getUrl();

        Keyboard.dismiss();

        if (this.state.connecting || this.state.connected) {
            this.cancelPing();

            return;
        }

        if (!isValidUrl(url)) {
            this.setState({
                error: {
                    intl: {
                        id: t('mobile.server_url.invalid_format'),
                        defaultMessage: 'URL must start with http:// or https://',
                    },
                },
            });

            return;
        }

        if (LocalConfig.ExperimentalClientSideCertEnable && Platform.OS === 'ios') {
            RNFetchBlob.cba.selectCertificate((certificate) => {
                if (certificate) {
                    mattermostBucket.setPreference('cert', certificate);
                    window.fetch = new RNFetchBlob.polyfill.Fetch({
                        auto: true,
                        certificate,
                    }).build();
                    this.pingServer(url);
                }
            });
        } else {
            this.pingServer(url);
        }
    });

    handleLoginOptions = () => {
        const {formatMessage} = this.context.intl;
        const {config, license} = this.state;
        const samlEnabled = config?.EnableSaml === 'true' && license?.IsLicensed === 'true' && license?.SAML === 'true';
        const gitlabEnabled = config?.EnableSignUpWithGitLab === 'true';
        const o365Enabled = config?.EnableSignUpWithOffice365 === 'true' && license?.IsLicensed === 'true' && license?.Office365OAuth === 'true';

        let options = 0;
        if (samlEnabled || gitlabEnabled || o365Enabled) {
            options += 1;
        }

        let screen;
        let title;
        if (options) {
            screen = 'LoginOptions';
            title = formatMessage({id: 'mobile.routes.loginOptions', defaultMessage: 'Login Chooser'});
        } else {
            screen = 'Login';
            title = formatMessage({id: 'mobile.routes.login', defaultMessage: 'Login'});
        }

        if (Platform.OS === 'ios') {
            if (config?.ExperimentalClientSideCertEnable === 'true' && config?.ExperimentalClientSideCertCheck === 'primary') {
                // log in automatically and send directly to the channel screen
                this.loginWithCertificate();
                return;
            }

            setTimeout(() => {
                this.goToNextScreen(screen, title);
            }, 350);
        } else {
            this.goToNextScreen(screen, title);
        }
    };

    handleShowClientUpgrade = (upgradeType) => {
        const {formatMessage} = this.context.intl;
<<<<<<< HEAD

        this.props.navigator.push({
            screen: 'ClientUpgrade',
            title: formatMessage({id: 'mobile.client_upgrade', defaultMessage: 'Client Upgrade'}),
            backButtonTitle: '',
            navigatorStyle: {
                navBarHidden: LocalConfig.AutoSelectServerUrl,
                disabledBackGesture: LocalConfig.AutoSelectServerUrl,
                statusBarHidden: true,
                statusBarHideWithNavBar: true,
                navBarTextColor: this.theme.sidebarHeaderTextColor,
                navBarBackgroundColor: this.theme.sidebarHeaderBg,
                navBarButtonColor: this.theme.sidebarHeaderTextColor,
            },
            passProps: {
                closeAction: this.handleLoginOptions,
                upgradeType,
=======
        const screen = 'ClientUpgrade';
        const title = formatMessage({id: 'mobile.client_upgrade', defaultMessage: 'Client Upgrade'});
        const passProps = {
            closeAction: this.handleLoginOptions,
            upgradeType,
        };
        const options = {
            statusBar: {
                visible: false,
>>>>>>> 175c0df5
            },
        };

        this.goToNextScreen(screen, title, passProps, options);
    };

    handleTextChanged = (url) => {
        this.setState({url});
    };

    loginWithCertificate = async () => {
<<<<<<< HEAD
        const {login, navigator} = this.props;
        const {config, license} = this.state;

=======
>>>>>>> 175c0df5
        tracker.initialLoad = Date.now();

        await login({loginId: 'credential', password: 'password', config, license});
        this.scheduleSessionExpiredNotification();

        this.props.actions.resetToChannel();
    };

    pingServer = (url, retryWithHttp = true) => {
        const {pingServer, loadConfigAndLicense} = this.props;

        const {handleServerUrlChanged} = this.props.reduxActions;

        this.setState({
            connected: false,
            connecting: true,
            error: null,
        });

        handleServerUrlChanged(url);

        let cancel = false;
        this.cancelPing = () => {
            cancel = true;

            this.setState({
                connected: false,
                connecting: false,
            });

            this.cancelPing = null;
        };

        pingServer(url).then(async (result) => {
            if (cancel) {
                return;
            }

            if (result.error && result.error.status_code !== 401 && retryWithHttp) {
                this.pingServer(url.replace('https:', 'http:'), false);
                return;
            }

            let config;
            let license;
            if (!result.error) {
                try {
                    const data = await loadConfigAndLicense(false);
                    config = data.config;
                    license = data.license;
                    this.theme = getDefaultThemeFromConfig(config);
                } catch (error) {
                    this.setState({
                        connected: false,
                        connecting: false,
                        error,
                        url,
                    });
                    return;
                }
            }

            this.setState({
                connected: !result.error,
                connecting: false,
                error: result.error,
                config,
                license,
                url,
            });
        }).catch(() => {
            if (cancel) {
                return;
            }

            this.setState({
                connecting: false,
            });
        });
    };

    scheduleSessionExpiredNotification = () => {
        const {intl} = this.context;
        const {scheduleExpiredNotification} = this.props;

        scheduleExpiredNotification(intl);
    };

    selectCertificate = () => {
        const url = this.getUrl();
        RNFetchBlob.cba.selectCertificate((certificate) => {
            if (certificate) {
                mattermostBucket.setPreference('cert', certificate);
                fetchConfig().then(() => {
                    this.pingServer(url, true);
                });
            }
        });
    };

    render() {
        const {formatMessage} = this.context.intl;
        const {allowOtherServers} = this.props;
        const {
            connected,
            connecting,
            error,
            url,
        } = this.state;

        let buttonIcon;
        let buttonText;
        if (connected || connecting) {
            buttonIcon = (
                <ActivityIndicator
                    animating={true}
                    size='small'
                    style={style.connectingIndicator}
                />
            );
            buttonText = (
                <FormattedText
                    id='mobile.components.select_server_view.connecting'
                    defaultMessage='Connecting...'
                />
            );
        } else {
            buttonText = (
                <FormattedText
                    id='mobile.components.select_server_view.connect'
                    defaultMessage='Connect'
                />
            );
        }

        let statusStyle = 'dark-content';
        if (Platform.OS === 'android') {
            statusStyle = 'light-content';
        }

        const inputDisabled = !allowOtherServers || connected || connecting;
        const inputStyle = [GlobalStyles.inputBox];
        if (inputDisabled) {
            inputStyle.push(style.disabledInput);
        }

        return (
            <KeyboardAvoidingView
                behavior='padding'
                style={style.container}
                keyboardVerticalOffset={0}
                enabled={Platform.OS === 'ios'}
            >
                <StatusBar barStyle={statusStyle}/>
                <TouchableWithoutFeedback onPress={this.blur}>
                    <View style={[GlobalStyles.container, GlobalStyles.signupContainer]}>
                        <Image
                            source={require('assets/images/logo.png')}
                        />

                        <View>
                            <FormattedText
                                style={[GlobalStyles.header, GlobalStyles.label]}
                                id='mobile.components.select_server_view.enterServerUrl'
                                defaultMessage='Enter Server URL'
                            />
                        </View>
                        <TextInput
                            ref={this.textInputRef}
                            value={url}
                            editable={!inputDisabled}
                            onChangeText={this.handleTextChanged}
                            onSubmitEditing={this.handleConnect}
                            style={inputStyle}
                            autoCapitalize='none'
                            autoCorrect={false}
                            keyboardType='url'
                            placeholder={formatMessage({
                                id: 'mobile.components.select_server_view.siteUrlPlaceholder',
                                defaultMessage: 'https://mattermost.example.com',
                            })}
                            returnKeyType='go'
                            underlineColorAndroid='transparent'
                            disableFullscreenUI={true}
                        />
                        <Button
                            onPress={this.handleConnect}
                            containerStyle={[GlobalStyles.signupButton, style.connectButton]}
                        >
                            {buttonIcon}
                            <Text style={GlobalStyles.signupButtonText}>
                                {buttonText}
                            </Text>
                        </Button>
                        <ErrorText error={error}/>
                    </View>
                </TouchableWithoutFeedback>
            </KeyboardAvoidingView>
        );
    }
}

const style = StyleSheet.create({
    container: {
        flex: 1,
    },
    disabledInput: {
        backgroundColor: '#e3e3e3',
    },
    connectButton: {
        alignItems: 'center',
    },
    connectingIndicator: {
        marginRight: 5,
    },
});<|MERGE_RESOLUTION|>--- conflicted
+++ resolved
@@ -22,13 +22,8 @@
 import Button from 'react-native-button';
 import RNFetchBlob from 'rn-fetch-blob';
 
-<<<<<<< HEAD
-=======
 import merge from 'deepmerge';
 
-import {Client4} from 'mattermost-redux/client';
-
->>>>>>> 175c0df5
 import ErrorText from 'app/components/error_text';
 import FormattedText from 'app/components/formatted_text';
 import fetchConfig from 'app/init/fetch';
@@ -49,34 +44,16 @@
 export default class SelectServer extends PureComponent {
     static propTypes = {
         allowOtherServers: PropTypes.bool,
+        goToScreen: PropTypes.func.isRequired,
         loadConfigAndLicense: PropTypes.func.isRequired,
         login: PropTypes.func.isRequired,
         pingServer: PropTypes.func.isRequired,
-        navigator: PropTypes.object,
         reduxActions: PropTypes.shape({
             handleServerUrlChanged: PropTypes.func.isRequired,
-<<<<<<< HEAD
-=======
-            handleSuccessfulLogin: PropTypes.func.isRequired,
-            scheduleExpiredNotification: PropTypes.func.isRequired,
-            loadConfigAndLicense: PropTypes.func.isRequired,
-            login: PropTypes.func.isRequired,
-            resetPing: PropTypes.func.isRequired,
-            resetToChannel: PropTypes.func.isRequired,
->>>>>>> 175c0df5
             setLastUpgradeCheck: PropTypes.func.isRequired,
         }).isRequired,
-<<<<<<< HEAD
+        resetToChannel: PropTypes.func.isRequired,
         scheduleExpiredNotification: PropTypes.func.isRequired,
-=======
-        allowOtherServers: PropTypes.bool,
-        config: PropTypes.object,
-        currentVersion: PropTypes.string,
-        hasConfigAndLicense: PropTypes.bool.isRequired,
-        latestVersion: PropTypes.string,
-        license: PropTypes.object,
-        minVersion: PropTypes.string,
->>>>>>> 175c0df5
         serverUrl: PropTypes.string.isRequired,
     };
 
@@ -179,42 +156,18 @@
         return stripTrailingSlashes(preUrl.protocol + '//' + preUrl.host + preUrl.pathname);
     };
 
-<<<<<<< HEAD
-    goToNextScreen = (screen, title) => {
-        const {navigator} = this.props;
-        const {config, license, url} = this.state;
-
-        navigator.push({
-            screen,
-            title,
-            animated: true,
-            backButtonTitle: '',
-            navigatorStyle: {
-                navBarHidden: LocalConfig.AutoSelectServerUrl,
-                disabledBackGesture: LocalConfig.AutoSelectServerUrl,
-                navBarTextColor: this.theme.sidebarHeaderTextColor,
-                navBarBackgroundColor: this.theme.sidebarHeaderBg,
-                navBarButtonColor: this.theme.sidebarHeaderTextColor,
-            },
-            passProps: {
-                config,
-                license,
-                serverUrl: url,
-                theme: this.theme,
-=======
     goToNextScreen = (screen, title, passProps = {}, navOptions = {}) => {
-        const {actions} = this.props;
+        const {goToScreen} = this.props;
         const defaultOptions = {
             popGesture: !LocalConfig.AutoSelectServerUrl,
             topBar: {
                 visible: !LocalConfig.AutoSelectServerUrl,
                 height: LocalConfig.AutoSelectServerUrl ? 0 : null,
->>>>>>> 175c0df5
             },
         };
         const options = merge(defaultOptions, navOptions);
 
-        actions.goToScreen(screen, title, passProps, options);
+        goToScreen(screen, title, passProps, options);
     };
 
     handleAndroidKeyboard = () => {
@@ -263,7 +216,8 @@
 
     handleLoginOptions = () => {
         const {formatMessage} = this.context.intl;
-        const {config, license} = this.state;
+        const {goToScreen} = this.props;
+        const {config, license, url} = this.state;
         const samlEnabled = config?.EnableSaml === 'true' && license?.IsLicensed === 'true' && license?.SAML === 'true';
         const gitlabEnabled = config?.EnableSignUpWithGitLab === 'true';
         const o365Enabled = config?.EnableSignUpWithOffice365 === 'true' && license?.IsLicensed === 'true' && license?.Office365OAuth === 'true';
@@ -283,6 +237,14 @@
             title = formatMessage({id: 'mobile.routes.login', defaultMessage: 'Login'});
         }
 
+        const passProps = {
+            config,
+            license,
+            serverUrl: url,
+            goToScreen,
+            theme: this.theme,
+        };
+
         if (Platform.OS === 'ios') {
             if (config?.ExperimentalClientSideCertEnable === 'true' && config?.ExperimentalClientSideCertCheck === 'primary') {
                 // log in automatically and send directly to the channel screen
@@ -291,34 +253,15 @@
             }
 
             setTimeout(() => {
-                this.goToNextScreen(screen, title);
+                this.goToNextScreen(screen, title, passProps);
             }, 350);
         } else {
-            this.goToNextScreen(screen, title);
+            this.goToNextScreen(screen, title, passProps);
         }
     };
 
     handleShowClientUpgrade = (upgradeType) => {
         const {formatMessage} = this.context.intl;
-<<<<<<< HEAD
-
-        this.props.navigator.push({
-            screen: 'ClientUpgrade',
-            title: formatMessage({id: 'mobile.client_upgrade', defaultMessage: 'Client Upgrade'}),
-            backButtonTitle: '',
-            navigatorStyle: {
-                navBarHidden: LocalConfig.AutoSelectServerUrl,
-                disabledBackGesture: LocalConfig.AutoSelectServerUrl,
-                statusBarHidden: true,
-                statusBarHideWithNavBar: true,
-                navBarTextColor: this.theme.sidebarHeaderTextColor,
-                navBarBackgroundColor: this.theme.sidebarHeaderBg,
-                navBarButtonColor: this.theme.sidebarHeaderTextColor,
-            },
-            passProps: {
-                closeAction: this.handleLoginOptions,
-                upgradeType,
-=======
         const screen = 'ClientUpgrade';
         const title = formatMessage({id: 'mobile.client_upgrade', defaultMessage: 'Client Upgrade'});
         const passProps = {
@@ -328,7 +271,6 @@
         const options = {
             statusBar: {
                 visible: false,
->>>>>>> 175c0df5
             },
         };
 
@@ -340,18 +282,15 @@
     };
 
     loginWithCertificate = async () => {
-<<<<<<< HEAD
-        const {login, navigator} = this.props;
+        const {login, resetToChannel} = this.props;
         const {config, license} = this.state;
 
-=======
->>>>>>> 175c0df5
         tracker.initialLoad = Date.now();
 
         await login({loginId: 'credential', password: 'password', config, license});
         this.scheduleSessionExpiredNotification();
 
-        this.props.actions.resetToChannel();
+        resetToChannel();
     };
 
     pingServer = (url, retryWithHttp = true) => {
