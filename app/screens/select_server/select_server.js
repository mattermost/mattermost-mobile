// Copyright (c) 2015-present Mattermost, Inc. All Rights Reserved.
// See LICENSE.txt for license information.

import React, {PureComponent} from 'react';
import {Navigation} from 'react-native-navigation';
import PropTypes from 'prop-types';
import {intlShape} from 'react-intl';
import {
    ActivityIndicator,
    DeviceEventEmitter,
    Image,
    Keyboard,
    KeyboardAvoidingView,
    Platform,
    StatusBar,
    StyleSheet,
    Text,
    TextInput,
    TouchableWithoutFeedback,
    View,
} from 'react-native';
import Button from 'react-native-button';
import RNFetchBlob from 'rn-fetch-blob';

import merge from 'deepmerge';

import ErrorText from 'app/components/error_text';
import FormattedText from 'app/components/formatted_text';
import fetchConfig from 'app/init/fetch';
import mattermostBucket from 'app/mattermost_bucket';
import {GlobalStyles} from 'app/styles';
import {getDefaultThemeFromConfig} from 'app/selectors/theme';
import {checkUpgradeType, isUpgradeAvailable} from 'app/utils/client_upgrade';
import {isValidUrl, stripTrailingSlashes} from 'app/utils/url';
import {preventDoubleTap} from 'app/utils/tap';
import tracker from 'app/utils/time_tracker';
import {t} from 'app/utils/i18n';
<<<<<<< HEAD
import {getClientUpgrade} from 'app/realm/utils/general';
=======
import {changeOpacity} from 'app/utils/theme';
>>>>>>> 8a9f1f6c

import telemetry from 'app/telemetry';

import LocalConfig from 'assets/config';

export default class SelectServer extends PureComponent {
    static propTypes = {
        allowOtherServers: PropTypes.bool,
        goToScreen: PropTypes.func.isRequired,
        loadConfigAndLicense: PropTypes.func.isRequired,
        login: PropTypes.func.isRequired,
        pingServer: PropTypes.func.isRequired,
        reduxActions: PropTypes.shape({
            handleServerUrlChanged: PropTypes.func.isRequired,
            setLastUpgradeCheck: PropTypes.func.isRequired,
        }).isRequired,
        resetToChannel: PropTypes.func.isRequired,
        scheduleExpiredNotification: PropTypes.func.isRequired,
        serverUrl: PropTypes.string.isRequired,
    };

    static contextTypes = {
        intl: intlShape.isRequired,
    };

    constructor(props) {
        super(props);

        this.textInputRef = React.createRef();

        this.state = {
            connected: false,
            connecting: false,
            error: null,
            url: props.serverUrl,
            config: null,
            license: null,
        };

        this.theme = getDefaultThemeFromConfig();

        this.cancelPing = null;
    }

    componentDidMount() {
        this.navigationEventListener = Navigation.events().bindComponent(this);

        const {allowOtherServers, serverUrl} = this.props;
        if (!allowOtherServers && serverUrl) {
            // If the app is managed or AutoSelectServerUrl is true in the Config, the server url is set and the user can't change it
            // we automatically trigger the ping to move to the next screen
            this.handleConnect();
        }

        if (Platform.OS === 'android') {
            Keyboard.addListener('keyboardDidHide', this.handleAndroidKeyboard);
        }

        this.certificateListener = DeviceEventEmitter.addListener('RNFetchBlobCertificate', this.selectCertificate);

        telemetry.end(['start:select_server_screen']);
        telemetry.save();
    }

    componentDidUpdate(prevProps, prevState) {
        const hasConfigAndLicense = Boolean(this.state.config && this.state.license);
        const hadConfigAndLicense = Boolean(prevState.config && prevState.license);
        if (this.state.connected && hasConfigAndLicense && !(prevState.connected && hadConfigAndLicense)) {
            if (LocalConfig.EnableMobileClientUpgrade) {
<<<<<<< HEAD
                this.props.reduxActions.setLastUpgradeCheck();
                const {currentVersion, minVersion, latestVersion} = getClientUpgrade(this.state.config);
=======
                this.props.actions.setLastUpgradeCheck();
                const {currentVersion, minVersion, latestVersion} = this.props;
>>>>>>> 8a9f1f6c
                const upgradeType = checkUpgradeType(currentVersion, minVersion, latestVersion);
                if (isUpgradeAvailable(upgradeType)) {
                    this.handleShowClientUpgrade(upgradeType);
                } else {
<<<<<<< HEAD
                    this.handleLoginOptions();
                }
            } else {
                this.handleLoginOptions();
=======
                    this.handleLoginOptions(this.props);
                }
            } else {
                this.handleLoginOptions(this.props);
>>>>>>> 8a9f1f6c
            }
        }
    }

    componentWillUnmount() {
        if (Platform.OS === 'android') {
            Keyboard.removeListener('keyboardDidHide', this.handleAndroidKeyboard);
        }

        this.certificateListener.remove();

        this.navigationEventListener.remove();
    }

    componentDidDisappear() {
        this.setState({
            connected: false,
        });
    }

    blur = () => {
        if (this.textInputRef?.current) {
            this.textInputRef.current.blur();
        }
    };

    getUrl = () => {
        const urlParse = require('url-parse');
        let preUrl = urlParse(this.state.url, true);

        if (!preUrl.host || preUrl.protocol === 'file:') {
            preUrl = urlParse('https://' + stripTrailingSlashes(this.state.url), true);
        }

        if (preUrl.protocol === 'http:') {
            preUrl.protocol = 'https:';
        }

        return stripTrailingSlashes(preUrl.protocol + '//' + preUrl.host + preUrl.pathname);
    };

    goToNextScreen = (screen, title, passProps = {}, navOptions = {}) => {
        const {goToScreen} = this.props;
        const defaultOptions = {
            popGesture: !LocalConfig.AutoSelectServerUrl,
            topBar: {
                visible: !LocalConfig.AutoSelectServerUrl,
                height: LocalConfig.AutoSelectServerUrl ? 0 : null,
            },
        };
        const options = merge(defaultOptions, navOptions);

        goToScreen(screen, title, passProps, options);
    };

    handleAndroidKeyboard = () => {
        this.blur();
    };

    handleConnect = preventDoubleTap(async () => {
        const url = this.getUrl();

        Keyboard.dismiss();

        if (this.state.connecting || this.state.connected) {
            this.cancelPing();

            return;
        }

        if (!isValidUrl(url)) {
            this.setState({
                error: {
                    intl: {
                        id: t('mobile.server_url.invalid_format'),
                        defaultMessage: 'URL must start with http:// or https://',
                    },
                },
            });

            return;
        }

        if (LocalConfig.ExperimentalClientSideCertEnable && Platform.OS === 'ios') {
            RNFetchBlob.cba.selectCertificate((certificate) => {
                if (certificate) {
                    mattermostBucket.setPreference('cert', certificate);
                    window.fetch = new RNFetchBlob.polyfill.Fetch({
                        auto: true,
                        certificate,
                    }).build();
                    this.pingServer(url);
                }
            });
        } else {
            this.pingServer(url);
        }
    });

    handleLoginOptions = () => {
        const {formatMessage} = this.context.intl;
        const {goToScreen} = this.props;
        const {config, license, url} = this.state;
        const samlEnabled = config?.EnableSaml === 'true' && license?.IsLicensed === 'true' && license?.SAML === 'true';
        const gitlabEnabled = config?.EnableSignUpWithGitLab === 'true';
        const o365Enabled = config?.EnableSignUpWithOffice365 === 'true' && license?.IsLicensed === 'true' && license?.Office365OAuth === 'true';

        let options = 0;
        if (samlEnabled || gitlabEnabled || o365Enabled) {
            options += 1;
        }

        let screen;
        let title;
        if (options) {
            screen = 'LoginOptions';
            title = formatMessage({id: 'mobile.routes.loginOptions', defaultMessage: 'Login Chooser'});
        } else {
            screen = 'Login';
            title = formatMessage({id: 'mobile.routes.login', defaultMessage: 'Login'});
        }

        const passProps = {
            config,
            license,
            serverUrl: url,
            goToScreen,
            theme: this.theme,
        };

        if (Platform.OS === 'ios') {
            if (config?.ExperimentalClientSideCertEnable === 'true' && config?.ExperimentalClientSideCertCheck === 'primary') {
                // log in automatically and send directly to the channel screen
                this.loginWithCertificate();
                return;
            }

            setTimeout(() => {
                this.goToNextScreen(screen, title, passProps);
            }, 350);
        } else {
            this.goToNextScreen(screen, title, passProps);
        }
    };

    handleShowClientUpgrade = (upgradeType) => {
        const {formatMessage} = this.context.intl;
        const screen = 'ClientUpgrade';
        const title = formatMessage({id: 'mobile.client_upgrade', defaultMessage: 'Client Upgrade'});
        const passProps = {
            closeAction: this.handleLoginOptions,
            upgradeType,
        };
        const options = {
            statusBar: {
                visible: false,
            },
        };

        this.goToNextScreen(screen, title, passProps, options);
    };

    handleTextChanged = (url) => {
        this.setState({url});
    };

    loginWithCertificate = async () => {
        const {login, resetToChannel} = this.props;
        const {config, license} = this.state;

        tracker.initialLoad = Date.now();

        await login({loginId: 'credential', password: 'password', config, license});
        this.scheduleSessionExpiredNotification();

        resetToChannel();
    };

    pingServer = (url, retryWithHttp = true) => {
        const {pingServer, loadConfigAndLicense} = this.props;

        const {handleServerUrlChanged} = this.props.reduxActions;

        this.setState({
            connected: false,
            connecting: true,
            error: null,
        });

        handleServerUrlChanged(url);

        let cancel = false;
        this.cancelPing = () => {
            cancel = true;

            this.setState({
                connected: false,
                connecting: false,
            });

            this.cancelPing = null;
        };

        pingServer(url).then(async (result) => {
            if (cancel) {
                return;
            }

            if (result.error && result.error.status_code !== 401 && retryWithHttp) {
                this.pingServer(url.replace('https:', 'http:'), false);
                return;
            }

            let config;
            let license;
            if (!result.error) {
                try {
                    const data = await loadConfigAndLicense(false);
                    config = data.config;
                    license = data.license;
                    this.theme = getDefaultThemeFromConfig(config);
                } catch (error) {
                    this.setState({
                        connected: false,
                        connecting: false,
                        error,
                        url,
                    });
                    return;
                }
            }

            this.setState({
                connected: !result.error,
                connecting: false,
                error: result.error,
                config,
                license,
                url,
            });
        }).catch(() => {
            if (cancel) {
                return;
            }

            this.setState({
                connecting: false,
            });
        });
    };

    scheduleSessionExpiredNotification = () => {
        const {intl} = this.context;
        const {scheduleExpiredNotification} = this.props;

        scheduleExpiredNotification(intl);
    };

    selectCertificate = () => {
        const url = this.getUrl();
        RNFetchBlob.cba.selectCertificate((certificate) => {
            if (certificate) {
                mattermostBucket.setPreference('cert', certificate);
                fetchConfig().then(() => {
                    this.pingServer(url, true);
                });
            }
        });
    };

    render() {
        const {formatMessage} = this.context.intl;
        const {allowOtherServers} = this.props;
        const {
            connected,
            connecting,
            error,
            url,
        } = this.state;

        let buttonIcon;
        let buttonText;
        if (connected || connecting) {
            buttonIcon = (
                <ActivityIndicator
                    animating={true}
                    size='small'
                    style={style.connectingIndicator}
                />
            );
            buttonText = (
                <FormattedText
                    id='mobile.components.select_server_view.connecting'
                    defaultMessage='Connecting...'
                />
            );
        } else {
            buttonText = (
                <FormattedText
                    id='mobile.components.select_server_view.connect'
                    defaultMessage='Connect'
                />
            );
        }

        let statusStyle = 'dark-content';
        if (Platform.OS === 'android') {
            statusStyle = 'light-content';
        }

        const inputDisabled = !allowOtherServers || connected || connecting;
        const inputStyle = [GlobalStyles.inputBox];
        if (inputDisabled) {
            inputStyle.push(style.disabledInput);
        }

        return (
            <KeyboardAvoidingView
                behavior='padding'
                style={style.container}
                keyboardVerticalOffset={0}
                enabled={Platform.OS === 'ios'}
            >
                <StatusBar barStyle={statusStyle}/>
                <TouchableWithoutFeedback onPress={this.blur}>
                    <View style={[GlobalStyles.container, GlobalStyles.signupContainer]}>
                        <Image
                            source={require('assets/images/logo.png')}
                        />

                        <View>
                            <FormattedText
                                style={[GlobalStyles.header, GlobalStyles.label]}
                                id='mobile.components.select_server_view.enterServerUrl'
                                defaultMessage='Enter Server URL'
                            />
                        </View>
                        <TextInput
                            ref={this.textInputRef}
                            value={url}
                            editable={!inputDisabled}
                            onChangeText={this.handleTextChanged}
                            onSubmitEditing={this.handleConnect}
                            style={inputStyle}
                            autoCapitalize='none'
                            autoCorrect={false}
                            keyboardType='url'
                            placeholder={formatMessage({
                                id: 'mobile.components.select_server_view.siteUrlPlaceholder',
                                defaultMessage: 'https://mattermost.example.com',
                            })}
                            placeholderTextColor={changeOpacity('#000', 0.5)}
                            returnKeyType='go'
                            underlineColorAndroid='transparent'
                            disableFullscreenUI={true}
                        />
                        <Button
                            onPress={this.handleConnect}
                            containerStyle={[GlobalStyles.signupButton, style.connectButton]}
                        >
                            {buttonIcon}
                            <Text style={GlobalStyles.signupButtonText}>
                                {buttonText}
                            </Text>
                        </Button>
                        <ErrorText error={error}/>
                    </View>
                </TouchableWithoutFeedback>
            </KeyboardAvoidingView>
        );
    }
}

const style = StyleSheet.create({
    container: {
        flex: 1,
    },
    disabledInput: {
        backgroundColor: '#e3e3e3',
    },
    connectButton: {
        alignItems: 'center',
    },
    connectingIndicator: {
        marginRight: 5,
    },
});<|MERGE_RESOLUTION|>--- conflicted
+++ resolved
@@ -35,11 +35,8 @@
 import {preventDoubleTap} from 'app/utils/tap';
 import tracker from 'app/utils/time_tracker';
 import {t} from 'app/utils/i18n';
-<<<<<<< HEAD
 import {getClientUpgrade} from 'app/realm/utils/general';
-=======
 import {changeOpacity} from 'app/utils/theme';
->>>>>>> 8a9f1f6c
 
 import telemetry from 'app/telemetry';
 
@@ -109,28 +106,16 @@
         const hadConfigAndLicense = Boolean(prevState.config && prevState.license);
         if (this.state.connected && hasConfigAndLicense && !(prevState.connected && hadConfigAndLicense)) {
             if (LocalConfig.EnableMobileClientUpgrade) {
-<<<<<<< HEAD
                 this.props.reduxActions.setLastUpgradeCheck();
                 const {currentVersion, minVersion, latestVersion} = getClientUpgrade(this.state.config);
-=======
-                this.props.actions.setLastUpgradeCheck();
-                const {currentVersion, minVersion, latestVersion} = this.props;
->>>>>>> 8a9f1f6c
                 const upgradeType = checkUpgradeType(currentVersion, minVersion, latestVersion);
                 if (isUpgradeAvailable(upgradeType)) {
                     this.handleShowClientUpgrade(upgradeType);
                 } else {
-<<<<<<< HEAD
                     this.handleLoginOptions();
                 }
             } else {
                 this.handleLoginOptions();
-=======
-                    this.handleLoginOptions(this.props);
-                }
-            } else {
-                this.handleLoginOptions(this.props);
->>>>>>> 8a9f1f6c
             }
         }
     }
