--- conflicted
+++ resolved
@@ -24,18 +24,16 @@
 import {useTheme} from '@context/theme';
 import {useIsTablet} from '@hooks/device';
 import {dismissOverlay} from '@screens/navigation';
-import {ShowSnackBarArgs} from '@utils/snack_bar';
 import {makeStyleSheetFromTheme} from '@utils/theme';
 import {typography} from '@utils/typography';
 
 import type {AvailableScreens} from '@typings/screens/navigation';
+import type {ShowSnackBarArgs} from '@utils/snack_bar';
 
 type SnackBarProps = {
     componentId: AvailableScreens;
-    onAction?: () => void;
-    barType: keyof typeof SNACK_BAR_TYPE;
     sourceScreen: AvailableScreens;
-}
+} & ShowSnackBarArgs;
 
 const SNACK_BAR_WIDTH = 96;
 const SNACK_BAR_HEIGHT = 56;
@@ -82,16 +80,7 @@
     };
 });
 
-<<<<<<< HEAD
-type SnackBarProps = {
-    componentId: string;
-    sourceScreen: typeof Screens[keyof typeof Screens];
-} & ShowSnackBarArgs;
-
 const SnackBar = ({barType, componentId, messageValues = {}, onAction, sourceScreen}: SnackBarProps) => {
-=======
-const SnackBar = ({barType, componentId, onAction, sourceScreen}: SnackBarProps) => {
->>>>>>> 06208350
     const [showSnackBar, setShowSnackBar] = useState<boolean | undefined>();
     const {formatMessage} = useIntl();
     const theme = useTheme();
