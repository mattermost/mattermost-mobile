// Copyright (c) 2015-present Mattermost, Inc. All Rights Reserved.
// See LICENSE.txt for license information.

import React from 'react';
import {Platform} from 'react-native';
import {ThemeProvider} from 'react-native-elements';
import {gestureHandlerRootHOC} from 'react-native-gesture-handler';
import {Navigation} from 'react-native-navigation';
import {Provider} from 'react-redux';
import {SafeAreaProvider} from 'react-native-safe-area-context';

import RootWrapper from '@components/root';
let store;

const withGestures = (screen, styles) => {
    if (Platform.OS === 'android') {
        return gestureHandlerRootHOC(screen, styles);
    }

    return screen;
};

// eslint-disable-next-line react/display-name
export const withReduxProvider = (Screen, excludeEvents = true) => (props) => (
    <Provider store={store}>
        <ThemeProvider>
            <RootWrapper excludeEvents={excludeEvents}>
                <SafeAreaProvider>
                    <Screen {...props}/>
                </SafeAreaProvider>
            </RootWrapper>
        </ThemeProvider>
    </Provider>
);

Navigation.setLazyComponentRegistrator((screenName) => {
    let screen;
    let extraStyles;
    switch (screenName) {
    case 'About':
        screen = require('@screens/about').default;
        break;
    case 'AddReaction':
        screen = require('@screens/add_reaction').default;
        break;
    case 'AdvancedSettings':
        screen = require('@screens/settings/advanced_settings').default;
        break;
    case 'AppForm':
        screen = require('@screens/apps_form').default;
        break;
    case 'ChannelAddMembers':
        screen = require('@screens/channel_add_members').default;
        break;
    case 'ChannelInfo':
        screen = require('@screens/channel_info').default;
        break;
    case 'ChannelMembers':
        screen = require('@screens/channel_members').default;
        break;
    case 'ChannelNotificationPreference':
        screen = require('@screens/channel_notification_preference').default;
        break;
<<<<<<< HEAD
    case 'ClearAfter':
        screen = require('@screens/custom_status_clear_after').default;
        break;
    case 'ClientUpgrade':
        screen = require('@screens/client_upgrade').default;
        break;
=======
>>>>>>> ca222bad
    case 'ClockDisplaySettings':
        screen = require('@screens/settings/clock_display').default;
        break;
    case 'Code':
        screen = require('@screens/code').default;
        break;
    case 'CreateChannel':
        screen = require('@screens/create_channel').default;
        break;
    case 'CustomStatus':
        screen = require('@screens/custom_status').default;
        break;
    case 'DisplaySettings':
        screen = require('@screens/settings/display_settings').default;
        break;
    case 'EditChannel':
        screen = require('@screens/edit_channel').default;
        break;
    case 'EditPost':
        screen = require('@screens/edit_post').default;
        break;
    case 'EditProfile':
        screen = require('@screens/edit_profile').default;
        break;
    case 'ErrorTeamsList':
        screen = require('@screens/error_teams_list').default;
        break;
    case 'ExpandedAnnouncementBanner':
        screen = require('@screens/expanded_announcement_banner').default;
        break;
    case 'SavedPosts':
        screen = require('@screens/saved_posts').default;
        break;
    case 'ForgotPassword':
        screen = require('@screens/forgot_password').default;
        break;
    case 'Gallery':
        screen = require('@screens/gallery').default;
        break;
    case 'InteractiveDialog':
        screen = require('@screens/interactive_dialog').default;
        break;
    case 'Login':
        screen = require('@screens/login').default;
        break;
    case 'LoginOptions':
        screen = require('@screens/login_options').default;
        break;
    case 'LongPost':
        screen = require('@screens/long_post').default;
        break;
    case 'MainSidebar':
        screen = require('app/components/sidebars/main').default;
        break;
    case 'MFA':
        screen = require('@screens/mfa').default;
        break;
    case 'MoreChannels':
        screen = require('@screens/more_channels').default;
        break;
    case 'MoreDirectMessages':
        screen = require('@screens/more_dms').default;
        break;
    case 'Notification':
        extraStyles = Platform.select({android: {flex: undefined, height: 100}});
        screen = require('@screens/notification/index.tsx').default;
        break;
    case 'NotificationSettings':
        screen = require('@screens/settings/notification_settings').default;
        break;
    case 'NotificationSettingsAutoResponder':
        screen = require('@screens/settings/notification_settings_auto_responder').default;
        break;
    case 'NotificationSettingsEmail':
        screen = require('@screens/settings/notification_settings_email').default;
        break;
    case 'NotificationSettingsMentions':
        screen = require('@screens/settings/notification_settings_mentions').default;
        break;
    case 'NotificationSettingsMentionsKeywords':
        screen = require('@screens/settings/notification_settings_mentions_keywords').default;
        break;
    case 'NotificationSettingsMobile':
        screen = require('@screens/settings/notification_settings_mobile').default;
        break;
    case 'OptionsModal':
        screen = require('@screens/options_modal').default;
        break;
    case 'PerfMetrics':
        screen = require('@screens/perf_metrics').default;
        break;
    case 'Permalink':
        screen = require('@screens/permalink').default;
        break;
    case 'PinnedPosts':
        screen = require('@screens/pinned_posts').default;
        break;
    case 'PostOptions':
        screen = require('@screens/post_options').default;
        break;
    case 'ReactionList':
        screen = require('@screens/reaction_list').default;
        break;
    case 'RecentMentions':
        screen = require('@screens/recent_mentions').default;
        break;
    case 'Search':
        screen = require('@screens/search').default;
        break;
    case 'SelectorScreen':
        screen = require('@screens/selector_screen').default;
        break;
    case 'SelectTeam':
        screen = require('@screens/select_team').default;
        break;
    case 'SelectTimezone':
        screen = require('@screens/settings/timezone/select_timezone').default;
        break;
    case 'Settings':
        screen = require('@screens/settings/general').default;
        break;
    case 'SettingsSidebar':
        screen = require('app/components/sidebars/settings').default;
        break;
    case 'SidebarSettings':
        screen = require('@screens/settings/sidebar').default;
        break;
    case 'SSO':
        screen = require('@screens/sso').default;
        break;
    case 'Table':
        screen = require('@screens/table').default;
        break;
    case 'TermsOfService':
        screen = require('@screens/terms_of_service').default;
        break;
    case 'ThemeSettings':
        screen = require('@screens/settings/theme').default;
        break;
    case 'Thread':
        screen = require('@screens/thread').default;
        break;
    case 'TimezoneSettings':
        screen = require('@screens/settings/timezone').default;
        break;
    case 'UserProfile':
        screen = require('@screens/user_profile').default;
        break;
    }

    if (screen) {
        Navigation.registerComponent(screenName, () => withGestures(withReduxProvider(screen), extraStyles), () => screen);
    }
});

export function registerScreens(reduxStore) {
    store = reduxStore;

    const channelScreen = require('@screens/channel').default;
    const serverScreen = require('@screens/select_server').default;

    Navigation.registerComponent('Channel', () => withReduxProvider(channelScreen, false), () => channelScreen);
    Navigation.registerComponent('SelectServer', () => withReduxProvider(serverScreen, false), () => serverScreen);
}<|MERGE_RESOLUTION|>--- conflicted
+++ resolved
@@ -61,15 +61,9 @@
     case 'ChannelNotificationPreference':
         screen = require('@screens/channel_notification_preference').default;
         break;
-<<<<<<< HEAD
     case 'ClearAfter':
         screen = require('@screens/custom_status_clear_after').default;
         break;
-    case 'ClientUpgrade':
-        screen = require('@screens/client_upgrade').default;
-        break;
-=======
->>>>>>> ca222bad
     case 'ClockDisplaySettings':
         screen = require('@screens/settings/clock_display').default;
         break;
