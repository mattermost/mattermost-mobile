--- conflicted
+++ resolved
@@ -2,18 +2,18 @@
 // See LICENSE.txt for license information.
 
 import React from 'react';
-<<<<<<< HEAD
+import {Platform} from 'react-native';
+import {Navigation} from 'react-native-navigation';
 import {AppearanceProvider} from 'react-native-appearance';
-=======
-import {Platform} from 'react-native';
->>>>>>> 898b59ab
-import {Navigation} from 'react-native-navigation';
 import {gestureHandlerRootHOC} from 'react-native-gesture-handler';
 
 let Root;
 export function registerScreens(store, Provider) {
     // TODO consolidate this with app/utils/wrap_context_provider
-<<<<<<< HEAD
+    if (!Root) {
+        Root = require('app/components/root').default;
+    }
+
     const wrapper = (Comp, appearanceEnabled = false) => (props) => {
         const comps = (
             <Provider store={store}>
@@ -33,20 +33,6 @@
 
         return comps;
     };
-=======
-
-    if (!Root) {
-        Root = require('app/components/root').default;
-    }
-
-    const wrapper = (Comp) => (props) => ( // eslint-disable-line react/display-name
-        <Provider store={store}>
-            <Root>
-                <Comp {...props}/>
-            </Root>
-        </Provider>
-    );
->>>>>>> 898b59ab
 
     Navigation.registerComponent('About', () => wrapper(require('app/screens/about').default), () => require('app/screens/about').default);
     Navigation.registerComponent('AddReaction', () => wrapper(require('app/screens/add_reaction').default), () => require('app/screens/add_reaction').default);
@@ -90,11 +76,7 @@
     Navigation.registerComponent('Root', () => wrapper(Root), () => Root);
     Navigation.registerComponent('Search', () => wrapper(require('app/screens/search').default), () => require('app/screens/search').default);
     Navigation.registerComponent('SelectorScreen', () => wrapper(require('app/screens/selector_screen').default), () => require('app/screens/selector_screen').default);
-<<<<<<< HEAD
-    Navigation.registerComponent('SelectServer', () => wrapper(SelectServer, true), () => SelectServer);
-=======
-    Navigation.registerComponent('SelectServer', () => wrapper(require('app/screens/select_server').default), () => require('app/screens/select_server').default);
->>>>>>> 898b59ab
+    Navigation.registerComponent('SelectServer', () => wrapper(require('app/screens/select_server').default, true), () => require('app/screens/select_server').default);
     Navigation.registerComponent('SelectTeam', () => wrapper(require('app/screens/select_team').default), () => require('app/screens/select_team').default);
     Navigation.registerComponent('SelectTimezone', () => wrapper(require('app/screens/settings/timezone/select_timezone').default), () => require('app/screens/settings/timezone/select_timezone').default);
     Navigation.registerComponent('Settings', () => wrapper(require('app/screens/settings/general').default), () => require('app/screens/settings/general').default);
