--- conflicted
+++ resolved
@@ -206,13 +206,11 @@
     case 'UserProfile':
         screen = require('@screens/user_profile').default;
         break;
-<<<<<<< HEAD
     case 'PluginInternal':
         screen = require('@screens/plugin').default;
-=======
+        break;
     case 'SlideUp':
         screen = require('@screens/slide_up').default;
->>>>>>> f7071c29
         break;
     }
 
