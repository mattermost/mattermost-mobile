// Copyright (c) 2015-present Mattermost, Inc. All Rights Reserved.
// See LICENSE.txt for license information.

import PropTypes from 'prop-types';
import React from 'react';
import {
    Dimensions,
    Platform,
    ScrollView,
    SafeAreaView,
} from 'react-native';
<<<<<<< HEAD
import {paddingHorizontal as padding} from 'app/components/safe_area_view/iphone_x_spacing';
=======
import {makeStyleSheetFromTheme} from 'app/utils/theme';
>>>>>>> 59c8cbed

export default class Table extends React.PureComponent {
    static propTypes = {
        renderRows: PropTypes.func.isRequired,
        tableWidth: PropTypes.number.isRequired,
        renderAsFlex: PropTypes.bool.isRequired,
    };

    constructor(props) {
        super(props);

        const {width, height} = Dimensions.get('window');
        const isLandscape = width > height;
        this.state = {isLandscape};
    }

    componentDidMount() {
        Dimensions.addEventListener('change', this.handleDimensionChange);
    }

    componentWillUnmount() {
        Dimensions.removeEventListener('change', this.handleDimensionChange);
    }

    handleDimensionChange = ({window}) => {
        const {width, height} = window;
        const isLandscape = width > height;
        this.setState({isLandscape});
    }

    render() {
        const style = getStyleSheet();
        const content = this.props.renderRows(true);
        const viewStyle = this.props.renderAsFlex ? style.displayFlex : {width: this.props.tableWidth};

        let container;
        if (Platform.OS === 'android') {
            container = (
                <ScrollView>
                    <ScrollView
                        contentContainerStyle={viewStyle}
                        horizontal={true}
                    >
                        {content}
                    </ScrollView>
                </ScrollView>
            );
        } else {
            const {isLandscape} = this.state;

            container = (
<<<<<<< HEAD
                <ScrollView
                    style={padding(isLandscape)}
                    contentContainerStyle={{width: this.props.tableWidth}}
                >
                    {content}
                </ScrollView>
=======
                <SafeAreaView>
                    <ScrollView
                        style={style.fullHeight}
                        contentContainerStyle={viewStyle}
                    >
                        {content}
                    </ScrollView>
                </SafeAreaView>
>>>>>>> 59c8cbed
            );
        }
        return container;
    }
}

const getStyleSheet = makeStyleSheetFromTheme(() => {
    return {
        fullHeight: {
            height: '100%',
        },
        displayFlex: {
            ...Platform.select({
                android: {
                    flex: 1,
                },
                ios: {
                    flex: 0,
                },
            }),
        },
    };
});<|MERGE_RESOLUTION|>--- conflicted
+++ resolved
@@ -4,16 +4,12 @@
 import PropTypes from 'prop-types';
 import React from 'react';
 import {
-    Dimensions,
     Platform,
     ScrollView,
     SafeAreaView,
 } from 'react-native';
-<<<<<<< HEAD
-import {paddingHorizontal as padding} from 'app/components/safe_area_view/iphone_x_spacing';
-=======
+
 import {makeStyleSheetFromTheme} from 'app/utils/theme';
->>>>>>> 59c8cbed
 
 export default class Table extends React.PureComponent {
     static propTypes = {
@@ -21,28 +17,6 @@
         tableWidth: PropTypes.number.isRequired,
         renderAsFlex: PropTypes.bool.isRequired,
     };
-
-    constructor(props) {
-        super(props);
-
-        const {width, height} = Dimensions.get('window');
-        const isLandscape = width > height;
-        this.state = {isLandscape};
-    }
-
-    componentDidMount() {
-        Dimensions.addEventListener('change', this.handleDimensionChange);
-    }
-
-    componentWillUnmount() {
-        Dimensions.removeEventListener('change', this.handleDimensionChange);
-    }
-
-    handleDimensionChange = ({window}) => {
-        const {width, height} = window;
-        const isLandscape = width > height;
-        this.setState({isLandscape});
-    }
 
     render() {
         const style = getStyleSheet();
@@ -62,17 +36,7 @@
                 </ScrollView>
             );
         } else {
-            const {isLandscape} = this.state;
-
             container = (
-<<<<<<< HEAD
-                <ScrollView
-                    style={padding(isLandscape)}
-                    contentContainerStyle={{width: this.props.tableWidth}}
-                >
-                    {content}
-                </ScrollView>
-=======
                 <SafeAreaView>
                     <ScrollView
                         style={style.fullHeight}
@@ -81,7 +45,6 @@
                         {content}
                     </ScrollView>
                 </SafeAreaView>
->>>>>>> 59c8cbed
             );
         }
         return container;
