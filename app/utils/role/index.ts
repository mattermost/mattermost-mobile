// Copyright (c) 2015-present Mattermost, Inc. All Rights Reserved.
// See LICENSE.txt for license information.

<<<<<<< HEAD
import {General, Permissions} from '@constants';
import {queryRolesByNames} from '@queries/servers/role';

import {isDMorGM} from '../channel';

import type ChannelModel from '@typings/database/models/servers/channel';
import type MyChannelModel from '@typings/database/models/servers/my_channel';
import type MyTeamModel from '@typings/database/models/servers/my_team';
import type PostModel from '@typings/database/models/servers/post';
=======
>>>>>>> d1322e84
import type RoleModel from '@typings/database/models/servers/role';

export function hasPermission(roles: RoleModel[] | Role[], permission: string, defaultValue: boolean) {
    const permissions = new Set<string>();
    for (const role of roles) {
        role.permissions.forEach(permissions.add, permissions);
    }

    const exists = permissions.has(permission);
    return defaultValue === true || exists;
<<<<<<< HEAD
}

export async function hasPermissionForChannel(channel: ChannelModel, user: UserModel, permission: string, defaultValue: boolean) {
    const rolesArray = [...user.roles.split(' ')];

    const myChannel = await channel.membership.fetch() as MyChannelModel | undefined;
    if (myChannel) {
        rolesArray.push(...myChannel.roles.split(' '));
    }

    const team = await channel.team.fetch() as TeamModel | undefined;
    if (team) {
        const myTeam = await team.myTeam.fetch() as MyTeamModel | undefined;
        if (myTeam) {
            rolesArray.push(...myTeam.roles.split(' '));
        }
    }

    if (rolesArray.length) {
        const roles = await queryRolesByNames(user.database, rolesArray).fetch();
        return hasPermission(roles, permission, defaultValue);
    }

    return defaultValue;
}

export async function hasPermissionForTeam(team: TeamModel, user: UserModel, permission: string, defaultValue: boolean) {
    const rolesArray = [...user.roles.split(' ')];

    const myTeam = await team.myTeam.fetch() as MyTeamModel | undefined;
    if (myTeam) {
        rolesArray.push(...myTeam.roles.split(' '));
    }

    if (rolesArray.length) {
        const roles = await queryRolesByNames(user.database, rolesArray).fetch();
        return hasPermission(roles, permission, defaultValue);
    }

    return defaultValue;
}

export async function hasPermissionForPost(post: PostModel, user: UserModel, permission: string, defaultValue: boolean) {
    const channel = await post.channel.fetch() as ChannelModel | undefined;
    if (channel) {
        return hasPermissionForChannel(channel, user, permission, defaultValue);
    }

    return defaultValue;
}

export async function canManageChannelMembers(post: PostModel, user: UserModel) {
    const rolesArray = [...user.roles.split(' ')];
    const channel = await post.channel.fetch() as ChannelModel | undefined;

    if (!channel || channel.deleteAt !== 0 || isDMorGM(channel) || channel.name === General.DEFAULT_CHANNEL) {
        return false;
    }

    const myChannel = await channel.membership.fetch() as MyChannelModel | undefined;
    if (myChannel) {
        rolesArray.push(...myChannel.roles.split(' '));
    }

    const team = await channel.team.fetch() as TeamModel | undefined;
    if (team) {
        const myTeam = await team.myTeam.fetch() as MyTeamModel | undefined;
        if (myTeam) {
            rolesArray.push(...myTeam.roles.split(' '));
        }
    }

    if (rolesArray.length) {
        const roles = await queryRolesByNames(post.database, rolesArray).fetch() as RoleModel[];
        const permission = channel.type === General.OPEN_CHANNEL ? Permissions.MANAGE_PUBLIC_CHANNEL_MEMBERS : Permissions.MANAGE_PRIVATE_CHANNEL_MEMBERS;
        return hasPermission(roles, permission, true);
    }

    return true;
=======
>>>>>>> d1322e84
}<|MERGE_RESOLUTION|>--- conflicted
+++ resolved
@@ -1,18 +1,6 @@
 // Copyright (c) 2015-present Mattermost, Inc. All Rights Reserved.
 // See LICENSE.txt for license information.
 
-<<<<<<< HEAD
-import {General, Permissions} from '@constants';
-import {queryRolesByNames} from '@queries/servers/role';
-
-import {isDMorGM} from '../channel';
-
-import type ChannelModel from '@typings/database/models/servers/channel';
-import type MyChannelModel from '@typings/database/models/servers/my_channel';
-import type MyTeamModel from '@typings/database/models/servers/my_team';
-import type PostModel from '@typings/database/models/servers/post';
-=======
->>>>>>> d1322e84
 import type RoleModel from '@typings/database/models/servers/role';
 
 export function hasPermission(roles: RoleModel[] | Role[], permission: string, defaultValue: boolean) {
@@ -23,86 +11,4 @@
 
     const exists = permissions.has(permission);
     return defaultValue === true || exists;
-<<<<<<< HEAD
-}
-
-export async function hasPermissionForChannel(channel: ChannelModel, user: UserModel, permission: string, defaultValue: boolean) {
-    const rolesArray = [...user.roles.split(' ')];
-
-    const myChannel = await channel.membership.fetch() as MyChannelModel | undefined;
-    if (myChannel) {
-        rolesArray.push(...myChannel.roles.split(' '));
-    }
-
-    const team = await channel.team.fetch() as TeamModel | undefined;
-    if (team) {
-        const myTeam = await team.myTeam.fetch() as MyTeamModel | undefined;
-        if (myTeam) {
-            rolesArray.push(...myTeam.roles.split(' '));
-        }
-    }
-
-    if (rolesArray.length) {
-        const roles = await queryRolesByNames(user.database, rolesArray).fetch();
-        return hasPermission(roles, permission, defaultValue);
-    }
-
-    return defaultValue;
-}
-
-export async function hasPermissionForTeam(team: TeamModel, user: UserModel, permission: string, defaultValue: boolean) {
-    const rolesArray = [...user.roles.split(' ')];
-
-    const myTeam = await team.myTeam.fetch() as MyTeamModel | undefined;
-    if (myTeam) {
-        rolesArray.push(...myTeam.roles.split(' '));
-    }
-
-    if (rolesArray.length) {
-        const roles = await queryRolesByNames(user.database, rolesArray).fetch();
-        return hasPermission(roles, permission, defaultValue);
-    }
-
-    return defaultValue;
-}
-
-export async function hasPermissionForPost(post: PostModel, user: UserModel, permission: string, defaultValue: boolean) {
-    const channel = await post.channel.fetch() as ChannelModel | undefined;
-    if (channel) {
-        return hasPermissionForChannel(channel, user, permission, defaultValue);
-    }
-
-    return defaultValue;
-}
-
-export async function canManageChannelMembers(post: PostModel, user: UserModel) {
-    const rolesArray = [...user.roles.split(' ')];
-    const channel = await post.channel.fetch() as ChannelModel | undefined;
-
-    if (!channel || channel.deleteAt !== 0 || isDMorGM(channel) || channel.name === General.DEFAULT_CHANNEL) {
-        return false;
-    }
-
-    const myChannel = await channel.membership.fetch() as MyChannelModel | undefined;
-    if (myChannel) {
-        rolesArray.push(...myChannel.roles.split(' '));
-    }
-
-    const team = await channel.team.fetch() as TeamModel | undefined;
-    if (team) {
-        const myTeam = await team.myTeam.fetch() as MyTeamModel | undefined;
-        if (myTeam) {
-            rolesArray.push(...myTeam.roles.split(' '));
-        }
-    }
-
-    if (rolesArray.length) {
-        const roles = await queryRolesByNames(post.database, rolesArray).fetch() as RoleModel[];
-        const permission = channel.type === General.OPEN_CHANNEL ? Permissions.MANAGE_PUBLIC_CHANNEL_MEMBERS : Permissions.MANAGE_PRIVATE_CHANNEL_MEMBERS;
-        return hasPermission(roles, permission, true);
-    }
-
-    return true;
-=======
->>>>>>> d1322e84
 }