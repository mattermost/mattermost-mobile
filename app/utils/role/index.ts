// Copyright (c) 2015-present Mattermost, Inc. All Rights Reserved.
// See LICENSE.txt for license information.

import {General, Permissions} from '@constants';
import {queryRolesByNames} from '@queries/servers/role';

import type ChannelModel from '@typings/database/models/servers/channel';
import type MyChannelModel from '@typings/database/models/servers/my_channel';
import type MyTeamModel from '@typings/database/models/servers/my_team';
import type PostModel from '@typings/database/models/servers/post';
import type RoleModel from '@typings/database/models/servers/role';
import type TeamModel from '@typings/database/models/servers/team';
import type UserModel from '@typings/database/models/servers/user';

export function hasPermission(roles: RoleModel[] | Role[], permission: string, defaultValue: boolean) {
    const permissions = new Set<string>();
    for (const role of roles) {
        role.permissions.forEach(permissions.add, permissions);
    }

    const exists = permissions.has(permission);
    return defaultValue === true || exists;
}

export async function hasPermissionForChannel(channel: ChannelModel, user: UserModel, permission: string, defaultValue: boolean) {
    const rolesArray = [...user.roles.split(' ')];

    const myChannel = await channel.membership.fetch() as MyChannelModel | undefined;
    if (myChannel) {
        rolesArray.push(...myChannel.roles.split(' '));
    }

    const team = await channel.team.fetch() as TeamModel | undefined;
    if (team) {
        const myTeam = await team.myTeam.fetch() as MyTeamModel | undefined;
        if (myTeam) {
            rolesArray.push(...myTeam.roles.split(' '));
        }
    }

    if (rolesArray.length) {
        const roles = await queryRolesByNames(user.database, rolesArray).fetch();
        return hasPermission(roles, permission, defaultValue);
    }

    return defaultValue;
}

export async function hasPermissionForTeam(team: TeamModel, user: UserModel, permission: string, defaultValue: boolean) {
    const rolesArray = [...user.roles.split(' ')];

    const myTeam = await team.myTeam.fetch() as MyTeamModel | undefined;
    if (myTeam) {
        rolesArray.push(...myTeam.roles.split(' '));
    }

    if (rolesArray.length) {
        const roles = await queryRolesByNames(user.database, rolesArray).fetch();
        return hasPermission(roles, permission, defaultValue);
    }

    return defaultValue;
}

export async function hasPermissionForPost(post: PostModel, user: UserModel, permission: string, defaultValue: boolean) {
    const channel = await post.channel.fetch() as ChannelModel | undefined;
    if (channel) {
        return hasPermissionForChannel(channel, user, permission, defaultValue);
    }

    return defaultValue;
}

export async function canManageChannelMembers(post: PostModel, user: UserModel) {
    const rolesArray = [...user.roles.split(' ')];
    const channel = await post.channel.fetch() as ChannelModel | undefined;

<<<<<<< HEAD
    const directTypes: string[] = [General.DM_CHANNEL, General.GM_CHANNEL];
    if (!channel || channel.deleteAt !== 0 || directTypes.includes(channel.type) || channel.name === General.DEFAULT_CHANNEL) {
=======
    if (!channel || channel.deleteAt !== 0 || [General.DM_CHANNEL, General.GM_CHANNEL].includes(channel.type as any) || channel.name === General.DEFAULT_CHANNEL) {
>>>>>>> 80930477
        return false;
    }

    const myChannel = await channel.membership.fetch() as MyChannelModel | undefined;
    if (myChannel) {
        rolesArray.push(...myChannel.roles.split(' '));
    }

    const team = await channel.team.fetch() as TeamModel | undefined;
    if (team) {
        const myTeam = await team.myTeam.fetch() as MyTeamModel | undefined;
        if (myTeam) {
            rolesArray.push(...myTeam.roles.split(' '));
        }
    }

    if (rolesArray.length) {
        const roles = await queryRolesByNames(post.database, rolesArray).fetch() as RoleModel[];
        const permission = channel.type === General.OPEN_CHANNEL ? Permissions.MANAGE_PUBLIC_CHANNEL_MEMBERS : Permissions.MANAGE_PRIVATE_CHANNEL_MEMBERS;
        return hasPermission(roles, permission, true);
    }

    return true;
}<|MERGE_RESOLUTION|>--- conflicted
+++ resolved
@@ -75,12 +75,8 @@
     const rolesArray = [...user.roles.split(' ')];
     const channel = await post.channel.fetch() as ChannelModel | undefined;
 
-<<<<<<< HEAD
     const directTypes: string[] = [General.DM_CHANNEL, General.GM_CHANNEL];
     if (!channel || channel.deleteAt !== 0 || directTypes.includes(channel.type) || channel.name === General.DEFAULT_CHANNEL) {
-=======
-    if (!channel || channel.deleteAt !== 0 || [General.DM_CHANNEL, General.GM_CHANNEL].includes(channel.type as any) || channel.name === General.DEFAULT_CHANNEL) {
->>>>>>> 80930477
         return false;
     }
 
