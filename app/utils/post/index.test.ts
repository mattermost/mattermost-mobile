--- conflicted
+++ resolved
@@ -619,11 +619,7 @@
 
         it('should include the post files if provided', () => {
             const result: ScheduledPost = scheduledPostFromPost(post, schedulingInfo, postPriority, postFiles);
-<<<<<<< HEAD
-            expect(result.files).toEqual(postFiles);
-=======
             expect(result.metadata?.files).toEqual(postFiles);
->>>>>>> a2614b8d
         });
 
         it('should return a scheduled post with the same properties as the original post', () => {
