// Copyright (c) 2015-present Mattermost, Inc. All Rights Reserved.
// See LICENSE.txt for license information.

import {createIntl} from 'react-intl';
import {Alert} from 'react-native';

import {getUsersCountFromMentions} from '@actions/local/post';
import {General, Post} from '@constants';
import {mockedPosts} from '@database/operator/utils/mock';
import {DEFAULT_LOCALE, getTranslations} from '@i18n';
import {getUserById} from '@queries/servers/user';
import TestHelper from '@test/test_helper';
import {toMilliseconds} from '@utils/datetime';

import {
    areConsecutivePosts,
    isFromWebhook,
    isEdited,
    isPostEphemeral,
    isPostFailed,
    isPostPendingOrFailed,
    isSystemMessage,
    fromAutoResponder,
    postUserDisplayName,
    shouldIgnorePost,
    processPostsFetched,
    getLastFetchedAtFromPosts,
    moreThan5minAgo,
    hasSpecialMentions,
    persistentNotificationsConfirmation,
    scheduledPostFromPost,
} from '.';

jest.mock('@actions/local/post', () => ({
    getUsersCountFromMentions: jest.fn(),
}));

jest.mock('@queries/servers/user', () => ({
    getUserById: jest.fn(),
}));

jest.mock('@database/manager', () => ({
    getServerDatabaseAndOperator: jest.fn().mockReturnValue({
        database: {},
    }),
}));

describe('post utils', () => {
    describe('areConsecutivePosts', () => {
        it('should return true for consecutive posts from the same user within the collapse timeout', () => {
            const post = TestHelper.fakePostModel({
                userId: 'user1',
                createAt: 1000,
                props: {},
            });
            const previousPost = TestHelper.fakePostModel({
                userId: 'user1',
                createAt: 500,
                props: {},
            });

            const result = areConsecutivePosts(post, previousPost);
            expect(result).toBe(true);
        });

        it('should return false for posts from different users', () => {
            const post = TestHelper.fakePostModel({
                userId: 'user1',
                createAt: 1000,
                props: {},
            });
            const previousPost = TestHelper.fakePostModel({
                userId: 'user2',
                createAt: 500,
                props: {},
            });

            const result = areConsecutivePosts(post, previousPost);
            expect(result).toBe(false);
        });
    });

    describe('isFromWebhook', () => {
        it('should return true for posts from a webhook', () => {
            const post = TestHelper.fakePostModel({
                props: {
                    from_webhook: 'true',
                },
            });

            const result = isFromWebhook(post);
            expect(result).toBe(true);
        });

        it('should return false for posts not from a webhook', () => {
            const post = TestHelper.fakePostModel({
                props: {
                    from_webhook: 'false',
                },
            });

            const result = isFromWebhook(post);
            expect(result).toBe(false);
        });
    });

    describe('isEdited', () => {
        it('should return true if the post is edited', () => {
            const post = TestHelper.fakePostModel({
                editAt: 1000,
            });

            const result = isEdited(post);
            expect(result).toBe(true);
        });

        it('should return false if the post is not edited', () => {
            const post = TestHelper.fakePostModel({
                editAt: 0,
            });

            const result = isEdited(post);
            expect(result).toBe(false);
        });
    });

    describe('isPostEphemeral', () => {
        it('should return true for an ephemeral post', () => {
            const post = TestHelper.fakePostModel({
                type: Post.POST_TYPES.EPHEMERAL,
            });

            const result = isPostEphemeral(post);
            expect(result).toBe(true);
        });

        it('should return false for a non-ephemeral post', () => {
            const post = TestHelper.fakePostModel({
                type: '',
            });

            const result = isPostEphemeral(post);
            expect(result).toBe(false);
        });
    });

    describe('isPostFailed', () => {
        it('should return true if the post has failed prop', () => {
            const post = TestHelper.fakePostModel({
                props: {
                    failed: true,
                },
                pendingPostId: 'id',
                id: 'id',
                updateAt: Date.now() - Post.POST_TIME_TO_FAIL - 1000,
            });

            const result = isPostFailed(post);
            expect(result).toBe(true);
        });

        it('should return true if the post is pending and the update time has exceeded the failure time', () => {
            const post = TestHelper.fakePostModel({
                props: {},
                pendingPostId: 'id',
                id: 'id',
                updateAt: Date.now() - Post.POST_TIME_TO_FAIL - 1000,
            });

            const result = isPostFailed(post);
            expect(result).toBe(true);
        });

        it('should return false if the post is not failed', () => {
            const post = TestHelper.fakePostModel({
                props: {},
                pendingPostId: 'id',
                id: 'id',
                updateAt: Date.now(),
            });

            const result = isPostFailed(post);
            expect(result).toBe(false);
        });
    });

    describe('isPostPendingOrFailed', () => {
        it('should return true if the post is pending', () => {
            const post = TestHelper.fakePostModel({
                pendingPostId: 'id',
                id: 'id',
                props: {},
            });

            const result = isPostPendingOrFailed(post);
            expect(result).toBe(true);
        });

        it('should return true if the post has failed', () => {
            const post = TestHelper.fakePostModel({
                pendingPostId: 'id',
                id: 'id',
                updateAt: Date.now() - Post.POST_TIME_TO_FAIL - 1000,
                props: {},
            });

            const result = isPostPendingOrFailed(post);
            expect(result).toBe(true);
        });

        it('should return false if the post is neither pending nor failed', () => {
            const post = TestHelper.fakePostModel({
                pendingPostId: 'differentId',
                id: 'id',
                props: {},
            });

            const result = isPostPendingOrFailed(post);
            expect(result).toBe(false);
        });
    });

    describe('isSystemMessage', () => {
        it('should return true if the post is a system message', () => {
            const post = TestHelper.fakePostModel({
                type: `${Post.POST_TYPES.SYSTEM_MESSAGE_PREFIX}any_type` as PostType,
            });

            const result = isSystemMessage(post);
            expect(result).toBe(true);
        });

        it('should return false if the post is not a system message', () => {
            const post = TestHelper.fakePostModel({
                type: 'add_bot_teams_channels',
            });

            const result = isSystemMessage(post);
            expect(result).toBe(false);
        });
    });

    describe('hasSpecialMentions', () => {
        test.each([
            ['@here where is Jessica Hyde', true],
            ['@all where is Jessica Hyde', true],
            ['@channel where is Jessica Hyde', true],

            ['where is Jessica Hyde @here', true],
            ['where is Jessica Hyde @all', true],
            ['where is Jessica Hyde @channel', true],

            ['where is Jessica @here Hyde', true],
            ['where is Jessica @all Hyde', true],
            ['where is Jessica @channel Hyde', true],

            ['where is Jessica Hyde\n@here', true],
            ['where is Jessica Hyde\n@all', true],
            ['where is Jessica Hyde\n@channel', true],

            ['where is Jessica\n@here Hyde', true],
            ['where is Jessica\n@all Hyde', true],
            ['where is Jessica\n@channel Hyde', true],

            ['where is Jessica Hyde @her', false],
            ['where is Jessica Hyde @al', false],
            ['where is Jessica Hyde @chann', false],

            ['where is Jessica Hyde@here', false],
            ['where is Jessica Hyde@all', false],
            ['where is Jessica Hyde@channel', false],

            ['where is Jessica @hereHyde', false],
            ['where is Jessica @allHyde', false],
            ['where is Jessica @channelHyde', false],

            ['@herewhere is Jessica Hyde@here', false],
            ['@allwhere is Jessica Hyde@all', false],
            ['@channelwhere is Jessica Hyde@channel', false],

            ['where is Jessica Hyde here', false],
            ['where is Jessica Hyde all', false],
            ['where is Jessica Hyde channel', false],

            ['where is Jessica Hyde', false],
        ])('hasSpecialMentions: %s => %s', (message, expected) => {
            expect(hasSpecialMentions(message)).toBe(expected);
        });
    });

    describe('fromAutoResponder', () => {
        it('should return true if the post is from an auto responder', () => {
            const post = TestHelper.fakePostModel({
                type: Post.POST_TYPES.SYSTEM_AUTO_RESPONDER,
            });

            const result = fromAutoResponder(post);
            expect(result).toBe(true);
        });

        it('should return false if the post is not from an auto responder', () => {
            const post = TestHelper.fakePostModel({
                type: 'add_bot_teams_channels',
            });

            const result = fromAutoResponder(post);
            expect(result).toBe(false);
        });
    });

    describe('persistentNotificationsConfirmation', () => {
        const serverUrl = 'http://server';
        const value = '@user';
        const mentionsList = ['@user'];
        const sendMessage = jest.fn();
        const persistentNotificationMaxRecipients = 10;
        const persistentNotificationInterval = 5;
        const currentUserId = 'current_user_id';
        const channelName = 'channel_id__teammate_id';
        const intl = createIntl({locale: DEFAULT_LOCALE, messages: getTranslations(DEFAULT_LOCALE)});

        it('should show alert with DM channel description when channelType is DM_CHANNEL', async () => {
            const mockUser = TestHelper.fakeUserModel({username: 'teammate'});
            jest.mocked(getUserById).mockResolvedValue(mockUser);

            await persistentNotificationsConfirmation(
                serverUrl,
                value,
                mentionsList,
                intl,
                sendMessage,
                persistentNotificationMaxRecipients,
                persistentNotificationInterval,
                currentUserId,
                channelName,
                General.DM_CHANNEL,
            );

            expect(Alert.alert).toHaveBeenCalledWith(
                intl.formatMessage({
                    id: 'persistent_notifications.confirm.title',
                    defaultMessage: 'Send persistent notifications',
                }),
                intl.formatMessage({
                    id: 'persistent_notifications.dm_channel.description',
                    defaultMessage: '@{username} will be notified every {interval, plural, one {minute} other {{interval} minutes}} until they’ve acknowledged or replied to the message.',
                }, {
                    interval: persistentNotificationInterval,
                    username: mockUser.username,
                }),
                expect.any(Array),
            );
        });

        it('should show alert when special mentions are present', async () => {
            await persistentNotificationsConfirmation(
                serverUrl,
                '@channel',
                mentionsList,
                intl,
                sendMessage,
                persistentNotificationMaxRecipients,
                persistentNotificationInterval,
                currentUserId,
                channelName,
            );

            expect(Alert.alert).toHaveBeenCalledWith(
                '',
                intl.formatMessage({
                    id: 'persistent_notifications.error.special_mentions',
                    defaultMessage: 'Cannot use @channel, @all or @here to mention recipients of persistent notifications.',
                }),
                expect.any(Array),
            );
        });

        it('should show alert when no mentions found', async () => {
            jest.mocked(getUsersCountFromMentions).mockResolvedValue(0);

            await persistentNotificationsConfirmation(
                serverUrl,
                value,
                mentionsList,
                intl,
                sendMessage,
                persistentNotificationMaxRecipients,
                persistentNotificationInterval,
                currentUserId,
                channelName,
            );

            expect(Alert.alert).toHaveBeenCalledWith(
                intl.formatMessage({
                    id: 'persistent_notifications.error.no_mentions.title',
                    defaultMessage: 'Recipients must be @mentioned',
                }),
                intl.formatMessage({
                    id: 'persistent_notifications.error.no_mentions.description',
                    defaultMessage: 'There are no recipients mentioned in your message. You’ll need add mentions to be able to send persistent notifications.',
                }),
                expect.any(Array),
            );
        });

        it('should show alert when mentions exceed max recipients', async () => {
            jest.mocked(getUsersCountFromMentions).mockResolvedValue(15);

            await persistentNotificationsConfirmation(
                serverUrl,
                value,
                mentionsList,
                intl,
                sendMessage,
                persistentNotificationMaxRecipients,
                persistentNotificationInterval,
                currentUserId,
                channelName,
            );

            expect(Alert.alert).toHaveBeenCalledWith(
                intl.formatMessage({
                    id: 'persistent_notifications.error.max_recipients.title',
                    defaultMessage: 'Too many recipients',
                }),
                intl.formatMessage({
                    id: 'persistent_notifications.error.max_recipients.description',
                    defaultMessage: 'You can send persistent notifications to a maximum of {max} recipients. There are {count} recipients mentioned in your message. You’ll need to change who you’ve mentioned before you can send.',
                }, {
                    max: persistentNotificationMaxRecipients,
                    count: mentionsList.length,
                }),
                expect.any(Array),
            );
        });

        it('should show confirmation alert for valid mentions within limit', async () => {
            jest.mocked(getUsersCountFromMentions).mockResolvedValue(5);

            await persistentNotificationsConfirmation(
                serverUrl,
                value,
                mentionsList,
                intl,
                sendMessage,
                persistentNotificationMaxRecipients,
                persistentNotificationInterval,
                currentUserId,
                channelName,
            );

            expect(Alert.alert).toHaveBeenCalledWith(
                intl.formatMessage({
                    id: 'persistent_notifications.confirm.title',
                    defaultMessage: 'Send persistent notifications',
                }),
                intl.formatMessage({
                    id: 'persistent_notifications.confirm.description',
                    defaultMessage: 'Mentioned recipients will be notified every {interval, plural, one {minute} other {{interval} minutes}} until they’ve acknowledged or replied to the message.',
                }, {
                    interval: persistentNotificationInterval,
                }),
                expect.any(Array),
            );
        });
    });

    describe('postUserDisplayName', () => {
        it('should return the override username if from webhook and override is enabled', () => {
            const post = TestHelper.fakePostModel({
                props: {
                    from_webhook: 'true',
                    override_username: 'webhook_user',
                },
            });

            const result = postUserDisplayName(post, undefined, undefined, true);
            expect(result).toBe('webhook_user');
        });

        it('should return the author’s display name if not from webhook or override is disabled', () => {
            const post = TestHelper.fakePostModel({
                props: {
                    from_webhook: 'false',
                },
            });
            const author = TestHelper.fakeUserModel({
                username: 'user1',
                locale: 'en',
            });

            const result = postUserDisplayName(post, author, undefined, false);
            expect(result).toBe('user1');
        });

        it('should return the author’s display name using the teammate name display', () => {
            const post = TestHelper.fakePostModel({
                props: {
                    from_webhook: 'false',
                },
            });
            const author = TestHelper.fakeUserModel({
                username: 'user1',
                locale: 'en',
            });

            const result = postUserDisplayName(post, author, 'nickname', false);
            expect(result).toBe('user1');
        });
    });

    describe('shouldIgnorePost', () => {
        it('should return true if the post type is in the ignore list', () => {
            const post = TestHelper.fakePost({
                type: Post.POST_TYPES.CHANNEL_DELETED,
            });

            const result = shouldIgnorePost(post);
            expect(result).toBe(true);
        });

        it('should return false if the post type is not in the ignore list', () => {
            const post = TestHelper.fakePost({
                type: Post.POST_TYPES.EPHEMERAL,
            });

            const result = shouldIgnorePost(post);
            expect(result).toBe(false);
        });
    });

    describe('processPostsFetched', () => {
        it('should process the fetched posts correctly', () => {
            const data = {
                order: ['post1', 'post2'],
                posts: {
                    post1: TestHelper.fakePost({id: 'post1', message: 'First post'}),
                    post2: TestHelper.fakePost({id: 'post2', message: 'Second post'}),
                },
                prev_post_id: 'post0',
            };

            const result = processPostsFetched(data);
            expect(result).toEqual({
                posts: [
                    expect.objectContaining({id: 'post1', message: 'First post'}),
                    expect.objectContaining({id: 'post2', message: 'Second post'}),
                ],
                order: ['post1', 'post2'],
                previousPostId: 'post0',
            });
        });
    });

    describe('getLastFetchedAtFromPosts', () => {
        it('should return the maximum timestamp from the posts', () => {
            const posts = [
                TestHelper.fakePost({create_at: 1000, update_at: 2000, delete_at: 0}),
                TestHelper.fakePost({create_at: 1500, update_at: 2500, delete_at: 3000}),
            ];

            const result = getLastFetchedAtFromPosts(posts);
            expect(result).toBe(3000);
        });

        it('should return 0 if no posts are provided', () => {
            const result = getLastFetchedAtFromPosts();
            expect(result).toBe(0);
        });
    });

    describe('moreThan5minAgo', () => {
        it('should return true if the time is more than 5 minutes ago', () => {
            const time = Date.now() - toMilliseconds({minutes: 6});
            const result = moreThan5minAgo(time);
            expect(result).toBe(true);
        });

        it('should return false if the time is within 5 minutes', () => {
            const time = Date.now() - toMilliseconds({minutes: 4});
            const result = moreThan5minAgo(time);
            expect(result).toBe(false);
        });
    });

    describe('scheduledPostFromPost', () => {
        const post: Post = mockedPosts.posts[mockedPosts.order[0]];

        const schedulingInfo: SchedulingInfo = {
            scheduled_at: Date.now() + 10000,
        };

        const postPriority: PostPriority = {
            priority: 'important',
        };

        const postFiles: FileInfo[] = [
            TestHelper.fakeFileInfo({id: 'fileid1'}),
            TestHelper.fakeFileInfo({id: 'fileid2'}),
        ];

        it('should create a scheduled post with the given scheduling info', () => {
            const result: ScheduledPost = scheduledPostFromPost(post, schedulingInfo);
            expect(result.scheduled_at).toBe(schedulingInfo.scheduled_at);
        });

<<<<<<< HEAD
        it('should include the post priority if provided', () => {
            const result: ScheduledPost = scheduledPostFromPost(post, schedulingInfo, postPriority);
            expect(result.priority).toBe(postPriority);
=======
        it('should not include the post priority if its a post in thread', () => {
            const result: ScheduledPost = scheduledPostFromPost(post, schedulingInfo, postPriority);
            expect(result.priority).toBeUndefined();
>>>>>>> b0d18887
        });

        it('should include the file IDs if post files are provided', () => {
            const result: ScheduledPost = scheduledPostFromPost(post, schedulingInfo, postPriority, postFiles);
            expect(result.file_ids).toEqual(['fileid1', 'fileid2']);
        });

        it('should include the post files if provided', () => {
            const result: ScheduledPost = scheduledPostFromPost(post, schedulingInfo, postPriority, postFiles);
            expect(result.metadata?.files).toEqual(postFiles);
        });

        it('should return a scheduled post with the same properties as the original post', () => {
            const result: ScheduledPost = scheduledPostFromPost(post, schedulingInfo);
            expect(result.id).toBe(post.id);
            expect(result.message).toBe(post.message);
            expect(result.channel_id).toBe(post.channel_id);
            expect(result.create_at).toBe(post.create_at);
            expect(result.update_at).toBe(post.update_at);
            expect(result.user_id).toBe(post.user_id);
        });
    });
});<|MERGE_RESOLUTION|>--- conflicted
+++ resolved
@@ -604,15 +604,9 @@
             expect(result.scheduled_at).toBe(schedulingInfo.scheduled_at);
         });
 
-<<<<<<< HEAD
-        it('should include the post priority if provided', () => {
-            const result: ScheduledPost = scheduledPostFromPost(post, schedulingInfo, postPriority);
-            expect(result.priority).toBe(postPriority);
-=======
         it('should not include the post priority if its a post in thread', () => {
             const result: ScheduledPost = scheduledPostFromPost(post, schedulingInfo, postPriority);
             expect(result.priority).toBeUndefined();
->>>>>>> b0d18887
         });
 
         it('should include the file IDs if post files are provided', () => {
