// Copyright (c) 2015-present Mattermost, Inc. All Rights Reserved.
// See LICENSE.txt for license information.

import {Alert, type AlertButton} from 'react-native';

import {getUsersCountFromMentions} from '@actions/local/post';
import {General, Post} from '@constants';
import {SPECIAL_MENTIONS_REGEX} from '@constants/autocomplete';
import {POST_TIME_TO_FAIL} from '@constants/post';
import DatabaseManager from '@database/manager';
import {DEFAULT_LOCALE} from '@i18n';
import {getUserById} from '@queries/servers/user';
import {toMilliseconds} from '@utils/datetime';
import {ensureString} from '@utils/types';
import {displayUsername, getUserIdFromChannelName} from '@utils/user';

import type PostModel from '@typings/database/models/servers/post';
import type UserModel from '@typings/database/models/servers/user';
import type {IntlShape} from 'react-intl';

export function areConsecutivePosts(post: PostModel, previousPost: PostModel) {
    let consecutive = false;

    if (post && previousPost) {
        const postFromWebhook = Boolean(post?.props?.from_webhook); // eslint-disable-line camelcase
        const prevPostFromWebhook = Boolean(previousPost?.props?.from_webhook); // eslint-disable-line camelcase
        const isFromSameUser = previousPost.userId === post.userId;
        const isNotSystemMessage = !isSystemMessage(post) && !isSystemMessage(previousPost);
        const isInTimeframe = (post.createAt - previousPost.createAt) <= Post.POST_COLLAPSE_TIMEOUT;

        // Were the last post and this post made by the same user within some time?
        consecutive = previousPost && isFromSameUser && isInTimeframe && !postFromWebhook &&
        !prevPostFromWebhook && isNotSystemMessage;
    }

    return consecutive;
}

export function isFromWebhook(post: PostModel | Post): boolean {
    return post.props?.from_webhook === 'true';
}

export function isEdited(post: PostModel): boolean {
    return post.editAt > 0;
}

export function isPostEphemeral(post: PostModel): boolean {
    return post.type === Post.POST_TYPES.EPHEMERAL || post.type === Post.POST_TYPES.EPHEMERAL_ADD_TO_CHANNEL || post.deleteAt > 0;
}

export function isPostFailed(post: PostModel): boolean {
    return Boolean(post.props?.failed) || ((post.pendingPostId === post.id) && (Date.now() > post.updateAt + POST_TIME_TO_FAIL));
}

export function isPostPendingOrFailed(post: PostModel): boolean {
    return post.pendingPostId === post.id || isPostFailed(post);
}

export function isSystemMessage(post: PostModel | Post): boolean {
    return Boolean(post.type && post.type?.startsWith(Post.POST_TYPES.SYSTEM_MESSAGE_PREFIX));
}

export function fromAutoResponder(post: PostModel): boolean {
    return Boolean(post.type && (post.type === Post.POST_TYPES.SYSTEM_AUTO_RESPONDER));
}

export function postUserDisplayName(post: PostModel, author?: UserModel, teammateNameDisplay?: string, enablePostUsernameOverride = false) {
    const overrideUsername = ensureString(post.props?.override_username);
    if (
        isFromWebhook(post) &&
        enablePostUsernameOverride &&
        overrideUsername
    ) {
        return overrideUsername;
    }

    return displayUsername(author, author?.locale || DEFAULT_LOCALE, teammateNameDisplay, true);
}

export function shouldIgnorePost(post: Post): boolean {
    return Post.IGNORE_POST_TYPES.includes(post.type);
}

export const processPostsFetched = (data: PostResponse) => {
    const order = data.order;
    const posts = Object.values(data.posts);
    const previousPostId = data.prev_post_id;

    return {
        posts,
        order,
        previousPostId,
    };
};

export const getLastFetchedAtFromPosts = (posts?: Post[]) => {
    return posts?.reduce((timestamp: number, p) => {
        const maxTimestamp = Math.max(p.create_at, p.update_at, p.delete_at);
        return Math.max(maxTimestamp, timestamp);
    }, 0) || 0;
};

export const moreThan5minAgo = (time: number) => {
    return Date.now() - time > toMilliseconds({minutes: 5});
};

export function hasSpecialMentions(message: string): boolean {
    const result = SPECIAL_MENTIONS_REGEX.test(message);

    // https://stackoverflow.com/questions/1520800/why-does-a-regexp-with-global-flag-give-wrong-results
    SPECIAL_MENTIONS_REGEX.lastIndex = 0;
    return result;
}

export async function persistentNotificationsConfirmation(serverUrl: string, value: string, mentionsList: string[], intl: IntlShape, sendMessage: () => void, persistentNotificationMaxRecipients: number, persistentNotificationInterval: number, currentUserId: string, channelName?: string, channelType?: ChannelType) {
    let title = '';
    let description = '';
    let buttons: AlertButton[] = [{
        text: intl.formatMessage({
            id: 'persistent_notifications.error.okay',
            defaultMessage: 'Okay',
        }),
        style: 'cancel',
    }];

    if (channelType === General.DM_CHANNEL) {
        const {database} = DatabaseManager.getServerDatabaseAndOperator(serverUrl);
        const teammateId = getUserIdFromChannelName(currentUserId, channelName!);
        const user = await getUserById(database, teammateId);

        title = intl.formatMessage({
            id: 'persistent_notifications.confirm.title',
            defaultMessage: 'Send persistent notifications',
        });
        description = intl.formatMessage({
            id: 'persistent_notifications.dm_channel.description',
            defaultMessage: '@{username} will be notified every {interval, plural, one {minute} other {{interval} minutes}} until they’ve acknowledged or replied to the message.',
        }, {
            interval: persistentNotificationInterval,
            username: user?.username,
        });
        buttons = [{
            text: intl.formatMessage({
                id: 'persistent_notifications.confirm.cancel',
                defaultMessage: 'Cancel',
            }),
            style: 'cancel',
        },
        {
            text: intl.formatMessage({
                id: 'persistent_notifications.confirm.send',
                defaultMessage: 'Send',
            }),
            onPress: sendMessage,
        }];
    } else if (hasSpecialMentions(value)) {
        description = intl.formatMessage({
            id: 'persistent_notifications.error.special_mentions',
            defaultMessage: 'Cannot use @channel, @all or @here to mention recipients of persistent notifications.',
        });
    } else {
        // removes the @ from the mention
        const formattedMentionsList = mentionsList.map((mention) => mention.slice(1));
        const usersCount = await getUsersCountFromMentions(serverUrl, formattedMentionsList);
        if (usersCount === 0) {
            title = intl.formatMessage({
                id: 'persistent_notifications.error.no_mentions.title',
                defaultMessage: 'Recipients must be @mentioned',
            });
            description = intl.formatMessage({
                id: 'persistent_notifications.error.no_mentions.description',
                defaultMessage: 'There are no recipients mentioned in your message. You’ll need add mentions to be able to send persistent notifications.',
            });
        } else if (usersCount > persistentNotificationMaxRecipients) {
            title = intl.formatMessage({
                id: 'persistent_notifications.error.max_recipients.title',
                defaultMessage: 'Too many recipients',
            });
            description = intl.formatMessage({
                id: 'persistent_notifications.error.max_recipients.description',
                defaultMessage: 'You can send persistent notifications to a maximum of {max} recipients. There are {count} recipients mentioned in your message. You’ll need to change who you’ve mentioned before you can send.',
            }, {
                max: persistentNotificationMaxRecipients,
                count: mentionsList.length,
            });
        } else {
            title = intl.formatMessage({
                id: 'persistent_notifications.confirm.title',
                defaultMessage: 'Send persistent notifications',
            });
            description = intl.formatMessage({
                id: 'persistent_notifications.confirm.description',
                defaultMessage: 'Mentioned recipients will be notified every {interval, plural, one {minute} other {{interval} minutes}} until they’ve acknowledged or replied to the message.',
            }, {
                interval: persistentNotificationInterval,
            });

            buttons = [{
                text: intl.formatMessage({
                    id: 'persistent_notifications.confirm.cancel',
                    defaultMessage: 'Cancel',
                }),
                style: 'cancel',
            },
            {
                text: intl.formatMessage({
                    id: 'persistent_notifications.confirm.send',
                    defaultMessage: 'Send',
                }),
                onPress: sendMessage,
            }];
        }
    }

    Alert.alert(
        title,
        description,
        buttons,
    );
}

export async function sendMessageWithAlert({title, channelName, intl, sendMessageHandler}: {
    title: string;
    channelName: string;
    intl: IntlShape;
    sendMessageHandler: () => void;
}) {
    const buttons: AlertButton[] = [{
        text: intl.formatMessage({
            id: 'send_message.confirm.cancel',
            defaultMessage: 'Cancel',
        }),
        style: 'cancel',
    }, {
        text: intl.formatMessage({
            id: 'send_message.confirm.send',
            defaultMessage: 'Send',
        }),
        onPress: sendMessageHandler,
    }];

    const description = intl.formatMessage({
        id: 'send_message.confirm.description',
        defaultMessage: 'Are you sure you want to send this message to {channelName} now?',
    }, {
        channelName,
    });

    Alert.alert(
        title,
        description,
        buttons,
    );
}

export function scheduledPostFromPost(post: Post, schedulingInfo: SchedulingInfo, postPriority?: PostPriority, postFiles?: FileInfo[]): ScheduledPost {
    const fileIDs: string[] = [];
    if (postFiles) {
        postFiles.forEach((file) => {
            if (file.id) {
                fileIDs.push(file.id);
            }
        });
    }

    return {
        ...post,
        scheduled_at: schedulingInfo.scheduled_at,
        priority: postPriority,
<<<<<<< HEAD
        files: postFiles,
=======
        metadata: {
            files: postFiles,
        },
>>>>>>> a2614b8d
        file_ids: fileIDs,
    };
}<|MERGE_RESOLUTION|>--- conflicted
+++ resolved
@@ -267,13 +267,9 @@
         ...post,
         scheduled_at: schedulingInfo.scheduled_at,
         priority: postPriority,
-<<<<<<< HEAD
-        files: postFiles,
-=======
         metadata: {
             files: postFiles,
         },
->>>>>>> a2614b8d
         file_ids: fileIDs,
     };
 }