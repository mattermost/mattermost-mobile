// Copyright (c) 2015-present Mattermost, Inc. All Rights Reserved.
// See LICENSE.txt for license information.

import {Post} from '@constants';
import {DEFAULT_LOCALE} from '@i18n';
import {displayUsername} from '@utils/user';

import type GroupModel from '@typings/database/models/servers/group';
import type PostModel from '@typings/database/models/servers/post';
import type UserModel from '@typings/database/models/servers/user';
import type {UserMentionKey} from '@typings/global/markdown';

export function areConsecutivePosts(post: PostModel, previousPost: PostModel) {
    let consecutive = false;

    if (post && previousPost) {
        const postFromWebhook = Boolean(post?.props?.from_webhook); // eslint-disable-line camelcase
        const prevPostFromWebhook = Boolean(previousPost?.props?.from_webhook); // eslint-disable-line camelcase
        const isFromSameUser = previousPost.userId === post.userId;
        const isNotSystemMessage = !isSystemMessage(post) && !isSystemMessage(previousPost);
        const isInTimeframe = (post.createAt - previousPost.createAt) <= Post.POST_COLLAPSE_TIMEOUT;

        // Were the last post and this post made by the same user within some time?
        consecutive = previousPost && isFromSameUser && isInTimeframe && !postFromWebhook &&
        !prevPostFromWebhook && isNotSystemMessage;
    }

    return consecutive;
}

export function isFromWebhook(post: PostModel | Post): boolean {
    return post.props && post.props.from_webhook === 'true';
}

export function isEdited(post: PostModel): boolean {
    return post.editAt > 0;
}

export function isPostEphemeral(post: PostModel): boolean {
    return post.type === Post.POST_TYPES.EPHEMERAL || post.type === Post.POST_TYPES.EPHEMERAL_ADD_TO_CHANNEL || post.deleteAt > 0;
}

export function isPostPendingOrFailed(post: PostModel): boolean {
    return post.pendingPostId === post.id || post.props?.failed;
}

export function isSystemMessage(post: PostModel | Post): boolean {
    return Boolean(post.type && post.type?.startsWith(Post.POST_TYPES.SYSTEM_MESSAGE_PREFIX));
}

export function fromAutoResponder(post: PostModel): boolean {
    return Boolean(post.type && (post.type === Post.POST_TYPES.SYSTEM_AUTO_RESPONDER));
}

export function postUserDisplayName(post: PostModel, author?: UserModel, teammateNameDisplay?: string, enablePostUsernameOverride = false) {
    if (isFromWebhook(post) && post.props?.override_username && enablePostUsernameOverride) {
        return post.props.override_username;
    }

    return displayUsername(author, author?.locale || DEFAULT_LOCALE, teammateNameDisplay, true);
}

export const getMentionKeysForPost = (user: UserModel, post: PostModel, groups: GroupModel[] | null) => {
    const keys: UserMentionKey[] = user.mentionKeys;

    if (groups?.length) {
        for (const group of groups) {
            if (group.name && group.name.trim()) {
                keys.push({key: `@${group.name}`});
            }
        }
    }

    return keys;
};

<<<<<<< HEAD
export function shouldIgnorePost(post: Post): boolean {
    return Post.IGNORE_POST_TYPES.includes(post.type);
}
=======
export const sortPostsByNewest = (posts: PostModel[]) => {
    return posts.sort((a, b) => {
        if (a.createAt > b.createAt) {
            return 1;
        }

        return -1;
    });
};
>>>>>>> b8b51296
<|MERGE_RESOLUTION|>--- conflicted
+++ resolved
@@ -74,11 +74,10 @@
     return keys;
 };
 
-<<<<<<< HEAD
 export function shouldIgnorePost(post: Post): boolean {
     return Post.IGNORE_POST_TYPES.includes(post.type);
 }
-=======
+
 export const sortPostsByNewest = (posts: PostModel[]) => {
     return posts.sort((a, b) => {
         if (a.createAt > b.createAt) {
@@ -87,5 +86,4 @@
 
         return -1;
     });
-};
->>>>>>> b8b51296
+};