--- conflicted
+++ resolved
@@ -49,15 +49,14 @@
     return config.EnableThemeSelection === 'true';
 }
 
-<<<<<<< HEAD
 const snakeCaseToCamelCase = (str) => str.replace(
     /([-_][a-z])/g, (group) => group.toUpperCase().replace('-', '').replace('_', '')
 );
 
 export function getHighlightStyleFromTheme(theme) {
     return HighlightStyles[snakeCaseToCamelCase(theme.codeTheme)] || HighlightStyles.github;
-=======
+}
+
 export function getKeyboardAppearanceFromTheme(theme) {
     return tinyColor(theme.centerChannelBg).isLight() ? 'light' : 'dark';
->>>>>>> 02ecaf8d
 }