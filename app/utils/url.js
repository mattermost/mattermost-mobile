// Copyright (c) 2015-present Mattermost, Inc. All Rights Reserved.
// See LICENSE.txt for license information.

import {latinise} from './latinise.js';
import {escapeRegex} from './markdown';

import {Files} from 'mattermost-redux/constants';

const ytRegex = /(?:http|https):\/\/(?:www\.|m\.)?(?:(?:youtube\.com\/(?:(?:v\/)|(?:(?:watch|embed\/watch)(?:\/|.*v=))|(?:embed\/)|(?:user\/[^/]+\/u\/[0-9]\/)))|(?:youtu\.be\/))([^#&?]*)/;

export function isValidUrl(url = '') {
    const regex = /^https?:\/\//i;
    return regex.test(url);
}

export function stripTrailingSlashes(url = '') {
    return url.trim().replace(/\/+$/, '');
}

export function removeProtocol(url = '') {
    return url.replace(/(^\w+:|^)\/\//, '');
}

export function extractFirstLink(text) {
    const pattern = /(^|[\s\n]|<br\/?>)((?:https?|ftp):\/\/[-A-Z0-9+\u0026\u2019@#/%?=()~_|!:,.;]*[-A-Z0-9+\u0026@#/%=~()_|])/i;
    let inText = text;

    // strip out code blocks
    inText = inText.replace(/`[^`]*`/g, '');

    // strip out inline markdown images
    inText = inText.replace(/!\[[^\]]*]\([^)]*\)/g, '');

    const match = pattern.exec(inText);
    if (match) {
        return match[0].trim();
    }

    return '';
}

export function isYoutubeLink(link) {
    return link.trim().match(ytRegex);
}

export function isImageLink(link) {
    let linkWithoutQuery = link;
    if (link.indexOf('?') !== -1) {
        linkWithoutQuery = linkWithoutQuery.split('?')[0];
    }

    for (let i = 0; i < Files.IMAGE_TYPES.length; i++) {
        const imageType = Files.IMAGE_TYPES[i];

        if (linkWithoutQuery.endsWith('.' + imageType) || linkWithoutQuery.endsWith('=' + imageType)) {
            return true;
        }
    }

    return false;
}

// Converts the protocol of a link (eg. http, ftp) to be lower case since
// Android doesn't handle uppercase links.
export function normalizeProtocol(url) {
    const index = url.indexOf(':');
    if (index === -1) {
        // There's no protocol on the link to be normalized
        return url;
    }

    const protocol = url.substring(0, index);
    return protocol.toLowerCase() + url.substring(index);
}

export function getShortenedURL(url = '', getLength = 27) {
    if (url.length > 35) {
        const subLength = getLength - 14;
        return url.substring(0, 10) + '...' + url.substring(url.length - subLength, url.length) + '/';
    }
    return url + '/';
}

export function cleanUpUrlable(input) {
    var cleaned = latinise(input);
    cleaned = cleaned.trim().replace(/-/g, ' ').replace(/[^\w\s]/gi, '').toLowerCase().replace(/\s/g, '-');
    cleaned = cleaned.replace(/-{2,}/, '-');
    cleaned = cleaned.replace(/^-+/, '');
    cleaned = cleaned.replace(/-+$/, '');
    return cleaned;
}

export function getScheme(url) {
    const match = (/([a-z0-9+.-]+):/i).exec(url);

    return match && match[1];
}

<<<<<<< HEAD
export function matchPermalink(link, rootURL) {
    if (!rootURL) {
        return null;
    }

    return new RegExp('^' + escapeRegex(rootURL) + '\\/([^\\/]+)\\/pl\\/(\\w+)').exec(link);
=======
export function getYouTubeVideoId(link) {
    // https://youtube.com/watch?v=<id>
    let match = (/youtube\.com\/watch\?\S*\bv=([a-zA-Z0-9_-]{6,11})/g).exec(link);
    if (match) {
        return match[1];
    }

    // https://youtube.com/embed/<id>
    match = (/youtube\.com\/embed\/([a-zA-Z0-9_-]{6,11})/g).exec(link);
    if (match) {
        return match[1];
    }

    // https://youtu.be/<id>
    match = (/youtu.be\/([a-zA-Z0-9_-]{6,11})/g).exec(link);
    if (match) {
        return match[1];
    }

    return '';
>>>>>>> 0e3b4fd1
}<|MERGE_RESOLUTION|>--- conflicted
+++ resolved
@@ -96,14 +96,14 @@
     return match && match[1];
 }
 
-<<<<<<< HEAD
 export function matchPermalink(link, rootURL) {
     if (!rootURL) {
         return null;
     }
 
     return new RegExp('^' + escapeRegex(rootURL) + '\\/([^\\/]+)\\/pl\\/(\\w+)').exec(link);
-=======
+}
+
 export function getYouTubeVideoId(link) {
     // https://youtube.com/watch?v=<id>
     let match = (/youtube\.com\/watch\?\S*\bv=([a-zA-Z0-9_-]{6,11})/g).exec(link);
@@ -124,5 +124,4 @@
     }
 
     return '';
->>>>>>> 0e3b4fd1
 }