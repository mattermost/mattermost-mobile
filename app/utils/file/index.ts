// Copyright (c) 2015-present Mattermost, Inc. All Rights Reserved.
// See LICENSE.txt for license information.

import {PastedFile} from '@mattermost/react-native-paste-input';
import Model from '@nozbe/watermelondb/Model';
import base64 from 'base-64';
import mimeDB from 'mime-db';
import {IntlShape} from 'react-intl';
import {Alert, Platform} from 'react-native';
import AndroidOpenSettings from 'react-native-android-open-settings';
import DeviceInfo from 'react-native-device-info';
import {DocumentPickerResponse} from 'react-native-document-picker';
import FileSystem from 'react-native-fs';
import {Asset} from 'react-native-image-picker';
import Permissions, {PERMISSIONS} from 'react-native-permissions';

import {Files} from '@constants';
import {generateId} from '@utils/general';
import keyMirror from '@utils/key_mirror';
import {logError} from '@utils/log';
import {deleteEntititesFile, getIOSAppGroupDetails} from '@utils/mattermost_managed';

import type FileModel from '@typings/database/models/servers/file';

const EXTRACT_TYPE_REGEXP = /^\s*([^;\s]*)(?:;|\s|$)/;
const CONTENT_DISPOSITION_REGEXP = /inline;filename=".*\.([a-z]+)";/i;
const DEFAULT_SERVER_MAX_FILE_SIZE = 50 * 1024 * 1024;// 50 Mb

export const FileFilters = keyMirror({
    ALL: null,
    DOCUMENTS: null,
    SPREADSHEETS: null,
    PRESENTATIONS: null,
    CODE: null,
    IMAGES: null,
    AUDIO: null,
    VIDEOS: null,
});
export type FileFilter = keyof typeof FileFilters

export const GENERAL_SUPPORTED_DOCS_FORMAT = [
    'application/json',
    'application/msword',
    'application/pdf',
    'application/rtf',
    'application/vnd.ms-excel',
    'application/vnd.ms-powerpoint',
    'application/vnd.openxmlformats-officedocument.wordprocessingml.document',
    'application/vnd.openxmlformats-officedocument.presentationml.presentation',
    'application/vnd.openxmlformats-officedocument.spreadsheetml.sheet',
    'application/x-x509-ca-cert',
    'application/xml',
    'text/csv',
    'text/plain',
];

const SUPPORTED_DOCS_FORMAT = Platform.select({
    android: GENERAL_SUPPORTED_DOCS_FORMAT,
    ios: [
        ...GENERAL_SUPPORTED_DOCS_FORMAT,
        'application/vnd.apple.pages',
        'application/vnd.apple.numbers',
        'application/vnd.apple.keynote',
    ],
});

const SUPPORTED_VIDEO_FORMAT = Platform.select({
    ios: ['video/mp4', 'video/x-m4v', 'video/quicktime'],
    android: ['video/3gpp', 'video/x-matroska', 'video/mp4', 'video/webm', 'video/quicktime'],
});

const types: Record<string, string> = {};
const extensions: Record<string, readonly string[]> = {};

export function filterFileExtensions(filter?: FileFilter): string {
    let searchTerms: string[] = [];
    switch (filter) {
        case FileFilters.ALL:
            return '';
        case FileFilters.DOCUMENTS:
            searchTerms = Files.DOCUMENT_TYPES;
            break;
        case FileFilters.SPREADSHEETS:
            searchTerms = Files.SPREADSHEET_TYPES;
            break;
        case FileFilters.PRESENTATIONS:
            searchTerms = Files.PRESENTATION_TYPES;
            break;
        case FileFilters.CODE:
            searchTerms = Files.CODE_TYPES;
            break;
        case FileFilters.IMAGES:
            searchTerms = Files.IMAGE_TYPES;
            break;
        case FileFilters.AUDIO:
            searchTerms = Files.AUDIO_TYPES;
            break;
        case FileFilters.VIDEOS:
            searchTerms = Files.VIDEO_TYPES;
            break;
        default:
            return '';
    }
    return 'ext:' + searchTerms.join(' ext:');
}

/**
 * Populate the extensions and types maps.
 * @private
 */

function populateMaps() {
    // source preference (least -> most)
    const preference = ['nginx', 'apache', undefined, 'iana'];

    Object.keys(mimeDB).forEach((type) => {
        const mime = mimeDB[type];
        const exts = mime.extensions;

        if (!exts || !exts.length) {
            return;
        }

        extensions[type] = exts;

        for (let i = 0; i < exts.length; i++) {
            const extension = exts[i];

            if (types[extension]) {
                const from = preference.indexOf(mimeDB[types[extension]].source);
                const to = preference.indexOf(mime.source);

                if (types[extension] !== 'application/octet-stream' &&
                    (from > to || (from === to && types[extension].substr(0, 12) === 'application/'))) {
                    continue;
                }
            }

            types[extension] = type;
        }
    });
}

export async function deleteV1Data() {
    const dir = Platform.OS === 'ios' ? getIOSAppGroupDetails().appGroupSharedDirectory : FileSystem.DocumentDirectoryPath;

    try {
        const directory = `${dir}/mmkv`;
        const mmkvDirInfo = await FileSystem.exists(directory);
        if (mmkvDirInfo) {
            await FileSystem.unlink(directory);
        }
    } catch {
        // do nothing
    }

    try {
        const entitiesInfo = await FileSystem.exists(`${dir}/entities`);
        if (entitiesInfo) {
            deleteEntititesFile();
        }
    } catch (e) {
        // do nothing
    }
}

export async function deleteFileCache(serverUrl: string) {
    const serverDir = base64.encode(serverUrl);
    const cacheDir = `${FileSystem.CachesDirectoryPath}/${serverDir}`;
    if (cacheDir) {
        const cacheDirInfo = await FileSystem.exists(cacheDir);
        if (cacheDirInfo) {
            if (Platform.OS === 'ios') {
                await FileSystem.unlink(cacheDir);
                await FileSystem.mkdir(cacheDir);
            } else {
                const lstat = await FileSystem.readDir(cacheDir);
                lstat.forEach((stat: FileSystem.ReadDirItem) => {
                    FileSystem.unlink(stat.path);
                });
            }
        }
    }

    return true;
}

export function lookupMimeType(filename: string) {
    if (!Object.keys(extensions).length) {
        populateMaps();
    }

    const ext = filename.split('.').pop()?.toLowerCase();
    return types[ext!] || 'application/octet-stream';
}

export function getExtensionFromMime(type: string) {
    if (!Object.keys(extensions).length) {
        populateMaps();
    }

    if (!type || typeof type !== 'string') {
        return undefined;
    }

    const match = EXTRACT_TYPE_REGEXP.exec(type);

    // get extensions
    const exts = match && extensions[match[1].toLowerCase()];

    if (!exts || !exts.length) {
        return undefined;
    }

    return exts[0];
}

export function getExtensionFromContentDisposition(contentDisposition: string) {
    const match = CONTENT_DISPOSITION_REGEXP.exec(contentDisposition);
    let extension = match && match[1];
    if (extension) {
        if (!Object.keys(types).length) {
            populateMaps();
        }

        extension = extension.toLowerCase();
        if (types[extension]) {
            return extension;
        }

        return null;
    }

    return null;
}

export const getAllowedServerMaxFileSize = (config: ClientConfig) => {
    return config && config.MaxFileSize ? parseInt(config.MaxFileSize, 10) : DEFAULT_SERVER_MAX_FILE_SIZE;
};

export const isGif = (file?: FileInfo | FileModel) => {
    if (!file) {
        return false;
    }

    let mime = 'mime_type' in file ? file.mime_type : file.mimeType;
    if (mime && mime.includes(';')) {
        mime = mime.split(';')[0];
    } else if (!mime && file?.name) {
        mime = lookupMimeType(file.name);
    }

    return mime === 'image/gif';
};

export const isImage = (file?: FileInfo | FileModel) => {
    if (!file) {
        return false;
    }

    const mimeType = 'mime_type' in file ? file.mime_type : file.mimeType;

    return (isGif(file) || mimeType.startsWith('image/'));
};

export const isDocument = (file?: FileInfo | FileModel) => {
    if (!file) {
        return false;
    }

    let mime = 'mime_type' in file ? file.mime_type : file.mimeType;
    if (mime && mime.includes(';')) {
        mime = mime.split(';')[0];
    } else if (!mime && file?.name) {
        mime = lookupMimeType(file.name);
    }

    return SUPPORTED_DOCS_FORMAT!.includes(mime);
};

export const isVideo = (file?: FileInfo | FileModel) => {
    if (!file) {
        return false;
    }

    let mime = 'mime_type' in file ? file.mime_type : file.mimeType;
    if (mime && mime.includes(';')) {
        mime = mime.split(';')[0];
    } else if (!mime && file?.name) {
        mime = lookupMimeType(file.name);
    }

    return SUPPORTED_VIDEO_FORMAT!.includes(mime);
};

export function getFormattedFileSize(bytes: number): string {
    const fileSizes: Array<[string, number]> = [
        ['TB', 1024 * 1024 * 1024 * 1024],
        ['GB', 1024 * 1024 * 1024],
        ['MB', 1024 * 1024],
        ['KB', 1024],
    ];
    const size = fileSizes.find((unitAndMinBytes) => {
        const minBytes = unitAndMinBytes[1];
        return bytes > minBytes;
    });

    if (size) {
        return `${Math.floor(bytes / (size[1]))} ${size[0]}`;
    }

    return `${bytes} B`;
}

export function getFileType(file: FileInfo): string {
    if (!file || !file.extension) {
        return 'other';
    }

    const fileExt = file.extension.toLowerCase();
    const fileTypes = [
        'image',
        'code',
        'pdf',
        'video',
        'audio',
        'spreadsheet',
        'text',
        'word',
        'presentation',
        'patch',
        'zip',
    ];

    return fileTypes.find((fileType) => {
        const constForFileTypeExtList = `${fileType}_types`.toUpperCase();
        const fileTypeExts = Files[constForFileTypeExtList];
        return fileTypeExts.indexOf(fileExt) > -1;
    }) || 'other';
}

export function getLocalFilePathFromFile(serverUrl: string, file: FileInfo | FileModel) {
    if (serverUrl) {
        const server = base64.encode(serverUrl);
        if (file?.name) {
            let extension: string | undefined = file.extension;
            let filename = file.name;

            if (!extension) {
                const mimeType = (file instanceof Model) ? file.mimeType : file.mime_type;
                extension = getExtensionFromMime(mimeType);
            }

            if (extension && filename.includes(`.${extension}`)) {
                filename = filename.replace(`.${extension}`, '');
            } else {
                const fileParts = file.name.split('.');

                if (fileParts.length > 1) {
                    extension = fileParts.pop();
                    filename = fileParts.join('.');
                }
            }

            return `${FileSystem.CachesDirectoryPath}/${server}/${filename}-${file.id!}.${extension}`;
        } else if (file?.id && file?.extension) {
            return `${FileSystem.CachesDirectoryPath}/${server}/${file.id}.${file.extension}`;
        }
    }

    throw new Error('File path could not be set');
}

export async function extractFileInfo(files: Array<Asset | DocumentPickerResponse | PastedFile>) {
    const out: ExtractedFileInfo[] = [];

    await Promise.all(files.map(async (file) => {
        if (!file || !file.uri) {
            logError('extractFileInfo no file or url');
            return;
        }

        const outFile = {
            progress: 0,
            localPath: file.uri,
            clientId: generateId(),
            loading: true,
        } as unknown as ExtractedFileInfo;

        if ('fileSize' in file) {
            outFile.size = file.fileSize || 0;
            outFile.name = file.fileName || '';
        } else {
            const localPath = Platform.select({
                ios: (file.uri || '').replace('file://', ''),
                default: file.uri || '',
            });
            try {
                const fileInfo = await FileSystem.stat(decodeURIComponent(localPath));
                outFile.size = fileInfo.size || 0;
                outFile.name = localPath.substring(localPath.lastIndexOf('/') + 1);
            } catch (e) {
                logError('extractFileInfo', e);
                return;
            }
        }

        if (file.type) {
            outFile.mime_type = file.type;
        } else {
            outFile.mime_type = lookupMimeType(outFile.name);
        }

        out.push(outFile);
    }));

    return out;
}

export function fileSizeWarning(intl: IntlShape, maxFileSize: number) {
    return intl.formatMessage({
        id: 'file_upload.fileAbove',
        defaultMessage: 'Files must be less than {max}',
    }, {
        max: getFormattedFileSize(maxFileSize),
    });
}

export function fileMaxWarning(intl: IntlShape, maxFileCount: number) {
    return intl.formatMessage({
        id: 'mobile.file_upload.max_warning',
        defaultMessage: 'Uploads limited to {count} files maximum.',
    }, {
        count: maxFileCount,
    });
}

export function uploadDisabledWarning(intl: IntlShape) {
    return intl.formatMessage({
        id: 'mobile.file_upload.disabled2',
        defaultMessage: 'File uploads from mobile are disabled.',
    });
}

export const fileExists = async (path: string) => {
    try {
        const filePath = Platform.select({ios: path.replace('file://', ''), default: path});
        return FileSystem.exists(filePath);
    } catch {
        return false;
    }
};

export const hasWriteStoragePermission = async (intl: IntlShape) => {
    if (Platform.OS === 'ios') {
        return true;
    }

    const storagePermission = PERMISSIONS.ANDROID.WRITE_EXTERNAL_STORAGE;
    let permissionRequest;
    const hasPermissionToStorage = await Permissions.check(storagePermission);
    switch (hasPermissionToStorage) {
        case Permissions.RESULTS.DENIED:
            permissionRequest = await Permissions.request(storagePermission);
            return permissionRequest === Permissions.RESULTS.GRANTED;
        case Permissions.RESULTS.BLOCKED: {
            const applicationName = DeviceInfo.getApplicationName();
            const title = intl.formatMessage(
                {
                    id: 'mobile.storage_permission_denied_title',
                    defaultMessage:
                        '{applicationName} would like to access your files',
                },
                {applicationName},
            );
            const text = intl.formatMessage({
                id: 'mobile.write_storage_permission_denied_description',
                defaultMessage:
                    'Save files to your device. Open Settings to grant {applicationName} write access to files on this device.',
            });

            Alert.alert(title, text, [
                {
                    text: intl.formatMessage({
                        id: 'mobile.permission_denied_dismiss',
                        defaultMessage: "Don't Allow",
                    }),
                },
                {
                    text: intl.formatMessage({
                        id: 'mobile.permission_denied_retry',
                        defaultMessage: 'Settings',
                    }),
                    onPress: () => AndroidOpenSettings.appDetailsSettings(),
                },
            ]);
            return false;
        }
        default: return true;
    }
};

export const getAllFilesInCachesDirectory = async (serverUrl: string) => {
    try {
        const files: FileSystem.ReadDirItem[][] = [];

<<<<<<< HEAD
        for await (const server of servers) {
            const directoryFiles = await FileSystem.readDir(`${FileSystem.CachesDirectoryPath}/${base64.encode(server.url)}`);
            files.push(directoryFiles);
            serverUrls.push(server.url);
        }

=======
        const directoryFiles = await FileSystem.readDir(`${FileSystem.CachesDirectoryPath}/${hashCode(serverUrl)}`);
        files.push(directoryFiles);
>>>>>>> 5004baf9
        const flattenedFiles = files.flat();
        const totalSize = flattenedFiles.reduce((acc, file) => acc + file.size, 0);
        return {
            files: flattenedFiles,
            totalSize,
        };
    } catch (error) {
        logError('Failed getAllFilesInCachesDirectory', error);
        return {error};
    }
};<|MERGE_RESOLUTION|>--- conflicted
+++ resolved
@@ -504,17 +504,9 @@
     try {
         const files: FileSystem.ReadDirItem[][] = [];
 
-<<<<<<< HEAD
-        for await (const server of servers) {
-            const directoryFiles = await FileSystem.readDir(`${FileSystem.CachesDirectoryPath}/${base64.encode(server.url)}`);
-            files.push(directoryFiles);
-            serverUrls.push(server.url);
-        }
-
-=======
-        const directoryFiles = await FileSystem.readDir(`${FileSystem.CachesDirectoryPath}/${hashCode(serverUrl)}`);
+        const directoryFiles = await FileSystem.readDir(`${FileSystem.CachesDirectoryPath}/${base64.encode(serverUrl)}`);
         files.push(directoryFiles);
->>>>>>> 5004baf9
+
         const flattenedFiles = files.flat();
         const totalSize = flattenedFiles.reduce((acc, file) => acc + file.size, 0);
         return {
