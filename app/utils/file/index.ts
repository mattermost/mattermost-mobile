--- conflicted
+++ resolved
@@ -16,10 +16,7 @@
 import {hashCode} from '@utils/security';
 import {removeProtocol} from '@utils/url';
 
-import {generateId} from '../general';
-
 import type FileModel from '@typings/database/models/servers/file';
-import type {ExtractedFileInfo} from '@typings/utils/file';
 
 const EXTRACT_TYPE_REGEXP = /^\s*([^;\s]*)(?:;|\s|$)/;
 const CONTENT_DISPOSITION_REGEXP = /inline;filename=".*\.([a-z]+)";/i;
@@ -373,13 +370,8 @@
     return undefined;
 }
 
-<<<<<<< HEAD
-export async function extractFileInfos(files: Array<Asset | DocumentPickerResponse | PastedFile>) {
-    const out: FileInfo[] = [];
-=======
 export async function extractFileInfo(files: Array<Asset | DocumentPickerResponse | PastedFile>) {
     const out: ExtractedFileInfo[] = [];
->>>>>>> bebfccb9
 
     await Promise.all(files.map(async (file) => {
         if (!file) {
@@ -387,15 +379,6 @@
         }
 
         const outFile = {
-<<<<<<< HEAD
-            localPath: file.uri,
-            clientId: generateId(),
-        } as FileInfo;
-
-        if (file.hasOwnProperty('fileSize')) {
-            outFile.size = (file as (Asset | PastedFile)).fileSize || 0;
-            outFile.name = (file as (Asset | PastedFile)).fileName || '';
-=======
             progress: 0,
             localPath: file.uri,
             clientId: generateId(),
@@ -405,20 +388,11 @@
         if ('fileSize' in file) {
             outFile.size = file.fileSize || 0;
             outFile.name = file.fileName || '';
->>>>>>> bebfccb9
         } else {
             const path = Platform.select({
                 ios: (file.uri || '').replace('file://', ''),
                 default: file.uri || '',
             });
-<<<<<<< HEAD
-
-            const fileInfo = await FileSystem.getInfoAsync(path);
-            const uri = fileInfo.uri;
-
-            outFile.size = fileInfo.size || 0;
-            outFile.name = uri.substr(uri.lastIndexOf('/') + 1);
-=======
             let fileInfo;
             try {
                 fileInfo = await FileSystem.getInfoAsync(path);
@@ -428,7 +402,6 @@
             } catch (e) {
                 return;
             }
->>>>>>> bebfccb9
         }
 
         if (file.type) {
