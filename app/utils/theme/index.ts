// Copyright (c) 2015-present Mattermost, Inc. All Rights Reserved.
// See LICENSE.txt for license information.

import merge from 'deepmerge';
import {StatusBar, StyleSheet} from 'react-native';
import tinyColor from 'tinycolor2';

import {Preferences} from '@constants';
import {appearanceControlledScreens, mergeNavigationOptions} from '@screens/navigation';
import EphemeralStore from '@store/ephemeral_store';

import type {Options} from 'react-native-navigation';

const MODAL_SCREENS_WITHOUT_BACK = [
    'AddReaction',
    'ChannelInfo',
    'ClientUpgrade',
    'CreateChannel',
    'EditPost',
    'ErrorTeamsList',
    'MoreChannels',
    'MoreDirectMessages',
    'Permalink',
    'SelectTeam',
    'Settings',
    'TermsOfService',
    'UserProfile',
];

const rgbPattern = /^rgba?\((\d+),(\d+),(\d+)(?:,([\d.]+))?\)$/;

export function getComponents(inColor: string): {red: number; green: number; blue: number; alpha: number} {
    let color = inColor;

    // RGB color
    const match = rgbPattern.exec(color);
    if (match) {
        return {
            red: parseInt(match[1], 10),
            green: parseInt(match[2], 10),
            blue: parseInt(match[3], 10),
            alpha: match[4] ? parseFloat(match[4]) : 1,
        };
    }

    // Hex color
    if (color[0] === '#') {
        color = color.slice(1);
    }

    if (color.length === 3) {
        const tempColor = color;
        color = '';

        color += tempColor[0] + tempColor[0];
        color += tempColor[1] + tempColor[1];
        color += tempColor[2] + tempColor[2];
    }

    return {
        red: parseInt(color.substring(0, 2), 16),
        green: parseInt(color.substring(2, 4), 16),
        blue: parseInt(color.substring(4, 6), 16),
        alpha: 1,
    };
}

export function makeStyleSheetFromTheme(getStyleFromTheme: (a: any) => any): (a: any) => any {
    let lastTheme: any;
    let style: any;
    return (theme: any) => {
        if (!style || theme !== lastTheme) {
            style = StyleSheet.create(getStyleFromTheme(theme));
            lastTheme = theme;
        }

        return style;
    };
}

export function changeOpacity(oldColor: string, opacity: number): string {
    const {
        red,
        green,
        blue,
        alpha,
    } = getComponents(oldColor);

    return `rgba(${red},${green},${blue},${alpha * opacity})`;
}

export function concatStyles<T>(...styles: T[]) {
    return ([] as T[]).concat(...styles);
}

export function setNavigatorStyles(componentId: string, theme: Theme, additionalOptions: Options = {}, statusBarColor?: string) {
    const isDark = tinyColor(statusBarColor || theme.sidebarBg).isDark();
    const options: Options = {
        topBar: {
            title: {
                color: theme.sidebarHeaderTextColor,
            },
            background: {
                color: theme.sidebarHeaderBg,
            },
            leftButtonColor: theme.sidebarHeaderTextColor,
            rightButtonColor: theme.sidebarHeaderTextColor,
        },
        statusBar: {
            backgroundColor: theme.sidebarBg,
            style: isDark ? 'light' : 'dark',
        },
        layout: {
            componentBackgroundColor: theme.centerChannelBg,
        },
    };

    if (!MODAL_SCREENS_WITHOUT_BACK.includes(componentId) && options.topBar) {
        options.topBar.backButton = {
            color: theme.sidebarHeaderTextColor,
        };
    }
    StatusBar.setBarStyle(isDark ? 'light-content' : 'dark-content');

    const mergeOptions = merge(options, additionalOptions);

    mergeNavigationOptions(componentId, mergeOptions);
}

export function setNavigationStackStyles(theme: Theme) {
    EphemeralStore.allNavigationComponentIds.forEach((componentId) => {
<<<<<<< HEAD
        if (
            componentId !== Screens.BOTTOM_SHEET &&
            componentId !== Screens.PERMALINK
        ) {
=======
        if (!appearanceControlledScreens.includes(componentId)) {
>>>>>>> 39e5c2c0
            setNavigatorStyles(componentId, theme);
        }
    });
}

export function getKeyboardAppearanceFromTheme(theme: Theme) {
    return tinyColor(theme.centerChannelBg).isLight() ? 'light' : 'dark';
}

export function hexToHue(hexColor: string) {
    let {red, green, blue} = getComponents(hexColor);
    red /= 255;
    green /= 255;
    blue /= 255;

    const channelMax = Math.max(red, green, blue);
    const channelMin = Math.min(red, green, blue);
    const delta = channelMax - channelMin;
    let hue = 0;

    if (delta === 0) {
        hue = 0;
    } else if (channelMax === red) {
        hue = ((green - blue) / delta) % 6;
    } else if (channelMax === green) {
        hue = ((blue - red) / delta) + 2;
    } else {
        hue = ((red - green) / delta) + 4;
    }

    hue = Math.round(hue * 60);

    if (hue < 0) {
        hue += 360;
    }

    return hue;
}

function blendComponent(background: number, foreground: number, opacity: number): number {
    return ((1 - opacity) * background) + (opacity * foreground);
}

export function blendColors(background: string, foreground: string, opacity: number, hex = false): string {
    const backgroundComponents = getComponents(background);
    const foregroundComponents = getComponents(foreground);

    const red = Math.floor(blendComponent(
        backgroundComponents.red,
        foregroundComponents.red,
        opacity,
    ));
    const green = Math.floor(blendComponent(
        backgroundComponents.green,
        foregroundComponents.green,
        opacity,
    ));
    const blue = Math.floor(blendComponent(
        backgroundComponents.blue,
        foregroundComponents.blue,
        opacity,
    ));
    const alpha = blendComponent(
        backgroundComponents.alpha,
        foregroundComponents.alpha,
        opacity,
    );

    if (hex) {
        let r = red.toString(16);
        let g = green.toString(16);
        let b = blue.toString(16);

        if (r.length === 1) {
            r = '0' + r;
        }
        if (g.length === 1) {
            g = '0' + g;
        }
        if (b.length === 1) {
            b = '0' + b;
        }

        return `#${r + g + b}`;
    }

    return `rgba(${red},${green},${blue},${alpha})`;
}

const themeTypeMap: ThemeTypeMap = {
    Mattermost: 'denim',
    Organization: 'sapphire',
    'Mattermost Dark': 'indigo',
    'Windows Dark': 'onyx',
    Denim: 'denim',
    Sapphire: 'sapphire',
    Quartz: 'quartz',
    Indigo: 'indigo',
    Onyx: 'onyx',
    custom: 'custom',
};

// setThemeDefaults will set defaults on the theme for any unset properties.
export function setThemeDefaults(theme: Theme): Theme {
    const themes = Preferences.THEMES as Record<ThemeKey, Theme>;
    const defaultTheme = themes.denim;

    const processedTheme = {...theme};

    // If this is a system theme, return the source theme object matching the theme preference type
    if (theme.type && theme.type !== 'custom' && Object.keys(themeTypeMap).includes(theme.type)) {
        return Preferences.THEMES[themeTypeMap[theme.type]];
    }

    for (const key of Object.keys(defaultTheme)) {
        if (theme[key]) {
            // Fix a case where upper case theme colours are rendered as black
            processedTheme[key] = theme[key]?.toLowerCase();
        }
    }

    for (const property in defaultTheme) {
        if (property === 'type' || (property === 'sidebarTeamBarBg' && theme.sidebarHeaderBg)) {
            continue;
        }
        if (theme[property] == null) {
            processedTheme[property] = defaultTheme[property];
        }

        // Backwards compatability with old name
        if (!theme.mentionBg && theme.mentionBj) {
            processedTheme.mentionBg = theme.mentionBj;
        }
    }

    if (!theme.sidebarTeamBarBg && theme.sidebarHeaderBg) {
        processedTheme.sidebarTeamBarBg = blendColors(theme.sidebarHeaderBg, '#000000', 0.2, true);
    }

    return processedTheme as Theme;
}<|MERGE_RESOLUTION|>--- conflicted
+++ resolved
@@ -129,14 +129,7 @@
 
 export function setNavigationStackStyles(theme: Theme) {
     EphemeralStore.allNavigationComponentIds.forEach((componentId) => {
-<<<<<<< HEAD
-        if (
-            componentId !== Screens.BOTTOM_SHEET &&
-            componentId !== Screens.PERMALINK
-        ) {
-=======
         if (!appearanceControlledScreens.includes(componentId)) {
->>>>>>> 39e5c2c0
             setNavigatorStyles(componentId, theme);
         }
     });
