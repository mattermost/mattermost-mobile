--- conflicted
+++ resolved
@@ -296,21 +296,10 @@
         comments: 'any',
         desktop: 'all',
         desktop_sound: 'true',
-<<<<<<< HEAD
-        email: 'true',
-=======
->>>>>>> df1da4da
         first_name: (!user || !user.firstName) ? 'false' : 'true',
         mention_keys: user ? `${user.username},@${user.username}` : '',
         push: 'mention',
         push_status: 'online',
-<<<<<<< HEAD
-
-        //todo: verify if email_threads and push_threads do exist
-        // email_threads: 'all',
-        // push_threads: 'all',
-=======
->>>>>>> df1da4da
     };
 
     return props;
