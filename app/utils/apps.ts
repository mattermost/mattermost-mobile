// Copyright (c) 2015-present Mattermost, Inc. All Rights Reserved.
// See LICENSE.txt for license information.
import {AppBindingLocations, AppCallResponseTypes, AppFieldTypes} from '@mm-redux/constants/apps';
import {getConfig} from '@mm-redux/selectors/entities/general';
import {AppBinding, AppCall, AppCallRequest, AppCallValues, AppContext, AppExpand, AppField, AppForm, AppSelectOption} from '@mm-redux/types/apps';
import {Config} from '@mm-redux/types/config';
import {GlobalState} from '@mm-redux/types/store';

export function appsEnabled(state: GlobalState): boolean { // eslint-disable-line @typescript-eslint/no-unused-vars
    const enabled = getConfig(state)?.['FeatureFlagAppsEnabled' as keyof Partial<Config>];
    return enabled === 'true';
}

export function cleanBinding(binding: AppBinding, topLocation: string): AppBinding {
    return cleanBindingRec(binding, topLocation, 0);
}

function cleanBindingRec(binding: AppBinding, topLocation: string, depth: number): AppBinding {
    if (!binding) {
        return binding;
    }

    const toRemove: number[] = [];
    const usedLabels: {[label: string]: boolean} = {};
    binding.bindings?.forEach((b, i) => {
        // Inheritance and defaults
        if (!b.call && binding.call) {
            b.call = binding.call;
        }

        if (b.form) {
            cleanForm(b.form);
        } else if (binding.form) {
            b.form = binding.form;
        }

        if (!b.app_id) {
            b.app_id = binding.app_id;
        }

        if (!b.label) {
            b.label = b.location || '';
        }

        b.location = binding.location + '/' + b.location;

        // Validation
        if (!b.label) {
            toRemove.unshift(i);
            return;
        }

        switch (topLocation) {
        case AppBindingLocations.COMMAND: {
            if (b.label.match(/ |\t/)) {
                toRemove.unshift(i);
                return;
            }

            if (usedLabels[b.label]) {
                toRemove.unshift(i);
                return;
            }
            break;
        }
        case AppBindingLocations.IN_POST: {
            if (usedLabels[b.label]) {
                toRemove.unshift(i);
                return;
            }
            break;
        }
        }

        if (b.bindings?.length) {
            cleanBindingRec(b, topLocation, depth + 1);

            // Remove invalid branches
            if (!b.bindings?.length) {
                toRemove.unshift(i);
                return;
            }
        } else {
            // Remove leaves without a call
            if (!b.call && !b.form?.call) {
                toRemove.unshift(i);
                return;
            }

            // Remove leaves without app id
            if (!b.app_id) {
                toRemove.unshift(i);
                return;
            }
        }

        usedLabels[b.label] = true;
    });

    toRemove.forEach((i) => {
        binding.bindings?.splice(i, 1);
    });

    return binding;
}

<<<<<<< HEAD
export function validateBindings(bindings?: AppBinding[]) {
    filterInvalidChannelHeaderBindings(bindings);
    filterInvalidCommands(bindings);
    filterInvalidPostMenuBindings(bindings);
    bindings?.forEach(fillAndTrimBindingsInformation);
    return bindings;
=======
export function validateBindings(bindings: AppBinding[] = []): AppBinding[] {
    const channelHeaderBindings = bindings?.filter((b) => b.location === AppBindingLocations.CHANNEL_HEADER_ICON);
    const postMenuBindings = bindings?.filter((b) => b.location === AppBindingLocations.POST_MENU_ITEM);
    const commandBindings = bindings?.filter((b) => b.location === AppBindingLocations.COMMAND);

    channelHeaderBindings.forEach((b) => cleanBinding(b, AppBindingLocations.CHANNEL_HEADER_ICON));
    postMenuBindings.forEach((b) => cleanBinding(b, AppBindingLocations.POST_MENU_ITEM));
    commandBindings.forEach((b) => cleanBinding(b, AppBindingLocations.COMMAND));

    const hasBindings = (b: AppBinding) => b.bindings?.length;
    return postMenuBindings.filter(hasBindings).concat(channelHeaderBindings.filter(hasBindings), commandBindings.filter(hasBindings));
>>>>>>> edfd7436
}

export function cleanForm(form?: AppForm): void {
    if (!form) {
        return;
    }

    const toRemove: number[] = [];
    const usedLabels: {[label: string]: boolean} = {};
    form.fields?.forEach((field, i) => {
        if (!field.name) {
            toRemove.unshift(i);
            return;
        }

        if (field.name.match(/ |\t/)) {
            toRemove.unshift(i);
            return;
        }

        let label = field.label;
        if (!label) {
            label = field.name;
        }

        if (label.match(/ |\t/)) {
            toRemove.unshift(i);
            return;
        }

        if (usedLabels[label]) {
            toRemove.unshift(i);
            return;
        }

        if (field.type === AppFieldTypes.STATIC_SELECT) {
            cleanStaticSelect(field);
            if (!field.options?.length) {
                toRemove.unshift(i);
                return;
            }
        }

        usedLabels[label] = true;
    });

    toRemove.forEach((i) => {
        form.fields.splice(i, 1);
    });
}

function cleanStaticSelect(field: AppField): void {
    const toRemove: number[] = [];
    const usedLabels: {[label: string]: boolean} = {};
    const usedValues: {[label: string]: boolean} = {};
    field.options?.forEach((option, i) => {
        let label = option.label;
        if (!label) {
            label = option.value;
        }

        if (!label) {
            toRemove.unshift(i);
            return;
        }

        if (usedLabels[label]) {
            toRemove.unshift(i);
            return;
        }

        if (usedValues[option.value]) {
            toRemove.unshift(i);
            return;
        }

        usedLabels[label] = true;
        usedValues[option.value] = true;
    });

    toRemove.forEach((i) => {
        field.options?.splice(i, 1);
    });
}

export function createCallContext(
    appID: string,
    location?: string,
    channelID?: string,
    teamID?: string,
    postID?: string,
    rootID?: string,
): AppContext {
    return {
        app_id: appID,
        location,
        channel_id: channelID,
        team_id: teamID,
        post_id: postID,
        root_id: rootID,
    };
}

export function createCallRequest(
    call: AppCall,
    context: AppContext,
    defaultExpand: AppExpand = {},
    values?: AppCallValues,
    rawCommand?: string,
    query?: string,
    selectedField?: string,
): AppCallRequest {
    return {
        ...call,
        context,
        values,
        expand: {
            ...defaultExpand,
            ...call.expand,
        },
        raw_command: rawCommand,
        query,
        selected_field: selectedField,
    };
}

export const makeCallErrorResponse = (errMessage: string) => {
    return {
        type: AppCallResponseTypes.ERROR,
        error: errMessage,
    };
};

export const filterEmptyOptions = (option: AppSelectOption): boolean => Boolean(option.value && !option.value.match(/^[ \t]+$/));<|MERGE_RESOLUTION|>--- conflicted
+++ resolved
@@ -104,14 +104,6 @@
     return binding;
 }
 
-<<<<<<< HEAD
-export function validateBindings(bindings?: AppBinding[]) {
-    filterInvalidChannelHeaderBindings(bindings);
-    filterInvalidCommands(bindings);
-    filterInvalidPostMenuBindings(bindings);
-    bindings?.forEach(fillAndTrimBindingsInformation);
-    return bindings;
-=======
 export function validateBindings(bindings: AppBinding[] = []): AppBinding[] {
     const channelHeaderBindings = bindings?.filter((b) => b.location === AppBindingLocations.CHANNEL_HEADER_ICON);
     const postMenuBindings = bindings?.filter((b) => b.location === AppBindingLocations.POST_MENU_ITEM);
@@ -123,7 +115,6 @@
 
     const hasBindings = (b: AppBinding) => b.bindings?.length;
     return postMenuBindings.filter(hasBindings).concat(channelHeaderBindings.filter(hasBindings), commandBindings.filter(hasBindings));
->>>>>>> edfd7436
 }
 
 export function cleanForm(form?: AppForm): void {
