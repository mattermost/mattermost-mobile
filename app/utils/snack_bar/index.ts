// Copyright (c) 2015-present Mattermost, Inc. All Rights Reserved.
// See LICENSE.txt for license information.
import {Screens} from '@constants';
import {SNACK_BAR_TYPE} from '@constants/snack_bar';
import {showOverlay} from '@screens/navigation';

<<<<<<< HEAD
type AddChannelMemberValues = {
    numMembers: number;
};

export type ShowSnackBarArgs = {
    barType: keyof typeof SNACK_BAR_TYPE;
    onAction?: () => void;
    sourceScreen?: typeof Screens[keyof typeof Screens];
    messageValues?: AddChannelMemberValues | {};
=======
import type {AvailableScreens} from '@typings/screens/navigation';

type ShowSnackBarArgs = {
    barType: keyof typeof SNACK_BAR_TYPE;
    onAction?: () => void;
    sourceScreen?: AvailableScreens;
>>>>>>> 06208350
};

export const showSnackBar = (passProps: ShowSnackBarArgs) => {
    const screen = Screens.SNACK_BAR;
    showOverlay(screen, passProps);
};

export const showMuteChannelSnackbar = (muted: boolean, onAction: () => void) => {
    return showSnackBar({
        onAction,
        barType: muted ? SNACK_BAR_TYPE.MUTE_CHANNEL : SNACK_BAR_TYPE.UNMUTE_CHANNEL,
    });
};

export const showFavoriteChannelSnackbar = (favorited: boolean, onAction: () => void) => {
    return showSnackBar({
        onAction,
        barType: favorited ? SNACK_BAR_TYPE.FAVORITE_CHANNEL : SNACK_BAR_TYPE.UNFAVORITE_CHANNEL,
    });
};

export const showAddChannelMembersSnackbar = (ids: string[]) => {
    return showSnackBar({
        barType: SNACK_BAR_TYPE.ADD_CHANNEL_MEMBERS,
        sourceScreen: Screens.CHANNEL_ADD_PEOPLE,
        messageValues: {numMembers: ids.length},
    });
};<|MERGE_RESOLUTION|>--- conflicted
+++ resolved
@@ -4,7 +4,8 @@
 import {SNACK_BAR_TYPE} from '@constants/snack_bar';
 import {showOverlay} from '@screens/navigation';
 
-<<<<<<< HEAD
+import type {AvailableScreens} from '@typings/screens/navigation';
+
 type AddChannelMemberValues = {
     numMembers: number;
 };
@@ -12,16 +13,9 @@
 export type ShowSnackBarArgs = {
     barType: keyof typeof SNACK_BAR_TYPE;
     onAction?: () => void;
-    sourceScreen?: typeof Screens[keyof typeof Screens];
+    sourceScreen?: AvailableScreens;
     messageValues?: AddChannelMemberValues | {};
-=======
-import type {AvailableScreens} from '@typings/screens/navigation';
 
-type ShowSnackBarArgs = {
-    barType: keyof typeof SNACK_BAR_TYPE;
-    onAction?: () => void;
-    sourceScreen?: AvailableScreens;
->>>>>>> 06208350
 };
 
 export const showSnackBar = (passProps: ShowSnackBarArgs) => {
