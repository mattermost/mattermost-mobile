// Copyright (c) 2016 Mattermost, Inc. All Rights Reserved.
// See License.txt for license information.

import React, {Component, PropTypes} from 'react';
import {injectIntl, intlShape} from 'react-intl';
import {Text, TextInput, Image, KeyboardAvoidingView} from 'react-native';

import Button from 'react-native-button';
import FormattedText from 'app/components/formatted_text';
import ErrorText from 'app/components/error_text';
import Loading from 'app/components/loading';
import {GlobalStyles} from 'app/styles';

import logo from 'assets/images/logo.png';

import {RequestStatus} from 'service/constants';

class Login extends Component {
    static propTypes = {
        intl: intlShape.isRequired,
        config: PropTypes.object.isRequired,
        license: PropTypes.object.isRequired,
        actions: PropTypes.object.isRequired,
        loginId: PropTypes.string.isRequired,
        password: PropTypes.string.isRequired,
        loginRequest: PropTypes.object.isRequired,
        configRequest: PropTypes.object.isRequired,
        licenseRequest: PropTypes.object.isRequired
    };

    componentWillMount() {
        this.props.actions.getClientConfig();
        this.props.actions.getLicenseConfig();
    }

    componentWillReceiveProps(nextProps) {
        if (this.props.loginRequest.status === RequestStatus.STARTED && nextProps.loginRequest.status === RequestStatus.SUCCESS) {
<<<<<<< HEAD
            this.props.actions.saveStorage().then(this.props.actions.goToLoadTeam);
=======
            this.props.actions.handleSuccessfulLogin().then(this.props.actions.goToSelectTeam);
>>>>>>> d180f324
        }
    }

    signIn() {
        if (this.props.loginRequest.status !== RequestStatus.STARTED) {
            this.props.actions.login(this.props.loginId, this.props.password);
        }
    }

    createLoginPlaceholder() {
        const {formatMessage} = this.props.intl;
        const license = this.props.license;
        const config = this.props.config;

        const loginPlaceholders = [];
        if (config.EnableSignInWithEmail === 'true') {
            loginPlaceholders.push(formatMessage({id: 'login.email', defaultMessage: 'Email'}));
        }

        if (config.EnableSignInWithUsername === 'true') {
            loginPlaceholders.push(formatMessage({id: 'login.username', defaultMessage: 'Username'}));
        }

        if (license.IsLicensed === 'true' && license.LDAP === 'true' && config.EnableLdap === 'true') {
            if (config.LdapLoginFieldName) {
                loginPlaceholders.push(config.LdapLoginFieldName);
            } else {
                loginPlaceholders.push(formatMessage({id: 'login.ldapUsername', defaultMessage: 'AD/LDAP Username'}));
            }
        }

        if (loginPlaceholders.length >= 2) {
            return loginPlaceholders.slice(0, loginPlaceholders.length - 1).join(', ') +
                ` ${formatMessage({id: 'login.or', defaultMessage: 'or'})} ` +
                loginPlaceholders[loginPlaceholders.length - 1];
        } else if (loginPlaceholders.length === 1) {
            return loginPlaceholders[0];
        }

        return '';
    }

    render() {
        if (this.props.configRequest.status === RequestStatus.STARTED || this.props.licenseRequest.status === RequestStatus.STARTED) {
            return <Loading/>;
        }

        return (
            <KeyboardAvoidingView
                behavior='padding'
                style={[GlobalStyles.container, GlobalStyles.signupContainer]}
            >
                <Image
                    source={logo}
                />
                <Text style={GlobalStyles.header}>
                    {this.props.config.SiteName}
                </Text>
                <FormattedText
                    style={GlobalStyles.subheader}
                    id='web.root.signup_info'
                    defaultMessage='All team communication in one place, searchable and accessible anywhere'
                />
                <TextInput
                    ref='loginId'
                    value={this.props.loginId}
                    onChangeText={this.props.actions.handleLoginIdChanged}
                    style={GlobalStyles.inputBox}
                    placeholder={this.createLoginPlaceholder()}
                    autoCorrect={false}
                    autoCapitalize='none'
                    underlineColorAndroid='transparent'
                />
                <TextInput
                    value={this.props.password}
                    onChangeText={this.props.actions.handlePasswordChanged}
                    style={GlobalStyles.inputBox}
                    placeholder={this.props.intl.formatMessage({id: 'login.password', defaultMessage: 'Password'})}
                    secureTextEntry={true}
                    autoCorrect={false}
                    autoCapitalize='none'
                    underlineColorAndroid='transparent'
                    returnKeyType='go'
                    onSubmitEditing={this.signIn.bind(this)}
                />
                <Button
                    onPress={this.signIn.bind(this)}
                    containerStyle={GlobalStyles.signupButton}
                >
                    <FormattedText
                        id='login.signIn'
                        defaultMessage='Sign in'
                        style={GlobalStyles.signupButtonText}
                    />
                </Button>
                <ErrorText error={this.props.loginRequest.error}/>
                <KeyboardAvoidingView style={GlobalStyles.pagePush}/>
            </KeyboardAvoidingView>
        );
    }
}

export default injectIntl(Login);<|MERGE_RESOLUTION|>--- conflicted
+++ resolved
@@ -35,11 +35,7 @@
 
     componentWillReceiveProps(nextProps) {
         if (this.props.loginRequest.status === RequestStatus.STARTED && nextProps.loginRequest.status === RequestStatus.SUCCESS) {
-<<<<<<< HEAD
-            this.props.actions.saveStorage().then(this.props.actions.goToLoadTeam);
-=======
-            this.props.actions.handleSuccessfulLogin().then(this.props.actions.goToSelectTeam);
->>>>>>> d180f324
+            this.props.actions.handleSuccessfulLogin().then(this.props.actions.goToLoadTeam);
         }
     }
 
