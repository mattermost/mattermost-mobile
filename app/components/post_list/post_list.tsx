--- conflicted
+++ resolved
@@ -277,10 +277,6 @@
                 return (<CombinedUserActivity {...postProps}/>);
             }
             default: {
-<<<<<<< HEAD
-                const post = item.value;
-                const skipSavedHeader = (location === Screens.THREAD && post.id === rootId);
-=======
                 const post = item.value.currentPost;
                 const {isSaved, nextPost, previousPost} = item.value;
                 const skipSaveddHeader = (location === Screens.THREAD && post.id === rootId);
@@ -303,29 +299,8 @@
                     style: styles.scale,
                     testID: `${testID}.post`,
                 };
->>>>>>> 20dfb4f4
-
-                return (
-                    <Post
-                        appsEnabled={appsEnabled}
-                        customEmojiNames={customEmojiNames}
-                        isCRTEnabled={isCRTEnabled}
-                        isPostAcknowledgementEnabled={isPostAcknowledgementEnabled}
-                        highlight={highlightedId === post.id}
-                        highlightPinnedOrSaved={highlightPinnedOrSaved}
-                        isSaved={post.isSaved}
-                        key={post.id}
-                        location={location}
-                        nextPost={post.nextPost}
-                        post={post}
-                        previousPost={post.previousPost}
-                        rootId={rootId}
-                        shouldRenderReplyButton={shouldRenderReplyButton}
-                        skipSavedHeader={skipSavedHeader}
-                        style={styles.scale}
-                        testID={`${testID}.post`}
-                    />
-                );
+
+                return (<Post {...postProps}/>);
             }
         }
     }, [appsEnabled, currentTimezone, customEmojiNames, highlightPinnedOrSaved, isCRTEnabled, isPostAcknowledgementEnabled, isTimezoneEnabled, shouldRenderReplyButton, theme]);
