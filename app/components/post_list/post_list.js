// Copyright (c) 2017-present Mattermost, Inc. All Rights Reserved.
// See License.txt for license information.

import React, {PureComponent} from 'react';
import PropTypes from 'prop-types';
import {
    FlatList,
    InteractionManager,
    Platform,
    StyleSheet,
} from 'react-native';

import ChannelIntro from 'app/components/channel_intro';
import Post from 'app/components/post';
import {DATE_LINE, START_OF_NEW_MESSAGES} from 'app/selectors/post_list';
import mattermostManaged from 'app/mattermost_managed';
import {makeExtraData} from 'app/utils/list_view';
import {changeOpacity} from 'app/utils/theme';

import DateHeader from './date_header';
import LoadMorePosts from './load_more_posts';
import NewMessagesDivider from './new_messages_divider';
import withLayout from './with_layout';

const PostWithLayout = withLayout(Post);

const INITAL_BATCH_TO_RENDER = 15;
const NEW_MESSAGES_HEIGHT = 28;
const DATE_HEADER_HEIGHT = 28;

export default class PostList extends PureComponent {
    static propTypes = {
        actions: PropTypes.shape({
            loadChannelsByTeamName: PropTypes.func.isRequired,
            refreshChannelWithRetry: PropTypes.func.isRequired,
            selectFocusedPostId: PropTypes.func.isRequired,
        }).isRequired,
        channelId: PropTypes.string,
        currentUserId: PropTypes.string,
        deviceHeight: PropTypes.number.isRequired,
        highlightPostId: PropTypes.string,
        indicateNewMessages: PropTypes.bool,
        isSearchResult: PropTypes.bool,
        lastViewedAt: PropTypes.number, // Used by container // eslint-disable-line no-unused-prop-types
        loadMore: PropTypes.func,
        measureCellLayout: PropTypes.bool,
        navigator: PropTypes.object,
        onPermalinkPress: PropTypes.func,
        onPostPress: PropTypes.func,
        onRefresh: PropTypes.func,
        postIds: PropTypes.array.isRequired,
        renderReplies: PropTypes.bool,
        showLoadMore: PropTypes.bool,
        shouldRenderReplyButton: PropTypes.bool,
        theme: PropTypes.object.isRequired,
    };

    static defaultProps = {
        loadMore: () => true,
    };

    newMessagesIndex = -1;
    scrollToMessageTries = 0;
    makeExtraData = makeExtraData();
    itemMeasurements = {};

    state = {
        managedConfig: {},
        scrollToMessage: false,
    };

    componentWillMount() {
        this.listenerId = mattermostManaged.addEventListener('change', this.setManagedConfig);
    }

    componentDidMount() {
        this.setManagedConfig();
    }

    componentWillReceiveProps(nextProps) {
        if (nextProps.postIds !== this.props.postIds) {
            this.newMessagesIndex = -1;
        }
        if (this.props.channelId !== nextProps.channelId) {
            this.itemMeasurements = {};
            this.newMessageScrolledTo = false;
            this.scrollToBottomOffset();
        }
    }

    componentDidUpdate() {
        if ((this.props.measureCellLayout || this.props.isSearchResult) && this.state.scrollToMessage) {
            this.scrollListToMessageOffset();
        }
    }

    componentWillUnmount() {
        mattermostManaged.removeEventListener(this.listenerId);
    }

    handleClosePermalink = () => {
        const {actions} = this.props;
        actions.selectFocusedPostId('');
        this.showingPermalink = false;
    };

    handlePermalinkPress = (postId, teamName) => {
        this.props.actions.loadChannelsByTeamName(teamName);
        this.showPermalinkView(postId);
    };

    showPermalinkView = (postId) => {
        const {actions, navigator} = this.props;

        actions.selectFocusedPostId(postId);

        if (!this.showingPermalink) {
            const options = {
                screen: 'Permalink',
                animationType: 'none',
                backButtonTitle: '',
                navigatorStyle: {
                    navBarHidden: true,
                    screenBackgroundColor: changeOpacity('#000', 0.2),
                    modalPresentationStyle: 'overCurrentContext',
                },
                passProps: {
                    isPermalink: true,
                    onClose: this.handleClosePermalink,
                    onPermalinkPress: this.handlePermalinkPress,
                },
            };

            this.showingPermalink = true;
            navigator.showModal(options);
        }
    };

    scrollToBottomOffset = () => {
        InteractionManager.runAfterInteractions(() => {
            if (this.refs.list) {
                this.refs.list.scrollToOffset({offset: 0, animated: false});
            }
        });
    };

    getMeasurementOffset = (index) => {
        const orderedKeys = Object.keys(this.itemMeasurements).sort((a, b) => {
            const numA = Number(a);
            const numB = Number(b);

            if (numA > numB) {
                return 1;
            } else if (numA < numB) {
                return -1;
            }

            return 0;
        }).slice(0, index);

        return orderedKeys.map((i) => this.itemMeasurements[i]).reduce((a, b) => a + b, 0);
    };

    scrollListToMessageOffset = () => {
        const index = this.moreNewMessages ? this.props.postIds.length - 1 : this.newMessagesIndex;
<<<<<<< HEAD
        if (index !== -1) {
            const offset = this.getMeasurementOffset(index) - (3 * this.itemMeasurements[index]);
            const windowHeight = this.state.postListHeight;

            if (index !== this.props.postIds.length - 1 && offset < windowHeight) {
                return; // post is already in view, no need to scroll.
=======

        if (index !== -1) {
            let offset = this.getMeasurementOffset(index);
            const windowHeight = this.state.postListHeight;

            if (offset < windowHeight) {
                return;
>>>>>>> 68fe35c7
            }

            const upperBound = offset + windowHeight;
            offset = offset - ((upperBound - offset) / 2);

            InteractionManager.runAfterInteractions(() => {
                if (this.refs.list) {
                    if (!this.moreNewMessages) {
                        this.newMessageScrolledTo = true;
                    }

                    this.refs.list.scrollToOffset({offset, animated: true});
                    this.newMessagesIndex = -1;
                    this.moreNewMessages = false;
                    this.setState({
                        scrollToMessage: false,
                    });
                }
            });
        }
    };

    setManagedConfig = async (config) => {
        let nextConfig = config;
        if (!nextConfig) {
            nextConfig = await mattermostManaged.getLocalConfig();
        }

        this.setState({
            managedConfig: nextConfig,
        });
    };

    keyExtractor = (item) => {
        // All keys are strings (either post IDs or special keys)
        return item;
    };

    onRefresh = () => {
        const {
            actions,
            channelId,
            onRefresh,
        } = this.props;

        if (channelId) {
            actions.refreshChannelWithRetry(channelId);
        }

        if (onRefresh) {
            onRefresh();
        }
    };

    measureItem = (index, height) => {
        this.itemMeasurements[index] = height;
        if (this.props.postIds.length === Object.values(this.itemMeasurements).length) {
            if (this.newMessagesIndex !== -1 && !this.newMessageScrolledTo) {
                this.setState({
                    scrollToMessage: true,
                });
            }
        }
    };

    renderItem = ({item, index}) => {
        if (item === START_OF_NEW_MESSAGES) {
            this.newMessagesIndex = index;

            // postIds includes a date item after the new message indicator so 2
            // needs to be added to the index for the length check to be correct.
            this.moreNewMessages = this.props.postIds.length === index + 2;

            this.itemMeasurements[index] = NEW_MESSAGES_HEIGHT;
            return (
                <NewMessagesDivider
                    index={index}
                    theme={this.props.theme}
                    moreMessages={this.moreNewMessages}
                />
            );
        } else if (item.indexOf(DATE_LINE) === 0) {
            const date = item.substring(DATE_LINE.length);
            return this.renderDateHeader(new Date(date), index);
        }

        const postId = item;

        // Remember that the list is rendered with item 0 at the bottom so the "previous" post
        // comes after this one in the list
        const previousPostId = index < this.props.postIds.length - 1 ? this.props.postIds[index + 1] : null;
        const nextPostId = index > 0 ? this.props.postIds[index - 1] : null;

        return this.renderPost(postId, previousPostId, nextPostId, index);
    };

    renderDateHeader = (date, index) => {
        this.itemMeasurements[index] = DATE_HEADER_HEIGHT;
        return (
            <DateHeader
                date={date}
                index={index}
            />
        );
    };

    renderPost = (postId, previousPostId, nextPostId, index) => {
        const {
            highlightPostId,
            isSearchResult,
            navigator,
            onPostPress,
            renderReplies,
            shouldRenderReplyButton,
        } = this.props;
        const {managedConfig} = this.state;

        const highlight = highlightPostId === postId;
        if (highlight) {
            this.newMessagesIndex = index;
        }

        return (
            <PostWithLayout
                postId={postId}
                previousPostId={previousPostId}
                nextPostId={nextPostId}
                highlight={highlight}
                index={index}
                renderReplies={renderReplies}
                isSearchResult={isSearchResult}
                shouldRenderReplyButton={shouldRenderReplyButton}
                onPermalinkPress={this.handlePermalinkPress}
                onPress={onPostPress}
                navigator={navigator}
                managedConfig={managedConfig}
                onLayoutCalled={this.measureItem}
                shouldCallOnLayout={this.props.measureCellLayout && !this.newMessageScrolledTo}
            />
        );
    };

    renderFooter = () => {
        if (!this.props.channelId) {
            return null;
        }

        if (this.props.showLoadMore) {
            return (
                <LoadMorePosts
                    channelId={this.props.channelId}
                    theme={this.props.theme}
                />
            );
        }

        return (
            <ChannelIntro
                channelId={this.props.channelId}
                navigator={this.props.navigator}
            />
        );
    };

    onLayout = (event) => {
        const {height} = event.nativeEvent.layout;
        this.setState({
            postListHeight: height,
        });
    };

    render() {
        const {
            channelId,
            highlightPostId,
            loadMore,
            postIds,
            showLoadMore,
        } = this.props;

        const refreshControl = {
            refreshing: false,
        };

        if (channelId) {
            refreshControl.onRefresh = this.onRefresh;
        }

        return (
            <FlatList
                onLayout={this.onLayout}
                ref='list'
                data={postIds}
                extraData={this.makeExtraData(channelId, highlightPostId, showLoadMore)}
                initialNumToRender={false}
                maxToRenderPerBatch={INITAL_BATCH_TO_RENDER + 1}
                inverted={true}
                keyExtractor={this.keyExtractor}
                ListFooterComponent={this.renderFooter}
                onEndReached={loadMore}
                onEndReachedThreshold={Platform.OS === 'ios' ? 0 : 1}
                removeClippedSubviews={Platform.OS === 'android'}
                {...refreshControl}
                renderItem={this.renderItem}
                contentContainerStyle={styles.postListContent}
            />
        );
    }
}

const styles = StyleSheet.create({
    postListContent: {
        paddingTop: 5,
    },
});<|MERGE_RESOLUTION|>--- conflicted
+++ resolved
@@ -163,22 +163,12 @@
 
     scrollListToMessageOffset = () => {
         const index = this.moreNewMessages ? this.props.postIds.length - 1 : this.newMessagesIndex;
-<<<<<<< HEAD
         if (index !== -1) {
-            const offset = this.getMeasurementOffset(index) - (3 * this.itemMeasurements[index]);
-            const windowHeight = this.state.postListHeight;
-
-            if (index !== this.props.postIds.length - 1 && offset < windowHeight) {
-                return; // post is already in view, no need to scroll.
-=======
-
-        if (index !== -1) {
-            let offset = this.getMeasurementOffset(index);
+            let offset = this.getMeasurementOffset(index) - (3 * this.itemMeasurements[index]);;
             const windowHeight = this.state.postListHeight;
 
             if (offset < windowHeight) {
                 return;
->>>>>>> 68fe35c7
             }
 
             const upperBound = offset + windowHeight;
