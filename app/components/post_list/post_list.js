// Copyright (c) 2015-present Mattermost, Inc. All Rights Reserved.
// See LICENSE.txt for license information.

import React, {PureComponent} from 'react';
import PropTypes from 'prop-types';
import {Alert, FlatList, InteractionManager, RefreshControl, StyleSheet} from 'react-native';
import {intlShape} from 'react-intl';

import EventEmitter from 'mattermost-redux/utils/event_emitter';
import * as PostListUtils from 'mattermost-redux/utils/post_list';

import CombinedUserActivityPost from 'app/components/combined_user_activity_post';
import Post from 'app/components/post';
import {DeepLinkTypes, ListTypes} from 'app/constants';
import mattermostManaged from 'app/mattermost_managed';
import {makeExtraData} from 'app/utils/list_view';
import {changeOpacity} from 'app/utils/theme';
import {matchDeepLink} from 'app/utils/url';
import telemetry from 'app/telemetry';
import {showModalOverCurrentContext} from 'app/actions/navigation';
import {alertErrorWithFallback} from 'app/utils/general';
import {t} from 'app/utils/i18n';

import DateHeader from './date_header';
import NewMessagesDivider from './new_messages_divider';

const INITIAL_BATCH_TO_RENDER = 10;
const SCROLL_UP_MULTIPLIER = 3.5;
const SCROLL_POSITION_CONFIG = {

    // To avoid scrolling the list when new messages arrives
    // if the user is not at the bottom
    minIndexForVisible: 0,

    // If the user is at the bottom or 60px from the bottom
    // auto scroll show the new message
    autoscrollToTopThreshold: 60,
};

export default class PostList extends PureComponent {
    static propTypes = {
        actions: PropTypes.shape({
            handleSelectChannelByName: PropTypes.func.isRequired,
            loadChannelsByTeamName: PropTypes.func.isRequired,
            refreshChannelWithRetry: PropTypes.func.isRequired,
            selectFocusedPostId: PropTypes.func.isRequired,
            setDeepLinkURL: PropTypes.func.isRequired,
        }).isRequired,
        channelId: PropTypes.string,
        deepLinkURL: PropTypes.string,
        extraData: PropTypes.any,
        highlightPinnedOrFlagged: PropTypes.bool,
        highlightPostId: PropTypes.string,
        initialIndex: PropTypes.number,
        isSearchResult: PropTypes.bool,
        lastPostIndex: PropTypes.number.isRequired,
        lastViewedAt: PropTypes.number, // Used by container // eslint-disable-line no-unused-prop-types
        loadMorePostsVisible: PropTypes.bool,
        onLoadMoreUp: PropTypes.func,
        onHashtagPress: PropTypes.func,
        onPermalinkPress: PropTypes.func,
        onPostPress: PropTypes.func,
        onRefresh: PropTypes.func,
        postIds: PropTypes.array.isRequired,
        refreshing: PropTypes.bool,
        renderFooter: PropTypes.oneOfType([PropTypes.func, PropTypes.object]),
        renderReplies: PropTypes.bool,
        serverURL: PropTypes.string.isRequired,
        shouldRenderReplyButton: PropTypes.bool,
        siteURL: PropTypes.string.isRequired,
        theme: PropTypes.object.isRequired,
        location: PropTypes.string,
        scrollViewNativeID: PropTypes.string,
    };

    static defaultProps = {
        onLoadMoreUp: () => true,
        renderFooter: () => null,
        refreshing: false,
        serverURL: '',
        siteURL: '',
        postIds: [],
    };

    static contextTypes = {
        intl: intlShape.isRequired,
    };

    constructor(props) {
        super(props);

        this.cancelScrollToIndex = false;
        this.contentOffsetY = 0;
        this.contentHeight = 0;
        this.hasDoneInitialScroll = false;
        this.shouldScrollToBottom = false;
        this.cancelScrollToIndex = false;
        this.makeExtraData = makeExtraData();
        this.flatListRef = React.createRef();
    }

    componentDidMount() {
        const {actions, deepLinkURL} = this.props;

        EventEmitter.on('scroll-to-bottom', this.handleSetScrollToBottom);

        // Invoked when hitting a deep link and app is not already running.
        if (deepLinkURL) {
            this.handleDeepLink(deepLinkURL);
            actions.setDeepLinkURL('');
        }
    }

    componentDidUpdate(prevProps) {
        const {actions, channelId, deepLinkURL, postIds} = this.props;

        if (this.props.channelId !== prevProps.channelId) {
            this.resetPostList();
        }

        // Invoked when hitting a deep link and app is already running.
        if (deepLinkURL && deepLinkURL !== prevProps.deepLinkURL) {
            this.handleDeepLink(deepLinkURL);
            actions.setDeepLinkURL('');
        }

        if (this.shouldScrollToBottom && prevProps.channelId === channelId && prevProps.postIds.length === postIds.length) {
            this.scrollToBottom();
            this.shouldScrollToBottom = false;
        }

        if (!this.hasDoneInitialScroll && this.props.initialIndex > 0 && !this.cancelScrollToIndex) {
            this.scrollToInitialIndexIfNeeded(this.props.initialIndex);
        }

        if (
            this.props.channelId === prevProps.channelId &&
            this.props.postIds.length &&
            this.contentHeight &&
            this.contentHeight < this.postListHeight &&
            this.props.extraData
        ) {
            this.loadToFillContent();
        }
    }

    componentWillUnmount() {
        EventEmitter.off('scroll-to-bottom', this.handleSetScrollToBottom);

        this.resetPostList();
    }

    flatListScrollToIndex = (index) => {
        this.animationFrameInitialIndex = requestAnimationFrame(() => {
            if (!this.cancelScrollToIndex) {
                this.flatListRef.current.scrollToIndex({
                    animated: false,
                    index,
                    viewOffset: 0,
                    viewPosition: 1, // 0 is at bottom
                });
            }
        });
    }

    getItemCount = () => {
        return this.props.postIds.length;
    };

    handleClosePermalink = () => {
        const {actions} = this.props;
        actions.selectFocusedPostId('');
        this.showingPermalink = false;
    };

    handleContentSizeChange = (contentWidth, contentHeight, forceLoad) => {
        this.contentHeight = contentHeight;
        const loadMore = forceLoad || !this.props.extraData;
        if (this.postListHeight && contentHeight < this.postListHeight && loadMore) {
            // We still have less than 1 screen of posts loaded with more to get, so load more
            this.props.onLoadMoreUp();
        }
    };

    handleDeepLink = (url) => {
        const {serverURL, siteURL} = this.props;

        const match = matchDeepLink(url, serverURL, siteURL);

        if (match) {
            if (match.type === DeepLinkTypes.CHANNEL) {
                this.props.actions.handleSelectChannelByName(match.channelName, match.teamName, this.permalinkBadChannel);
            } else if (match.type === DeepLinkTypes.PERMALINK) {
                this.handlePermalinkPress(match.postId, match.teamName);
            }
        } else {
            const {formatMessage} = this.context.intl;
            Alert.alert(
                formatMessage({
                    id: 'mobile.server_link.error.title',
                    defaultMessage: 'Link Error',
                }),
                formatMessage({
                    id: 'mobile.server_link.error.text',
                    defaultMessage: 'The link could not be found on this server.',
                }),
            );
        }
    };

    handleLayout = (event) => {
        const {height} = event.nativeEvent.layout;
        if (this.postListHeight !== height) {
            this.postListHeight = height;
        }
    };

    handlePermalinkPress = (postId, teamName) => {
        telemetry.start(['post_list:permalink']);
        const {actions, onPermalinkPress} = this.props;

        if (onPermalinkPress) {
            onPermalinkPress(postId, true);
        } else {
            actions.loadChannelsByTeamName(teamName, this.permalinkBadTeam);
            this.showPermalinkView(postId);
        }
    };

    handleRefresh = () => {
        const {
            actions,
            channelId,
            onRefresh,
        } = this.props;

        if (channelId) {
            actions.refreshChannelWithRetry(channelId);
        }

        if (onRefresh) {
            onRefresh();
        }
    };

    handleScroll = (event) => {
        const pageOffsetY = event.nativeEvent.contentOffset.y;
        if (pageOffsetY > 0) {
            const contentHeight = event.nativeEvent.contentSize.height;
            const direction = (this.contentOffsetY < pageOffsetY) ? ListTypes.VISIBILITY_SCROLL_UP : ListTypes.VISIBILITY_SCROLL_DOWN;

            this.contentOffsetY = pageOffsetY;
            if (
                direction === ListTypes.VISIBILITY_SCROLL_UP &&
                (contentHeight - pageOffsetY) < (this.postListHeight * SCROLL_UP_MULTIPLIER)
            ) {
                this.props.onLoadMoreUp();
            }
        }
    };

    handleScrollBeginDrag = () => {
        this.cancelScrollToIndex = true;
    }

<<<<<<< HEAD
    handleScrollToIndexFailed = (info) => {
=======
    handleScrollToIndexFailed = () => {
>>>>>>> 0f3ea725
        this.animationFrameIndexFailed = requestAnimationFrame(() => {
            if (this.props.initialIndex > 0 && this.contentHeight > 0) {
                this.hasDoneInitialScroll = false;
                if (info.highestMeasuredFrameIndex) {
                    this.scrollToInitialIndexIfNeeded(info.highestMeasuredFrameIndex);
                } else {
                    this.scrollAfterInteraction = InteractionManager.runAfterInteractions(() => {
                        this.scrollToInitialIndexIfNeeded(info.index);
                    });
                }
            }
        });
    };

    handleScrollBeginDrag = () => {
        this.cancelScrollToIndex = true;
    };

    handleSetScrollToBottom = () => {
        this.shouldScrollToBottom = true;
    }

    keyExtractor = (item) => {
        // All keys are strings (either post IDs or special keys)
        return item;
    };

    loadToFillContent = () => {
        this.fillContentTimer = setTimeout(() => {
<<<<<<< HEAD
            this.handleContentSizeChange(0, this.contentHeight, true);
=======
            this.handleContentSizeChange(0, this.state.contentHeight);
>>>>>>> 0f3ea725
        });
    };

    permalinkBadTeam = () => {
        const {intl} = this.context;
        const message = {
            id: t('mobile.server_link.unreachable_team.error'),
            defaultMessage: 'This link belongs to a deleted team or to a team to which you do not have access.',
        };

        alertErrorWithFallback(intl, {}, message);
    };

    permalinkBadChannel = () => {
        const {intl} = this.context;
        const message = {
            id: t('mobile.server_link.unreachable_channel.error'),
            defaultMessage: 'This link belongs to a deleted channel or to a channel to which you do not have access.',
        };

        alertErrorWithFallback(intl, {}, message);
    };

    renderItem = ({item, index}) => {
        const {
            highlightPinnedOrFlagged,
            highlightPostId,
            isSearchResult,
            lastPostIndex,
            location,
            onHashtagPress,
            onPostPress,
            postIds,
            renderReplies,
            shouldRenderReplyButton,
            theme,
        } = this.props;

        if (PostListUtils.isStartOfNewMessages(item)) {
            // postIds includes a date item after the new message indicator so 2
            // needs to be added to the index for the length check to be correct.
            const moreNewMessages = postIds.length === index + 2;

            // The date line and new message line each count for a line. So the
            // goal of this is to check for the 3rd previous, which for the start
            // of a thread would be null as it doesn't exist.
            const checkForPostId = index < postIds.length - 3;

            return (
                <NewMessagesDivider
                    index={index}
                    theme={theme}
                    moreMessages={moreNewMessages && checkForPostId}
                />
            );
        } else if (PostListUtils.isDateLine(item)) {
            return (
                <DateHeader
                    date={PostListUtils.getDateForDateLine(item)}
                    index={index}
                />
            );
        }

        // Remember that the list is rendered with item 0 at the bottom so the "previous" post
        // comes after this one in the list
        const previousPostId = index < postIds.length - 1 ? postIds[index + 1] : null;
        const beforePrevPostId = index < postIds.length - 2 ? postIds[index + 2] : null;
        const nextPostId = index > 0 ? postIds[index - 1] : null;

        const postProps = {
            previousPostId,
            nextPostId,
            highlightPinnedOrFlagged,
            isSearchResult,
            location,
            managedConfig: mattermostManaged.getCachedConfig(),
            onHashtagPress,
            onPermalinkPress: this.handlePermalinkPress,
            onPress: onPostPress,
            renderReplies,
            shouldRenderReplyButton,
            beforePrevPostId,
        };

        if (PostListUtils.isCombinedUserActivityPost(item)) {
            return (
                <CombinedUserActivityPost
                    combinedId={item}
                    {...postProps}
                />
            );
        }

        const postId = item;

        return (
            <Post
                postId={postId}
                highlight={highlightPostId === postId}
                isLastPost={lastPostIndex === index}
                {...postProps}
            />
        );
    };

    resetPostList = () => {
        this.contentOffsetY = 0;
        this.hasDoneInitialScroll = false;
        this.cancelScrollToIndex = false;

        if (this.scrollAfterInteraction) {
            this.scrollAfterInteraction.cancel();
        }

        if (this.animationFrameIndexFailed) {
            cancelAnimationFrame(this.animationFrameIndexFailed);
        }

        if (this.animationFrameInitialIndex) {
            cancelAnimationFrame(this.animationFrameInitialIndex);
        }

        if (this.fillContentTimer) {
            clearTimeout(this.fillContentTimer);
        }

        if (this.scrollToBottomTimer) {
            clearTimeout(this.scrollToBottomTimer);
        }

        if (this.scrollToInitialTimer) {
            clearTimeout(this.scrollToInitialTimer);
        }

        if (this.contentHeight !== 0) {
            this.contentHeight = 0;
        }
    }

    scrollToBottom = () => {
        this.scrollToBottomTimer = setTimeout(() => {
            if (this.flatListRef.current) {
                this.flatListRef.current.scrollToOffset({offset: 0, animated: true});
            }
        }, 250);
    };

<<<<<<< HEAD
=======
    resetPostList = () => {
        this.contentOffsetY = 0;
        this.hasDoneInitialScroll = false;
        this.cancelScrollToIndex = false;

        if (this.animationFrameIndexFailed) {
            cancelAnimationFrame(this.animationFrameIndexFailed);
        }

        if (this.animationFrameInitialIndex) {
            cancelAnimationFrame(this.animationFrameInitialIndex);
        }

        if (this.fillContentTimer) {
            clearTimeout(this.fillContentTimer);
        }

        if (this.scrollToBottomTimer) {
            clearTimeout(this.scrollToBottomTimer);
        }

        if (this.scrollToInitialTimer) {
            clearTimeout(this.scrollToInitialTimer);
        }

        if (this.state.contentHeight !== 0) {
            this.setState({contentHeight: 0});
        }
    }

>>>>>>> 0f3ea725
    scrollToIndex = (index) => {
        this.animationFrameInitialIndex = requestAnimationFrame(() => {
            if (this.flatListRef.current && index > 0 && index <= this.getItemCount()) {
                this.flatListScrollToIndex(index);
            }
        });
    };

    scrollToInitialIndexIfNeeded = (index) => {
        if (!this.hasDoneInitialScroll) {
            if (index > 0 && index <= this.getItemCount()) {
                this.hasDoneInitialScroll = true;
                this.scrollToIndex(index);
<<<<<<< HEAD

                if (index !== this.props.initialIndex) {
                    this.hasDoneInitialScroll = false;
                    this.scrollToInitialTimer = setTimeout(() => {
                        this.scrollToInitialIndexIfNeeded(this.props.initialIndex);
                    });
                }
=======
            } else if (count < 3) {
                this.scrollToInitialTimer = setTimeout(() => {
                    this.scrollToInitialIndexIfNeeded(index, count + 1);
                }, 300);
>>>>>>> 0f3ea725
            }
        }
    };

    showPermalinkView = (postId, error = '') => {
        const {actions} = this.props;

        actions.selectFocusedPostId(postId);

        if (!this.showingPermalink) {
            const screen = 'Permalink';
            const passProps = {
                isPermalink: true,
                onClose: this.handleClosePermalink,
                error,
            };
            const options = {
                layout: {
                    backgroundColor: changeOpacity('#000', 0.2),
                },
            };

            this.showingPermalink = true;
            showModalOverCurrentContext(screen, passProps, options);
        }
    };

    render() {
        const {
            channelId,
            extraData,
            highlightPostId,
            loadMorePostsVisible,
            postIds,
            refreshing,
            scrollViewNativeID,
            theme,
        } = this.props;

        const refreshControl = (
            <RefreshControl
                refreshing={refreshing}
                onRefresh={channelId ? this.handleRefresh : null}
                colors={[theme.centerChannelColor]}
                tintColor={theme.centerChannelColor}
            />);

        return (
            <FlatList
                contentContainerStyle={styles.postListContent}
                data={postIds}
                disableVirtualization={true}
                extraData={this.makeExtraData(channelId, highlightPostId, extraData, loadMorePostsVisible)}
                initialNumToRender={INITIAL_BATCH_TO_RENDER}
                inverted={true}
                key={`recyclerFor-${channelId}`}
                keyboardDismissMode={'interactive'}
                keyboardShouldPersistTaps={'handled'}
                keyExtractor={this.keyExtractor}
                ListFooterComponent={this.props.renderFooter}
                listKey={`recyclerFor-${channelId}`}
                maintainVisibleContentPosition={SCROLL_POSITION_CONFIG}
                maxToRenderPerBatch={5}
                nativeID={scrollViewNativeID}
                onContentSizeChange={this.handleContentSizeChange}
                onLayout={this.handleLayout}
                onScroll={this.handleScroll}
                onScrollBeginDrag={this.handleScrollBeginDrag}
                onScrollToIndexFailed={this.handleScrollToIndexFailed}
                ref={this.flatListRef}
                refreshControl={refreshControl}
                removeClippedSubviews={false}
                renderItem={this.renderItem}
                scrollEventThrottle={60}
                style={styles.flex}
            />
        );
    }
}

const styles = StyleSheet.create({
    flex: {
        flex: 1,
    },
    postListContent: {
        paddingTop: 5,
    },
});<|MERGE_RESOLUTION|>--- conflicted
+++ resolved
@@ -263,11 +263,7 @@
         this.cancelScrollToIndex = true;
     }
 
-<<<<<<< HEAD
     handleScrollToIndexFailed = (info) => {
-=======
-    handleScrollToIndexFailed = () => {
->>>>>>> 0f3ea725
         this.animationFrameIndexFailed = requestAnimationFrame(() => {
             if (this.props.initialIndex > 0 && this.contentHeight > 0) {
                 this.hasDoneInitialScroll = false;
@@ -297,11 +293,7 @@
 
     loadToFillContent = () => {
         this.fillContentTimer = setTimeout(() => {
-<<<<<<< HEAD
             this.handleContentSizeChange(0, this.contentHeight, true);
-=======
-            this.handleContentSizeChange(0, this.state.contentHeight);
->>>>>>> 0f3ea725
         });
     };
 
@@ -450,39 +442,6 @@
         }, 250);
     };
 
-<<<<<<< HEAD
-=======
-    resetPostList = () => {
-        this.contentOffsetY = 0;
-        this.hasDoneInitialScroll = false;
-        this.cancelScrollToIndex = false;
-
-        if (this.animationFrameIndexFailed) {
-            cancelAnimationFrame(this.animationFrameIndexFailed);
-        }
-
-        if (this.animationFrameInitialIndex) {
-            cancelAnimationFrame(this.animationFrameInitialIndex);
-        }
-
-        if (this.fillContentTimer) {
-            clearTimeout(this.fillContentTimer);
-        }
-
-        if (this.scrollToBottomTimer) {
-            clearTimeout(this.scrollToBottomTimer);
-        }
-
-        if (this.scrollToInitialTimer) {
-            clearTimeout(this.scrollToInitialTimer);
-        }
-
-        if (this.state.contentHeight !== 0) {
-            this.setState({contentHeight: 0});
-        }
-    }
-
->>>>>>> 0f3ea725
     scrollToIndex = (index) => {
         this.animationFrameInitialIndex = requestAnimationFrame(() => {
             if (this.flatListRef.current && index > 0 && index <= this.getItemCount()) {
@@ -496,7 +455,6 @@
             if (index > 0 && index <= this.getItemCount()) {
                 this.hasDoneInitialScroll = true;
                 this.scrollToIndex(index);
-<<<<<<< HEAD
 
                 if (index !== this.props.initialIndex) {
                     this.hasDoneInitialScroll = false;
@@ -504,12 +462,6 @@
                         this.scrollToInitialIndexIfNeeded(this.props.initialIndex);
                     });
                 }
-=======
-            } else if (count < 3) {
-                this.scrollToInitialTimer = setTimeout(() => {
-                    this.scrollToInitialIndexIfNeeded(index, count + 1);
-                }, 300);
->>>>>>> 0f3ea725
             }
         }
     };
