// Copyright (c) 2015-present Mattermost, Inc. All Rights Reserved.
// See LICENSE.txt for license information.

import React, {PureComponent} from 'react';
import PropTypes from 'prop-types';
import {Alert, FlatList, InteractionManager, RefreshControl, StyleSheet} from 'react-native';
import {intlShape} from 'react-intl';

import EventEmitter from 'mattermost-redux/utils/event_emitter';
import * as PostListUtils from 'mattermost-redux/utils/post_list';

import CombinedUserActivityPost from 'app/components/combined_user_activity_post';
import Post from 'app/components/post';
import {DeepLinkTypes, ListTypes} from 'app/constants';
import mattermostManaged from 'app/mattermost_managed';
import {makeExtraData} from 'app/utils/list_view';
import {changeOpacity} from 'app/utils/theme';
import {matchDeepLink} from 'app/utils/url';
import telemetry from 'app/telemetry';
import {showModalOverCurrentContext} from 'app/actions/navigation';
import {alertErrorWithFallback} from 'app/utils/general';
import {t} from 'app/utils/i18n';

import DateHeader from './date_header';
import NewMessagesDivider from './new_messages_divider';

const INITIAL_BATCH_TO_RENDER = 10;
const SCROLL_UP_MULTIPLIER = 3.5;
const SCROLL_POSITION_CONFIG = {

    // To avoid scrolling the list when new messages arrives
    // if the user is not at the bottom
    minIndexForVisible: 0,

    // If the user is at the bottom or 60px from the bottom
    // auto scroll show the new message
    autoscrollToTopThreshold: 60,
};

export default class PostList extends PureComponent {
    static propTypes = {
        actions: PropTypes.shape({
            handleSelectChannelByName: PropTypes.func.isRequired,
            loadChannelsByTeamName: PropTypes.func.isRequired,
            refreshChannelWithRetry: PropTypes.func.isRequired,
            selectFocusedPostId: PropTypes.func.isRequired,
            setDeepLinkURL: PropTypes.func.isRequired,
        }).isRequired,
        channelId: PropTypes.string,
        deepLinkURL: PropTypes.string,
        extraData: PropTypes.any,
        highlightPinnedOrFlagged: PropTypes.bool,
        highlightPostId: PropTypes.string,
        initialIndex: PropTypes.number,
        isSearchResult: PropTypes.bool,
        lastPostIndex: PropTypes.number.isRequired,
        lastViewedAt: PropTypes.number, // Used by container // eslint-disable-line no-unused-prop-types
        loadMorePostsVisible: PropTypes.bool,
        onLoadMoreUp: PropTypes.func,
        onHashtagPress: PropTypes.func,
        onPermalinkPress: PropTypes.func,
        onPostPress: PropTypes.func,
        onRefresh: PropTypes.func,
        postIds: PropTypes.array.isRequired,
        refreshing: PropTypes.bool,
        renderFooter: PropTypes.oneOfType([PropTypes.func, PropTypes.object]),
        renderReplies: PropTypes.bool,
        serverURL: PropTypes.string.isRequired,
        shouldRenderReplyButton: PropTypes.bool,
        siteURL: PropTypes.string.isRequired,
        theme: PropTypes.object.isRequired,
        location: PropTypes.string,
        scrollViewNativeID: PropTypes.string,
    };

    static defaultProps = {
        onLoadMoreUp: () => true,
        renderFooter: () => null,
        refreshing: false,
        serverURL: '',
        siteURL: '',
        postIds: [],
    };

    static contextTypes = {
        intl: intlShape.isRequired,
    };

    constructor(props) {
        super(props);

        this.hasDoneInitialScroll = false;
        this.contentOffsetY = 0;
        this.contentHeight = 0;
        this.shouldScrollToBottom = false;
        this.cancelScrollToIndex = false;
        this.makeExtraData = makeExtraData();
        this.flatListRef = React.createRef();
    }

    componentDidMount() {
        const {actions, deepLinkURL} = this.props;

        EventEmitter.on('scroll-to-bottom', this.handleSetScrollToBottom);

        // Invoked when hitting a deep link and app is not already running.
        if (deepLinkURL) {
            this.handleDeepLink(deepLinkURL);
            actions.setDeepLinkURL('');
        }
    }

    componentDidUpdate(prevProps) {
        const {actions, channelId, deepLinkURL, postIds} = this.props;

        if (this.props.channelId !== prevProps.channelId) {
            this.resetPostList();
        }

        // Invoked when hitting a deep link and app is already running.
        if (deepLinkURL && deepLinkURL !== prevProps.deepLinkURL) {
            this.handleDeepLink(deepLinkURL);
            actions.setDeepLinkURL('');
        }

        if (this.shouldScrollToBottom && prevProps.channelId === channelId && prevProps.postIds.length === postIds.length) {
            this.scrollToBottom();
            this.shouldScrollToBottom = false;
        }

        if (!this.hasDoneInitialScroll && this.props.initialIndex > 0 && !this.cancelScrollToIndex) {
            this.scrollToInitialIndexIfNeeded(this.props.initialIndex);
        }

        if (
            this.props.channelId === prevProps.channelId &&
            this.props.postIds.length &&
            this.contentHeight &&
            this.contentHeight < this.postListHeight &&
            this.props.extraData
        ) {
            this.loadToFillContent();
        }
    }

    componentWillUnmount() {
        EventEmitter.off('scroll-to-bottom', this.handleSetScrollToBottom);

        this.resetPostList();
    }

    flatListScrollToIndex = (index) => {
        this.animationFrameInitialIndex = requestAnimationFrame(() => {
            if (!this.cancelScrollToIndex) {
                this.flatListRef.current.scrollToIndex({
                    animated: false,
                    index,
                    viewOffset: 0,
                    viewPosition: 1, // 0 is at bottom
                });
            }
        });
    }

    getItemCount = () => {
        return this.props.postIds.length;
    };

    handleClosePermalink = () => {
        const {actions} = this.props;
        actions.selectFocusedPostId('');
        this.showingPermalink = false;
    };

    handleContentSizeChange = (contentWidth, contentHeight, forceLoad) => {
        this.contentHeight = contentHeight;
        const loadMore = forceLoad || !this.props.extraData;
        if (this.postListHeight && contentHeight < this.postListHeight && loadMore) {
            // We still have less than 1 screen of posts loaded with more to get, so load more
            this.props.onLoadMoreUp();
        }
    };

    handleDeepLink = (url) => {
        const {serverURL, siteURL} = this.props;

        const match = matchDeepLink(url, serverURL, siteURL);

        if (match) {
            if (match.type === DeepLinkTypes.CHANNEL) {
                this.props.actions.handleSelectChannelByName(match.channelName, match.teamName, this.permalinkBadChannel);
            } else if (match.type === DeepLinkTypes.PERMALINK) {
                this.handlePermalinkPress(match.postId, match.teamName);
            }
        } else {
            const {formatMessage} = this.context.intl;
            Alert.alert(
                formatMessage({
                    id: 'mobile.server_link.error.title',
                    defaultMessage: 'Link Error',
                }),
                formatMessage({
                    id: 'mobile.server_link.error.text',
                    defaultMessage: 'The link could not be found on this server.',
                }),
            );
        }
    };

    handleLayout = (event) => {
        const {height} = event.nativeEvent.layout;
        if (this.postListHeight !== height) {
            this.postListHeight = height;
        }
    };

    handlePermalinkPress = (postId, teamName) => {
        telemetry.start(['post_list:permalink']);
        const {actions, onPermalinkPress} = this.props;

        if (onPermalinkPress) {
            onPermalinkPress(postId, true);
        } else {
            actions.loadChannelsByTeamName(teamName, this.permalinkBadTeam);
            this.showPermalinkView(postId);
        }
    };

    handleRefresh = () => {
        const {
            actions,
            channelId,
            onRefresh,
        } = this.props;

        if (channelId) {
            actions.refreshChannelWithRetry(channelId);
        }

        if (onRefresh) {
            onRefresh();
        }
    };

    handleScroll = (event) => {
        const pageOffsetY = event.nativeEvent.contentOffset.y;
        if (pageOffsetY > 0) {
            const contentHeight = event.nativeEvent.contentSize.height;
            const direction = (this.contentOffsetY < pageOffsetY) ? ListTypes.VISIBILITY_SCROLL_UP : ListTypes.VISIBILITY_SCROLL_DOWN;

            this.contentOffsetY = pageOffsetY;
            if (
                direction === ListTypes.VISIBILITY_SCROLL_UP &&
                (contentHeight - pageOffsetY) < (this.postListHeight * SCROLL_UP_MULTIPLIER)
            ) {
                this.props.onLoadMoreUp();
            }
        }
    };

<<<<<<< HEAD
    handleScrollToIndexFailed = (info) => {
=======
    handleScrollBeginDrag = () => {
        this.cancelScrollToIndex = true;
    }

    handleScrollToIndexFailed = () => {
>>>>>>> 353cd91e
        this.animationFrameIndexFailed = requestAnimationFrame(() => {
            if (this.props.initialIndex > 0 && this.contentHeight > 0) {
                this.hasDoneInitialScroll = false;
                if (info.highestMeasuredFrameIndex) {
                    this.scrollToInitialIndexIfNeeded(info.highestMeasuredFrameIndex);
                } else {
                    InteractionManager.runAfterInteractions(() => {
                        this.scrollToInitialIndexIfNeeded(info.index);
                    });
                }
            }
        });
    };

    handleScrollBeginDrag = () => {
        this.cancelScrollToIndex = true;
    };

    handleSetScrollToBottom = () => {
        this.shouldScrollToBottom = true;
    }

    keyExtractor = (item) => {
        // All keys are strings (either post IDs or special keys)
        return item;
    };

    loadToFillContent = () => {
<<<<<<< HEAD
        setTimeout(() => {
            this.handleContentSizeChange(0, this.contentHeight, true);
=======
        this.fillContentTimer = setTimeout(() => {
            this.handleContentSizeChange(0, this.state.contentHeight);
>>>>>>> 353cd91e
        });
    };

    permalinkBadTeam = () => {
        const {intl} = this.context;
        const message = {
            id: t('mobile.server_link.unreachable_team.error'),
            defaultMessage: 'This link belongs to a deleted team or to a team to which you do not have access.',
        };

        alertErrorWithFallback(intl, {}, message);
    };

    permalinkBadChannel = () => {
        const {intl} = this.context;
        const message = {
            id: t('mobile.server_link.unreachable_channel.error'),
            defaultMessage: 'This link belongs to a deleted channel or to a channel to which you do not have access.',
        };

        alertErrorWithFallback(intl, {}, message);
    };

    renderItem = ({item, index}) => {
        const {
            highlightPinnedOrFlagged,
            highlightPostId,
            isSearchResult,
            lastPostIndex,
            location,
            onHashtagPress,
            onPostPress,
            postIds,
            renderReplies,
            shouldRenderReplyButton,
            theme,
        } = this.props;

        if (PostListUtils.isStartOfNewMessages(item)) {
            // postIds includes a date item after the new message indicator so 2
            // needs to be added to the index for the length check to be correct.
            const moreNewMessages = postIds.length === index + 2;

            // The date line and new message line each count for a line. So the
            // goal of this is to check for the 3rd previous, which for the start
            // of a thread would be null as it doesn't exist.
            const checkForPostId = index < postIds.length - 3;

            return (
                <NewMessagesDivider
                    index={index}
                    theme={theme}
                    moreMessages={moreNewMessages && checkForPostId}
                />
            );
        } else if (PostListUtils.isDateLine(item)) {
            return (
                <DateHeader
                    date={PostListUtils.getDateForDateLine(item)}
                    index={index}
                />
            );
        }

        // Remember that the list is rendered with item 0 at the bottom so the "previous" post
        // comes after this one in the list
        const previousPostId = index < postIds.length - 1 ? postIds[index + 1] : null;
        const beforePrevPostId = index < postIds.length - 2 ? postIds[index + 2] : null;
        const nextPostId = index > 0 ? postIds[index - 1] : null;

        const postProps = {
            previousPostId,
            nextPostId,
            highlightPinnedOrFlagged,
            isSearchResult,
            location,
            managedConfig: mattermostManaged.getCachedConfig(),
            onHashtagPress,
            onPermalinkPress: this.handlePermalinkPress,
            onPress: onPostPress,
            renderReplies,
            shouldRenderReplyButton,
            beforePrevPostId,
        };

        if (PostListUtils.isCombinedUserActivityPost(item)) {
            return (
                <CombinedUserActivityPost
                    combinedId={item}
                    {...postProps}
                />
            );
        }

        const postId = item;

        return (
            <Post
                postId={postId}
                highlight={highlightPostId === postId}
                isLastPost={lastPostIndex === index}
                {...postProps}
            />
        );
    };

    resetPostList = () => {
        this.contentOffsetY = 0;
        this.hasDoneInitialScroll = false;
        this.cancelScrollToIndex = false;

        if (this.animationFrameIndexFailed) {
            cancelAnimationFrame(this.animationFrameIndexFailed);
        }

        if (this.animationFrameInitialIndex) {
            cancelAnimationFrame(this.animationFrameInitialIndex);
        }

        if (this.scrollIfNeededTimer) {
            clearTimeout(this.scrollIfNeededTimer);
        }

        if (this.contentHeight !== 0) {
            this.contentHeight = 0;
        }
    }

    scrollToBottom = () => {
        this.scrollToBottomTimer = setTimeout(() => {
            if (this.flatListRef.current) {
                this.flatListRef.current.scrollToOffset({offset: 0, animated: true});
            }
        }, 250);
    };

<<<<<<< HEAD
=======
    resetPostList = () => {
        this.contentOffsetY = 0;
        this.hasDoneInitialScroll = false;
        this.cancelScrollToIndex = false;

        if (this.animationFrameIndexFailed) {
            cancelAnimationFrame(this.animationFrameIndexFailed);
        }

        if (this.animationFrameInitialIndex) {
            cancelAnimationFrame(this.animationFrameInitialIndex);
        }

        if (this.fillContentTimer) {
            clearTimeout(this.fillContentTimer);
        }

        if (this.scrollToBottomTimer) {
            clearTimeout(this.scrollToBottomTimer);
        }

        if (this.scrollToInitialTimer) {
            clearTimeout(this.scrollToInitialTimer);
        }

        if (this.state.contentHeight !== 0) {
            this.setState({contentHeight: 0});
        }
    }

>>>>>>> 353cd91e
    scrollToIndex = (index) => {
        this.animationFrameInitialIndex = requestAnimationFrame(() => {
            if (this.flatListRef.current && index > 0 && index <= this.getItemCount()) {
                this.flatListScrollToIndex(index);
            }
        });
    };

    scrollToInitialIndexIfNeeded = (index) => {
        if (!this.hasDoneInitialScroll) {
            if (index > 0 && index <= this.getItemCount()) {
                this.hasDoneInitialScroll = true;
                this.scrollToIndex(index);
<<<<<<< HEAD
                if (index !== this.props.initialIndex) {
                    this.hasDoneInitialScroll = false;
                    this.scrollIfNeededTimer = setTimeout(() => {
                        this.scrollToInitialIndexIfNeeded(this.props.initialIndex);
                    });
                }
=======
            } else if (count < 3) {
                this.scrollToInitialTimer = setTimeout(() => {
                    this.scrollToInitialIndexIfNeeded(index, count + 1);
                }, 300);
>>>>>>> 353cd91e
            }
        }
    };

    showPermalinkView = (postId, error = '') => {
        const {actions} = this.props;

        actions.selectFocusedPostId(postId);

        if (!this.showingPermalink) {
            const screen = 'Permalink';
            const passProps = {
                isPermalink: true,
                onClose: this.handleClosePermalink,
                error,
            };
            const options = {
                layout: {
                    backgroundColor: changeOpacity('#000', 0.2),
                },
            };

            this.showingPermalink = true;
            showModalOverCurrentContext(screen, passProps, options);
        }
    };

    render() {
        const {
            channelId,
            extraData,
            highlightPostId,
            loadMorePostsVisible,
            postIds,
            refreshing,
            scrollViewNativeID,
            theme,
        } = this.props;

        const refreshControl = (
            <RefreshControl
                refreshing={refreshing}
                onRefresh={channelId ? this.handleRefresh : null}
                colors={[theme.centerChannelColor]}
                tintColor={theme.centerChannelColor}
            />);

        return (
            <FlatList
                contentContainerStyle={styles.postListContent}
                data={postIds}
                disableVirtualization={true}
                extraData={this.makeExtraData(channelId, highlightPostId, extraData, loadMorePostsVisible)}
                initialNumToRender={INITIAL_BATCH_TO_RENDER}
                inverted={true}
                key={`recyclerFor-${channelId}`}
                keyboardDismissMode={'interactive'}
                keyboardShouldPersistTaps={'handled'}
                keyExtractor={this.keyExtractor}
                ListFooterComponent={this.props.renderFooter}
                listKey={`recyclerFor-${channelId}`}
                maintainVisibleContentPosition={SCROLL_POSITION_CONFIG}
                maxToRenderPerBatch={5}
                nativeID={scrollViewNativeID}
                onContentSizeChange={this.handleContentSizeChange}
                onLayout={this.handleLayout}
                onScroll={this.handleScroll}
                onScrollBeginDrag={this.handleScrollBeginDrag}
                onScrollToIndexFailed={this.handleScrollToIndexFailed}
                ref={this.flatListRef}
                refreshControl={refreshControl}
                removeClippedSubviews={false}
                renderItem={this.renderItem}
                scrollEventThrottle={60}
                style={styles.flex}
                onScrollBeginDrag={this.handleScrollBeginDrag}
            />
        );
    }
}

const styles = StyleSheet.create({
    flex: {
        flex: 1,
    },
    postListContent: {
        paddingTop: 5,
    },
});<|MERGE_RESOLUTION|>--- conflicted
+++ resolved
@@ -89,11 +89,11 @@
     constructor(props) {
         super(props);
 
-        this.hasDoneInitialScroll = false;
+        this.cancelScrollToIndex = false;
         this.contentOffsetY = 0;
         this.contentHeight = 0;
+        this.hasDoneInitialScroll = false;
         this.shouldScrollToBottom = false;
-        this.cancelScrollToIndex = false;
         this.makeExtraData = makeExtraData();
         this.flatListRef = React.createRef();
     }
@@ -258,22 +258,18 @@
         }
     };
 
-<<<<<<< HEAD
-    handleScrollToIndexFailed = (info) => {
-=======
     handleScrollBeginDrag = () => {
         this.cancelScrollToIndex = true;
     }
 
-    handleScrollToIndexFailed = () => {
->>>>>>> 353cd91e
+    handleScrollToIndexFailed = (info) => {
         this.animationFrameIndexFailed = requestAnimationFrame(() => {
             if (this.props.initialIndex > 0 && this.contentHeight > 0) {
                 this.hasDoneInitialScroll = false;
                 if (info.highestMeasuredFrameIndex) {
                     this.scrollToInitialIndexIfNeeded(info.highestMeasuredFrameIndex);
                 } else {
-                    InteractionManager.runAfterInteractions(() => {
+                    this.scrollAfterInteraction = InteractionManager.runAfterInteractions(() => {
                         this.scrollToInitialIndexIfNeeded(info.index);
                     });
                 }
@@ -295,13 +291,8 @@
     };
 
     loadToFillContent = () => {
-<<<<<<< HEAD
-        setTimeout(() => {
+        this.fillContentTimer = setTimeout(() => {
             this.handleContentSizeChange(0, this.contentHeight, true);
-=======
-        this.fillContentTimer = setTimeout(() => {
-            this.handleContentSizeChange(0, this.state.contentHeight);
->>>>>>> 353cd91e
         });
     };
 
@@ -413,6 +404,10 @@
         this.hasDoneInitialScroll = false;
         this.cancelScrollToIndex = false;
 
+        if (this.scrollAfterInteraction) {
+            this.scrollAfterInteraction.cancel();
+        }
+
         if (this.animationFrameIndexFailed) {
             cancelAnimationFrame(this.animationFrameIndexFailed);
         }
@@ -421,8 +416,16 @@
             cancelAnimationFrame(this.animationFrameInitialIndex);
         }
 
-        if (this.scrollIfNeededTimer) {
-            clearTimeout(this.scrollIfNeededTimer);
+        if (this.fillContentTimer) {
+            clearTimeout(this.fillContentTimer);
+        }
+
+        if (this.scrollToBottomTimer) {
+            clearTimeout(this.scrollToBottomTimer);
+        }
+
+        if (this.scrollToInitialTimer) {
+            clearTimeout(this.scrollToInitialTimer);
         }
 
         if (this.contentHeight !== 0) {
@@ -438,39 +441,6 @@
         }, 250);
     };
 
-<<<<<<< HEAD
-=======
-    resetPostList = () => {
-        this.contentOffsetY = 0;
-        this.hasDoneInitialScroll = false;
-        this.cancelScrollToIndex = false;
-
-        if (this.animationFrameIndexFailed) {
-            cancelAnimationFrame(this.animationFrameIndexFailed);
-        }
-
-        if (this.animationFrameInitialIndex) {
-            cancelAnimationFrame(this.animationFrameInitialIndex);
-        }
-
-        if (this.fillContentTimer) {
-            clearTimeout(this.fillContentTimer);
-        }
-
-        if (this.scrollToBottomTimer) {
-            clearTimeout(this.scrollToBottomTimer);
-        }
-
-        if (this.scrollToInitialTimer) {
-            clearTimeout(this.scrollToInitialTimer);
-        }
-
-        if (this.state.contentHeight !== 0) {
-            this.setState({contentHeight: 0});
-        }
-    }
-
->>>>>>> 353cd91e
     scrollToIndex = (index) => {
         this.animationFrameInitialIndex = requestAnimationFrame(() => {
             if (this.flatListRef.current && index > 0 && index <= this.getItemCount()) {
@@ -484,19 +454,13 @@
             if (index > 0 && index <= this.getItemCount()) {
                 this.hasDoneInitialScroll = true;
                 this.scrollToIndex(index);
-<<<<<<< HEAD
+
                 if (index !== this.props.initialIndex) {
                     this.hasDoneInitialScroll = false;
-                    this.scrollIfNeededTimer = setTimeout(() => {
+                    this.scrollToInitialTimer = setTimeout(() => {
                         this.scrollToInitialIndexIfNeeded(this.props.initialIndex);
                     });
                 }
-=======
-            } else if (count < 3) {
-                this.scrollToInitialTimer = setTimeout(() => {
-                    this.scrollToInitialIndexIfNeeded(index, count + 1);
-                }, 300);
->>>>>>> 353cd91e
             }
         }
     };
@@ -572,7 +536,6 @@
                 renderItem={this.renderItem}
                 scrollEventThrottle={60}
                 style={styles.flex}
-                onScrollBeginDrag={this.handleScrollBeginDrag}
             />
         );
     }
