--- conflicted
+++ resolved
@@ -340,50 +340,4 @@
     );
 };
 
-<<<<<<< HEAD
-const withPosts = withObservables(['channelId', 'forceQueryAfterAppState'], ({database, channelId}: {channelId: string; forceQueryAfterAppState: AppStateStatus} & WithDatabaseArgs) => {
-    const currentUser = database.get<SystemModel>(SYSTEM).findAndObserve(SYSTEM_IDENTIFIERS.CURRENT_USER_ID).pipe(
-        switchMap((currentUserId) => database.get<UserModel>(USER).findAndObserve(currentUserId.value)),
-    );
-
-    return {
-        currentTimezone: currentUser.pipe((switchMap((user) => of$(getTimezone(user.timezone))))),
-        currentUsername: currentUser.pipe((switchMap((user) => of$(user.username)))),
-        isTimezoneEnabled: database.get<SystemModel>(SYSTEM).findAndObserve(SYSTEM_IDENTIFIERS.CONFIG).pipe(
-            switchMap((config) => of$(config.value.ExperimentalTimezone === 'true')),
-        ),
-        lastViewedAt: database.get<MyChannelModel>(MY_CHANNEL).findAndObserve(channelId).pipe(
-            switchMap((myChannel) => of$(myChannel.viewedAt)),
-        ),
-        posts: database.get<PostsInChannelModel>(POSTS_IN_CHANNEL).query(
-            Q.where('channel_id', channelId),
-            Q.sortBy('latest', Q.desc),
-        ).observeWithColumns(['earliest', 'latest']).pipe(
-            switchMap((postsInChannel) => {
-                if (!postsInChannel.length) {
-                    return of$([]);
-                }
-
-                const {earliest, latest} = postsInChannel[0];
-                return database.get<PostModel>(POST).query(
-                    Q.and(
-                        Q.where('channel_id', channelId),
-                        Q.where('create_at', Q.between(earliest, latest)),
-                    ),
-                    Q.sortBy('create_at', Q.desc),
-                ).observe();
-            }),
-        ),
-        shouldShowJoinLeaveMessages: database.get<PreferenceModel>(PREFERENCE).query(
-            Q.where('category', Preferences.CATEGORY_ADVANCED_SETTINGS),
-            Q.where('name', Preferences.ADVANCED_FILTER_JOIN_LEAVE),
-        ).observe().pipe(
-            switchMap((preferences) => of$(getPreferenceAsBool(preferences, Preferences.CATEGORY_ADVANCED_SETTINGS, Preferences.ADVANCED_FILTER_JOIN_LEAVE, true))),
-        ),
-    };
-});
-
-export default withDatabase(withPosts(PostList));
-=======
-export default PostList;
->>>>>>> b8b51296
+export default PostList;