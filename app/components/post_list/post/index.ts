--- conflicted
+++ resolved
@@ -131,16 +131,10 @@
         }
 
         if (post.message.length && !(/^\s{4}/).test(post.message)) {
-<<<<<<< HEAD
-            isJumboEmoji = queryAllCustomEmojis(post.database).observe().pipe(
+            isJumboEmoji = queryAllCustomEmojis(database).observe().pipe(
                 switchMap(
                     // eslint-disable-next-line max-nested-callbacks
                     (customEmojis: CustomEmojiModel[]) => of$(hasJumboEmojiOnly(post.message, customEmojis.map((c) => c.name))),
-=======
-            isJumboEmoji = queryAllCustomEmojis(database).observe().pipe(
-                // eslint-disable-next-line max-nested-callbacks
-                switchMap((customEmojis: CustomEmojiModel[]) => of$(hasJumboEmojiOnly(post.message, customEmojis.map((c) => c.name))),
->>>>>>> 844f2c03
                 ),
                 distinctUntilChanged(),
             );
