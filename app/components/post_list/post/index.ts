--- conflicted
+++ resolved
@@ -15,15 +15,12 @@
 import {canDeletePost} from '@selectors/permissions';
 import {areConsecutivePosts, postUserDisplayName} from '@utils/post';
 
-<<<<<<< HEAD
 import Post from './post';
 
-=======
-import type {StyleProp, ViewStyle} from 'react-native';
->>>>>>> d7cd660a
 import type {Post as PostType} from '@mm-redux/types/posts';
 import type {Theme} from '@mm-redux/types/preferences';
 import type {GlobalState} from '@mm-redux/types/store';
+import type {StyleProp, ViewStyle} from 'react-native';
 
 type OwnProps = {
     highlight?: boolean;
