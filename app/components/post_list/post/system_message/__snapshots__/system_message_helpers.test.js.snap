// Jest Snapshot v1, https://goo.gl/fbAQLP

exports[`renderSystemMessage uses renderer for Channel Display Name update 1`] = `
<View
  style={
    {
      "marginBottom": 5,
    }
  }
>
  <View
    style={
      [
        {
          "alignItems": "center",
          "flexDirection": "row",
          "flexWrap": "wrap",
        },
      ]
    }
    testID="markdown_paragraph"
  >
<<<<<<< HEAD
    <Text
      style={
        [
=======
    <Text>
      <Text
        style={
          [
            {
              "color": "rgba(63,67,80,0.6)",
              "fontFamily": "OpenSans",
              "fontSize": 16,
              "fontWeight": "400",
              "lineHeight": 24,
            },
            {
              "opacity": 1,
            },
          ]
        }
      >
        <Text
          style={[]}
        >
          @username
        </Text>
      </Text>
      <Text
        selectable={false}
        style={
>>>>>>> d063ecf8
          {
            "color": "rgba(63,67,80,0.6)",
            "fontFamily": "OpenSans",
            "fontSize": 16,
            "fontWeight": "400",
            "lineHeight": 24,
          },
          {
            "opacity": 1,
          },
        ]
      }
    >
      <Text
        style={[]}
      >
        @username
      </Text>
    </Text>
    <Text
      style={
        {
          "color": "rgba(63,67,80,0.6)",
          "fontFamily": "OpenSans",
          "fontSize": 16,
          "fontWeight": "400",
          "lineHeight": 24,
        }
      }
      testID="markdown_text"
    >
       updated the channel display name from: old displayname to: new displayname
    </Text>
  </View>
</View>
`;

exports[`renderSystemMessage uses renderer for Channel Header update 1`] = `
<View
  style={
    {
      "marginBottom": 5,
    }
  }
>
  <View
    style={
      [
        {
          "alignItems": "center",
          "flexDirection": "row",
          "flexWrap": "wrap",
        },
      ]
    }
    testID="markdown_paragraph"
  >
<<<<<<< HEAD
    <Text
      style={
        [
=======
    <Text>
      <Text
        style={
          [
            {
              "color": "rgba(63,67,80,0.6)",
              "fontFamily": "OpenSans",
              "fontSize": 16,
              "fontWeight": "400",
              "lineHeight": 24,
            },
            {
              "opacity": 1,
            },
          ]
        }
      >
        <Text
          style={[]}
        >
          @username
        </Text>
      </Text>
      <Text
        selectable={false}
        style={
>>>>>>> d063ecf8
          {
            "color": "rgba(63,67,80,0.6)",
            "fontFamily": "OpenSans",
            "fontSize": 16,
            "fontWeight": "400",
            "lineHeight": 24,
          },
          {
            "opacity": 1,
          },
        ]
      }
    >
      <Text
        style={[]}
      >
        @username
      </Text>
    </Text>
    <Text
      style={
        {
          "color": "rgba(63,67,80,0.6)",
          "fontFamily": "OpenSans",
          "fontSize": 16,
          "fontWeight": "400",
          "lineHeight": 24,
        }
      }
      testID="markdown_text"
    >
       updated the channel header from: old header to: new header
    </Text>
  </View>
</View>
`;

exports[`renderSystemMessage uses renderer for Channel Purpose update 1`] = `
<Text
  style={
    {
      "color": "rgba(63,67,80,0.6)",
      "fontFamily": "OpenSans",
      "fontSize": 16,
      "fontWeight": "400",
      "lineHeight": 24,
    }
  }
>
  @username updated the channel purpose from: old purpose to: new purpose
</Text>
`;

exports[`renderSystemMessage uses renderer for Guest added and join to channel 1`] = `
<View
  style={
    {
      "marginBottom": 5,
    }
  }
>
  <View
    style={
      [
        {
          "alignItems": "center",
          "flexDirection": "row",
          "flexWrap": "wrap",
        },
      ]
    }
    testID="markdown_paragraph"
  >
<<<<<<< HEAD
    <Text
      style={
        [
=======
    <Text>
      <Text
        style={
          [
            {
              "color": "rgba(63,67,80,0.6)",
              "fontFamily": "OpenSans",
              "fontSize": 16,
              "fontWeight": "400",
              "lineHeight": 24,
            },
            {
              "opacity": 1,
            },
          ]
        }
      >
        <Text
          style={[]}
        >
          @username
        </Text>
      </Text>
      <Text
        selectable={false}
        style={
>>>>>>> d063ecf8
          {
            "color": "rgba(63,67,80,0.6)",
            "fontFamily": "OpenSans",
            "fontSize": 16,
            "fontWeight": "400",
            "lineHeight": 24,
          },
          {
            "opacity": 1,
          },
        ]
      }
    >
      <Text
        style={[]}
      >
        @username
      </Text>
    </Text>
    <Text
      style={
        {
          "color": "rgba(63,67,80,0.6)",
          "fontFamily": "OpenSans",
          "fontSize": 16,
          "fontWeight": "400",
          "lineHeight": 24,
        }
      }
      testID="markdown_text"
    >
       joined the channel as a guest.
    </Text>
  </View>
</View>
`;

exports[`renderSystemMessage uses renderer for Guest added and join to channel 2`] = `
<View
  style={
    {
      "marginBottom": 5,
    }
  }
>
  <View
    style={
      [
        {
          "alignItems": "center",
          "flexDirection": "row",
          "flexWrap": "wrap",
        },
      ]
    }
    testID="markdown_paragraph"
  >
    <Text
      style={
        [
          {
            "color": "rgba(63,67,80,0.6)",
            "fontFamily": "OpenSans",
            "fontSize": 16,
            "fontWeight": "400",
            "lineHeight": 24,
          },
          {
            "opacity": 1,
          },
        ]
      }
    >
      <Text
        style={[]}
      >
        @other.user
      </Text>
<<<<<<< HEAD
    </Text>
    <Text
      style={
        {
          "color": "rgba(63,67,80,0.6)",
          "fontFamily": "OpenSans",
          "fontSize": 16,
          "fontWeight": "400",
          "lineHeight": 24,
        }
      }
      testID="markdown_text"
    >
       added to the channel as a guest by 
    </Text>
    <Text
      style={
        [
=======
      <Text
        selectable={false}
        style={
>>>>>>> d063ecf8
          {
            "color": "rgba(63,67,80,0.6)",
            "fontFamily": "OpenSans",
            "fontSize": 16,
            "fontWeight": "400",
            "lineHeight": 24,
          },
          {
            "opacity": 1,
          },
        ]
      }
    >
      <Text
        style={[]}
      >
        @username.
      </Text>
    </Text>
  </View>
</View>
`;

exports[`renderSystemMessage uses renderer for OLD archived channel without a username 1`] = `
<View
  style={
    {
      "marginBottom": 5,
    }
  }
>
  <View
    style={
      [
        {
          "alignItems": "center",
          "flexDirection": "row",
          "flexWrap": "wrap",
        },
      ]
    }
    testID="markdown_paragraph"
  >
<<<<<<< HEAD
    <Text
      style={
        {
          "color": "rgba(63,67,80,0.6)",
          "fontFamily": "OpenSans",
          "fontSize": 16,
          "fontWeight": "400",
          "lineHeight": 24,
=======
    <Text>
      <Text
        selectable={false}
        style={
          {
            "color": "rgba(63,67,80,0.6)",
            "fontFamily": "OpenSans",
            "fontSize": 16,
            "fontWeight": "400",
            "lineHeight": 24,
          }
>>>>>>> d063ecf8
        }
      }
      testID="markdown_text"
    >
      archived the channel
    </Text>
  </View>
</View>
`;

exports[`renderSystemMessage uses renderer for archived channel 1`] = `
<View
  style={
    {
      "marginBottom": 5,
    }
  }
>
  <View
    style={
      [
        {
          "alignItems": "center",
          "flexDirection": "row",
          "flexWrap": "wrap",
        },
      ]
    }
    testID="markdown_paragraph"
  >
<<<<<<< HEAD
    <Text
      style={
        [
=======
    <Text>
      <Text
        style={
          [
            {
              "color": "rgba(63,67,80,0.6)",
              "fontFamily": "OpenSans",
              "fontSize": 16,
              "fontWeight": "400",
              "lineHeight": 24,
            },
            {
              "opacity": 1,
            },
          ]
        }
      >
        <Text
          style={[]}
        >
          @username
        </Text>
      </Text>
      <Text
        selectable={false}
        style={
>>>>>>> d063ecf8
          {
            "color": "rgba(63,67,80,0.6)",
            "fontFamily": "OpenSans",
            "fontSize": 16,
            "fontWeight": "400",
            "lineHeight": 24,
          },
          {
            "opacity": 1,
          },
        ]
      }
    >
      <Text
        style={[]}
      >
        @username
      </Text>
    </Text>
    <Text
      style={
        {
          "color": "rgba(63,67,80,0.6)",
          "fontFamily": "OpenSans",
          "fontSize": 16,
          "fontWeight": "400",
          "lineHeight": 24,
        }
      }
      testID="markdown_text"
    >
       archived the channel
    </Text>
  </View>
</View>
`;

exports[`renderSystemMessage uses renderer for unarchived channel 1`] = `
<View
  style={
    {
      "marginBottom": 5,
    }
  }
>
  <View
    style={
      [
        {
          "alignItems": "center",
          "flexDirection": "row",
          "flexWrap": "wrap",
        },
      ]
    }
    testID="markdown_paragraph"
  >
<<<<<<< HEAD
    <Text
      style={
        [
=======
    <Text>
      <Text
        style={
          [
            {
              "color": "rgba(63,67,80,0.6)",
              "fontFamily": "OpenSans",
              "fontSize": 16,
              "fontWeight": "400",
              "lineHeight": 24,
            },
            {
              "opacity": 1,
            },
          ]
        }
      >
        <Text
          style={[]}
        >
          @username
        </Text>
      </Text>
      <Text
        selectable={false}
        style={
>>>>>>> d063ecf8
          {
            "color": "rgba(63,67,80,0.6)",
            "fontFamily": "OpenSans",
            "fontSize": 16,
            "fontWeight": "400",
            "lineHeight": 24,
          },
          {
            "opacity": 1,
          },
        ]
      }
    >
      <Text
        style={[]}
      >
        @username
      </Text>
    </Text>
    <Text
      style={
        {
          "color": "rgba(63,67,80,0.6)",
          "fontFamily": "OpenSans",
          "fontSize": 16,
          "fontWeight": "400",
          "lineHeight": 24,
        }
      }
      testID="markdown_text"
    >
       unarchived the channel
    </Text>
  </View>
</View>
`;<|MERGE_RESOLUTION|>--- conflicted
+++ resolved
@@ -20,38 +20,9 @@
     }
     testID="markdown_paragraph"
   >
-<<<<<<< HEAD
-    <Text
-      style={
-        [
-=======
-    <Text>
-      <Text
-        style={
-          [
-            {
-              "color": "rgba(63,67,80,0.6)",
-              "fontFamily": "OpenSans",
-              "fontSize": 16,
-              "fontWeight": "400",
-              "lineHeight": 24,
-            },
-            {
-              "opacity": 1,
-            },
-          ]
-        }
-      >
-        <Text
-          style={[]}
-        >
-          @username
-        </Text>
-      </Text>
-      <Text
-        selectable={false}
-        style={
->>>>>>> d063ecf8
+    <Text
+      style={
+        [
           {
             "color": "rgba(63,67,80,0.6)",
             "fontFamily": "OpenSans",
@@ -72,6 +43,7 @@
       </Text>
     </Text>
     <Text
+      selectable={false}
       style={
         {
           "color": "rgba(63,67,80,0.6)",
@@ -109,38 +81,9 @@
     }
     testID="markdown_paragraph"
   >
-<<<<<<< HEAD
-    <Text
-      style={
-        [
-=======
-    <Text>
-      <Text
-        style={
-          [
-            {
-              "color": "rgba(63,67,80,0.6)",
-              "fontFamily": "OpenSans",
-              "fontSize": 16,
-              "fontWeight": "400",
-              "lineHeight": 24,
-            },
-            {
-              "opacity": 1,
-            },
-          ]
-        }
-      >
-        <Text
-          style={[]}
-        >
-          @username
-        </Text>
-      </Text>
-      <Text
-        selectable={false}
-        style={
->>>>>>> d063ecf8
+    <Text
+      style={
+        [
           {
             "color": "rgba(63,67,80,0.6)",
             "fontFamily": "OpenSans",
@@ -161,6 +104,7 @@
       </Text>
     </Text>
     <Text
+      selectable={false}
       style={
         {
           "color": "rgba(63,67,80,0.6)",
@@ -214,38 +158,9 @@
     }
     testID="markdown_paragraph"
   >
-<<<<<<< HEAD
-    <Text
-      style={
-        [
-=======
-    <Text>
-      <Text
-        style={
-          [
-            {
-              "color": "rgba(63,67,80,0.6)",
-              "fontFamily": "OpenSans",
-              "fontSize": 16,
-              "fontWeight": "400",
-              "lineHeight": 24,
-            },
-            {
-              "opacity": 1,
-            },
-          ]
-        }
-      >
-        <Text
-          style={[]}
-        >
-          @username
-        </Text>
-      </Text>
-      <Text
-        selectable={false}
-        style={
->>>>>>> d063ecf8
+    <Text
+      style={
+        [
           {
             "color": "rgba(63,67,80,0.6)",
             "fontFamily": "OpenSans",
@@ -266,6 +181,7 @@
       </Text>
     </Text>
     <Text
+      selectable={false}
       style={
         {
           "color": "rgba(63,67,80,0.6)",
@@ -324,9 +240,9 @@
       >
         @other.user
       </Text>
-<<<<<<< HEAD
-    </Text>
-    <Text
+    </Text>
+    <Text
+      selectable={false}
       style={
         {
           "color": "rgba(63,67,80,0.6)",
@@ -343,11 +259,6 @@
     <Text
       style={
         [
-=======
-      <Text
-        selectable={false}
-        style={
->>>>>>> d063ecf8
           {
             "color": "rgba(63,67,80,0.6)",
             "fontFamily": "OpenSans",
@@ -391,28 +302,15 @@
     }
     testID="markdown_paragraph"
   >
-<<<<<<< HEAD
-    <Text
-      style={
-        {
-          "color": "rgba(63,67,80,0.6)",
-          "fontFamily": "OpenSans",
-          "fontSize": 16,
-          "fontWeight": "400",
-          "lineHeight": 24,
-=======
-    <Text>
-      <Text
-        selectable={false}
-        style={
-          {
-            "color": "rgba(63,67,80,0.6)",
-            "fontFamily": "OpenSans",
-            "fontSize": 16,
-            "fontWeight": "400",
-            "lineHeight": 24,
-          }
->>>>>>> d063ecf8
+    <Text
+      selectable={false}
+      style={
+        {
+          "color": "rgba(63,67,80,0.6)",
+          "fontFamily": "OpenSans",
+          "fontSize": 16,
+          "fontWeight": "400",
+          "lineHeight": 24,
         }
       }
       testID="markdown_text"
@@ -443,38 +341,9 @@
     }
     testID="markdown_paragraph"
   >
-<<<<<<< HEAD
-    <Text
-      style={
-        [
-=======
-    <Text>
-      <Text
-        style={
-          [
-            {
-              "color": "rgba(63,67,80,0.6)",
-              "fontFamily": "OpenSans",
-              "fontSize": 16,
-              "fontWeight": "400",
-              "lineHeight": 24,
-            },
-            {
-              "opacity": 1,
-            },
-          ]
-        }
-      >
-        <Text
-          style={[]}
-        >
-          @username
-        </Text>
-      </Text>
-      <Text
-        selectable={false}
-        style={
->>>>>>> d063ecf8
+    <Text
+      style={
+        [
           {
             "color": "rgba(63,67,80,0.6)",
             "fontFamily": "OpenSans",
@@ -495,6 +364,7 @@
       </Text>
     </Text>
     <Text
+      selectable={false}
       style={
         {
           "color": "rgba(63,67,80,0.6)",
@@ -532,38 +402,9 @@
     }
     testID="markdown_paragraph"
   >
-<<<<<<< HEAD
-    <Text
-      style={
-        [
-=======
-    <Text>
-      <Text
-        style={
-          [
-            {
-              "color": "rgba(63,67,80,0.6)",
-              "fontFamily": "OpenSans",
-              "fontSize": 16,
-              "fontWeight": "400",
-              "lineHeight": 24,
-            },
-            {
-              "opacity": 1,
-            },
-          ]
-        }
-      >
-        <Text
-          style={[]}
-        >
-          @username
-        </Text>
-      </Text>
-      <Text
-        selectable={false}
-        style={
->>>>>>> d063ecf8
+    <Text
+      style={
+        [
           {
             "color": "rgba(63,67,80,0.6)",
             "fontFamily": "OpenSans",
@@ -584,6 +425,7 @@
       </Text>
     </Text>
     <Text
+      selectable={false}
       style={
         {
           "color": "rgba(63,67,80,0.6)",
