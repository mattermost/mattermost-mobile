// Copyright (c) 2015-present Mattermost, Inc. All Rights Reserved.
// See LICENSE.txt for license information.

import {LinearGradient} from 'expo-linear-gradient';
import React, {useMemo, useCallback, useEffect, useState} from 'react';
import {Text, View, Pressable, type LayoutChangeEvent} from 'react-native';

import {fetchUsersByIds} from '@actions/remote/user';
import EditedIndicator from '@components/edited_indicator';
import FormattedText from '@components/formatted_text';
import FormattedTime from '@components/formatted_time';
import Markdown from '@components/markdown';
import ProfilePicture from '@components/profile_picture';
import {useServerUrl} from '@context/server';
import {useTheme} from '@context/theme';
import {useUserLocale} from '@context/user_locale';
import {useWindowDimensions} from '@hooks/device';
import {usePreventDoubleTap} from '@hooks/utils';
import {getMarkdownTextStyles, getMarkdownBlockStyles} from '@utils/markdown';
import {changeOpacity, makeStyleSheetFromTheme} from '@utils/theme';
import {typography} from '@utils/typography';
import {displayUsername, getUserTimezone} from '@utils/user';

<<<<<<< HEAD
import Opengraph from '../opengraph';

=======
>>>>>>> d732b5a3
import PermalinkFiles from './permalink_files';

import type PostModel from '@typings/database/models/servers/post';
import type UserModel from '@typings/database/models/servers/user';
import type {UserMentionKey} from '@typings/global/markdown';
import type {AvailableScreens} from '@typings/screens/navigation';

const MAX_PERMALINK_PREVIEW_CHARACTERS = 150;
const EDITED_INDICATOR_CONTEXT = ['paragraph'];
const EMPTY_MENTION_KEYS: UserMentionKey[] = [];

type PermalinkPreviewProps = {
    embedData: PermalinkEmbedData;
    author?: UserModel;
    currentUser?: UserModel;
    isMilitaryTime: boolean;
    teammateNameDisplay: string;
    post?: PostModel;
    isOriginPostDeleted?: boolean;
    location: AvailableScreens;
    parentLocation?: string;
    parentPostId?: string;
};

const getStyleSheet = makeStyleSheetFromTheme((theme: Theme) => {
    return {
        container: {
            backgroundColor: theme.centerChannelBg,
            borderColor: changeOpacity(theme.centerChannelColor, 0.16),
            borderWidth: 1,
            borderRadius: 4,
            marginTop: 8,
            marginBottom: 8,
            padding: 12,
            shadowOffset: {
                width: 0,
                height: 2,
            },
            shadowOpacity: 0.08,
            shadowRadius: 3,
            elevation: 1,
            overflow: 'hidden',
        },
        header: {
            flexDirection: 'row',
            alignItems: 'center',
            marginBottom: 8,
        },
        authorInfo: {
            flex: 1,
            marginLeft: 12,
            flexDirection: 'row',
            alignItems: 'center',
        },
        authorName: {
            color: theme.centerChannelColor,
            ...typography('Body', 100, 'SemiBold'),
        },
        timestamp: {
            color: changeOpacity(theme.centerChannelColor, 0.64),
            ...typography('Body', 75),
            marginLeft: 8,
        },
        messageContainer: {
            marginBottom: 8,
        },
        messageText: {
            color: theme.centerChannelColor,
            ...typography('Body', 100),
            lineHeight: 20,
        },

        channelContext: {
<<<<<<< HEAD
            marginTop: 16,
=======
            marginTop: 8,
>>>>>>> d732b5a3
            color: changeOpacity(theme.centerChannelColor, 0.64),
            ...typography('Body', 75),
        },
        channelName: {
            color: theme.linkColor,
            ...typography('Body', 75, 'SemiBold'),
        },
        contentContainer: {
            overflow: 'hidden',
            position: 'relative',
        },
        gradientOverlay: {
            position: 'absolute',
            bottom: 0,
            left: 0,
            right: 0,
            height: 60,
        },
    };
});

const PermalinkPreview = ({
    embedData,
    author,
    currentUser,
    isMilitaryTime,
    teammateNameDisplay,
    post,
    isOriginPostDeleted,
    location,
    parentLocation,
    parentPostId,
}: PermalinkPreviewProps) => {
    const theme = useTheme();
    const serverUrl = useServerUrl();
    const locale = useUserLocale();
    const dimensions = useWindowDimensions();
    const styles = getStyleSheet(theme);
    const [showGradient, setShowGradient] = useState(false);

    const maxPermalinkHeight = Math.round(dimensions.height * 0.5);
    const textStyles = getMarkdownTextStyles(theme);
    const blockStyles = getMarkdownBlockStyles(theme);

    const userId = embedData?.post?.user_id;

    useEffect(() => {
        if (userId && !author) {
            fetchUsersByIds(serverUrl, [userId], false);
        }
    }, [userId, author, serverUrl]);

    if (isOriginPostDeleted) {
        return null;
    }

    const {
        post: embedPost,
        channel_display_name,
        channel_type,
    } = embedData;

    const truncatedMessage = useMemo(() => {
        const msg = embedPost?.message;
        if (!msg || typeof msg !== 'string') {
            return '';
        }

        const cleanMessage = msg.trim();

        if (cleanMessage.length > MAX_PERMALINK_PREVIEW_CHARACTERS) {
            return cleanMessage.substring(0, MAX_PERMALINK_PREVIEW_CHARACTERS) + '...';
        }

        return cleanMessage;
    }, [embedPost?.message]);

    const isEdited = useMemo(() => embedData && embedData.post && embedData.post.edit_at > 0, [embedData]);

    const authorDisplayName = useMemo(() => {
        return displayUsername(author, locale, teammateNameDisplay);
    }, [author, locale, teammateNameDisplay]);

    const channelContextText = useMemo(() => {
        const displayName = channel_type === 'D' ? authorDisplayName : channel_display_name;
        return `~${displayName}`;
    }, [channel_display_name, channel_type, authorDisplayName]);

    const filesInfo = useMemo(() => {
        return embedData?.post?.metadata?.files || [];
    }, [embedData?.post?.metadata?.files]);

<<<<<<< HEAD
    const hasFiles = filesInfo && filesInfo.length > 0;
=======
    const hasFiles = filesInfo.length > 0;
>>>>>>> d732b5a3

    const handlePress = usePreventDoubleTap(useCallback(() => {
        // Navigation will be implemented in Task 5
    }, []));

    const handleContentLayout = useCallback((event: LayoutChangeEvent) => {
        const {height} = event.nativeEvent.layout;
        setShowGradient(height >= maxPermalinkHeight);
    }, [maxPermalinkHeight]);

    if (!post) {
        return null;
    }

    return (
        <Pressable
            style={({pressed}) => [
                styles.container,
                {opacity: pressed ? 0.8 : 1},
            ]}
            onPress={handlePress}
            testID='permalink-preview-container'
        >
            <View style={[styles.contentContainer, {maxHeight: maxPermalinkHeight}]}>
                <View onLayout={handleContentLayout}>
                    <View style={styles.header}>
                        <ProfilePicture
                            author={author}
                            size={32}
                            showStatus={false}
                        />
                        <View style={styles.authorInfo}>
                            <Text
                                style={styles.authorName}
                                numberOfLines={1}
                            >
                                {authorDisplayName}
                            </Text>
                            <FormattedTime
                                timezone={getUserTimezone(currentUser)}
                                isMilitaryTime={isMilitaryTime}
                                value={embedPost.create_at}
                                style={styles.timestamp}
                            />
                        </View>
                    </View>

                    <View style={styles.messageContainer}>
                        <Markdown
                            baseTextStyle={styles.messageText}
                            blockStyles={blockStyles}
                            channelId={embedData.channel_id}
<<<<<<< HEAD
                            disableAtMentions={false}
=======
                            disableAtMentions={true}
>>>>>>> d732b5a3
                            location={location}
                            theme={theme}
                            textStyles={textStyles}
                            value={truncatedMessage}
<<<<<<< HEAD
                            mentionKeys={currentUser?.mentionKeys ?? EMPTY_MENTION_KEYS}
=======
>>>>>>> d732b5a3
                        />
                        {isEdited ? (
                            <EditedIndicator
                                baseTextStyle={styles.messageText}
                                theme={theme}
                                context={EDITED_INDICATOR_CONTEXT}
                                iconSize={12}
                                testID='permalink_preview.edited_indicator_separate'
                            />
                        ) : null}
                    </View>

<<<<<<< HEAD
                    <Opengraph
                        isReplyPost={false}
                        removeLinkPreview={false}
                        location={location}
                        metadata={embedData?.post?.metadata || null}
                        postId={embedData?.post?.id || ''}
                        theme={theme}
                        isEmbedded={true}
                    />

=======
>>>>>>> d732b5a3
                    {hasFiles && post && (
                        <PermalinkFiles
                            post={post}
                            location='permalink_preview'
                            isReplyPost={false}
                            parentLocation={parentLocation}
                            parentPostId={parentPostId}
                        />
                    )}
                </View>

                {showGradient && (
                    <LinearGradient
                        colors={[changeOpacity(theme.centerChannelBg, 0), theme.centerChannelBg]}
                        style={styles.gradientOverlay}
                        pointerEvents='none'
                    />
                )}
            </View>

            <Text style={styles.channelContext}>
                <FormattedText
                    id='mobile.permalink_preview.originally_posted'
                    defaultMessage='Originally posted in '
                    style={styles.channelContext}
                />
                <Text style={styles.channelName}>
                    {channelContextText}
                </Text>
            </Text>
        </Pressable>
    );
};

export default PermalinkPreview;<|MERGE_RESOLUTION|>--- conflicted
+++ resolved
@@ -21,11 +21,8 @@
 import {typography} from '@utils/typography';
 import {displayUsername, getUserTimezone} from '@utils/user';
 
-<<<<<<< HEAD
 import Opengraph from '../opengraph';
 
-=======
->>>>>>> d732b5a3
 import PermalinkFiles from './permalink_files';
 
 import type PostModel from '@typings/database/models/servers/post';
@@ -99,11 +96,7 @@
         },
 
         channelContext: {
-<<<<<<< HEAD
-            marginTop: 16,
-=======
             marginTop: 8,
->>>>>>> d732b5a3
             color: changeOpacity(theme.centerChannelColor, 0.64),
             ...typography('Body', 75),
         },
@@ -196,11 +189,7 @@
         return embedData?.post?.metadata?.files || [];
     }, [embedData?.post?.metadata?.files]);
 
-<<<<<<< HEAD
-    const hasFiles = filesInfo && filesInfo.length > 0;
-=======
     const hasFiles = filesInfo.length > 0;
->>>>>>> d732b5a3
 
     const handlePress = usePreventDoubleTap(useCallback(() => {
         // Navigation will be implemented in Task 5
@@ -253,19 +242,11 @@
                             baseTextStyle={styles.messageText}
                             blockStyles={blockStyles}
                             channelId={embedData.channel_id}
-<<<<<<< HEAD
-                            disableAtMentions={false}
-=======
-                            disableAtMentions={true}
->>>>>>> d732b5a3
                             location={location}
                             theme={theme}
                             textStyles={textStyles}
                             value={truncatedMessage}
-<<<<<<< HEAD
                             mentionKeys={currentUser?.mentionKeys ?? EMPTY_MENTION_KEYS}
-=======
->>>>>>> d732b5a3
                         />
                         {isEdited ? (
                             <EditedIndicator
@@ -278,7 +259,6 @@
                         ) : null}
                     </View>
 
-<<<<<<< HEAD
                     <Opengraph
                         isReplyPost={false}
                         removeLinkPreview={false}
@@ -289,8 +269,6 @@
                         isEmbedded={true}
                     />
 
-=======
->>>>>>> d732b5a3
                     {hasFiles && post && (
                         <PermalinkFiles
                             post={post}
