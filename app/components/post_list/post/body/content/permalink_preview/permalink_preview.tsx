--- conflicted
+++ resolved
@@ -16,11 +16,7 @@
 import {useServerUrl} from '@context/server';
 import {useTheme} from '@context/theme';
 import {useUserLocale} from '@context/user_locale';
-<<<<<<< HEAD
-import {useIsTablet} from '@hooks/device';
-=======
-import {useWindowDimensions} from '@hooks/device';
->>>>>>> e60f5d23
+import {useIsTablet, useWindowDimensions} from '@hooks/device';
 import {usePreventDoubleTap} from '@hooks/utils';
 import {getMarkdownTextStyles, getMarkdownBlockStyles} from '@utils/markdown';
 import {changeOpacity, makeStyleSheetFromTheme} from '@utils/theme';
@@ -146,9 +142,6 @@
     const styles = getStyleSheet(theme);
     const [showGradient, setShowGradient] = useState(false);
 
-<<<<<<< HEAD
-    const maxPermalinkHeight = Math.round((dimensions.height * 0.5) + SHOW_MORE_HEIGHT);
-
     const maxWidth = useMemo(() => {
         if (!isTablet) {
             return undefined;
@@ -160,9 +153,7 @@
         return Math.max(availableWidth - TABLET_PADDING_OFFSET, MIN_PERMALINK_WIDTH);
     }, [dimensions.width, dimensions.height, isTablet]);
 
-=======
     const maxPermalinkHeight = Math.round(dimensions.height * 0.5);
->>>>>>> e60f5d23
     const textStyles = getMarkdownTextStyles(theme);
     const blockStyles = getMarkdownBlockStyles(theme);
 
