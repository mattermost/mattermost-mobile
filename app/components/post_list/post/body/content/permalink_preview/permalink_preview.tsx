// Copyright (c) 2015-present Mattermost, Inc. All Rights Reserved.
// See LICENSE.txt for license information.

import {LinearGradient} from 'expo-linear-gradient';
import React, {useMemo, useCallback, useEffect, useState} from 'react';
import {Text, View, Pressable, type LayoutChangeEvent, useWindowDimensions} from 'react-native';

import {fetchUsersByIds} from '@actions/remote/user';
import EditedIndicator from '@components/edited_indicator';
import FormattedText from '@components/formatted_text';
import FormattedTime from '@components/formatted_time';
import Markdown from '@components/markdown';
import ProfilePicture from '@components/profile_picture';
import {useServerUrl} from '@context/server';
import {useTheme} from '@context/theme';
import {useUserLocale} from '@context/user_locale';
import {usePreventDoubleTap} from '@hooks/utils';
import {getMarkdownTextStyles, getMarkdownBlockStyles} from '@utils/markdown';
import {changeOpacity, makeStyleSheetFromTheme} from '@utils/theme';
import {typography} from '@utils/typography';
import {displayUsername, getUserTimezone} from '@utils/user';

import Opengraph from '../opengraph';

import PermalinkFiles from './permalink_files';

import type PostModel from '@typings/database/models/servers/post';
import type UserModel from '@typings/database/models/servers/user';
import type {UserMentionKey} from '@typings/global/markdown';
import type {AvailableScreens} from '@typings/screens/navigation';

const MAX_PERMALINK_PREVIEW_LINES = 4;
const SHOW_MORE_HEIGHT = 54;
const EDITED_INDICATOR_CONTEXT = ['paragraph'];
const EMPTY_MENTION_KEYS: UserMentionKey[] = [];

type PermalinkPreviewProps = {
    embedData: PermalinkEmbedData;
    author?: UserModel;
    currentUser?: UserModel;
    isMilitaryTime: boolean;
    teammateNameDisplay: string;
    post?: PostModel;
    isOriginPostDeleted?: boolean;
    location: AvailableScreens;
    parentLocation?: string;
    parentPostId?: string;
};

const getStyleSheet = makeStyleSheetFromTheme((theme: Theme) => {
    return {
        container: {
            backgroundColor: theme.centerChannelBg,
            borderColor: changeOpacity(theme.centerChannelColor, 0.16),
            borderWidth: 1,
            borderRadius: 4,
            marginTop: 8,
            marginBottom: 8,
            padding: 12,
            shadowOffset: {
                width: 0,
                height: 2,
            },
            shadowOpacity: 0.08,
            shadowRadius: 3,
            elevation: 1,
            overflow: 'hidden',
        },
        header: {
            flexDirection: 'row',
            alignItems: 'center',
            marginBottom: 8,
        },
        authorInfo: {
            flex: 1,
            marginLeft: 12,
            flexDirection: 'row',
            alignItems: 'center',
        },
        authorName: {
            color: theme.centerChannelColor,
            ...typography('Body', 100, 'SemiBold'),
        },
        timestamp: {
            color: changeOpacity(theme.centerChannelColor, 0.64),
            ...typography('Body', 75),
            marginLeft: 8,
        },
        messageContainer: {
            marginBottom: 8,
            maxHeight: 20 * MAX_PERMALINK_PREVIEW_LINES,
            overflow: 'hidden',
        },
        messageText: {
            color: theme.centerChannelColor,
            ...typography('Body', 100),
            lineHeight: 20,
        },

        channelContext: {
            marginTop: 4,
            color: changeOpacity(theme.centerChannelColor, 0.64),
            ...typography('Body', 75),
        },
        channelName: {
            color: theme.linkColor,
            ...typography('Body', 75, 'SemiBold'),
        },
        contentContainer: {
            overflow: 'hidden',
            position: 'relative',
        },
        gradientOverlay: {
            position: 'absolute',
            bottom: 0,
            left: 0,
            right: 0,
            height: 60,
        },
    };
});

const PermalinkPreview = ({
    embedData,
    author,
    currentUser,
    isMilitaryTime,
    teammateNameDisplay,
    post,
    isOriginPostDeleted,
    location,
    parentLocation,
    parentPostId,
}: PermalinkPreviewProps) => {
    const theme = useTheme();
    const serverUrl = useServerUrl();
    const locale = useUserLocale();
    const dimensions = useWindowDimensions();
    const styles = getStyleSheet(theme);
    const [showGradient, setShowGradient] = useState(false);

    const maxPermalinkHeight = Math.round((dimensions.height * 0.5) + SHOW_MORE_HEIGHT);

    const textStyles = getMarkdownTextStyles(theme);
    const blockStyles = getMarkdownBlockStyles(theme);

    const userId = embedData?.post?.user_id;

    useEffect(() => {
        if (userId && !author) {
            fetchUsersByIds(serverUrl, [userId], false);
        }
    }, [userId, author, serverUrl]);

    if (isOriginPostDeleted) {
        return null;
    }

    const {
        post: embedPost,
        channel_display_name,
        channel_type,
    } = embedData;

    const truncatedMessage = useMemo(() => {
        const message = embedPost?.message;

        if (!message || typeof message !== 'string') {
            return '';
        }

        const cleanMessage = message.trim();
        const lines = cleanMessage.split('\n');
        if (lines.length > MAX_PERMALINK_PREVIEW_LINES) {
            return lines.slice(0, MAX_PERMALINK_PREVIEW_LINES).join('\n...');
        }

        return cleanMessage;
    }, [embedPost?.message]);

    const isEdited = useMemo(() => post && post.edit_at > 0, [post]);

    const authorDisplayName = useMemo(() => {
        return displayUsername(author, locale, teammateNameDisplay);
    }, [author, locale, teammateNameDisplay]);

    const channelContextText = useMemo(() => {
        const displayName = channel_type === 'D' ? authorDisplayName : channel_display_name;
        return `~${displayName}`;
    }, [channel_display_name, channel_type, authorDisplayName]);

    const filesInfo = useMemo(() => {
        return embedData?.post?.metadata?.files || [];
    }, [embedData?.post?.metadata?.files]);

    const hasFiles = filesInfo && filesInfo.length > 0;

    const handlePress = usePreventDoubleTap(useCallback(() => {
        // Navigation will be implemented in Task 5
    }, []));

    const handleContentLayout = useCallback((event: LayoutChangeEvent) => {
        const {height} = event.nativeEvent.layout;
        setShowGradient(height >= maxPermalinkHeight);
    }, [maxPermalinkHeight]);

    if (!post) {
        return null;
    }

    return (
        <Pressable
            style={({pressed}) => [
                styles.container,
                {opacity: pressed ? 0.8 : 1},
            ]}
            onPress={handlePress}
            testID='permalink-preview-container'
        >
            <View style={[styles.contentContainer, {maxHeight: maxPermalinkHeight}]}>
                <View onLayout={handleContentLayout}>
                    <View style={styles.header}>
                        <ProfilePicture
                            author={author}
                            size={32}
                            showStatus={false}
                        />
                        <View style={styles.authorInfo}>
                            <Text
                                style={styles.authorName}
                                numberOfLines={1}
                            >
                                {authorDisplayName}
                            </Text>
                            <FormattedTime
                                timezone={getUserTimezone(currentUser)}
                                isMilitaryTime={isMilitaryTime}
                                value={embedPost.create_at}
                                style={styles.timestamp}
                            />
                        </View>
                    </View>

                    <View style={styles.messageContainer}>
                        <Markdown
                            baseTextStyle={styles.messageText}
                            blockStyles={blockStyles}
                            channelId={embedData.channel_id}
<<<<<<< HEAD
                            disableGallery={true}
                            disableHashtags={true}
                            disableAtMentions={false}
                            disableChannelLink={true}
=======
                            disableAtMentions={true}
>>>>>>> ea7ab5c9
                            location={location}
                            theme={theme}
                            textStyles={textStyles}
                            value={truncatedMessage}
                            mentionKeys={currentUser?.mentionKeys ?? EMPTY_MENTION_KEYS}
                        />
                        {isEdited ? (
                            <EditedIndicator
                                baseTextStyle={styles.messageText}
                                theme={theme}
                                context={EDITED_INDICATOR_CONTEXT}
                                iconSize={12}
                                testID='permalink_preview.edited_indicator_separate'
                            />
                        ) : null}
                    </View>

                    <Opengraph
                        isReplyPost={false}
                        removeLinkPreview={false}
                        location={location}
                        metadata={embedData?.post?.metadata}
                        postId={embedData?.post?.id || ''}
                        theme={theme}
                        isEmbedded={true}
                    />

                    {hasFiles && post && (
                        <PermalinkFiles
                            post={post}
                            location='permalink_preview'
                            isReplyPost={false}
                            parentLocation={parentLocation}
                            parentPostId={parentPostId}
                        />
                    )}
                </View>

                {showGradient && (
                    <LinearGradient
                        colors={[changeOpacity(theme.centerChannelBg, 0), theme.centerChannelBg]}
                        style={styles.gradientOverlay}
                        pointerEvents='none'
                    />
                )}
            </View>

            <Text style={styles.channelContext}>
                <FormattedText
                    id='mobile.permalink_preview.originally_posted'
                    defaultMessage='Originally posted in '
                    style={styles.channelContext}
                />
                <Text style={styles.channelName}>
                    {channelContextText}
                </Text>
            </Text>
        </Pressable>
    );
};

export default PermalinkPreview;<|MERGE_RESOLUTION|>--- conflicted
+++ resolved
@@ -246,14 +246,7 @@
                             baseTextStyle={styles.messageText}
                             blockStyles={blockStyles}
                             channelId={embedData.channel_id}
-<<<<<<< HEAD
-                            disableGallery={true}
-                            disableHashtags={true}
-                            disableAtMentions={false}
-                            disableChannelLink={true}
-=======
                             disableAtMentions={true}
->>>>>>> ea7ab5c9
                             location={location}
                             theme={theme}
                             textStyles={textStyles}
