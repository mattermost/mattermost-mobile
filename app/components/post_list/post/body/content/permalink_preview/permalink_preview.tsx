// Copyright (c) 2015-present Mattermost, Inc. All Rights Reserved.
// See LICENSE.txt for license information.

<<<<<<< HEAD
import {LinearGradient} from 'expo-linear-gradient';
import React, {useMemo, useCallback, useState} from 'react';
import {Text, View, Pressable, type LayoutChangeEvent} from 'react-native';
=======
import React, {useMemo, useCallback, useEffect} from 'react';
import {Text, View, Pressable} from 'react-native';
>>>>>>> 5d1502f7

import {fetchUsersByIds} from '@actions/remote/user';
import EditedIndicator from '@components/EditedIndicator';
import FormattedText from '@components/formatted_text';
import FormattedTime from '@components/formatted_time';
import Markdown from '@components/markdown';
import ProfilePicture from '@components/profile_picture';
import {useServerUrl} from '@context/server';
import {useTheme} from '@context/theme';
import {useUserLocale} from '@context/user_locale';
import {usePreventDoubleTap} from '@hooks/utils';
import {getMarkdownTextStyles, getMarkdownBlockStyles} from '@utils/markdown';
import {changeOpacity, makeStyleSheetFromTheme} from '@utils/theme';
import {typography} from '@utils/typography';
import {displayUsername, getUserTimezone} from '@utils/user';

import PermalinkFiles from './permalink_files';

import type UserModel from '@typings/database/models/servers/user';
import type {AvailableScreens} from '@typings/screens/navigation';

const MAX_PERMALINK_PREVIEW_LINES = 4;
<<<<<<< HEAD
const MAX_PERMALINK_HEIGHT = 506;
=======
const EDITED_INDICATOR_CONTEXT = ['paragraph'];
>>>>>>> 5d1502f7

type PermalinkPreviewProps = {
    embedData: PermalinkEmbedData;
    author?: UserModel;
    currentUser?: UserModel;
    isMilitaryTime: boolean;
    teammateNameDisplay: string;
    isOriginPostDeleted?: boolean;
    location: AvailableScreens;
    canDownloadFiles?: boolean;
    enableSecureFilePreview?: boolean;
    parentLocation?: string;
    parentPostId?: string;
};

const getStyleSheet = makeStyleSheetFromTheme((theme: Theme) => {
    return {
        container: {
            backgroundColor: theme.centerChannelBg,
            borderColor: changeOpacity(theme.centerChannelColor, 0.16),
            borderWidth: 1,
            borderRadius: 4,
            marginTop: 8,
            marginBottom: 8,
            padding: 12,
            shadowOffset: {
                width: 0,
                height: 2,
            },
            shadowOpacity: 0.08,
            shadowRadius: 3,
            elevation: 1,
            overflow: 'hidden',
        },
        header: {
            flexDirection: 'row',
            alignItems: 'center',
            marginBottom: 8,
        },
        authorInfo: {
            flex: 1,
            marginLeft: 12,
            flexDirection: 'row',
            alignItems: 'center',
        },
        authorName: {
            color: theme.centerChannelColor,
            ...typography('Body', 100, 'SemiBold'),
        },
        timestamp: {
            color: changeOpacity(theme.centerChannelColor, 0.64),
            ...typography('Body', 75),
            marginLeft: 8,
        },
        messageContainer: {
            marginBottom: 8,
            maxHeight: 20 * MAX_PERMALINK_PREVIEW_LINES,
            overflow: 'hidden',
        },
        messageText: {
            color: theme.centerChannelColor,
            ...typography('Body', 100),
            lineHeight: 20,
        },

        channelContext: {
            marginTop: 4,
            color: changeOpacity(theme.centerChannelColor, 0.64),
            ...typography('Body', 75),
        },
        channelName: {
            color: theme.linkColor,
            ...typography('Body', 75, 'SemiBold'),
        },
        contentContainer: {
            maxHeight: MAX_PERMALINK_HEIGHT,
            overflow: 'hidden',
            position: 'relative',
        },
        gradientOverlay: {
            position: 'absolute',
            bottom: 0,
            left: 0,
            right: 0,
            height: 60,
        },
    };
});

const PermalinkPreview = ({
    embedData,
<<<<<<< HEAD
    showPermalinkPreviews,
    author,
    locale,
    teammateNameDisplay,
    isOriginPostDeleted,
    location,
    canDownloadFiles = true,
    enableSecureFilePreview = false,
    parentLocation,
    parentPostId,
=======
    author,
    currentUser,
    isMilitaryTime,
    teammateNameDisplay,
    isOriginPostDeleted,
    location,
>>>>>>> 5d1502f7
}: PermalinkPreviewProps) => {
    const theme = useTheme();
    const serverUrl = useServerUrl();
    const locale = useUserLocale();
    const styles = getStyleSheet(theme);
    const [showGradient, setShowGradient] = useState(false);

    const textStyles = getMarkdownTextStyles(theme);
    const blockStyles = getMarkdownBlockStyles(theme);

    const userId = embedData?.post?.user_id;

    useEffect(() => {
        if (userId && !author) {
            fetchUsersByIds(serverUrl, [userId], false);
        }
    }, [userId, author, serverUrl]);

    if (isOriginPostDeleted) {
        return null;
    }

    const {
        post,
        channel_display_name,
        channel_type,
    } = embedData;

    const truncatedMessage = useMemo(() => {
        const message = post?.message;

        if (!message || typeof message !== 'string') {
            return '';
        }

        const cleanMessage = message.trim();
        const lines = cleanMessage.split('\n');
        if (lines.length > MAX_PERMALINK_PREVIEW_LINES) {
            return lines.slice(0, MAX_PERMALINK_PREVIEW_LINES).join('\n...');
        }

        return cleanMessage;
    }, [post?.message]);

    const isEdited = useMemo(() => post && post.edit_at, [post]);

    const authorDisplayName = useMemo(() => {
        return displayUsername(author, locale, teammateNameDisplay);
    }, [author, locale, teammateNameDisplay]);

    const channelContextText = useMemo(() => {
        const displayName = channel_type === 'D' ? authorDisplayName : channel_display_name;
        return `~${displayName}`;
    }, [channel_display_name, channel_type, authorDisplayName]);

    const filesInfo = useMemo(() => {
        return embedData?.post?.metadata?.files || [];
    }, [embedData?.post?.metadata?.files]);

    const hasFiles = filesInfo && filesInfo.length > 0;

    const handlePress = usePreventDoubleTap(useCallback(() => {
        // Navigation will be implemented in Task 5
    }, []));

    const handleContentLayout = useCallback((event: LayoutChangeEvent) => {
        const {height} = event.nativeEvent.layout;
        setShowGradient(height >= MAX_PERMALINK_HEIGHT);
    }, []);

    if (!post) {
        return null;
    }

    return (
        <Pressable
            style={({pressed}) => [
                styles.container,
                {opacity: pressed ? 0.8 : 1},
            ]}
            onPress={handlePress}
            testID='permalink-preview-container'
        >
<<<<<<< HEAD
            <View style={styles.contentContainer}>
                <View onLayout={handleContentLayout}>
                    <View style={styles.header}>
                        <ProfilePicture
                            author={author || {id: post.user_id} as UserModel}
                            size={32}
                            showStatus={false}
                        />
                        <View style={styles.authorInfo}>
                            <Text
                                style={styles.authorName}
                                numberOfLines={1}
                            >
                                {authorDisplayName}
                            </Text>
                            <FormattedTime
                                timezone=''
                                isMilitaryTime={false}
                                value={post.create_at}
                                style={styles.timestamp}
                            />
                        </View>
                    </View>

                    <View style={styles.messageContainer}>
                        <Markdown
                            baseTextStyle={styles.messageText}
                            blockStyles={blockStyles}
                            channelId={embedData.channel_id}
                            disableGallery={true}
                            disableHashtags={true}
                            disableAtMentions={true}
                            disableChannelLink={true}
                            location={location}
                            theme={theme}
                            textStyles={textStyles}
                            value={truncatedMessage}
                        />
                        {isEdited ? (
                            <EditedIndicator
                                baseTextStyle={styles.messageText}
                                theme={theme}
                                context={['paragraph']}
                                iconSize={12}
                                testID='permalink_preview.edited_indicator_separate'
                            />
                        ) : null}
                    </View>

                    {hasFiles && (
                        <PermalinkFiles
                            canDownloadFiles={canDownloadFiles}
                            enableSecureFilePreview={enableSecureFilePreview}
                            filesInfo={filesInfo}
                            location='permalink_preview'
                            isReplyPost={false}
                            postId={post.id}
                            postProps={post.props}
                            parentLocation={parentLocation}
                            parentPostId={parentPostId}
                        />
                    )}
=======
            <View style={styles.header}>
                <ProfilePicture
                    author={author || {id: post.user_id} as UserModel}
                    size={32}
                    showStatus={false}
                />
                <View style={styles.authorInfo}>
                    <Text
                        style={styles.authorName}
                        numberOfLines={1}
                    >
                        {authorDisplayName}
                    </Text>
                    <FormattedTime
                        timezone={getUserTimezone(currentUser)}
                        isMilitaryTime={isMilitaryTime}
                        value={post.create_at}
                        style={styles.timestamp}
                    />
>>>>>>> 5d1502f7
                </View>

<<<<<<< HEAD
                {showGradient && (
                    <LinearGradient
                        colors={[changeOpacity(theme.centerChannelBg, 0), theme.centerChannelBg]}
                        style={styles.gradientOverlay}
                        pointerEvents='none'
=======
            <View style={styles.messageContainer}>
                <Markdown
                    baseTextStyle={styles.messageText}
                    blockStyles={blockStyles}
                    channelId={embedData.channel_id}
                    disableGallery={false}
                    disableHashtags={false}
                    disableAtMentions={true}
                    disableChannelLink={false}
                    location={location}
                    theme={theme}
                    textStyles={textStyles}
                    value={truncatedMessage}
                />
                {isEdited ? (
                    <EditedIndicator
                        baseTextStyle={styles.messageText}
                        theme={theme}
                        context={EDITED_INDICATOR_CONTEXT}
                        iconSize={12}
                        testID='permalink_preview.edited_indicator_separate'
>>>>>>> 5d1502f7
                    />
                )}
            </View>

            <Text style={styles.channelContext}>
                <FormattedText
                    id='mobile.permalink_preview.originally_posted'
                    defaultMessage='Originally posted in '
                    style={styles.channelContext}
                />
                <Text style={styles.channelName}>
                    {channelContextText}
                </Text>
            </Text>
        </Pressable>
    );
};

export default PermalinkPreview;<|MERGE_RESOLUTION|>--- conflicted
+++ resolved
@@ -1,14 +1,11 @@
 // Copyright (c) 2015-present Mattermost, Inc. All Rights Reserved.
 // See LICENSE.txt for license information.
 
-<<<<<<< HEAD
 import {LinearGradient} from 'expo-linear-gradient';
 import React, {useMemo, useCallback, useState} from 'react';
 import {Text, View, Pressable, type LayoutChangeEvent} from 'react-native';
-=======
 import React, {useMemo, useCallback, useEffect} from 'react';
 import {Text, View, Pressable} from 'react-native';
->>>>>>> 5d1502f7
 
 import {fetchUsersByIds} from '@actions/remote/user';
 import EditedIndicator from '@components/EditedIndicator';
@@ -31,11 +28,8 @@
 import type {AvailableScreens} from '@typings/screens/navigation';
 
 const MAX_PERMALINK_PREVIEW_LINES = 4;
-<<<<<<< HEAD
 const MAX_PERMALINK_HEIGHT = 506;
-=======
 const EDITED_INDICATOR_CONTEXT = ['paragraph'];
->>>>>>> 5d1502f7
 
 type PermalinkPreviewProps = {
     embedData: PermalinkEmbedData;
@@ -127,25 +121,16 @@
 
 const PermalinkPreview = ({
     embedData,
-<<<<<<< HEAD
-    showPermalinkPreviews,
-    author,
-    locale,
-    teammateNameDisplay,
-    isOriginPostDeleted,
-    location,
     canDownloadFiles = true,
     enableSecureFilePreview = false,
     parentLocation,
     parentPostId,
-=======
     author,
     currentUser,
     isMilitaryTime,
     teammateNameDisplay,
     isOriginPostDeleted,
     location,
->>>>>>> 5d1502f7
 }: PermalinkPreviewProps) => {
     const theme = useTheme();
     const serverUrl = useServerUrl();
@@ -229,7 +214,6 @@
             onPress={handlePress}
             testID='permalink-preview-container'
         >
-<<<<<<< HEAD
             <View style={styles.contentContainer}>
                 <View onLayout={handleContentLayout}>
                     <View style={styles.header}>
@@ -246,8 +230,8 @@
                                 {authorDisplayName}
                             </Text>
                             <FormattedTime
-                                timezone=''
-                                isMilitaryTime={false}
+                                timezone={getUserTimezone(currentUser)}
+                                isMilitaryTime={isMilitaryTime}
                                 value={post.create_at}
                                 style={styles.timestamp}
                             />
@@ -292,58 +276,13 @@
                             parentPostId={parentPostId}
                         />
                     )}
-=======
-            <View style={styles.header}>
-                <ProfilePicture
-                    author={author || {id: post.user_id} as UserModel}
-                    size={32}
-                    showStatus={false}
-                />
-                <View style={styles.authorInfo}>
-                    <Text
-                        style={styles.authorName}
-                        numberOfLines={1}
-                    >
-                        {authorDisplayName}
-                    </Text>
-                    <FormattedTime
-                        timezone={getUserTimezone(currentUser)}
-                        isMilitaryTime={isMilitaryTime}
-                        value={post.create_at}
-                        style={styles.timestamp}
-                    />
->>>>>>> 5d1502f7
                 </View>
 
-<<<<<<< HEAD
                 {showGradient && (
                     <LinearGradient
                         colors={[changeOpacity(theme.centerChannelBg, 0), theme.centerChannelBg]}
                         style={styles.gradientOverlay}
                         pointerEvents='none'
-=======
-            <View style={styles.messageContainer}>
-                <Markdown
-                    baseTextStyle={styles.messageText}
-                    blockStyles={blockStyles}
-                    channelId={embedData.channel_id}
-                    disableGallery={false}
-                    disableHashtags={false}
-                    disableAtMentions={true}
-                    disableChannelLink={false}
-                    location={location}
-                    theme={theme}
-                    textStyles={textStyles}
-                    value={truncatedMessage}
-                />
-                {isEdited ? (
-                    <EditedIndicator
-                        baseTextStyle={styles.messageText}
-                        theme={theme}
-                        context={EDITED_INDICATOR_CONTEXT}
-                        iconSize={12}
-                        testID='permalink_preview.edited_indicator_separate'
->>>>>>> 5d1502f7
                     />
                 )}
             </View>
