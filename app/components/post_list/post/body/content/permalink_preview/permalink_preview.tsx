--- conflicted
+++ resolved
@@ -174,11 +174,7 @@
         return cleanMessage;
     }, [embedPost?.message]);
 
-<<<<<<< HEAD
-    const isEdited = useMemo(() => embedPost && embedPost.edit_at, [embedPost]);
-=======
     const isEdited = useMemo(() => post && post.edit_at > 0, [post]);
->>>>>>> 08502693
 
     const authorDisplayName = useMemo(() => {
         return displayUsername(author, locale, teammateNameDisplay);
@@ -246,10 +242,7 @@
                             baseTextStyle={styles.messageText}
                             blockStyles={blockStyles}
                             channelId={embedData.channel_id}
-                            disableGallery={true}
-                            disableHashtags={true}
                             disableAtMentions={true}
-                            disableChannelLink={true}
                             location={location}
                             theme={theme}
                             textStyles={textStyles}
@@ -277,32 +270,11 @@
                     )}
                 </View>
 
-<<<<<<< HEAD
                 {showGradient && (
                     <LinearGradient
                         colors={[changeOpacity(theme.centerChannelBg, 0), theme.centerChannelBg]}
                         style={styles.gradientOverlay}
                         pointerEvents='none'
-=======
-            <View style={styles.messageContainer}>
-                <Markdown
-                    baseTextStyle={styles.messageText}
-                    blockStyles={blockStyles}
-                    channelId={embedData.channel_id}
-                    disableAtMentions={true}
-                    location={location}
-                    theme={theme}
-                    textStyles={textStyles}
-                    value={truncatedMessage}
-                />
-                {isEdited ? (
-                    <EditedIndicator
-                        baseTextStyle={styles.messageText}
-                        theme={theme}
-                        context={EDITED_INDICATOR_CONTEXT}
-                        iconSize={12}
-                        testID='permalink_preview.edited_indicator_separate'
->>>>>>> 08502693
                     />
                 )}
             </View>
