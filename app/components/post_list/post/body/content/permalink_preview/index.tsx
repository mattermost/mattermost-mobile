// Copyright (c) 2015-present Mattermost, Inc. All Rights Reserved.
// See LICENSE.txt for license information.

import {withDatabase, withObservables} from '@nozbe/watermelondb/react';
import {of as of$} from 'rxjs';
<<<<<<< HEAD
import {switchMap, distinctUntilChanged, map} from 'rxjs/operators';
=======
import {map, switchMap, distinctUntilChanged} from 'rxjs/operators';
>>>>>>> 7034eb4c

import {getDisplayNamePreferenceAsBool} from '@helpers/api/preference';
import {observePost} from '@queries/servers/post';
import {queryDisplayNamePreferences} from '@queries/servers/preference';
import {observeUser, observeTeammateNameDisplay, observeCurrentUser} from '@queries/servers/user';

import PermalinkPreview from './permalink_preview';

import type {WithDatabaseArgs} from '@typings/database/database';
import type PostModel from '@typings/database/models/servers/post';

<<<<<<< HEAD
type OwnProps = WithDatabaseArgs & {
    post: PostModel;
    serverUrl?: string;
};

const enhance = withObservables(['post', 'serverUrl'], ({database, post, serverUrl}: OwnProps) => {
    const showPermalinkPreviews = observeConfigBooleanValue(database, 'EnablePermalinkPreviews', false);
=======
const enhance = withObservables(['embedData'], ({database, embedData}: WithDatabaseArgs & {embedData: PermalinkEmbedData}) => {
>>>>>>> 7034eb4c
    const teammateNameDisplay = observeTeammateNameDisplay(database);
    const currentUser = observeCurrentUser(database);

<<<<<<< HEAD
    const embedData = post.observe().pipe(
        map((p) => p.metadata?.embeds?.[0]?.data as PermalinkEmbedData | undefined),
        distinctUntilChanged(),
    );
=======
    const preferences = queryDisplayNamePreferences(database).observeWithColumns(['value']);
    const isMilitaryTime = preferences.pipe(map((prefs) => getDisplayNamePreferenceAsBool(prefs, 'use_military_time')));
>>>>>>> 7034eb4c

    const userId = embedData?.post?.user_id;
    const author = userId ? observeUser(database, userId) : of$(undefined);

<<<<<<< HEAD
    const author = embedData.pipe(
        switchMap((data) => {
            const userId = data?.post?.user_id;
            return userId ? observeUserOrFetch(database, serverUrl || '', userId, fetchUsersByIds) : of$(undefined);
        }),
    );

    const isOriginPostDeleted = embedData.pipe(
        switchMap((data) => {
            if (!data?.post_id) {
                return of$(false);
            }
            return observePost(database, data.post_id);
        }),
        map((p) => Boolean(p && typeof p === 'object' && 'deleteAt' in p && p.deleteAt && p.deleteAt > 0)),
=======
    const post = embedData?.post_id ? observePost(database, embedData.post_id) : of$(undefined);
    const isOriginPostDeleted = post.pipe(
        switchMap((p) => {
            const initialDeleted = Boolean(embedData?.post?.delete_at > 0 || embedData?.post?.state === 'DELETED');
            return of$(p ? p.deleteAt > 0 : initialDeleted);
        }),
        distinctUntilChanged(),
>>>>>>> 7034eb4c
    );

    return {
        teammateNameDisplay,
        currentUser,
        isMilitaryTime,
        author,
        post,
        isOriginPostDeleted,
<<<<<<< HEAD
        canDownloadFiles: observeCanDownloadFiles(database),
        enableSecureFilePreview: observeEnableSecureFilePreview(database),
        currentUser,
        embedData,
=======
>>>>>>> 7034eb4c
    };
});

export default withDatabase(enhance(PermalinkPreview));<|MERGE_RESOLUTION|>--- conflicted
+++ resolved
@@ -3,11 +3,7 @@
 
 import {withDatabase, withObservables} from '@nozbe/watermelondb/react';
 import {of as of$} from 'rxjs';
-<<<<<<< HEAD
-import {switchMap, distinctUntilChanged, map} from 'rxjs/operators';
-=======
 import {map, switchMap, distinctUntilChanged} from 'rxjs/operators';
->>>>>>> 7034eb4c
 
 import {getDisplayNamePreferenceAsBool} from '@helpers/api/preference';
 import {observePost} from '@queries/servers/post';
@@ -17,52 +13,17 @@
 import PermalinkPreview from './permalink_preview';
 
 import type {WithDatabaseArgs} from '@typings/database/database';
-import type PostModel from '@typings/database/models/servers/post';
 
-<<<<<<< HEAD
-type OwnProps = WithDatabaseArgs & {
-    post: PostModel;
-    serverUrl?: string;
-};
-
-const enhance = withObservables(['post', 'serverUrl'], ({database, post, serverUrl}: OwnProps) => {
-    const showPermalinkPreviews = observeConfigBooleanValue(database, 'EnablePermalinkPreviews', false);
-=======
 const enhance = withObservables(['embedData'], ({database, embedData}: WithDatabaseArgs & {embedData: PermalinkEmbedData}) => {
->>>>>>> 7034eb4c
     const teammateNameDisplay = observeTeammateNameDisplay(database);
     const currentUser = observeCurrentUser(database);
 
-<<<<<<< HEAD
-    const embedData = post.observe().pipe(
-        map((p) => p.metadata?.embeds?.[0]?.data as PermalinkEmbedData | undefined),
-        distinctUntilChanged(),
-    );
-=======
     const preferences = queryDisplayNamePreferences(database).observeWithColumns(['value']);
     const isMilitaryTime = preferences.pipe(map((prefs) => getDisplayNamePreferenceAsBool(prefs, 'use_military_time')));
->>>>>>> 7034eb4c
 
     const userId = embedData?.post?.user_id;
     const author = userId ? observeUser(database, userId) : of$(undefined);
 
-<<<<<<< HEAD
-    const author = embedData.pipe(
-        switchMap((data) => {
-            const userId = data?.post?.user_id;
-            return userId ? observeUserOrFetch(database, serverUrl || '', userId, fetchUsersByIds) : of$(undefined);
-        }),
-    );
-
-    const isOriginPostDeleted = embedData.pipe(
-        switchMap((data) => {
-            if (!data?.post_id) {
-                return of$(false);
-            }
-            return observePost(database, data.post_id);
-        }),
-        map((p) => Boolean(p && typeof p === 'object' && 'deleteAt' in p && p.deleteAt && p.deleteAt > 0)),
-=======
     const post = embedData?.post_id ? observePost(database, embedData.post_id) : of$(undefined);
     const isOriginPostDeleted = post.pipe(
         switchMap((p) => {
@@ -70,7 +31,6 @@
             return of$(p ? p.deleteAt > 0 : initialDeleted);
         }),
         distinctUntilChanged(),
->>>>>>> 7034eb4c
     );
 
     return {
@@ -80,13 +40,6 @@
         author,
         post,
         isOriginPostDeleted,
-<<<<<<< HEAD
-        canDownloadFiles: observeCanDownloadFiles(database),
-        enableSecureFilePreview: observeEnableSecureFilePreview(database),
-        currentUser,
-        embedData,
-=======
->>>>>>> 7034eb4c
     };
 });
 
