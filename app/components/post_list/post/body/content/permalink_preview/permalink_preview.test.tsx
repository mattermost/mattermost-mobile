--- conflicted
+++ resolved
@@ -251,189 +251,6 @@
         expect(getByText('11:31 PM')).toBeTruthy();
     });
 
-<<<<<<< HEAD
-    it('should display profile picture', () => {
-        const {root} = renderWithIntlAndTheme(
-            <PermalinkPreview {...baseProps}/>,
-        );
-
-        // Profile picture should be rendered (check for the image component)
-        const profilePicture = root.findByType('ViewManagerAdapter_ExpoImage');
-        expect(profilePicture).toBeTruthy();
-    });
-
-    it('should enable mentions in markdown component', () => {
-        const currentUser = TestHelper.fakeUserModel({
-            id: 'current-user-123',
-            mentionKeys: [{key: 'testuser', caseSensitive: false}],
-        });
-        const props = {...baseProps, currentUser};
-        renderWithIntlAndTheme(
-            <PermalinkPreview {...props}/>,
-        );
-
-        expect(Markdown).toHaveBeenCalledWith(
-            expect.objectContaining({
-                disableAtMentions: false,
-                mentionKeys: [{key: 'testuser', caseSensitive: false}],
-            }),
-            expect.any(Object),
-        );
-    });
-
-    it('should use empty mention keys when currentUser is not provided', () => {
-        renderWithIntlAndTheme(
-            <PermalinkPreview {...baseProps}/>,
-        );
-
-        expect(Markdown).toHaveBeenCalledWith(
-            expect.objectContaining({
-                disableAtMentions: false,
-                mentionKeys: [],
-            }),
-            expect.any(Object),
-        );
-    });
-
-    describe('External Links', () => {
-        it('should not render external link when no embeds are present', () => {
-            const {queryByTestId} = renderWithIntlAndTheme(
-                <PermalinkPreview {...baseProps}/>,
-            );
-
-            expect(queryByTestId('permalink-preview-external-link')).toBeNull();
-        });
-
-        it('should render external link when opengraph embed is present', () => {
-            const propsWithLink = {
-                ...baseProps,
-                embedData: {
-                    ...baseProps.embedData,
-                    post: {
-                        ...baseProps.embedData.post,
-                        metadata: {
-                            ...baseProps.embedData.post.metadata,
-                            embeds: [{
-                                type: 'opengraph' as PostEmbedType,
-                                url: 'https://example.com',
-                                data: {
-                                    title: 'Example Website',
-                                    description: 'This is an example website',
-                                    site_name: 'Example',
-                                },
-                            }],
-                        },
-                    },
-                },
-            };
-
-            const {getByTestId, getByText} = renderWithIntlAndTheme(
-                <PermalinkPreview {...propsWithLink}/>,
-            );
-
-            expect(getByTestId('permalink-preview-external-link')).toBeTruthy();
-            expect(getByText('Example Website')).toBeTruthy();
-            expect(getByText('This is an example website')).toBeTruthy();
-        });
-
-        it('should show fallback text when link data is incomplete', () => {
-            const propsWithIncompleteLink = {
-                ...baseProps,
-                embedData: {
-                    ...baseProps.embedData,
-                    post: {
-                        ...baseProps.embedData.post,
-                        metadata: {
-                            ...baseProps.embedData.post.metadata,
-                            embeds: [{
-                                type: 'opengraph' as PostEmbedType,
-                                url: 'https://example.com',
-                                data: {},
-                            }],
-                        },
-                    },
-                },
-            };
-
-            const {getByText} = renderWithIntlAndTheme(
-                <PermalinkPreview {...propsWithIncompleteLink}/>,
-            );
-
-            expect(getByText('External Link')).toBeTruthy();
-            expect(getByText('https://example.com')).toBeTruthy();
-        });
-
-        it('should prioritize title over site_name', () => {
-            const propsWithBothTitleAndSiteName = {
-                ...baseProps,
-                embedData: {
-                    ...baseProps.embedData,
-                    post: {
-                        ...baseProps.embedData.post,
-                        metadata: {
-                            ...baseProps.embedData.post.metadata,
-                            embeds: [{
-                                type: 'opengraph' as PostEmbedType,
-                                url: 'https://example.com',
-                                data: {
-                                    title: 'Page Title',
-                                    site_name: 'Site Name',
-                                    description: 'Description text',
-                                },
-                            }],
-                        },
-                    },
-                },
-            };
-
-            const {getByText, queryByText} = renderWithIntlAndTheme(
-                <PermalinkPreview {...propsWithBothTitleAndSiteName}/>,
-            );
-
-            expect(getByText('Page Title')).toBeTruthy();
-            expect(queryByText('Site Name')).toBeNull();
-        });
-
-        it('should not render external link for non-opengraph embeds', () => {
-            const propsWithImageEmbed = {
-                ...baseProps,
-                embedData: {
-                    ...baseProps.embedData,
-                    post: {
-                        ...baseProps.embedData.post,
-                        metadata: {
-                            ...baseProps.embedData.post.metadata,
-                            embeds: [{
-                                type: 'image' as PostEmbedType,
-                                url: 'https://example.com/image.jpg',
-                                data: {},
-                            }],
-                        },
-                    },
-                },
-            };
-
-            const {queryByTestId} = renderWithIntlAndTheme(
-                <PermalinkPreview {...propsWithImageEmbed}/>,
-            );
-
-            expect(queryByTestId('permalink-preview-external-link')).toBeNull();
-        });
-    });
-
-    describe('File Attachments', () => {
-        const mockFileInfo: FileInfo = {
-            id: 'file-123',
-            name: 'test-file.pdf',
-            extension: 'pdf',
-            size: 1024,
-            mime_type: 'application/pdf',
-            width: 0,
-            height: 0,
-            has_preview_image: false,
-            user_id: 'user-123',
-        };
-=======
     describe('file attachments', () => {
         it('should render PermalinkFiles component when post has file attachments', () => {
             const fileInfo = TestHelper.fakeFileInfo({
@@ -442,7 +259,6 @@
                 mime_type: 'application/pdf',
                 size: 1048576,
             });
->>>>>>> 7034eb4c
 
             const propsWithFiles = {
                 ...baseProps,
