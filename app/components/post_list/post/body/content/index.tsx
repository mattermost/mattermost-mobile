--- conflicted
+++ resolved
@@ -20,96 +20,4 @@
     };
 });
 
-<<<<<<< HEAD
-const Content = ({isReplyPost, layoutWidth, location, post, theme}: ContentProps) => {
-    let type: string | undefined = post.metadata?.embeds?.[0].type;
-
-    const nAppBindings = Array.isArray(post.props?.app_bindings) ? post.props.app_bindings.length : 0;
-    if (!type && nAppBindings) {
-        type = contentType.app_bindings;
-    }
-
-    if (!type) {
-        return null;
-    }
-
-    const attachments = isMessageAttachmentArray(post.props?.attachments) ? post.props.attachments : [];
-
-    switch (contentType[type]) {
-        case contentType.image:
-            return (
-                <ImagePreview
-                    isReplyPost={isReplyPost}
-                    layoutWidth={layoutWidth}
-                    location={location}
-                    metadata={post.metadata}
-                    postId={post.id}
-                    theme={theme}
-                />
-            );
-        case contentType.opengraph:
-            if (isYoutubeLink(post.metadata!.embeds![0].url)) {
-                return (
-                    <YouTube
-                        isReplyPost={isReplyPost}
-                        layoutWidth={layoutWidth}
-                        metadata={post.metadata}
-                    />
-                );
-            }
-
-            return (
-                <Opengraph
-                    isReplyPost={isReplyPost}
-                    layoutWidth={layoutWidth}
-                    location={location}
-                    metadata={post.metadata}
-                    postId={post.id}
-                    removeLinkPreview={post.props?.remove_link_preview === 'true'}
-                    theme={theme}
-                />
-            );
-        case contentType.message_attachment:
-            if (attachments.length) {
-                return (
-                    <MessageAttachments
-                        attachments={attachments}
-                        channelId={post.channelId}
-                        layoutWidth={layoutWidth}
-                        location={location}
-                        metadata={post.metadata}
-                        postId={post.id}
-                        theme={theme}
-                    />
-                );
-            }
-            break;
-        case contentType.app_bindings:
-            if (nAppBindings) {
-                return (
-                    <EmbeddedBindings
-                        location={location}
-                        post={post}
-                        theme={theme}
-                    />
-                );
-            }
-            break;
-        case contentType.permalink:
-            return (
-                <PermalinkPreview
-                    embedData={post.metadata!.embeds![0].data as PermalinkEmbedData}
-                    location={location}
-                    parentLocation={location}
-                    parentPostId={post.id}
-                />
-            );
-    }
-
-    return null;
-};
-
-export default Content;
-=======
-export default withDatabase(enhance(Content));
->>>>>>> 5d1502f7
+export default withDatabase(enhance(Content));