// Copyright (c) 2015-present Mattermost, Inc. All Rights Reserved.
// See LICENSE.txt for license information.

import {withDatabase} from '@nozbe/watermelondb/DatabaseProvider';
import withObservables from '@nozbe/with-observables';
import React from 'react';
import {useIntl} from 'react-intl';
import {Alert, Text, View} from 'react-native';
<<<<<<< HEAD
import {of as of$, combineLatest} from 'rxjs';
=======
import {TouchableOpacity} from 'react-native-gesture-handler';
import {of as of$} from 'rxjs';
>>>>>>> 9e77c419
import {switchMap} from 'rxjs/operators';

import {Preferences} from '@constants';
import {getPreferenceAsBool} from '@helpers/api/preference';
import {queryPreferencesByCategoryAndName} from '@queries/servers/preference';
import {observeConfigBooleanValue} from '@queries/servers/system';
import {changeOpacity, makeStyleSheetFromTheme} from '@utils/theme';
import {tryOpenURL} from '@utils/url';

import OpengraphImage from './opengraph_image';

import type {WithDatabaseArgs} from '@typings/database/database';

type OpengraphProps = {
    isReplyPost: boolean;
    layoutWidth?: number;
    location: string;
    metadata: PostMetadata;
    postId: string;
    showLinkPreviews: boolean;
    theme: Theme;
}

const getStyleSheet = makeStyleSheetFromTheme((theme: Theme) => {
    return {
        container: {
            borderColor: changeOpacity(theme.centerChannelColor, 0.2),
            borderRadius: 3,
            borderWidth: 1,
            flex: 1,
            marginTop: 10,
            padding: 10,
        },
        flex: {flex: 1},
        siteDescription: {
            color: changeOpacity(theme.centerChannelColor, 0.7),
            fontSize: 13,
            marginBottom: 10,
        },
        siteName: {
            color: changeOpacity(theme.centerChannelColor, 0.5),
            fontSize: 12,
            marginBottom: 10,
        },
        siteTitle: {
            color: theme.linkColor,
            fontSize: 14,
            marginBottom: 10,
        },
    };
});

const selectOpenGraphData = (url: string, metadata: PostMetadata) => {
    if (!metadata.embeds) {
        return undefined;
    }

    return metadata.embeds.find((embed) => {
        return embed.type === 'opengraph' && embed.url === url ? embed.data : undefined;
    })?.data;
};

const Opengraph = ({isReplyPost, layoutWidth, location, metadata, postId, showLinkPreviews, theme}: OpengraphProps) => {
    const intl = useIntl();
    const link = metadata.embeds![0]!.url;
    const openGraphData = selectOpenGraphData(link, metadata);

    if (!showLinkPreviews || !openGraphData) {
        return null;
    }

    const style = getStyleSheet(theme);
    const hasImage = Boolean(
        openGraphData?.images &&
        openGraphData.images instanceof Array &&
        openGraphData.images.length &&
        metadata.images);

    const goToLink = () => {
        const onError = () => {
            Alert.alert(
                intl.formatMessage({
                    id: 'mobile.link.error.title',
                    defaultMessage: 'Error',
                }),
                intl.formatMessage({
                    id: 'mobile.link.error.text',
                    defaultMessage: 'Unable to open the link.',
                }),
            );
        };

        tryOpenURL(link, onError);
    };

    let siteName;
    if (openGraphData.site_name) {
        siteName = (
            <View style={style.flex}>
                <Text
                    style={style.siteName}
                    numberOfLines={1}
                    ellipsizeMode='tail'
                >
                    {openGraphData.site_name as string}
                </Text>
            </View>
        );
    }

    const title = openGraphData.title || openGraphData.url || link;
    let siteTitle;
    if (title) {
        siteTitle = (
            <View style={style.wrapper}>
                <TouchableOpacity
                    style={style.flex}
                    onPress={goToLink}
                >
                    <Text
                        style={[style.siteTitle, {marginRight: isReplyPost ? 10 : 0}]}
                        numberOfLines={3}
                        ellipsizeMode='tail'
                    >
                        {title as string}
                    </Text>
                </TouchableOpacity>
            </View>
        );
    }

    let siteDescription;
    if (openGraphData.description) {
        siteDescription = (
            <View style={style.flex}>
                <Text
                    style={style.siteDescription}
                    numberOfLines={5}
                    ellipsizeMode='tail'
                >
                    {openGraphData.description as string}
                </Text>
            </View>
        );
    }

    return (
        <View style={style.container}>
            {siteName}
            {siteTitle}
            {siteDescription}
            {hasImage &&
            <OpengraphImage
                isReplyPost={isReplyPost}
                layoutWidth={layoutWidth}
                location={location}
                openGraphImages={openGraphData.images as never[]}
                metadata={metadata}
                postId={postId}
                theme={theme}
            />
            }
        </View>
    );
};

const enhanced = withObservables(
    ['removeLinkPreview'], ({database, removeLinkPreview}: WithDatabaseArgs & {removeLinkPreview: boolean}) => {
        if (removeLinkPreview) {
            return {showLinkPreviews: of$(false)};
        }

        const enableLinkPreviewsConfig = observeConfigBooleanValue(database, 'EnableLinkPreviews');
        const showLinkPreviewsPreference = queryPreferencesByCategoryAndName(database, Preferences.CATEGORY_DISPLAY_SETTINGS, Preferences.LINK_PREVIEW_DISPLAY).observe();
        const showLinkPreviews = combineLatest([enableLinkPreviewsConfig, showLinkPreviewsPreference]).pipe(
            switchMap(
                ([cfg, pref]) => {
                    const previewsEnabled = getPreferenceAsBool(pref, Preferences.CATEGORY_DISPLAY_SETTINGS, Preferences.LINK_PREVIEW_DISPLAY, true);
                    return of$(previewsEnabled && cfg);
                },
            ),
        );

        return {showLinkPreviews};
    });

export default withDatabase(enhanced(React.memo(Opengraph)));<|MERGE_RESOLUTION|>--- conflicted
+++ resolved
@@ -6,12 +6,8 @@
 import React from 'react';
 import {useIntl} from 'react-intl';
 import {Alert, Text, View} from 'react-native';
-<<<<<<< HEAD
+import {TouchableOpacity} from 'react-native-gesture-handler';
 import {of as of$, combineLatest} from 'rxjs';
-=======
-import {TouchableOpacity} from 'react-native-gesture-handler';
-import {of as of$} from 'rxjs';
->>>>>>> 9e77c419
 import {switchMap} from 'rxjs/operators';
 
 import {Preferences} from '@constants';
