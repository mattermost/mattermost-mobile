// Copyright (c) 2015-present Mattermost, Inc. All Rights Reserved.
// See LICENSE.txt for license information.

import React, {useCallback, useMemo, useState} from 'react';
import {type LayoutChangeEvent, ScrollView, type StyleProp, useWindowDimensions, View, type ViewStyle} from 'react-native';
import Animated from 'react-native-reanimated';

import Markdown from '@components/markdown';
import {isChannelMentions} from '@components/markdown/channel_mention/channel_mention';
import {SEARCH} from '@constants/screens';
import {useShowMoreAnimatedStyle} from '@hooks/show_more';
<<<<<<< HEAD
import {getMarkdownTextStyles, getMarkdownBlockStyles} from '@utils/markdown';
import {makeStyleSheetFromTheme, changeOpacity} from '@utils/theme';
=======
import {makeStyleSheetFromTheme} from '@utils/theme';
>>>>>>> db154996
import {typography} from '@utils/typography';

import ShowMoreButton from './show_more_button';

import type PostModel from '@typings/database/models/servers/post';
import type UserModel from '@typings/database/models/servers/user';
import type {HighlightWithoutNotificationKey, SearchPattern} from '@typings/global/markdown';
import type {AvailableScreens} from '@typings/screens/navigation';

type MessageProps = {
    currentUser?: UserModel;
    isHighlightWithoutNotificationLicensed?: boolean;
    highlight: boolean;
    isEdited: boolean;
    isMyPost?: boolean;
    isPendingOrFailed: boolean;
    isReplyPost: boolean;
    layoutWidth?: number;
    location: AvailableScreens;
    post: PostModel;
    searchPatterns?: SearchPattern[];
    theme: Theme;
}

const SHOW_MORE_HEIGHT = 54;

const EMPTY_HIGHLIGHT_KEYS: HighlightWithoutNotificationKey[] = [];

const getStyleSheet = makeStyleSheetFromTheme((theme: Theme) => {
    return {
        messageContainer: {
            width: '100%',
        },
        bubble: {
            paddingVertical: 8,
            paddingHorizontal: 12,
        },
        bubbleLeft: {
            backgroundColor: changeOpacity(theme.centerChannelColor, 0.08),
            borderTopLeftRadius: 2,
            borderTopRightRadius: 10,
            borderBottomRightRadius: 10,
            borderBottomLeftRadius: 2,
        },
        bubbleRight: {
            backgroundColor: changeOpacity(theme.buttonBg, 0.8),
            borderTopLeftRadius: 10,
            borderTopRightRadius: 2,
            borderBottomRightRadius: 2,
            borderBottomLeftRadius: 10,
        },
        reply: {
            paddingRight: 10,
        },
        message: {
            color: theme.centerChannelColor,
            ...typography('Body', 200),
            lineHeight: undefined, // remove line height, not needed and causes problems with md images
        },
        messageMy: {
            color: theme.buttonColor,
            ...typography('Body', 200),
            lineHeight: undefined,
        },
        pendingPost: {
            opacity: 0.5,
        },
    };
});

const Message = ({currentUser, isHighlightWithoutNotificationLicensed, highlight, isEdited, isMyPost, isPendingOrFailed, isReplyPost, layoutWidth, location, post, searchPatterns, theme}: MessageProps) => {
    const [open, setOpen] = useState(false);
    const [height, setHeight] = useState<number|undefined>();
    const dimensions = useWindowDimensions();
    const maxHeight = Math.round((dimensions.height * 0.5) + SHOW_MORE_HEIGHT);
    const animatedStyle = useShowMoreAnimatedStyle(height, maxHeight, open);
    const style = getStyleSheet(theme);

    // We need to memoize these two values because they are actually getters that return a new list
    // on every render. We need to trust that changes in the currentUser will trigger the recalculation.
    const mentionKeys = useMemo(() => currentUser?.mentionKeys ?? undefined, [currentUser]);
    const highlightKeys = useMemo(() => {
        if (isHighlightWithoutNotificationLicensed) {
            return currentUser?.highlightKeys ?? EMPTY_HIGHLIGHT_KEYS;
        }
        return EMPTY_HIGHLIGHT_KEYS;
    }, [currentUser, isHighlightWithoutNotificationLicensed]);

    // Dynamic alignment for my posts
    const messageContainerStyle: StyleProp<ViewStyle> = isMyPost ? {alignItems: 'flex-end'} : undefined;

    const onLayout = useCallback((event: LayoutChangeEvent) => {
        const h = event.nativeEvent.layout.height;
        if (h > maxHeight) {
            setHeight(event.nativeEvent.layout.height);
        }
    }, [maxHeight]);
    const onPress = () => setOpen(!open);

    const channelMentions = useMemo(() => {
        return isChannelMentions(post.props?.channel_mentions) ? post.props.channel_mentions : {};
    }, [post.props?.channel_mentions]);

    return (
        <>
            <Animated.View style={animatedStyle}>
                <ScrollView
                    keyboardShouldPersistTaps={'always'}
                    scrollEnabled={false}
                    showsVerticalScrollIndicator={false}
                    showsHorizontalScrollIndicator={false}
                >
                    <View
                        style={[style.messageContainer, messageContainerStyle, (isReplyPost && style.reply), (isPendingOrFailed && style.pendingPost)]}
                        onLayout={onLayout}
                    >
<<<<<<< HEAD
                        <View
                            style={[
                                style.bubble,
                                isMyPost ? style.bubbleRight : style.bubbleLeft,
                                {maxWidth: Math.round(((layoutWidth || dimensions.width) * 0.84))},
                                {alignSelf: isMyPost ? 'flex-end' : 'flex-start'},
                            ]}
                        >
                            <Markdown
                                baseTextStyle={isMyPost ? style.messageMy : style.message}
                                blockStyles={blockStyles}
                                channelId={post.channelId}
                                channelMentions={channelMentions}
                                imagesMetadata={post.metadata?.images}
                                isEdited={isEdited}
                                isReplyPost={isReplyPost}
                                isSearchResult={location === SEARCH}
                                layoutWidth={layoutWidth}
                                location={location}
                                postId={post.id}
                                textStyles={textStyles}
                                value={post.message}
                                mentionKeys={currentUser?.mentionKeys ?? EMPTY_MENTION_KEYS}
                                highlightKeys={isHighlightWithoutNotificationLicensed ? (currentUser?.highlightKeys ?? EMPTY_HIGHLIGHT_KEYS) : EMPTY_HIGHLIGHT_KEYS}
                                searchPatterns={searchPatterns}
                                theme={theme}
                                isUnsafeLinksPost={Boolean(post.props?.unsafe_links && post.props.unsafe_links !== '')}
                            />
                        </View>
=======
                        <Markdown
                            baseTextStyle={style.message}
                            channelId={post.channelId}
                            channelMentions={channelMentions}
                            imagesMetadata={post.metadata?.images}
                            isEdited={isEdited}
                            isReplyPost={isReplyPost}
                            isSearchResult={location === SEARCH}
                            layoutWidth={layoutWidth}
                            location={location}
                            postId={post.id}
                            value={post.message}
                            mentionKeys={mentionKeys}
                            highlightKeys={highlightKeys}
                            searchPatterns={searchPatterns}
                            theme={theme}
                            isUnsafeLinksPost={Boolean(post.props?.unsafe_links && post.props.unsafe_links !== '')}
                        />
>>>>>>> db154996
                    </View>
                </ScrollView>
            </Animated.View>
            {(height || 0) > maxHeight &&
            <ShowMoreButton
                highlight={highlight}
                theme={theme}
                showMore={!open}
                onPress={onPress}
            />
            }
        </>
    );
};

export default Message;<|MERGE_RESOLUTION|>--- conflicted
+++ resolved
@@ -9,12 +9,8 @@
 import {isChannelMentions} from '@components/markdown/channel_mention/channel_mention';
 import {SEARCH} from '@constants/screens';
 import {useShowMoreAnimatedStyle} from '@hooks/show_more';
-<<<<<<< HEAD
 import {getMarkdownTextStyles, getMarkdownBlockStyles} from '@utils/markdown';
 import {makeStyleSheetFromTheme, changeOpacity} from '@utils/theme';
-=======
-import {makeStyleSheetFromTheme} from '@utils/theme';
->>>>>>> db154996
 import {typography} from '@utils/typography';
 
 import ShowMoreButton from './show_more_button';
@@ -92,16 +88,8 @@
     const maxHeight = Math.round((dimensions.height * 0.5) + SHOW_MORE_HEIGHT);
     const animatedStyle = useShowMoreAnimatedStyle(height, maxHeight, open);
     const style = getStyleSheet(theme);
-
-    // We need to memoize these two values because they are actually getters that return a new list
-    // on every render. We need to trust that changes in the currentUser will trigger the recalculation.
-    const mentionKeys = useMemo(() => currentUser?.mentionKeys ?? undefined, [currentUser]);
-    const highlightKeys = useMemo(() => {
-        if (isHighlightWithoutNotificationLicensed) {
-            return currentUser?.highlightKeys ?? EMPTY_HIGHLIGHT_KEYS;
-        }
-        return EMPTY_HIGHLIGHT_KEYS;
-    }, [currentUser, isHighlightWithoutNotificationLicensed]);
+    const blockStyles = getMarkdownBlockStyles(theme);
+    const textStyles = getMarkdownTextStyles(theme);
 
     // Dynamic alignment for my posts
     const messageContainerStyle: StyleProp<ViewStyle> = isMyPost ? {alignItems: 'flex-end'} : undefined;
@@ -131,7 +119,6 @@
                         style={[style.messageContainer, messageContainerStyle, (isReplyPost && style.reply), (isPendingOrFailed && style.pendingPost)]}
                         onLayout={onLayout}
                     >
-<<<<<<< HEAD
                         <View
                             style={[
                                 style.bubble,
@@ -161,26 +148,6 @@
                                 isUnsafeLinksPost={Boolean(post.props?.unsafe_links && post.props.unsafe_links !== '')}
                             />
                         </View>
-=======
-                        <Markdown
-                            baseTextStyle={style.message}
-                            channelId={post.channelId}
-                            channelMentions={channelMentions}
-                            imagesMetadata={post.metadata?.images}
-                            isEdited={isEdited}
-                            isReplyPost={isReplyPost}
-                            isSearchResult={location === SEARCH}
-                            layoutWidth={layoutWidth}
-                            location={location}
-                            postId={post.id}
-                            value={post.message}
-                            mentionKeys={mentionKeys}
-                            highlightKeys={highlightKeys}
-                            searchPatterns={searchPatterns}
-                            theme={theme}
-                            isUnsafeLinksPost={Boolean(post.props?.unsafe_links && post.props.unsafe_links !== '')}
-                        />
->>>>>>> db154996
                     </View>
                 </ScrollView>
             </Animated.View>
