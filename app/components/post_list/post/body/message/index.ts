// Copyright (c) 2015-present Mattermost, Inc. All Rights Reserved.
// See LICENSE.txt for license information.

import {withDatabase} from '@nozbe/watermelondb/DatabaseProvider';
import withObservables from '@nozbe/with-observables';
<<<<<<< HEAD
import {from as from$} from 'rxjs';

import {queryGroupForPosts} from '@helpers/database/groups';
import {observeCurrentUser} from '@queries/servers/user';
=======
import {switchMap} from 'rxjs/operators';

import {MM_TABLES, SYSTEM_IDENTIFIERS} from '@constants/database';
>>>>>>> 9e77c419

import Message from './message';

import type {WithDatabaseArgs} from '@typings/database/database';
<<<<<<< HEAD
import type PostModel from '@typings/database/models/servers/post';

type MessageInputArgs = {
    post: PostModel;
}

const withMessageInput = withObservables(['post'], ({database, post}: WithDatabaseArgs & MessageInputArgs) => {
    const currentUser = observeCurrentUser(database);
    const groupsForPosts = from$(queryGroupForPosts(post));

=======
import type SystemModel from '@typings/database/models/servers/system';
import type UserModel from '@typings/database/models/servers/user';

const {SERVER: {SYSTEM, USER}} = MM_TABLES;

const withMessageInput = withObservables([], ({database}: WithDatabaseArgs) => {
    const currentUser = database.get<SystemModel>(SYSTEM).findAndObserve(SYSTEM_IDENTIFIERS.CURRENT_USER_ID).pipe(
        switchMap(({value}) => database.get<UserModel>(USER).findAndObserve(value)),
    );
>>>>>>> 9e77c419
    return {
        currentUser,
    };
});

export default withDatabase(withMessageInput(Message));<|MERGE_RESOLUTION|>--- conflicted
+++ resolved
@@ -3,42 +3,15 @@
 
 import {withDatabase} from '@nozbe/watermelondb/DatabaseProvider';
 import withObservables from '@nozbe/with-observables';
-<<<<<<< HEAD
-import {from as from$} from 'rxjs';
 
-import {queryGroupForPosts} from '@helpers/database/groups';
 import {observeCurrentUser} from '@queries/servers/user';
-=======
-import {switchMap} from 'rxjs/operators';
-
-import {MM_TABLES, SYSTEM_IDENTIFIERS} from '@constants/database';
->>>>>>> 9e77c419
 
 import Message from './message';
 
 import type {WithDatabaseArgs} from '@typings/database/database';
-<<<<<<< HEAD
-import type PostModel from '@typings/database/models/servers/post';
-
-type MessageInputArgs = {
-    post: PostModel;
-}
-
-const withMessageInput = withObservables(['post'], ({database, post}: WithDatabaseArgs & MessageInputArgs) => {
-    const currentUser = observeCurrentUser(database);
-    const groupsForPosts = from$(queryGroupForPosts(post));
-
-=======
-import type SystemModel from '@typings/database/models/servers/system';
-import type UserModel from '@typings/database/models/servers/user';
-
-const {SERVER: {SYSTEM, USER}} = MM_TABLES;
 
 const withMessageInput = withObservables([], ({database}: WithDatabaseArgs) => {
-    const currentUser = database.get<SystemModel>(SYSTEM).findAndObserve(SYSTEM_IDENTIFIERS.CURRENT_USER_ID).pipe(
-        switchMap(({value}) => database.get<UserModel>(USER).findAndObserve(value)),
-    );
->>>>>>> 9e77c419
+    const currentUser = observeCurrentUser(database);
     return {
         currentUser,
     };
