--- conflicted
+++ resolved
@@ -6,12 +6,8 @@
 import {combineLatest, of as of$, from as from$} from 'rxjs';
 import {map, switchMap} from 'rxjs/operators';
 
-<<<<<<< HEAD
 import {observeConfig, observeLicense} from '@queries/servers/system';
-=======
-import {MM_TABLES, SYSTEM_IDENTIFIERS} from '@constants/database';
 import {fileExists} from '@utils/file';
->>>>>>> 1d9c371b
 
 import Files from './files';
 
@@ -19,10 +15,6 @@
 import type FileModel from '@typings/database/models/servers/file';
 import type PostModel from '@typings/database/models/servers/post';
 
-<<<<<<< HEAD
-const enhance = withObservables(['post'], ({database, post}: {post: PostModel} & WithDatabaseArgs) => {
-    const config = observeConfig(database);
-=======
 type EnhanceProps = WithDatabaseArgs & {
     post: PostModel;
 }
@@ -44,8 +36,7 @@
 };
 
 const enhance = withObservables(['post'], ({database, post}: EnhanceProps) => {
-    const config = database.get<SystemModel>(MM_TABLES.SERVER.SYSTEM).findAndObserve(SYSTEM_IDENTIFIERS.CONFIG);
->>>>>>> 1d9c371b
+    const config = observeConfig(database);
     const enableMobileFileDownload = config.pipe(
         switchMap((cfg) => of$(cfg?.EnableMobileFileDownload !== 'false')),
     );
