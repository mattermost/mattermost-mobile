// Copyright (c) 2015-present Mattermost, Inc. All Rights Reserved.
// See LICENSE.txt for license information.

import React, {ReactNode, useRef} from 'react';
import {Keyboard, StyleProp, View, ViewStyle} from 'react-native';
import {injectIntl, intlShape} from 'react-intl';

import {showModalOverCurrentContext} from '@actions/navigation';
import ThreadFooter from '@components/global_threads/thread_footer';
import SystemHeader from '@components/post_list/system_header';
import TouchableWithFeedback from '@components/touchable_with_feedback';
import SystemAvatar from '@components/post_list/system_avatar';
import * as Screens from '@constants/screen';
import {Posts} from '@mm-redux/constants';
import {UserProfile} from '@mm-redux/types/users';
import {UserThread} from '@mm-redux/types/threads';
import EventEmitter from '@mm-redux/utils/event_emitter';
import {fromAutoResponder, isPostEphemeral, isPostPendingOrFailed, isSystemMessage} from '@mm-redux/utils/post_utils';
import {changeOpacity, makeStyleSheetFromTheme} from '@utils/theme';
import {preventDoubleTap} from '@utils/tap';

import type {Post as PostType} from '@mm-redux/types/posts';
import type {Theme} from '@mm-redux/types/preferences';

import Avatar from './avatar';
import Body from './body';
import Header from './header';
import PreHeader from './pre_header';
import SystemMessage from './system_message';

type PostProps = {
    canDelete: boolean;
    collapsedThreadsEnabled: boolean;
    enablePostUsernameOverride: boolean;
    highlight?: boolean;
    highlightPinnedOrFlagged?: boolean;
    intl: typeof intlShape;
    isConsecutivePost?: boolean;
    isFirstReply?: boolean;
    isFlagged?: boolean;
    isLastReply?: boolean;
    location: string;
    post?: PostType;
    removePost: (post: PostType) => void;
    rootPostAuthor?: string;
    shouldRenderReplyButton?: boolean;
    showAddReaction?: boolean;
    showPermalink: (intl: typeof intlShape, teamName: string, postId: string) => null;
    skipFlaggedHeader?: boolean;
    skipPinnedHeader?: boolean;
    style?: StyleProp<ViewStyle>;
    teammateNameDisplay: string;
    testID?: string;
    theme: Theme
    thread: UserThread;
    threadStarter: UserProfile;
};

const getStyleSheet = makeStyleSheetFromTheme((theme: Theme) => {
    return {
        consecutive: {marginTop: 0},
        consecutivePostContainer: {
            marginBottom: 10,
            marginRight: 10,
            marginLeft: 47,
            marginTop: 10,
        },
        container: {flexDirection: 'row'},
        highlight: {backgroundColor: changeOpacity(theme.mentionHighlightBg, 0.5)},
        highlightBar: {
            backgroundColor: theme.mentionHighlightBg,
            opacity: 1,
        },
        highlightPinnedOrFlagged: {backgroundColor: changeOpacity(theme.mentionHighlightBg, 0.2)},
        badgeContainer: {
            position: 'absolute',
            left: 28,
            bottom: 9,
        },
        unreadDot: {
            width: 8,
            height: 8,
            borderRadius: 4,
            backgroundColor: theme.sidebarTextActiveBorder,
            alignSelf: 'center',
            top: -6,
            left: 4,
        },
        pendingPost: {opacity: 0.5},
        postStyle: {
            overflow: 'hidden',
            flex: 1,
        },
        replyBar: {
            backgroundColor: theme.centerChannelColor,
            opacity: 0.1,
            marginLeft: 1,
            marginRight: 7,
            width: 3,
            flexBasis: 3,
        },
        replyBarFirst: {paddingTop: 10},
        replyBarLast: {paddingBottom: 10},
        rightColumn: {
            flex: 1,
            flexDirection: 'column',
            marginRight: 12,
        },
        rightColumnPadding: {paddingBottom: 3},
    };
});

const Post = ({
    canDelete, collapsedThreadsEnabled, enablePostUsernameOverride, highlight, highlightPinnedOrFlagged = true, intl, isConsecutivePost, isFirstReply, isFlagged, isLastReply,
    location, post, removePost, rootPostAuthor, shouldRenderReplyButton, skipFlaggedHeader, skipPinnedHeader, showAddReaction = true, showPermalink,
<<<<<<< HEAD
    teammateNameDisplay, testID, theme, thread, threadStarter,
=======
    teammateNameDisplay, testID, theme, style,
>>>>>>> a8b10bff
}: PostProps) => {
    const pressDetected = useRef(false);
    const styles = getStyleSheet(theme);

    const handlePress = preventDoubleTap(() => {
        pressDetected.current = true;

        if (post) {
            if (location === Screens.THREAD) {
                Keyboard.dismiss();
            } else if (location === Screens.SEARCH) {
                showPermalink(intl, '', post.id);
                return;
            }

            const isValidSystemMessage = fromAutoResponder(post) || !isSystemMessage(post);
            if (post.state !== Posts.POST_DELETED && isValidSystemMessage && !isPostPendingOrFailed(post)) {
                if ([Screens.CHANNEL, Screens.PERMALINK].includes(location)) {
                    EventEmitter.emit('goToThread', post);
                }
            } else if ((isPostEphemeral(post) || post.state === Posts.POST_DELETED)) {
                removePost(post);
            }

            const pressTimeout = setTimeout(() => {
                pressDetected.current = false;
                clearTimeout(pressTimeout);
            }, 300);
        }
    });

    const showPostOptions = () => {
        if (!post) {
            return;
        }

        const hasBeenDeleted = (post.delete_at !== 0 || post.state === Posts.POST_DELETED);
        if (isSystemMessage(post) && (!canDelete || hasBeenDeleted)) {
            return;
        }

        if (isPostPendingOrFailed(post) || isPostEphemeral(post)) {
            return;
        }

        const screen = 'PostOptions';
        const passProps = {
            location,
            post,
            showAddReaction,
        };

        Keyboard.dismiss();
        const postOptionsRequest = requestAnimationFrame(() => {
            showModalOverCurrentContext(screen, passProps);
            cancelAnimationFrame(postOptionsRequest);
        });
    };

    if (!post) {
        return null;
    }

    const highlightFlagged = isFlagged && !skipFlaggedHeader;
    const hightlightPinned = post.is_pinned && !skipPinnedHeader;
    const itemTestID = `${testID}.${post.id}`;
    const rightColumnStyle = [styles.rightColumn, (post.root_id && isLastReply && styles.rightColumnPadding)];
    const pendingPostStyle: StyleProp<ViewStyle> | undefined = isPostPendingOrFailed(post) ? styles.pendingPost : undefined;
    const isAutoResponder = fromAutoResponder(post);

    let highlightedStyle: StyleProp<ViewStyle>;
    if (highlight) {
        highlightedStyle = styles.highlight;
    } else if ((highlightFlagged || hightlightPinned) && highlightPinnedOrFlagged) {
        highlightedStyle = styles.highlightPinnedOrFlagged;
    }

    let header: ReactNode;
    let postAvatar: ReactNode;
    let consecutiveStyle: StyleProp<ViewStyle>;
    if (isConsecutivePost) {
        consecutiveStyle = styles.consective;
        postAvatar = <View style={styles.consecutivePostContainer}/>;
    } else {
        postAvatar = isAutoResponder ? (
            <SystemAvatar theme={theme}/>
        ) : (
            <Avatar
                pendingPostStyle={pendingPostStyle}
                post={post}
                theme={theme}
            />
        );

        if (isSystemMessage(post) && !isAutoResponder) {
            header = (
                <SystemHeader
                    createAt={post.create_at}
                    theme={theme}
                />
            );
        } else {
            header = (
                <Header
                    collapsedThreadsEnabled={collapsedThreadsEnabled}
                    enablePostUsernameOverride={enablePostUsernameOverride}
                    location={location}
                    post={post}
                    rootPostAuthor={rootPostAuthor}
                    shouldRenderReplyButton={shouldRenderReplyButton}
                    teammateNameDisplay={teammateNameDisplay}
                    theme={theme}
                />
            );
        }
    }

    let body;
    if (isSystemMessage(post) && !isPostEphemeral(post) && !isAutoResponder) {
        body = (
            <SystemMessage
                post={post}
                theme={theme}
            />
        );
    } else {
        body = (
            <Body
                highlight={Boolean(highlightedStyle)}
                isFirstReply={isFirstReply}
                isLastReply={isLastReply}
                location={location}
                post={post}
                rootPostAuthor={rootPostAuthor}
                showAddReaction={showAddReaction}
                theme={theme}
            />
        );
    }

    let footer;
    if (collapsedThreadsEnabled && Boolean(thread) && post.state !== Posts.POST_DELETED) {
        footer = (
            <ThreadFooter
                testID={`${itemTestID}.footer`}
                theme={theme}
                thread={thread}
                threadStarter={threadStarter}
                location='channel'
            />
        );
    }

    let badge;
    if (thread?.unread_mentions || thread?.unread_replies) {
        if (thread.unread_replies && thread.unread_replies > 0) {
            badge = (
                <View style={style.badgeContainer}>
                    <View style={style.unreadDot}/>
                </View>
            );
        }
    }

    return (
        <View
            testID={testID}
            style={[styles.postStyle, style, highlightedStyle]}
        >
            <TouchableWithFeedback
                testID={itemTestID}
                onPress={handlePress}
                onLongPress={showPostOptions}
                delayLongPress={200}
                underlayColor={changeOpacity(theme.centerChannelColor, 0.1)}
                cancelTouchOnPanning={true}
            >
                <>
                    <PreHeader
                        isConsecutivePost={isConsecutivePost}
                        isFlagged={isFlagged}
                        isPinned={post.is_pinned}
                        skipFlaggedHeader={skipFlaggedHeader}
                        skipPinnedHeader={skipPinnedHeader}
                        theme={theme}
                    />
                    <View style={[styles.container, consecutiveStyle]}>
                        {postAvatar}
                        <View style={rightColumnStyle}>
                            {header}
                            {body}
                            {footer}
                        </View>
                        {badge}
                    </View>
                </>
            </TouchableWithFeedback>
        </View>
    );
};

export default injectIntl(Post);<|MERGE_RESOLUTION|>--- conflicted
+++ resolved
@@ -112,12 +112,8 @@
 
 const Post = ({
     canDelete, collapsedThreadsEnabled, enablePostUsernameOverride, highlight, highlightPinnedOrFlagged = true, intl, isConsecutivePost, isFirstReply, isFlagged, isLastReply,
-    location, post, removePost, rootPostAuthor, shouldRenderReplyButton, skipFlaggedHeader, skipPinnedHeader, showAddReaction = true, showPermalink,
-<<<<<<< HEAD
+    location, post, removePost, rootPostAuthor, shouldRenderReplyButton, skipFlaggedHeader, skipPinnedHeader, showAddReaction = true, showPermalink, style,
     teammateNameDisplay, testID, theme, thread, threadStarter,
-=======
-    teammateNameDisplay, testID, theme, style,
->>>>>>> a8b10bff
 }: PostProps) => {
     const pressDetected = useRef(false);
     const styles = getStyleSheet(theme);
