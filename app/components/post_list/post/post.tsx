--- conflicted
+++ resolved
@@ -4,11 +4,9 @@
 import React, {ReactNode, useMemo, useRef} from 'react';
 import {useIntl} from 'react-intl';
 import {DeviceEventEmitter, Keyboard, Platform, StyleProp, View, ViewStyle} from 'react-native';
-import {useSafeAreaInsets} from 'react-native-safe-area-context';
 
 import {showPermalink} from '@actions/local/permalink';
 import {removePost} from '@actions/local/post';
-import {ITEM_HEIGHT} from '@app/components/menu_item';
 import SystemAvatar from '@components/system_avatar';
 import SystemHeader from '@components/system_header';
 import TouchableWithFeedback from '@components/touchable_with_feedback';
@@ -16,12 +14,7 @@
 import {useServerUrl} from '@context/server';
 import {useTheme} from '@context/theme';
 import {useIsTablet} from '@hooks/device';
-<<<<<<< HEAD
-import {bottomSheet} from '@screens/navigation';
-import PostOptions from '@screens/post_options';
-=======
 import {bottomSheetModalOptions, showModal, showModalOverCurrentContext} from '@screens/navigation';
->>>>>>> fa5d2837
 import {fromAutoResponder, isFromWebhook, isPostPendingOrFailed, isSystemMessage} from '@utils/post';
 import {preventDoubleTap} from '@utils/tap';
 import {changeOpacity, makeStyleSheetFromTheme} from '@utils/theme';
@@ -110,7 +103,6 @@
 }: PostProps) => {
     const pressDetected = useRef(false);
     const intl = useIntl();
-    const insets = useSafeAreaInsets();
     const serverUrl = useServerUrl();
     const theme = useTheme();
     const isTablet = useIsTablet();
@@ -172,35 +164,6 @@
             return;
         }
 
-<<<<<<< HEAD
-        const renderContent = () => (
-            <PostOptions
-                location={location}
-                post={post}
-            />
-        );
-
-        const title = isTablet ? intl.formatMessage({id: 'post.options.title', defaultMessage: 'Options'}) : '';
-
-        Keyboard.dismiss();
-        let initialSnapIndex = 1;
-        const snapPoints = ['90%', '65%', 10];
-
-        if (isSystemPost && canDelete) {
-            snapPoints.splice(0, 1);
-            snapPoints[0] = (ITEM_HEIGHT * 2) + insets.bottom;
-            initialSnapIndex = 0;
-        }
-
-        bottomSheet({
-            closeButtonId: 'close-post-options',
-            renderContent,
-            snapPoints,
-            initialSnapIndex,
-            title,
-            theme,
-        });
-=======
         Keyboard.dismiss();
 
         const passProps = {location, post};
@@ -211,7 +174,6 @@
         } else {
             showModalOverCurrentContext(Screens.POST_OPTIONS, passProps);
         }
->>>>>>> fa5d2837
     };
 
     const highlightFlagged = isFlagged && !skipFlaggedHeader;
