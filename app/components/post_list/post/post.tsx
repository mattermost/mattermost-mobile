--- conflicted
+++ resolved
@@ -27,11 +27,7 @@
 import PreHeader from './pre_header';
 import SystemMessage from './system_message';
 
-<<<<<<< HEAD
 import type ChannelModel from '@typings/database/models/servers/channel';
-import type FileModel from '@typings/database/models/servers/file';
-=======
->>>>>>> 104b6c74
 import type PostModel from '@typings/database/models/servers/post';
 import type ThreadModel from '@typings/database/models/servers/thread';
 import type UserModel from '@typings/database/models/servers/user';
@@ -106,13 +102,8 @@
 });
 
 const Post = ({
-<<<<<<< HEAD
-    appsEnabled, canDelete, channel, currentUser, differentThreadSequence, files, hasReplies, highlight, highlightPinnedOrSaved = true, highlightReplyBar,
+    appsEnabled, canDelete, channel, currentUser, differentThreadSequence, filesCount, hasReplies, highlight, highlightPinnedOrSaved = true, highlightReplyBar,
     isCRTEnabled, isConsecutivePost, isEphemeral, isFirstReply, isSaved, isJumboEmoji, isLastReply, isPostAddChannelMember,
-=======
-    appsEnabled, canDelete, currentUser, differentThreadSequence, filesCount, hasReplies, highlight, highlightPinnedOrSaved = true, highlightReplyBar,
-    isConsecutivePost, isEphemeral, isFirstReply, isSaved, isJumboEmoji, isLastReply, isPostAddChannelMember,
->>>>>>> 104b6c74
     location, post, reactionsCount, shouldRenderReplyButton, skipSavedHeader, skipPinnedHeader, showAddReaction = true, style,
     testID, thread, previousPost,
 }: PostProps) => {
