// Copyright (c) 2015-present Mattermost, Inc. All Rights Reserved.
// See LICENSE.txt for license information.

import React, {ReactNode, useRef} from 'react';
import {Keyboard, StyleProp, View, ViewStyle} from 'react-native';
import {injectIntl, intlShape} from 'react-intl';

import {showModalOverCurrentContext} from '@actions/navigation';
import ThreadFooter from '@components/global_threads/thread_footer';
import SystemHeader from '@components/post_list/system_header';
import TouchableWithFeedback from '@components/touchable_with_feedback';
import SystemAvatar from '@components/post_list/system_avatar';
import * as Screens from '@constants/screen';
import {Posts} from '@mm-redux/constants';
import {UserProfile} from '@mm-redux/types/users';
import {UserThread} from '@mm-redux/types/threads';
import EventEmitter from '@mm-redux/utils/event_emitter';
import {fromAutoResponder, isPostEphemeral, isPostPendingOrFailed, isSystemMessage} from '@mm-redux/utils/post_utils';
import {changeOpacity, makeStyleSheetFromTheme} from '@utils/theme';
import {preventDoubleTap} from '@utils/tap';

import type {Post as PostType} from '@mm-redux/types/posts';
import type {Theme} from '@mm-redux/types/preferences';

import Avatar from './avatar';
import Body from './body';
import Header from './header';
import PreHeader from './pre_header';
import SystemMessage from './system_message';
import {AppBinding} from '@mm-redux/types/apps';

type PostProps = {
    canDelete: boolean;
    collapsedThreadsEnabled: boolean;
    enablePostUsernameOverride: boolean;
    highlight?: boolean;
    highlightPinnedOrFlagged?: boolean;
    intl: typeof intlShape;
    isConsecutivePost?: boolean;
    isFirstReply?: boolean;
    isFlagged?: boolean;
    isLastReply?: boolean;
    location: string;
    post?: PostType;
    removePost: (post: PostType) => void;
    rootPostAuthor?: string;
    shouldRenderReplyButton?: boolean;
    showAddReaction?: boolean;
    showPermalink: (intl: typeof intlShape, teamName: string, postId: string) => null;
    skipFlaggedHeader?: boolean;
    skipPinnedHeader?: boolean;
    style?: StyleProp<ViewStyle>;
    teammateNameDisplay: string;
    testID?: string;
    theme: Theme
<<<<<<< HEAD
    bindings?: AppBinding[];
=======
    thread: UserThread;
    threadStarter: UserProfile;
>>>>>>> 60e41c3f
};

const getStyleSheet = makeStyleSheetFromTheme((theme: Theme) => {
    return {
        consecutive: {marginTop: 0},
        consecutivePostContainer: {
            marginBottom: 10,
            marginRight: 10,
            marginLeft: 47,
            marginTop: 10,
        },
        container: {flexDirection: 'row'},
        highlight: {backgroundColor: changeOpacity(theme.mentionHighlightBg, 0.5)},
        highlightBar: {
            backgroundColor: theme.mentionHighlightBg,
            opacity: 1,
        },
        highlightPinnedOrFlagged: {backgroundColor: changeOpacity(theme.mentionHighlightBg, 0.2)},
        badgeContainer: {
            position: 'absolute',
            left: 28,
            bottom: 9,
        },
        unreadDot: {
            width: 8,
            height: 8,
            borderRadius: 4,
            backgroundColor: theme.sidebarTextActiveBorder,
            alignSelf: 'center',
            top: -6,
            left: 4,
        },
        pendingPost: {opacity: 0.5},
        postStyle: {
            overflow: 'hidden',
            flex: 1,
        },
        replyBar: {
            backgroundColor: theme.centerChannelColor,
            opacity: 0.1,
            marginLeft: 1,
            marginRight: 7,
            width: 3,
            flexBasis: 3,
        },
        replyBarFirst: {paddingTop: 10},
        replyBarLast: {paddingBottom: 10},
        rightColumn: {
            flex: 1,
            flexDirection: 'column',
            marginRight: 12,
        },
        rightColumnPadding: {paddingBottom: 3},
    };
});

const Post = ({
<<<<<<< HEAD
    canDelete, enablePostUsernameOverride, highlight, highlightPinnedOrFlagged = true, intl, isConsecutivePost, isFirstReply, isFlagged, isLastReply,
    location, post, removePost, rootPostAuthor, shouldRenderReplyButton, skipFlaggedHeader, skipPinnedHeader, showAddReaction = true, showPermalink,
    teammateNameDisplay, testID, theme, style, bindings,
=======
    canDelete, collapsedThreadsEnabled, enablePostUsernameOverride, highlight, highlightPinnedOrFlagged = true, intl, isConsecutivePost, isFirstReply, isFlagged, isLastReply,
    location, post, removePost, rootPostAuthor, shouldRenderReplyButton, skipFlaggedHeader, skipPinnedHeader, showAddReaction = true, showPermalink, style,
    teammateNameDisplay, testID, theme, thread, threadStarter,
>>>>>>> 60e41c3f
}: PostProps) => {
    const pressDetected = useRef(false);
    const styles = getStyleSheet(theme);

    const handlePress = preventDoubleTap(() => {
        pressDetected.current = true;

        if (post) {
            if (location === Screens.THREAD) {
                Keyboard.dismiss();
            } else if (location === Screens.SEARCH) {
                showPermalink(intl, '', post.id);
                return;
            }

            const isValidSystemMessage = fromAutoResponder(post) || !isSystemMessage(post);
            if (post.state !== Posts.POST_DELETED && isValidSystemMessage && !isPostPendingOrFailed(post)) {
                if ([Screens.CHANNEL, Screens.PERMALINK].includes(location)) {
                    EventEmitter.emit('goToThread', post);
                }
            } else if ((isPostEphemeral(post) || post.state === Posts.POST_DELETED)) {
                removePost(post);
            }

            const pressTimeout = setTimeout(() => {
                pressDetected.current = false;
                clearTimeout(pressTimeout);
            }, 300);
        }
    });

    const showPostOptions = () => {
        if (!post) {
            return;
        }

        const hasBeenDeleted = (post.delete_at !== 0 || post.state === Posts.POST_DELETED);
        if (isSystemMessage(post) && (!canDelete || hasBeenDeleted)) {
            return;
        }

        if (isPostPendingOrFailed(post) || isPostEphemeral(post)) {
            return;
        }

        const screen = 'PostOptions';
        const passProps = {
            location,
            post,
            showAddReaction,
            bindings,
        };

        Keyboard.dismiss();
        const postOptionsRequest = requestAnimationFrame(() => {
            showModalOverCurrentContext(screen, passProps);
            cancelAnimationFrame(postOptionsRequest);
        });
    };

    if (!post) {
        return null;
    }

    const highlightFlagged = isFlagged && !skipFlaggedHeader;
    const hightlightPinned = post.is_pinned && !skipPinnedHeader;
    const itemTestID = `${testID}.${post.id}`;
    const rightColumnStyle = [styles.rightColumn, (post.root_id && isLastReply && styles.rightColumnPadding)];
    const pendingPostStyle: StyleProp<ViewStyle> | undefined = isPostPendingOrFailed(post) ? styles.pendingPost : undefined;
    const isAutoResponder = fromAutoResponder(post);

    let highlightedStyle: StyleProp<ViewStyle>;
    if (highlight) {
        highlightedStyle = styles.highlight;
    } else if ((highlightFlagged || hightlightPinned) && highlightPinnedOrFlagged) {
        highlightedStyle = styles.highlightPinnedOrFlagged;
    }

    let header: ReactNode;
    let postAvatar: ReactNode;
    let consecutiveStyle: StyleProp<ViewStyle>;
    if (isConsecutivePost) {
        consecutiveStyle = styles.consective;
        postAvatar = <View style={styles.consecutivePostContainer}/>;
    } else {
        postAvatar = isAutoResponder ? (
            <SystemAvatar theme={theme}/>
        ) : (
            <Avatar
                pendingPostStyle={pendingPostStyle}
                post={post}
                theme={theme}
            />
        );

        if (isSystemMessage(post) && !isAutoResponder) {
            header = (
                <SystemHeader
                    createAt={post.create_at}
                    theme={theme}
                />
            );
        } else {
            header = (
                <Header
                    collapsedThreadsEnabled={collapsedThreadsEnabled}
                    enablePostUsernameOverride={enablePostUsernameOverride}
                    location={location}
                    post={post}
                    rootPostAuthor={rootPostAuthor}
                    shouldRenderReplyButton={shouldRenderReplyButton}
                    teammateNameDisplay={teammateNameDisplay}
                    theme={theme}
                />
            );
        }
    }

    let body;
    if (isSystemMessage(post) && !isPostEphemeral(post) && !isAutoResponder) {
        body = (
            <SystemMessage
                post={post}
                theme={theme}
            />
        );
    } else {
        body = (
            <Body
                highlight={Boolean(highlightedStyle)}
                isFirstReply={isFirstReply}
                isLastReply={isLastReply}
                location={location}
                post={post}
                rootPostAuthor={rootPostAuthor}
                showAddReaction={showAddReaction}
                theme={theme}
            />
        );
    }

    let footer;
    if (
        collapsedThreadsEnabled &&
        Boolean(thread) &&
        post.state !== Posts.POST_DELETED &&
        thread?.participants?.length
    ) {
        footer = (
            <ThreadFooter
                testID={`${itemTestID}.footer`}
                theme={theme}
                thread={thread}
                threadStarter={threadStarter}
                location={Screens.CHANNEL}
            />
        );
    }

    let badge;
    if (thread?.unread_mentions || thread?.unread_replies) {
        if (thread.unread_replies && thread.unread_replies > 0) {
            badge = (
                <View style={styles.badgeContainer}>
                    <View style={styles.unreadDot}/>
                </View>
            );
        }
    }

    return (
        <View
            testID={testID}
            style={[styles.postStyle, style, highlightedStyle]}
        >
            <TouchableWithFeedback
                testID={itemTestID}
                onPress={handlePress}
                onLongPress={showPostOptions}
                delayLongPress={200}
                underlayColor={changeOpacity(theme.centerChannelColor, 0.1)}
                cancelTouchOnPanning={true}
            >
                <>
                    <PreHeader
                        isConsecutivePost={isConsecutivePost}
                        isFlagged={isFlagged}
                        isPinned={post.is_pinned}
                        skipFlaggedHeader={skipFlaggedHeader}
                        skipPinnedHeader={skipPinnedHeader}
                        theme={theme}
                    />
                    <View style={[styles.container, consecutiveStyle]}>
                        {postAvatar}
                        <View style={rightColumnStyle}>
                            {header}
                            {body}
                            {footer}
                        </View>
                        {badge}
                    </View>
                </>
            </TouchableWithFeedback>
        </View>
    );
};

export default injectIntl(Post);<|MERGE_RESOLUTION|>--- conflicted
+++ resolved
@@ -53,12 +53,9 @@
     teammateNameDisplay: string;
     testID?: string;
     theme: Theme
-<<<<<<< HEAD
     bindings?: AppBinding[];
-=======
     thread: UserThread;
     threadStarter: UserProfile;
->>>>>>> 60e41c3f
 };
 
 const getStyleSheet = makeStyleSheetFromTheme((theme: Theme) => {
@@ -116,15 +113,9 @@
 });
 
 const Post = ({
-<<<<<<< HEAD
-    canDelete, enablePostUsernameOverride, highlight, highlightPinnedOrFlagged = true, intl, isConsecutivePost, isFirstReply, isFlagged, isLastReply,
-    location, post, removePost, rootPostAuthor, shouldRenderReplyButton, skipFlaggedHeader, skipPinnedHeader, showAddReaction = true, showPermalink,
-    teammateNameDisplay, testID, theme, style, bindings,
-=======
     canDelete, collapsedThreadsEnabled, enablePostUsernameOverride, highlight, highlightPinnedOrFlagged = true, intl, isConsecutivePost, isFirstReply, isFlagged, isLastReply,
     location, post, removePost, rootPostAuthor, shouldRenderReplyButton, skipFlaggedHeader, skipPinnedHeader, showAddReaction = true, showPermalink, style,
-    teammateNameDisplay, testID, theme, thread, threadStarter,
->>>>>>> 60e41c3f
+    teammateNameDisplay, testID, theme, thread, threadStarter, bindings,
 }: PostProps) => {
     const pressDetected = useRef(false);
     const styles = getStyleSheet(theme);
