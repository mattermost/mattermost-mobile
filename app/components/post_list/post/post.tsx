--- conflicted
+++ resolved
@@ -206,13 +206,8 @@
         postAvatar = <View style={styles.consecutivePostContainer}/>;
     } else {
         postAvatar = (
-<<<<<<< HEAD
             <View style={[styles.profilePictureContainer, failedPostStyle]}>
-                {isAutoResponder ? (
-=======
-            <View style={[styles.profilePictureContainer, pendingPostStyle]}>
                 {(isAutoResponder || isSystemPost) ? (
->>>>>>> ee01febb
                     <SystemAvatar theme={theme}/>
                 ) : (
                     <Avatar
