--- conflicted
+++ resolved
@@ -197,14 +197,9 @@
         if (isEphemeral || hasBeenDeleted) {
             removePost(serverUrl, post);
         } else if (isValidSystemMessage && !hasBeenDeleted && !isPendingOrFailed) {
-<<<<<<< HEAD
-            if ([Screens.CHANNEL, Screens.PERMALINK].includes(location)) {
-                await blurAndDismissKeyboard();
-
-=======
             // BoR posts cannot have replies, so don't open threads screen for them
             if (!borPost && [Screens.CHANNEL, Screens.PERMALINK].includes(location)) {
->>>>>>> 50372294
+                await blurAndDismissKeyboard();
                 const postRootId = post.rootId || post.id;
                 fetchAndSwitchToThread(serverUrl, postRootId);
             }
@@ -213,14 +208,7 @@
         setTimeout(() => {
             pressDetected.current = false;
         }, 300);
-<<<<<<< HEAD
-    }, [
-        blurAndDismissKeyboard, hasBeenDeleted, isAutoResponder, isEphemeral,
-        isPendingOrFailed, isSystemPost, location, serverUrl, post,
-    ]);
-=======
-    }, [location, isAutoResponder, isSystemPost, isEphemeral, hasBeenDeleted, isPendingOrFailed, serverUrl, post, borPost]);
->>>>>>> 50372294
+    }, [location, isAutoResponder, isSystemPost, isEphemeral, hasBeenDeleted, isPendingOrFailed, serverUrl, post, borPost, blurAndDismissKeyboard]);
 
     const handlePress = useCallback(() => {
         pressDetected.current = true;
