--- conflicted
+++ resolved
@@ -5,7 +5,7 @@
 import withObservables from '@nozbe/with-observables';
 import React, {ReactNode, useRef} from 'react';
 import {useIntl} from 'react-intl';
-import {Keyboard, Platform, StyleSheet, View} from 'react-native';
+import {Keyboard, Platform, StyleProp, StyleSheet, View, ViewStyle} from 'react-native';
 import FastImage from 'react-native-fast-image';
 import {of as of$} from 'rxjs';
 import {switchMap} from 'rxjs/operators';
@@ -34,6 +34,7 @@
     enablePostIconOverride?: boolean;
     isAutoReponse: boolean;
     isSystemPost: boolean;
+    pendingPostStyle?: StyleProp<ViewStyle>;
     post: PostModel;
 }
 
@@ -41,17 +42,14 @@
     buffer: {
         marginRight: Platform.select({android: 2, ios: 3}),
     },
-<<<<<<< HEAD
-=======
     profilePictureContainer: {
         marginBottom: 5,
         marginRight: 10,
         marginTop: 10,
     },
->>>>>>> 675d8495
 });
 
-const Avatar = ({author, enablePostIconOverride, isAutoReponse, isSystemPost, post}: AvatarProps) => {
+const Avatar = ({author, enablePostIconOverride, isAutoReponse, isSystemPost, pendingPostStyle, post}: AvatarProps) => {
     const closeButton = useRef<ImageSource>();
     const intl = useIntl();
     const theme = useTheme();
@@ -98,17 +96,19 @@
         }
 
         return (
-            <View
-                style={[{
-                    borderRadius,
-                    overflow: 'hidden',
-                    justifyContent: 'center',
-                    alignItems: 'center',
-                    height: frameSize,
-                    width: frameSize,
-                }, style.buffer]}
-            >
-                {iconComponent}
+            <View style={[style.profilePictureContainer, pendingPostStyle]}>
+                <View
+                    style={[{
+                        borderRadius,
+                        overflow: 'hidden',
+                        justifyContent: 'center',
+                        alignItems: 'center',
+                        height: frameSize,
+                        width: frameSize,
+                    }, style.buffer]}
+                >
+                    {iconComponent}
+                </View>
             </View>
         );
     }
@@ -157,7 +157,11 @@
         );
     }
 
-    return component;
+    return (
+        <View style={[style.profilePictureContainer, pendingPostStyle]}>
+            {component}
+        </View>
+    );
 };
 
 const withPost = withObservables(['post'], ({database, post}: {post: PostModel} & WithDatabaseArgs) => {
