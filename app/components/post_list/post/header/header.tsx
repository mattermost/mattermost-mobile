--- conflicted
+++ resolved
@@ -4,10 +4,7 @@
 import React, {useCallback, useMemo} from 'react';
 import {View} from 'react-native';
 
-<<<<<<< HEAD
-=======
 import {removePost} from '@actions/local/post';
->>>>>>> b237b363
 import CompassIcon from '@components/compass_icon';
 import FormattedText from '@components/formatted_text';
 import FormattedTime from '@components/formatted_time';
@@ -121,6 +118,9 @@
     const userIconOverride = ensureString(post.props?.override_icon_url);
     const usernameOverride = ensureString(post.props?.override_username);
 
+    // We need to add the expire_at to the dependencies to ensure we update the
+    // memo when the relevant data changes.
+    // eslint-disable-next-line react-hooks/exhaustive-deps
     const isUnrevealedPost = useMemo(() => isUnrevealedBoRPost(post), [post, post.metadata?.expire_at]);
     const ownBoRPost = useMemo(() => isOwnBoRPost(post, currentUser), [currentUser, post]);
     const showBoRIcon = isUnrevealedPost || ownBoRPost;
