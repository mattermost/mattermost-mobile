// Copyright (c) 2015-present Mattermost, Inc. All Rights Reserved.
// See LICENSE.txt for license information.

import React, {PureComponent} from 'react';
import PropTypes from 'prop-types';
import {
    Platform,
    TouchableWithoutFeedback,
    View,
} from 'react-native';
import {KeyboardAwareScrollView} from 'react-native-keyboard-aware-scrollview';
import {KeyboardTrackingView} from 'react-native-keyboard-tracking-view';

import {General} from '@mm-redux/constants';

import Autocomplete, {AUTOCOMPLETE_MAX_HEIGHT} from 'app/components/autocomplete';
import ErrorText from 'app/components/error_text';
import FormattedText from 'app/components/formatted_text';
import Loading from 'app/components/loading';
import StatusBar from 'app/components/status_bar';
import TextInputWithLocalizedPlaceholder from 'app/components/text_input_with_localized_placeholder';
import {paddingHorizontal as padding} from 'app/components/safe_area_view/iphone_x_spacing';

import {
    changeOpacity,
    makeStyleSheetFromTheme,
    getKeyboardAppearanceFromTheme,
} from 'app/utils/theme';

import {t} from 'app/utils/i18n';
import {popTopScreen, dismissModal} from 'app/actions/navigation';

export default class EditChannelInfo extends PureComponent {
    static propTypes = {
        theme: PropTypes.object.isRequired,
        deviceWidth: PropTypes.number.isRequired,
        deviceHeight: PropTypes.number.isRequired,
        channelType: PropTypes.string,
        enableRightButton: PropTypes.func,
        saving: PropTypes.bool.isRequired,
        editing: PropTypes.bool,
        error: PropTypes.oneOfType([PropTypes.string, PropTypes.object]),
        displayName: PropTypes.string,
        currentTeamUrl: PropTypes.string,
        channelURL: PropTypes.string,
        purpose: PropTypes.string,
        header: PropTypes.string,
        onDisplayNameChange: PropTypes.func,
        onChannelURLChange: PropTypes.func,
        onPurposeChange: PropTypes.func,
        onHeaderChange: PropTypes.func,
        oldDisplayName: PropTypes.string,
        oldChannelURL: PropTypes.string,
        oldHeader: PropTypes.string,
        oldPurpose: PropTypes.string,
        isLandscape: PropTypes.bool.isRequired,
    };

    static defaultProps = {
        editing: false,
    };

    constructor(props) {
        super(props);

        this.nameInput = React.createRef();
        this.urlInput = React.createRef();
        this.purposeInput = React.createRef();
        this.headerInput = React.createRef();
        this.scroll = React.createRef();

        this.state = {
            keyboardVisible: false,
        };
    }

    blur = () => {
        if (this.nameInput?.current) {
            this.nameInput.current.blur();
        }

        // TODO: uncomment below once the channel URL field is added
        // if (this.urlInput?.current) {
        //     this.urlInput.current.blur();
        // }

        if (this.purposeInput?.current) {
            this.purposeInput.current.blur();
        }
        if (this.headerInput?.current) {
            this.headerInput.current.blur();
        }

        if (this.scroll?.current) {
            this.scroll.current.scrollTo({x: 0, y: 0, animated: true});
        }
    };

    close = (goBack = false) => {
        if (goBack) {
            popTopScreen();
        } else {
            dismissModal();
        }
    };

    canUpdate = (displayName, channelURL, purpose, header) => {
        const {
            oldDisplayName,
            oldChannelURL,
            oldPurpose,
            oldHeader,
        } = this.props;

        return displayName !== oldDisplayName || channelURL !== oldChannelURL ||
            purpose !== oldPurpose || header !== oldHeader;
    };

    enableRightButton = (enable = false) => {
        this.props.enableRightButton(enable);
    };

    onDisplayNameChangeText = (displayName) => {
        const {editing, onDisplayNameChange} = this.props;
        onDisplayNameChange(displayName);

        if (editing) {
            const {channelURL, purpose, header} = this.props;
            const canUpdate = this.canUpdate(displayName, channelURL, purpose, header);
            this.enableRightButton(canUpdate);
            return;
        }

        const displayNameExists = displayName && displayName.length >= 2;
        this.props.enableRightButton(displayNameExists);
    };

    onPurposeChangeText = (purpose) => {
        const {editing, onPurposeChange} = this.props;
        onPurposeChange(purpose);

        if (editing) {
            const {displayName, channelURL, header} = this.props;
            const canUpdate = this.canUpdate(displayName, channelURL, purpose, header);
            this.enableRightButton(canUpdate);
        }
    };

    onHeaderChangeText = (header) => {
        const {editing, onHeaderChange} = this.props;
        onHeaderChange(header);

        if (editing) {
            const {displayName, channelURL, purpose} = this.props;
            const canUpdate = this.canUpdate(displayName, channelURL, purpose, header);
            this.enableRightButton(canUpdate);
        }
    };

    onHeaderLayout = ({nativeEvent}) => {
        this.setState({headerPosition: nativeEvent.layout.y});
    }

    onKeyboardDidShow = () => {
        this.setState({keyboardVisible: true});

        if (this.state.headerHasFocus) {
            this.setState({headerHasFocus: false});
            this.scrollHeaderToTop();
        }
    }

    onKeyboardDidHide = () => {
        this.setState({keyboardVisible: false});
    }

    onHeaderFocus = () => {
        if (this.state.keyboardVisible) {
            this.scrollHeaderToTop();
        } else {
            this.setState({headerHasFocus: true});
        }
    };

    scrollHeaderToTop = () => {
        if (this.scroll.current) {
            this.scroll.current.scrollTo({x: 0, y: this.state.headerPosition});
        }
    }

    render() {
        const {
            theme,
            channelType,
            deviceWidth,
            deviceHeight,
            displayName,
            header,
            purpose,
            isLandscape,
            error,
            saving,
        } = this.props;
        const {keyboardVisible} = this.state;

        const style = getStyleSheet(theme);

        const displayHeaderOnly = channelType === General.DM_CHANNEL ||
            channelType === General.GM_CHANNEL;

        if (saving) {
            return (
                <View style={style.container}>
                    <StatusBar/>
                    <Loading color={theme.centerChannelColor}/>
                </View>
            );
        }

        let displayError;
        if (error) {
            displayError = (
                <View style={[style.errorContainer, {width: deviceWidth}]}>
                    <View style={[style.errorWrapper, padding(isLandscape)]}>
                        <ErrorText error={error}/>
                    </View>
                </View>
            );
        }

        return (
            <React.Fragment>
                <StatusBar/>
                <KeyboardAwareScrollView
                    ref={this.scroll}
                    style={style.container}
                    keyboardShouldPersistTaps={'always'}
                    onKeyboardDidShow={this.onKeyboardDidShow}
                    onKeyboardDidHide={this.onKeyboardDidHide}
                    enableAutomaticScroll={!keyboardVisible}
                >
                    {displayError}
                    <TouchableWithoutFeedback onPress={this.blur}>
                        <View style={[style.scrollView, {height: deviceHeight + (Platform.OS === 'android' ? 200 : 0)}]}>
                            {!displayHeaderOnly && (
                                <View>
                                    <View>
                                        <FormattedText
                                            style={[style.title, padding(isLandscape)]}
                                            id='channel_modal.name'
                                            defaultMessage='Name'
                                        />
                                    </View>
                                    <View style={[style.inputContainer, padding(isLandscape)]}>
                                        <TextInputWithLocalizedPlaceholder
                                            ref={this.nameInput}
                                            value={displayName}
                                            onChangeText={this.onDisplayNameChangeText}
                                            style={style.input}
                                            autoCapitalize='none'
                                            autoCorrect={false}
                                            placeholder={{id: t('channel_modal.nameEx'), defaultMessage: 'E.g.: "Bugs", "Marketing", "客户支持"'}}
                                            placeholderTextColor={changeOpacity(theme.centerChannelColor, 0.5)}
                                            underlineColorAndroid='transparent'
                                            disableFullscreenUI={true}
                                            maxLength={64}
                                            keyboardAppearance={getKeyboardAppearanceFromTheme(theme)}
                                        />
                                    </View>
                                </View>
                            )}
                            {!displayHeaderOnly && (
                                <View>
                                    <View style={[style.titleContainer30, padding(isLandscape)]}>
                                        <FormattedText
                                            style={style.title}
                                            id='channel_modal.purpose'
                                            defaultMessage='Purpose'
                                        />
                                        <FormattedText
                                            style={style.optional}
                                            id='channel_modal.optional'
                                            defaultMessage='(optional)'
                                        />
                                    </View>
                                    <View style={[style.inputContainer, padding(isLandscape)]}>
                                        <TextInputWithLocalizedPlaceholder
                                            ref={this.purposeInput}
                                            value={purpose}
                                            onChangeText={this.onPurposeChangeText}
                                            style={[style.input, {height: 110}]}
                                            autoCapitalize='none'
                                            autoCorrect={false}
                                            placeholder={{id: t('channel_modal.purposeEx'), defaultMessage: 'E.g.: "A channel to file bugs and improvements"'}}
                                            placeholderTextColor={changeOpacity(theme.centerChannelColor, 0.5)}
                                            multiline={true}
                                            blurOnSubmit={false}
                                            textAlignVertical='top'
                                            underlineColorAndroid='transparent'
                                            disableFullscreenUI={true}
                                            keyboardAppearance={getKeyboardAppearanceFromTheme(theme)}
                                        />
                                    </View>
                                    <View>
                                        <FormattedText
                                            style={[style.helpText, padding(isLandscape)]}
                                            id='channel_modal.descriptionHelp'
                                            defaultMessage='Describe how this channel should be used.'
                                        />
                                    </View>
                                </View>
                            )}
                            <View
                                onLayout={this.onHeaderLayout}
                                style={[style.titleContainer15, padding(isLandscape)]}
                            >
                                <FormattedText
                                    style={style.title}
                                    id='channel_modal.header'
                                    defaultMessage='Header'
                                />
                                <FormattedText
                                    style={style.optional}
                                    id='channel_modal.optional'
                                    defaultMessage='(optional)'
                                />
                            </View>
                            <View style={[style.inputContainer, padding(isLandscape)]}>
                                <TextInputWithLocalizedPlaceholder
                                    ref={this.headerInput}
                                    value={header}
                                    onChangeText={this.onHeaderChangeText}
                                    style={[style.input, {height: 110}]}
                                    autoCapitalize='none'
                                    autoCorrect={false}
                                    placeholder={{id: t('channel_modal.headerEx'), defaultMessage: 'E.g.: "[Link Title](http://example.com)"'}}
                                    placeholderTextColor={changeOpacity(theme.centerChannelColor, 0.5)}
                                    multiline={true}
                                    blurOnSubmit={false}
                                    onFocus={this.onHeaderFocus}
                                    textAlignVertical='top'
                                    underlineColorAndroid='transparent'
                                    disableFullscreenUI={true}
                                    keyboardAppearance={getKeyboardAppearanceFromTheme(theme)}
                                />
                            </View>
<<<<<<< HEAD
                            <Autocomplete
                                cursorPosition={header.length}
                                maxHeight={AUTOCOMPLETE_MAX_HEIGHT}
                                onChangeText={this.onHeaderChangeText}
                                value={header}
                                nestedScrollEnabled={true}
                                expandDown={true}
                            />
=======
>>>>>>> a99e938e
                            <View style={style.headerHelpText}>
                                <FormattedText
                                    style={[style.helpText, padding(isLandscape)]}
                                    id='channel_modal.headerHelp'
                                    defaultMessage={'Set text that will appear in the header of the channel beside the channel name. For example, include frequently used links by typing [Link Title](http://example.com).'}
                                />
                            </View>
                        </View>
                    </TouchableWithoutFeedback>
                </KeyboardAwareScrollView>
                <KeyboardTrackingView style={style.autocompleteContainer}>
                    <Autocomplete
                        cursorPosition={header.length}
                        maxHeight={200}
                        onChangeText={this.onHeaderChangeText}
                        value={header}
                        nestedScrollEnabled={true}
                    />
                </KeyboardTrackingView>
            </React.Fragment>
        );
    }
}

const getStyleSheet = makeStyleSheetFromTheme((theme) => {
    return {
        autocompleteContainer: {
            justifyContent: 'flex-end',
        },
        container: {
            flex: 1,
        },
        scrollView: {
            flex: 1,
            backgroundColor: changeOpacity(theme.centerChannelColor, 0.06),
            paddingTop: 30,
        },
        errorContainer: {
            backgroundColor: changeOpacity(theme.centerChannelColor, 0.06),
        },
        errorWrapper: {
            justifyContent: 'center',
            alignItems: 'center',
        },
        inputContainer: {
            marginTop: 10,
            backgroundColor: theme.centerChannelBg,
        },
        input: {
            color: theme.centerChannelColor,
            fontSize: 14,
            height: 40,
            paddingHorizontal: 15,
        },
        titleContainer30: {
            flexDirection: 'row',
            marginTop: 30,
        },
        titleContainer15: {
            flexDirection: 'row',
            marginTop: 15,
        },
        title: {
            fontSize: 14,
            color: theme.centerChannelColor,
            marginLeft: 15,
        },
        optional: {
            color: changeOpacity(theme.centerChannelColor, 0.5),
            fontSize: 14,
            marginLeft: 5,
        },
        helpText: {
            fontSize: 14,
            color: changeOpacity(theme.centerChannelColor, 0.5),
            marginTop: 10,
            marginHorizontal: 15,
        },
        headerHelpText: {
            zIndex: -1,
        },
    };
});<|MERGE_RESOLUTION|>--- conflicted
+++ resolved
@@ -344,17 +344,6 @@
                                     keyboardAppearance={getKeyboardAppearanceFromTheme(theme)}
                                 />
                             </View>
-<<<<<<< HEAD
-                            <Autocomplete
-                                cursorPosition={header.length}
-                                maxHeight={AUTOCOMPLETE_MAX_HEIGHT}
-                                onChangeText={this.onHeaderChangeText}
-                                value={header}
-                                nestedScrollEnabled={true}
-                                expandDown={true}
-                            />
-=======
->>>>>>> a99e938e
                             <View style={style.headerHelpText}>
                                 <FormattedText
                                     style={[style.helpText, padding(isLandscape)]}
