--- conflicted
+++ resolved
@@ -281,16 +281,6 @@
             value="header"
           />
         </View>
-<<<<<<< HEAD
-        <Connect(Autocomplete)
-          cursorPosition={6}
-          expandDown={true}
-          nestedScrollEnabled={true}
-          onChangeText={[Function]}
-          value="header"
-        />
-=======
->>>>>>> a99e938e
         <View
           style={
             Object {
