// Jest Snapshot v1, https://goo.gl/fbAQLP

exports[`EditChannelInfo should match snapshot 1`] = `
<React.Fragment>
  <Connect(StatusBar) />
  <KeyboardAwareScrollView
    enableAutomaticScroll={true}
    getTextInputRefs={[Function]}
    keyboardShouldPersistTaps="always"
    onKeyboardDidHide={[Function]}
    onKeyboardDidShow={[Function]}
    scrollToBottomOnKBShow={false}
    scrollToInputAdditionalOffset={75}
    startScrolledToBottom={false}
    style={
      Object {
        "flex": 1,
      }
    }
  >
    <TouchableWithoutFeedback
      onPress={[Function]}
    >
      <View
        style={
          Array [
            Object {
              "backgroundColor": "rgba(61,60,64,0.06)",
              "flex": 1,
              "paddingTop": 30,
            },
            Object {
              "height": 600,
            },
          ]
        }
      >
        <View>
          <View>
            <FormattedText
              defaultMessage="Name"
              id="channel_modal.name"
              style={
                Array [
                  Object {
                    "color": "#3d3c40",
                    "fontSize": 14,
                    "marginLeft": 15,
                  },
                  Object {
                    "paddingHorizontal": 44,
                  },
                ]
              }
            />
          </View>
          <View
            style={
              Array [
                Object {
                  "backgroundColor": "#ffffff",
                  "marginTop": 10,
                },
                Object {
                  "paddingHorizontal": 44,
                },
              ]
            }
          >
            <TextInputWithLocalizedPlaceholder
              autoCapitalize="none"
              autoCorrect={false}
              disableFullscreenUI={true}
              keyboardAppearance="light"
              maxLength={64}
              onChangeText={[Function]}
              placeholder={
                Object {
                  "defaultMessage": "E.g.: \\"Bugs\\", \\"Marketing\\", \\"客户支持\\"",
                  "id": "channel_modal.nameEx",
                }
              }
              placeholderTextColor="rgba(61,60,64,0.5)"
              style={
                Object {
                  "color": "#3d3c40",
                  "fontSize": 14,
                  "height": 40,
                  "paddingHorizontal": 15,
                }
              }
              underlineColorAndroid="transparent"
              value="display_name"
            />
          </View>
        </View>
        <View>
          <View
            style={
              Array [
                Object {
                  "flexDirection": "row",
                  "marginTop": 30,
                },
                Object {
                  "paddingHorizontal": 44,
                },
              ]
            }
          >
            <FormattedText
              defaultMessage="Purpose"
              id="channel_modal.purpose"
              style={
                Object {
                  "color": "#3d3c40",
                  "fontSize": 14,
                  "marginLeft": 15,
                }
              }
            />
            <FormattedText
              defaultMessage="(optional)"
              id="channel_modal.optional"
              style={
                Object {
                  "color": "rgba(61,60,64,0.5)",
                  "fontSize": 14,
                  "marginLeft": 5,
                }
              }
            />
          </View>
          <View
            style={
              Array [
                Object {
                  "backgroundColor": "#ffffff",
                  "marginTop": 10,
                },
                Object {
                  "paddingHorizontal": 44,
                },
              ]
            }
          >
            <TextInputWithLocalizedPlaceholder
              autoCapitalize="none"
              autoCorrect={false}
              blurOnSubmit={false}
              disableFullscreenUI={true}
              keyboardAppearance="light"
              multiline={true}
              onChangeText={[Function]}
              placeholder={
                Object {
                  "defaultMessage": "E.g.: \\"A channel to file bugs and improvements\\"",
                  "id": "channel_modal.purposeEx",
                }
              }
              placeholderTextColor="rgba(61,60,64,0.5)"
              style={
                Array [
                  Object {
                    "color": "#3d3c40",
                    "fontSize": 14,
                    "height": 40,
                    "paddingHorizontal": 15,
                  },
                  Object {
                    "height": 110,
                  },
                ]
              }
              textAlignVertical="top"
              underlineColorAndroid="transparent"
              value="purpose"
            />
          </View>
          <View>
            <FormattedText
              defaultMessage="Describe how this channel should be used."
              id="channel_modal.descriptionHelp"
              style={
                Array [
                  Object {
                    "color": "rgba(61,60,64,0.5)",
                    "fontSize": 14,
                    "marginHorizontal": 15,
                    "marginTop": 10,
                  },
                  Object {
                    "paddingHorizontal": 44,
                  },
                ]
              }
            />
          </View>
        </View>
        <View
          onLayout={[Function]}
          style={
            Array [
              Object {
                "flexDirection": "row",
                "marginTop": 15,
              },
              Object {
                "paddingHorizontal": 44,
              },
            ]
          }
        >
          <FormattedText
            defaultMessage="Header"
            id="channel_modal.header"
            style={
              Object {
                "color": "#3d3c40",
                "fontSize": 14,
                "marginLeft": 15,
              }
            }
          />
          <FormattedText
            defaultMessage="(optional)"
            id="channel_modal.optional"
            style={
              Object {
                "color": "rgba(61,60,64,0.5)",
                "fontSize": 14,
                "marginLeft": 5,
              }
            }
          />
        </View>
        <View
          style={
            Array [
              Object {
                "backgroundColor": "#ffffff",
                "marginTop": 10,
              },
              Object {
                "paddingHorizontal": 44,
              },
            ]
          }
        >
          <TextInputWithLocalizedPlaceholder
            autoCapitalize="none"
            autoCorrect={false}
            blurOnSubmit={false}
            disableFullscreenUI={true}
            keyboardAppearance="light"
            multiline={true}
            onChangeText={[Function]}
            onFocus={[Function]}
            placeholder={
              Object {
                "defaultMessage": "E.g.: \\"[Link Title](http://example.com)\\"",
                "id": "channel_modal.headerEx",
              }
            }
            placeholderTextColor="rgba(61,60,64,0.5)"
            style={
              Array [
                Object {
                  "color": "#3d3c40",
                  "fontSize": 14,
                  "height": 40,
                  "paddingHorizontal": 15,
                },
                Object {
                  "height": 110,
                },
              ]
            }
            textAlignVertical="top"
            underlineColorAndroid="transparent"
            value="header"
          />
        </View>
        <View
          style={
            Object {
              "zIndex": -1,
            }
          }
        >
          <FormattedText
            defaultMessage="Set text that will appear in the header of the channel beside the channel name. For example, include frequently used links by typing [Link Title](http://example.com)."
            id="channel_modal.headerHelp"
            style={
              Array [
                Object {
                  "color": "rgba(61,60,64,0.5)",
                  "fontSize": 14,
                  "marginHorizontal": 15,
                  "marginTop": 10,
                },
                Object {
                  "paddingHorizontal": 44,
                },
              ]
            }
          />
        </View>
      </View>
    </TouchableWithoutFeedback>
  </KeyboardAwareScrollView>
  <View
    style={
      Array [
        Object {
          "flex": 1,
          "justifyContent": "flex-end",
          "position": "absolute",
          "width": "100%",
        },
        Object {
          "bottom": 0,
        },
      ]
    }
  >
    <Connect(Autocomplete)
      cursorPosition={6}
      maxHeight={200}
      nestedScrollEnabled={true}
      offsetY={8}
      onChangeText={[Function]}
<<<<<<< HEAD
      onKeyboardOffsetChanged={[Function]}
=======
      style={
        Object {
          "position": undefined,
        }
      }
>>>>>>> 40a264a4
      value="header"
    />
  </View>
</React.Fragment>
`;<|MERGE_RESOLUTION|>--- conflicted
+++ resolved
@@ -309,38 +309,25 @@
       </View>
     </TouchableWithoutFeedback>
   </KeyboardAwareScrollView>
-  <View
+  <KeyboardTrackingView
     style={
-      Array [
-        Object {
-          "flex": 1,
-          "justifyContent": "flex-end",
-          "position": "absolute",
-          "width": "100%",
-        },
-        Object {
-          "bottom": 0,
-        },
-      ]
+      Object {
+        "justifyContent": "flex-end",
+      }
     }
   >
     <Connect(Autocomplete)
       cursorPosition={6}
       maxHeight={200}
       nestedScrollEnabled={true}
-      offsetY={8}
       onChangeText={[Function]}
-<<<<<<< HEAD
-      onKeyboardOffsetChanged={[Function]}
-=======
       style={
         Object {
           "position": undefined,
         }
       }
->>>>>>> 40a264a4
       value="header"
     />
-  </View>
+  </KeyboardTrackingView>
 </React.Fragment>
 `;