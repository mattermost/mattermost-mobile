// Copyright (c) 2015-present Mattermost, Inc. All Rights Reserved.
// See LICENSE.txt for license information.

import React, {useCallback} from 'react';
import {FormattedMessage} from 'react-intl';
import {DeviceEventEmitter, Text, View} from 'react-native';

import {switchToGlobalDrafts} from '@actions/local/draft';
import CompassIcon from '@components/compass_icon';
import {Events} from '@constants';
import {DRAFT_SCREEN_TAB_SCHEDULED_POSTS} from '@constants/draft';
import {DRAFT} from '@constants/screens';
import {useServerUrl} from '@context/server';
import {useTheme} from '@context/theme';
import {changeOpacity, makeStyleSheetFromTheme} from '@utils/theme';
import {typography} from '@utils/typography';

const getStyleSheet = makeStyleSheetFromTheme((theme: Theme) => {
    return {
        container: {
            backgroundColor: changeOpacity(theme.centerChannelColor, 0.08),
            paddingVertical: 12,
            paddingHorizontal: 16,
            color: changeOpacity(theme.centerChannelColor, 0.72),
            flexDirection: 'row',
            alignItems: 'center',
            gap: 12,
            width: '100%',
        },
        text: {
            color: changeOpacity(theme.centerChannelColor, 0.75),
            ...typography('Body', 100, 'SemiBold'),
        },
        link: {
            color: theme.linkColor,
            ...typography('Body', 100, 'SemiBold'),
        },
    };
});

type Props = {
    isThread?: boolean;
    scheduledPostCount?: number;
}

function ScheduledPostIndicator({
    isThread,
    scheduledPostCount = 0,
}: Props) {
    const serverUrl = useServerUrl();
    const theme = useTheme();
    const styles = getStyleSheet(theme);

    const handleSeeAllScheduledPosts = useCallback(async () => {
        const {error} = await switchToGlobalDrafts(serverUrl, undefined, DRAFT_SCREEN_TAB_SCHEDULED_POSTS);
        if (!error) {
            DeviceEventEmitter.emit(Events.ACTIVE_SCREEN, DRAFT);
        }
    }, [serverUrl]);

    const scheduledPostText = isThread ? (
        <FormattedMessage
            id='scheduled_post.channel_indicator.thread'
            defaultMessage={`{count, plural,
                one {# scheduled message in thread.}
                other {# scheduled messages in thread.}
            }`}
            values={{count: scheduledPostCount}}
        />
    ) : (
        <FormattedMessage
            id='scheduled_post.channel_indicator'
            defaultMessage={`{count, plural,
                one {# scheduled message in channel.}
                other {# scheduled messages in channel.}
            }`}
            values={{count: scheduledPostCount}}
        />
    );

    return (
<<<<<<< HEAD
        <View
            className='ScheduledPostIndicator'
        >
            <View style={styles.container}>
                <CompassIcon
                    color={changeOpacity(theme.centerChannelColor, 0.6)}
                    name='clock-send-outline'
                    size={18}
                />
                <Text style={styles.text}>
                    {scheduledPostText}
                    {' '}
                    <Text
                        style={styles.link}
                        onPress={handleSeeAllScheduledPosts}
                    >
                        <FormattedMessage
                            id='scheduled_post.channel_indicator.link_to_scheduled_posts.text'
                            defaultMessage='See all.'
                        />
                    </Text>
=======
        <View style={styles.container}>
            <CompassIcon
                color={changeOpacity(theme.centerChannelColor, 0.6)}
                name='clock-send-outline'
                size={18}
            />
            <Text
                style={styles.text}
                testID='scheduled_post_header.scheduled_post_indicator'
            >
                {scheduledPostText}
                {' '}
                <Text
                    style={styles.link}
                    onPress={handleSeeAllScheduledPosts}
                >
                    <FormattedMessage
                        id='scheduled_post.channel_indicator.link_to_scheduled_posts.text'
                        defaultMessage='See all.'
                    />
>>>>>>> e4663f07
                </Text>
            </Text>
        </View>
    );
}

export default ScheduledPostIndicator;<|MERGE_RESOLUTION|>--- conflicted
+++ resolved
@@ -79,29 +79,6 @@
     );
 
     return (
-<<<<<<< HEAD
-        <View
-            className='ScheduledPostIndicator'
-        >
-            <View style={styles.container}>
-                <CompassIcon
-                    color={changeOpacity(theme.centerChannelColor, 0.6)}
-                    name='clock-send-outline'
-                    size={18}
-                />
-                <Text style={styles.text}>
-                    {scheduledPostText}
-                    {' '}
-                    <Text
-                        style={styles.link}
-                        onPress={handleSeeAllScheduledPosts}
-                    >
-                        <FormattedMessage
-                            id='scheduled_post.channel_indicator.link_to_scheduled_posts.text'
-                            defaultMessage='See all.'
-                        />
-                    </Text>
-=======
         <View style={styles.container}>
             <CompassIcon
                 color={changeOpacity(theme.centerChannelColor, 0.6)}
@@ -122,7 +99,6 @@
                         id='scheduled_post.channel_indicator.link_to_scheduled_posts.text'
                         defaultMessage='See all.'
                     />
->>>>>>> e4663f07
                 </Text>
             </Text>
         </View>
