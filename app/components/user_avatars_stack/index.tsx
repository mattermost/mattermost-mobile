// Copyright (c) 2015-present Mattermost, Inc. All Rights Reserved.
// See LICENSE.txt for license information.

import React, {useCallback} from 'react';
import {useIntl} from 'react-intl';
import {Platform, type StyleProp, Text, type TextStyle, TouchableOpacity, View, type ViewStyle} from 'react-native';

import FormattedText from '@components/formatted_text';
import {useTheme} from '@context/theme';
import {useIsTablet} from '@hooks/device';
import {usePreventDoubleTap} from '@hooks/utils';
import {BOTTOM_SHEET_ANDROID_OFFSET} from '@screens/bottom_sheet';
import {TITLE_HEIGHT} from '@screens/bottom_sheet/content';
import {bottomSheet} from '@screens/navigation';
import {bottomSheetSnapPoint} from '@utils/helpers';
import {changeOpacity, makeStyleSheetFromTheme} from '@utils/theme';
import {typography} from '@utils/typography';

import UserAvatar from './user_avatar';
import UsersList from './users_list';

import type UserModel from '@typings/database/models/servers/user';
import type {AvailableScreens} from '@typings/screens/navigation';

const OVERFLOW_DISPLAY_LIMIT = 99;
const USER_ROW_HEIGHT = 40;

type Props = {
<<<<<<< HEAD
    channelId: string;
    location: AvailableScreens;
=======
    channelId?: string;
    location: string;
>>>>>>> b8617292
    users: UserModel[];
    breakAt?: number;
    style?: StyleProp<ViewStyle>;
    noBorder?: boolean;
    avatarStyle?: StyleProp<ViewStyle>;
    overflowContainerStyle?: StyleProp<ViewStyle>;
    overflowItemStyle?: StyleProp<ViewStyle>;
    overflowTextStyle?: StyleProp<TextStyle>;
}

const getStyleSheet = makeStyleSheetFromTheme((theme: Theme) => {
    const size = 24;
    const imgOverlap = -6;

    return {
        container: {
            flexDirection: 'row',
        },
        avatarCommon: {
            justifyContent: 'center',
            alignItems: 'center',
            width: size,
            height: size,
            borderWidth: (size / 2) + 1,
            borderColor: theme.centerChannelBg,
            backgroundColor: theme.centerChannelBg,
            borderRadius: size / 2,
        },
        noBorder: {
            borderWidth: 0,
        },
        notFirstAvatars: {
            marginLeft: imgOverlap,
        },
        overflowContainer: {
            borderRadius: size / 2,
            borderWidth: 1,
            marginLeft: imgOverlap,
        },
        overflowItem: {
            borderRadius: size / 2,
            borderWidth: 1,
            backgroundColor: changeOpacity(theme.centerChannelColor, 0.08),
        },
        overflowText: {
            fontSize: 10,
            fontWeight: 'bold',
            color: changeOpacity(theme.centerChannelColor, 0.64),
            textAlign: 'center',
        },
        listHeader: {
            marginBottom: 12,
        },
        listHeaderText: {
            color: theme.centerChannelColor,
            ...typography('Heading', 600, 'SemiBold'),
        },
    };
});

const UserAvatarsStack = ({
    breakAt = 3,
    channelId,
    location,
    style: baseContainerStyle,
    users,
    noBorder = false,
    avatarStyle,
    overflowContainerStyle,
    overflowItemStyle,
    overflowTextStyle,
}: Props) => {
    const theme = useTheme();
    const style = getStyleSheet(theme);
    const intl = useIntl();
    const isTablet = useIsTablet();

    const showParticipantsList = usePreventDoubleTap(useCallback(() => {
        const renderContent = () => (
            <>
                {!isTablet && (
                    <View style={style.listHeader}>
                        <FormattedText
                            id='mobile.participants.header'
                            defaultMessage={'Thread Participants'}
                            style={style.listHeaderText}
                        />
                    </View>
                )}
                <UsersList
                    channelId={channelId}
                    location={location}
                    users={users}
                />
            </>
        );

        let height = bottomSheetSnapPoint(Math.min(users.length, 5), USER_ROW_HEIGHT) + TITLE_HEIGHT;
        if (Platform.OS === 'android') {
            height += BOTTOM_SHEET_ANDROID_OFFSET;
        }

        const snapPoints: Array<string | number> = [1, height];
        if (users.length > 5) {
            snapPoints.push('80%');
        }

        bottomSheet({
            closeButtonId: 'close-set-user-status',
            renderContent,
            initialSnapIndex: 1,
            snapPoints,
            title: intl.formatMessage({id: 'mobile.participants.header', defaultMessage: 'Thread Participants'}),
            theme,
        });
    }, [users, intl, theme, isTablet, style.listHeader, style.listHeaderText, channelId, location]));

    const displayUsers = users.slice(0, breakAt);
    const overflowUsersCount = Math.min(users.length - displayUsers.length, OVERFLOW_DISPLAY_LIMIT);

    return (
        <TouchableOpacity
            onPress={showParticipantsList}
            style={baseContainerStyle}
        >
            <View style={style.container}>
                {displayUsers.map((user, index) => (
                    <UserAvatar
                        key={user.id}
                        style={index === 0 ? [style.avatarCommon, noBorder && style.noBorder, avatarStyle] : [style.avatarCommon, style.notFirstAvatars, noBorder && style.noBorder, avatarStyle]}
                        user={user}
                    />
                ))}
                {Boolean(overflowUsersCount) && (
                    <View style={[style.avatarCommon, style.overflowContainer, noBorder && style.noBorder, overflowContainerStyle]}>
                        <View style={[style.avatarCommon, style.overflowItem, noBorder && style.noBorder, overflowItemStyle]}>
                            <Text style={[style.overflowText, overflowTextStyle]}>
                                {'+' + overflowUsersCount.toString()}
                            </Text>
                        </View>
                    </View>
                )}
            </View>
        </TouchableOpacity>
    );
};

export default UserAvatarsStack;<|MERGE_RESOLUTION|>--- conflicted
+++ resolved
@@ -26,13 +26,8 @@
 const USER_ROW_HEIGHT = 40;
 
 type Props = {
-<<<<<<< HEAD
-    channelId: string;
+    channelId?: string;
     location: AvailableScreens;
-=======
-    channelId?: string;
-    location: string;
->>>>>>> b8617292
     users: UserModel[];
     breakAt?: number;
     style?: StyleProp<ViewStyle>;
