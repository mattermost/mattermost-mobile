--- conflicted
+++ resolved
@@ -212,30 +212,7 @@
 
     return (
         <View>
-<<<<<<< HEAD
-            {draftType === DRAFT_TYPE_SCHEDULED &&
-                <View style={style.scheduledContainer}>
-                    <Text
-                        style={style.scheduledAtText}
-                        testID='scheduled_post_header.scheduled_at'
-                    >
-                        {scheduledPostErrorCode === 'post_send_success_delete_failed' ? intl.formatMessage({id: 'scheduled_post.header.sent', defaultMessage: 'Sent'}) : intl.formatMessage({id: 'channel_info.scheduled', defaultMessage: 'Send on {time}'}, {time: getReadableTimestamp(postScheduledAt!, getUserTimezone(currentUser), isMilitaryTime, currentUser?.locale || DEFAULT_LOCALE)})}
-                    </Text>
-                    {scheduledPostErrorCode &&
-                        <View style={style.errorState}>
-                            <CompassIcon
-                                name='alert-outline'
-                                size={12}
-                                color={theme.buttonColor}
-                            />
-                            <Text style={style.errorText}>{getErrorStringFromCode(intl, scheduledPostErrorCode as ScheduledPostErrorCode)}</Text>
-                        </View>
-                    }
-                </View>
-            }
-=======
             {renderScheduledInfo()}
->>>>>>> 4f394bc4
             <View
                 style={style.container}
                 testID={testID}
