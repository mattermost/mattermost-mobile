// Copyright (c) 2015-present Mattermost, Inc. All Rights Reserved.
// See LICENSE.txt for license information.
/* eslint-disable max-lines */

import {useManagedConfig} from '@mattermost/react-native-emm';
import {Parser, Node} from 'commonmark';
import Renderer from 'commonmark-react-renderer';
import React, {type ReactElement, useCallback, useMemo, useRef} from 'react';
import {Dimensions, type StyleProp, StyleSheet, Text, type TextStyle, View, type ViewStyle} from 'react-native';

import CompassIcon from '@components/compass_icon';
import EditedIndicator from '@components/edited_indicator';
import Emoji from '@components/emoji';
import FormattedText from '@components/formatted_text';
import {logError} from '@utils/log';
import {computeTextStyle, getMarkdownBlockStyles, getMarkdownTextStyles} from '@utils/markdown';
import {changeOpacity, makeStyleSheetFromTheme} from '@utils/theme';
import {typography} from '@utils/typography';

import AtMention from './at_mention';
import ChannelMention from './channel_mention';
import Hashtag from './hashtag';
import MarkdownBlockQuote from './markdown_block_quote';
import MarkdownCodeBlock from './markdown_code_block';
import MarkdownImage from './markdown_image';
import MarkdownLatexCodeBlock from './markdown_latex_block';
import MarkdownLatexInline from './markdown_latex_inline';
import MarkdownLink from './markdown_link';
import MarkdownList from './markdown_list';
import MarkdownListItem from './markdown_list_item';
import MarkdownTable from './markdown_table';
import MarkdownTableCell, {type MarkdownTableCellProps} from './markdown_table_cell';
import MarkdownTableImage from './markdown_table_image';
import MarkdownTableRow, {type MarkdownTableRowProps} from './markdown_table_row';
import {addListItemIndices, combineTextNodes, highlightMentions, highlightWithoutNotification, highlightSearchPatterns, parseTaskLists, pullOutImages} from './transform';

import type {ChannelMentions} from './channel_mention/channel_mention';
import type {
    MarkdownAtMentionRenderer, MarkdownBaseRenderer, MarkdownBlockStyles, MarkdownChannelMentionRenderer,
    MarkdownEmojiRenderer, MarkdownImageRenderer, MarkdownLatexRenderer, MarkdownTextStyles, SearchPattern, UserMentionKey, HighlightWithoutNotificationKey,
} from '@typings/global/markdown';
import type {AvailableScreens} from '@typings/screens/navigation';

type MarkdownProps = {
    baseTextStyle: StyleProp<TextStyle>;
    baseParagraphStyle?: StyleProp<TextStyle>;
    channelId?: string;
    channelMentions?: ChannelMentions;
    disableAtChannelMentionHighlight?: boolean;
    disableAtMentions?: boolean;
    disableBlockQuote?: boolean;
    disableChannelLink?: boolean;
    disableCodeBlock?: boolean;
    disableGallery?: boolean;
    disableHashtags?: boolean;
    disableHeading?: boolean;
    disableQuotes?: boolean;
    disableTables?: boolean;
    enableLatex: boolean;
    enableInlineLatex: boolean;
    highlightKeys?: HighlightWithoutNotificationKey[];
    imagesMetadata?: Record<string, PostImage | undefined>;
    isEdited?: boolean;
    isReplyPost?: boolean;
    isSearchResult?: boolean;
    layoutHeight?: number;
    layoutWidth?: number;
    location: AvailableScreens;
    maxNodes: number;
    mentionKeys?: UserMentionKey[];
    minimumHashtagLength?: number;
    postId?: string;
    searchPatterns?: SearchPattern[];
    theme: Theme;
    value?: string;
    onLinkLongPress?: (url?: string) => void;
    isUnsafeLinksPost?: boolean;
}

const getStyleSheet = makeStyleSheetFromTheme((theme) => {
    return {
        block: {
            alignItems: 'flex-start',
            flexDirection: 'row',
            flexWrap: 'wrap',
        },
        errorMessage: {
            color: theme.errorTextColor,
            ...typography('Body', 100),
        },
        maxNodesWarning: {
            color: theme.errorTextColor,
        },
        atMentionOpacity: {
            opacity: 1,
        },
        bold: {
            fontWeight: '600',
        },
    };
});

const getExtraPropsForNode = (node: any) => {
    const extraProps: Record<string, any> = {
        continue: node.continue,
        index: node.index,
    };

    if (node.type === 'image') {
        extraProps.reactChildren = node.react.children;
        extraProps.linkDestination = node.linkDestination;
        extraProps.size = node.size;
    }

    if (node.type === 'checkbox') {
        extraProps.isChecked = node.isChecked;
    }

    return extraProps;
};

const renderHashtagWithStyles = (
    context: string[],
    hashtag: string,
    textStyles: MarkdownTextStyles,
    baseTextStyle: StyleProp<TextStyle>,
) => {
    const computedStyle = computeTextStyle(textStyles, baseTextStyle, context);
    const linkStyle = [computedStyle, textStyles.link];
    const headingIndex = context.findIndex((c) => c.includes('heading'));
    if (headingIndex > -1) {
        linkStyle.push(textStyles[context[headingIndex]]);
    }

    return (
        <Hashtag
            hashtag={hashtag}
            linkStyle={linkStyle}
        />
    );
};

const Markdown = ({
    baseTextStyle,
    channelId,
    channelMentions,
    disableAtChannelMentionHighlight,
    disableAtMentions,
    disableBlockQuote,
    disableChannelLink,
    disableCodeBlock,
    disableGallery,
    disableHashtags,
    disableHeading,
    disableTables,
    enableInlineLatex,
    enableLatex,
    maxNodes,
    imagesMetadata,
    isEdited,
    isReplyPost,
    isSearchResult,
    layoutHeight,
    layoutWidth,
    location,
    mentionKeys,
    highlightKeys,
    minimumHashtagLength = 3,
    postId,
    searchPatterns,
    theme,
    value = '',
    baseParagraphStyle,
    onLinkLongPress,
    isUnsafeLinksPost,
}: MarkdownProps) => {
    const style = getStyleSheet(theme);
    const blockStyles = useMemo<MarkdownBlockStyles>(() => getMarkdownBlockStyles(theme), [theme]);
    const textStyles = useMemo<MarkdownTextStyles>(() => getMarkdownTextStyles(theme), [theme]);
    const managedConfig = useManagedConfig<ManagedConfig>();

    const renderText = useCallback(({context, literal}: MarkdownBaseRenderer) => {
        const selectable = (managedConfig.copyAndPasteProtection !== 'true') && context.includes('table_cell');
        if (context.indexOf('image') !== -1) {
            // If this text is displayed, it will be styled by the image component
            return (
                <Text
                    testID='markdown_text'
                    selectable={selectable}
                >
                    {literal}
                </Text>
            );
        }

        // Construct the text style based off of the parents of this node since RN's inheritance is limited
        let styles: StyleProp<TextStyle>;
        if (disableHeading) {
            styles = computeTextStyle(textStyles, baseTextStyle, context.filter((c) => !c.startsWith('heading')));
        } else {
            styles = computeTextStyle(textStyles, baseTextStyle, context);
        }

        if (context.includes('mention_highlight')) {
            styles = [styles, {backgroundColor: theme.mentionHighlightBg}];
        }

        return (
            <Text
                testID='markdown_text'
                style={styles}
                selectable={selectable}
            >
                {literal}
            </Text>
        );
    }, [baseTextStyle, disableHeading, managedConfig.copyAndPasteProtection, textStyles, theme.mentionHighlightBg]);

    const renderAtMention = useCallback(({context, mentionName}: MarkdownAtMentionRenderer) => {
        if (disableAtMentions) {
            return renderText({context, literal: `@${mentionName}`});
        }
        const computedStyles = StyleSheet.flatten(computeTextStyle(textStyles, baseTextStyle, context));
        const {fontFamily, fontSize, fontWeight} = computedStyles;

        return (
            <AtMention
                channelId={channelId}
                disableAtChannelMentionHighlight={disableAtChannelMentionHighlight}
                mentionStyle={[textStyles.mention, {fontSize, fontWeight, fontFamily}]}
                textStyle={[computedStyles, style.atMentionOpacity]}
                isSearchResult={isSearchResult}
                location={location}
                mentionName={mentionName}
                mentionKeys={mentionKeys}
                theme={theme}
            />
        );
    }, [baseTextStyle, channelId, disableAtChannelMentionHighlight, disableAtMentions, isSearchResult, location, mentionKeys, renderText, style.atMentionOpacity, textStyles, theme]);

    const renderBlockQuote = useCallback(({children, ...otherProps}: any) => {
        if (disableBlockQuote) {
            return null;
        }

        return (
            <MarkdownBlockQuote
                iconStyle={blockStyles?.quoteBlockIcon}
                {...otherProps}
            >
                {children}
            </MarkdownBlockQuote>
        );
    }, [disableBlockQuote, blockStyles?.quoteBlockIcon]);

    const renderBreak = () => {
        return <Text testID='markdown_break'>{'\n'}</Text>;
    };

    const renderChannelLink = useCallback(({context, channelName}: MarkdownChannelMentionRenderer) => {
        if (disableChannelLink || isUnsafeLinksPost) {
            return renderText({context, literal: `~${channelName}`});
        }

        return (
            <ChannelMention
                linkStyle={textStyles.link}
                textStyle={computeTextStyle(textStyles, baseTextStyle, context)}
                channelName={channelName}
                channelMentions={channelMentions}
            />
        );
    }, [baseTextStyle, channelMentions, disableChannelLink, isUnsafeLinksPost, renderText, textStyles]);

    const renderCheckbox = useCallback(({isChecked}: {isChecked: boolean}) => {
        return (
            <Text testID='markdown_checkbox'>
                <CompassIcon
                    name={isChecked ? 'checkbox-marked' : 'checkbox-blank-outline'}
                    size={16}
                    color={changeOpacity(theme.centerChannelColor, 0.56)}
                />
                {' '}
            </Text>
        );
    }, [theme.centerChannelColor]);

    const renderCodeBlock = useCallback((props: any) => {
        if (disableCodeBlock) {
            return null;
        }

        // These sometimes include a trailing newline
        const content = props.literal.replace(/\n$/, '');

        if (enableLatex && !isUnsafeLinksPost && props.language === 'latex') {
            return (
                <MarkdownLatexCodeBlock
                    content={content}
                    theme={theme}
                />
            );
        }

        return (
            <MarkdownCodeBlock
                content={content}
                language={props.language}
                textStyle={textStyles.codeBlock}
                theme={theme}
            />
        );
    }, [disableCodeBlock, enableLatex, isUnsafeLinksPost, textStyles.codeBlock, theme]);

    const renderCodeSpan = useCallback(({context, literal}: MarkdownBaseRenderer) => {
        const {code} = textStyles;
        return (
            <Text
                style={computeTextStyle(textStyles, [baseTextStyle, code], context)}
                testID='markdown_code_span'
            >
                {literal}
            </Text>
        );
    }, [baseTextStyle, textStyles]);

    const renderEditedIndicator = useCallback(({context}: {context: string[]}) => {
        return (
            <EditedIndicator
                baseTextStyle={baseTextStyle}
                theme={theme}
                context={context}
                iconSize={14}
                checkHeadings={true}
                testID='edited_indicator'
            />
        );
    }, [baseTextStyle, theme]);

    const renderEmoji = useCallback(({context, emojiName, literal}: MarkdownEmojiRenderer) => {
        return (
            <Emoji
                emojiName={emojiName}
                literal={literal}
                testID='markdown_emoji'
                textStyle={computeTextStyle(textStyles, baseTextStyle, context)}
            />
        );
    }, [baseTextStyle, textStyles]);

    const renderHashtag = useCallback(({context, hashtag}: {context: string[]; hashtag: string}) => {
        if (disableHashtags || isUnsafeLinksPost) {
            return renderText({context, literal: `#${hashtag}`});
        }

<<<<<<< HEAD
        const linkStyle = [textStyles.link];
        const headingIndex = context.findIndex((c) => c.includes('heading'));
        if (headingIndex > -1) {
            linkStyle.push(textStyles[context[headingIndex]]);
        }

        return (
            <Hashtag
                hashtag={hashtag}
                linkStyle={linkStyle}
            />
        );
    }, [disableHashtags, isUnsafeLinksPost, renderText, textStyles]);
=======
        return renderHashtagWithStyles(context, hashtag, textStyles, baseTextStyle);
    };
>>>>>>> f1554f03

    const renderHeading = useCallback(({children, level}: {children: ReactElement; level: string}) => {
        if (disableHeading) {
            return (
                <Text
                    style={style.bold}
                    testID='markdown_heading'
                >
                    {children}
                </Text>
            );
        }

        const containerStyle = [
            style.block,
            textStyles[`heading${level}`],
        ];
        const textStyle = textStyles[`heading${level}Text`];

        return (
            <View
                style={containerStyle as StyleProp<ViewStyle>}
                testID='markdown_heading'
            >
                <Text style={textStyle}>
                    {children}
                </Text>
            </View>
        );
    }, [disableHeading, style.block, style.bold, textStyles]);

    const renderHtml = useCallback((props: any) => {
        let rendered = renderText(props);

        if (props.isBlock) {
            rendered = (
                <View
                    style={style.block}
                    testID='markdown_html'
                >
                    {rendered}
                </View>
            );
        }

        return rendered;
    }, [renderText, style.block]);

    const renderImage = useCallback(({linkDestination, context, src, size}: MarkdownImageRenderer) => {
        if (!imagesMetadata || isUnsafeLinksPost) {
            return null;
        }

        const isInsideLink = context.indexOf('link') !== -1;

        const disableInteraction = (disableGallery ?? Boolean(!location)) || isInsideLink;

        if (context.indexOf('table') !== -1) {
            // We have enough problems rendering images as is, so just render a link inside of a table
            return (
                <MarkdownTableImage
                    disabled={disableInteraction}
                    imagesMetadata={imagesMetadata}
                    location={location}
                    postId={postId!}
                    source={src}
                    theme={theme}
                />
            );
        }

        return (
            <MarkdownImage
                disabled={disableInteraction}
                errorTextStyle={[computeTextStyle(textStyles, baseTextStyle, context), textStyles.error]}
                layoutHeight={layoutHeight}
                layoutWidth={layoutWidth}
                linkDestination={linkDestination}
                imagesMetadata={imagesMetadata}
                isReplyPost={isReplyPost}
                location={location}
                postId={postId!}
                source={src}
                sourceSize={size}
                theme={theme}
            />
        );
    }, [baseTextStyle, disableGallery, imagesMetadata, isReplyPost, isUnsafeLinksPost, layoutHeight, layoutWidth, location, postId, textStyles, theme]);

    const renderLatexInline = useCallback(({context, latexCode}: MarkdownLatexRenderer) => {
        if (!enableInlineLatex || isUnsafeLinksPost) {
            return renderText({context, literal: `$${latexCode}$`});
        }

        return (
            <Text>
                <MarkdownLatexInline
                    content={latexCode}
                    maxMathWidth={Dimensions.get('window').width * 0.75}
                    theme={theme}
                />
            </Text>
        );
    }, [enableInlineLatex, isUnsafeLinksPost, renderText, theme]);

    const renderLink = useCallback(({children, href}: {children: ReactElement; href: string}) => {
        if (isUnsafeLinksPost) {
            return renderText({context: [], literal: href});
        }

        return (
            <MarkdownLink
                href={href}
                onLinkLongPress={onLinkLongPress}
                theme={theme}
            >
                {children}
            </MarkdownLink>
        );
    }, [isUnsafeLinksPost, onLinkLongPress, renderText, theme]);

    const renderList = useCallback(({children, start, tight, type}: any) => {
        return (
            <MarkdownList
                ordered={type !== 'bullet'}
                start={start}
                tight={tight}
            >
                {children}
            </MarkdownList>
        );
    }, []);

    const renderListItem = useCallback(({children, context, ...otherProps}: any) => {
        const level = context.filter((type: string) => type === 'list').length;

        return (
            <MarkdownListItem
                bulletStyle={baseTextStyle}
                level={level}
                {...otherProps}
            >
                {children}
            </MarkdownListItem>
        );
    }, [baseTextStyle]);

    const renderParagraph = useCallback(({children, first}: {children: ReactElement[]; first: boolean}) => {
        if (!children || children.length === 0) {
            return null;
        }

        const blockStyle: StyleProp<ViewStyle> = [style.block];
        if (!first) {
            blockStyle.push(blockStyles?.adjacentParagraph);
        }

        return (
            <View
                style={blockStyle}
                testID='markdown_paragraph'
            >
                <Text style={baseParagraphStyle}>
                    {children}
                </Text>
            </View>
        );
    }, [baseParagraphStyle, blockStyles?.adjacentParagraph, style.block]);

    const renderTable = useCallback(({children, numColumns}: {children: ReactElement; numColumns: number}) => {
        if (disableTables) {
            return null;
        }
        return (
            <MarkdownTable
                numColumns={numColumns}
                theme={theme}
            >
                {children}
            </MarkdownTable>
        );
    }, [disableTables, theme]);

    const renderTableCell = useCallback((args: MarkdownTableCellProps) => {
        return (
            <MarkdownTableCell
                {...args}
                theme={theme}
            />
        );
    }, [theme]);

    const renderTableRow = useCallback((args: MarkdownTableRowProps) => {
        return (
            <MarkdownTableRow
                {...args}
                theme={theme}
            />
        );
    }, [theme]);

    const renderThematicBreak = useCallback(() => {
        return (
            <View
                style={blockStyles?.horizontalRule}
                testID='markdown_thematic_break'
            />
        );
    }, [blockStyles?.horizontalRule]);

    const renderMaxNodesWarning = useCallback(() => {
        const styles = [baseTextStyle, style.maxNodesWarning];

        return (
            <FormattedText
                id='markdown.max_nodes.error'
                defaultMessage='This message is too long to by shown fully on a mobile device. Please view it on desktop or contact an admin to increase this limit.'
                style={styles}
                testID='max_nodes_warning'
            />
        );
    }, [baseTextStyle, style.maxNodesWarning]);

    const createRenderer = () => {
        const renderers: any = {
            text: renderText,

            emph: Renderer.forwardChildren,
            strong: Renderer.forwardChildren,
            del: Renderer.forwardChildren,
            code: renderCodeSpan,
            link: renderLink,
            image: renderImage,
            atMention: renderAtMention,
            channelLink: renderChannelLink,
            emoji: renderEmoji,
            hashtag: renderHashtag,
            latexInline: renderLatexInline,

            paragraph: renderParagraph,
            heading: renderHeading,
            codeBlock: renderCodeBlock,
            blockQuote: renderBlockQuote,

            list: renderList,
            item: renderListItem,

            hardBreak: renderBreak,
            thematicBreak: renderThematicBreak,
            softBreak: renderBreak,

            htmlBlock: renderHtml,
            htmlInline: renderHtml,

            table: renderTable,
            table_row: renderTableRow,
            table_cell: renderTableCell,

            mention_highlight: Renderer.forwardChildren,
            search_highlight: Renderer.forwardChildren,
            highlight_without_notification: Renderer.forwardChildren,
            checkbox: renderCheckbox,

            editedIndicator: renderEditedIndicator,
            maxNodesWarning: renderMaxNodesWarning,
        };

        return new Renderer({
            renderers,
            renderParagraphsInLists: true,
            maxNodes,
            getExtraPropsForNode,
            allowedTypes: Object.keys(renderers),
        });
    };

    // Pattern suggested in https://react.dev/reference/react/useRef#avoiding-recreating-the-ref-contents
    const parserRef = useRef<Parser | null>(null);
    if (parserRef.current === null) {
        parserRef.current = new Parser({minimumHashtagLength});
    }
    const parser = parserRef.current;

    const renderer = useMemo(createRenderer, [
        renderText,
        renderCodeSpan,
        renderLink,
        renderImage,
        renderAtMention,
        renderChannelLink,
        renderEmoji,
        renderHashtag,
        renderLatexInline,
        renderParagraph,
        renderHeading,
        renderCodeBlock,
        renderBlockQuote,
        renderList,
        renderListItem,
        renderThematicBreak,
        renderHtml,
        renderTable,
        renderTableRow,
        renderTableCell,
        renderCheckbox,
        renderEditedIndicator,
        renderMaxNodesWarning,
        maxNodes,
    ]);

    const errorLogged = useRef(false);

    const output = useMemo(() => {
        let ast;
        try {
            ast = parser.parse(value.toString());

            ast = combineTextNodes(ast);
            ast = addListItemIndices(ast);
            ast = pullOutImages(ast);
            ast = parseTaskLists(ast);
            if (mentionKeys) {
                ast = highlightMentions(ast, mentionKeys);
            }
            if (highlightKeys) {
                ast = highlightWithoutNotification(ast, highlightKeys);
            }
            if (searchPatterns) {
                ast = highlightSearchPatterns(ast, searchPatterns);
            }

            if (isEdited) {
                const editIndicatorNode = new Node('edited_indicator');
                if (ast.lastChild && ['heading', 'paragraph'].includes(ast.lastChild.type)) {
                    ast.lastChild.appendChild(editIndicatorNode);
                } else {
                    const node = new Node('paragraph');
                    node.appendChild(editIndicatorNode);

                    ast.appendChild(node);
                }
            }
        } catch (e) {
            if (!errorLogged.current) {
                logError('An error occurred while parsing Markdown', e);

                errorLogged.current = true;
            }

            return (
                <FormattedText
                    id='markdown.parse_error'
                    defaultMessage='An error occurred while parsing this text'
                    style={style.errorMessage}
                />
            );
        }

        try {
            const generatedOutput = renderer.render(ast);
            return generatedOutput;
        } catch (e) {
            if (!errorLogged.current) {
                logError('An error occurred while rendering Markdown', e);

                errorLogged.current = true;
            }

            return (
                <FormattedText
                    id='markdown.render_error'
                    defaultMessage='An error occurred while rendering this text'
                    style={style.errorMessage}
                />
            );
        }
    }, [highlightKeys, isEdited, mentionKeys, parser, renderer, searchPatterns, style.errorMessage, value]);

    return output;
};

export const testExports = {
    renderHashtagWithStyles,
};

export default Markdown;<|MERGE_RESOLUTION|>--- conflicted
+++ resolved
@@ -353,24 +353,8 @@
             return renderText({context, literal: `#${hashtag}`});
         }
 
-<<<<<<< HEAD
-        const linkStyle = [textStyles.link];
-        const headingIndex = context.findIndex((c) => c.includes('heading'));
-        if (headingIndex > -1) {
-            linkStyle.push(textStyles[context[headingIndex]]);
-        }
-
-        return (
-            <Hashtag
-                hashtag={hashtag}
-                linkStyle={linkStyle}
-            />
-        );
-    }, [disableHashtags, isUnsafeLinksPost, renderText, textStyles]);
-=======
         return renderHashtagWithStyles(context, hashtag, textStyles, baseTextStyle);
-    };
->>>>>>> f1554f03
+    }, [baseTextStyle, disableHashtags, isUnsafeLinksPost, renderText, textStyles]);
 
     const renderHeading = useCallback(({children, level}: {children: ReactElement; level: string}) => {
         if (disableHeading) {
