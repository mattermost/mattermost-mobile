--- conflicted
+++ resolved
@@ -9,12 +9,9 @@
 import {GestureResponderEvent, Keyboard, StyleProp, StyleSheet, Text, TextStyle, View} from 'react-native';
 import {useSafeAreaInsets} from 'react-native-safe-area-context';
 
-<<<<<<< HEAD
 import {fetchUserOrGroupsByMentionsInBatch} from '@actions/remote/user';
 import {useServerUrl} from '@app/context/server';
 import CompassIcon from '@components/compass_icon';
-=======
->>>>>>> 6906a9f8
 import SlideUpPanelItem, {ITEM_HEIGHT} from '@components/slide_up_panel_item';
 import {Screens} from '@constants';
 import {MM_TABLES} from '@constants/database';
@@ -115,7 +112,6 @@
         return user.mentionKeys;
     }, [currentUserId, mentionKeys, user]);
 
-<<<<<<< HEAD
     // Checks if the mention is a group
     const group = useMemo(() => {
         if (user?.username) {
@@ -153,10 +149,8 @@
 
     const goToUserProfile = () => {
         const screen = 'UserProfile';
-=======
     const openUserProfile = () => {
         const screen = Screens.USER_PROFILE;
->>>>>>> 6906a9f8
         const title = intl.formatMessage({id: 'mobile.routes.user_profile', defaultMessage: 'Profile'});
         const closeButtonId = 'close-user-profile';
         const props = {closeButtonId, location, userId: user.id, channelId};
