// Copyright (c) 2015-present Mattermost, Inc. All Rights Reserved.
// See LICENSE.txt for license information.

import PropTypes from 'prop-types';
import React from 'react';
import {intlShape} from 'react-intl';
import {
    Alert,
    Linking,
    Platform,
    StyleSheet,
    Text,
    View,
} from 'react-native';
import Clipboard from '@react-native-community/clipboard';
import parseUrl from 'url-parse';

import CompassIcon from '@components/compass_icon';
import ImageViewPort from '@components/image_viewport';
import ProgressiveImage from '@components/progressive_image';
import FormattedText from '@components/formatted_text';
import TouchableWithFeedback from '@components/touchable_with_feedback';
import {CustomPropTypes} from '@constants';
import EphemeralStore from '@store/ephemeral_store';
import BottomSheet from '@utils/bottom_sheet';
import {generateId} from '@utils/file';
import {calculateDimensions, getViewPortWidth, isGifTooLarge, openGalleryAtIndex} from '@utils/images';
import {normalizeProtocol} from '@utils/url';

import mattermostManaged from 'app/mattermost_managed';

const ANDROID_MAX_HEIGHT = 4096;
const ANDROID_MAX_WIDTH = 4096;

export default class MarkdownImage extends ImageViewPort {
    static propTypes = {
        children: PropTypes.node,
        disable: PropTypes.bool,
        errorTextStyle: CustomPropTypes.Style,
        imagesMetadata: PropTypes.object,
        isReplyPost: PropTypes.bool,
        linkDestination: PropTypes.string,
        postId: PropTypes.string,
        source: PropTypes.string.isRequired,
    };

    static contextTypes = {
        intl: intlShape.isRequired,
    };

    constructor(props) {
        super(props);

        const metadata = props.imagesMetadata?.[props.source];
        this.fileId = generateId();
        this.state = {
            originalHeight: metadata?.height || 0,
            originalWidth: metadata?.width || 0,
            failed: isGifTooLarge(metadata),
            uri: null,
        };
    }

    getFileInfo = () => {
        const {originalHeight, originalWidth} = this.state;
        const link = decodeURIComponent(this.getSource());
        let filename = parseUrl(link.substr(link.lastIndexOf('/'))).pathname.replace('/', '');
        let extension = filename.split('.').pop();

        if (extension === filename) {
            const ext = filename.indexOf('.') === -1 ? '.png' : filename.substring(filename.lastIndexOf('.'));
            filename = `${filename}${ext}`;
            extension = ext;
        }

        return {
            id: this.fileId,
            name: filename,
            extension,
            has_preview_image: true,
            post_id: this.props.postId,
            uri: link,
            width: originalWidth,
            height: originalHeight,
        };
    };

    getSource = () => {
        let uri = this.props.source;

        if (uri.startsWith('/')) {
            uri = EphemeralStore.currentServerUrl + uri;
        }

        return uri;
    };

    handleSizeReceived = (width, height) => {
        if (!this.mounted) {
            return;
        }

        if (!width || !height) {
            this.setState({failed: true});
            return;
        }

        this.setState({
            failed: false,
            originalHeight: height,
            originalWidth: width,
        });
    };

    handleSizeFailed = () => {
        if (!this.mounted) {
            return;
        }

        this.setState({
            failed: true,
        });
    };

    handleLinkPress = () => {
        const url = normalizeProtocol(this.props.linkDestination);
        const {intl} = this.context;

        Linking.openURL(url).catch(() => {
            Alert.alert(
                intl.formatMessage({
                    id: 'mobile.link.error.title',
                    defaultMessage: 'Error',
                }),
                intl.formatMessage({
                    id: 'mobile.link.error.text',
                    defaultMessage: 'Unable to open the link.',
                }),
            );
        });
    };

    handleLinkLongPress = async () => {
        const {formatMessage} = this.context.intl;

        const config = mattermostManaged.getCachedConfig();

        if (config?.copyAndPasteProtection !== 'true') {
            const cancelText = formatMessage({id: 'mobile.post.cancel', defaultMessage: 'Cancel'});
            const actionText = formatMessage({id: 'mobile.markdown.link.copy_url', defaultMessage: 'Copy URL'});
            BottomSheet.showBottomSheetWithOptions({
                options: [actionText, cancelText],
                cancelButtonIndex: 1,
            }, (value) => {
                if (value !== 1) {
                    this.handleLinkCopy();
                }
            });
        }
    };

    handleLinkCopy = () => {
        Clipboard.setString(this.props.linkDestination || this.props.source);
    };

    handlePreviewImage = () => {
        if (this.props.disable) {
            return;
        }

        const files = [this.getFileInfo()];
        openGalleryAtIndex(0, files);
    };

    render() {
        let image = null;
        const fileInfo = this.getFileInfo();
        const {height, width} = calculateDimensions(fileInfo.height, fileInfo.width, getViewPortWidth(this.props.isReplyPost, this.hasPermanentSidebar()));

        if (this.state.failed) {
            image = (
                <FastImage
                    source={brokenImageIcon}
                    style={style.brokenImageIcon}
                />
            );
        } else if (width && height) {
            if (Platform.OS === 'android' && (width > ANDROID_MAX_WIDTH || height > ANDROID_MAX_HEIGHT)) {
                // Android has a cap on the max image size that can be displayed

                image = (
                    <Text style={this.props.errorTextStyle}>
                        <FormattedText
                            id='mobile.markdown.image.too_large'
                            defaultMessage='Image exceeds max dimensions of {maxWidth} by {maxHeight}:'
                            values={{
                                maxWidth: ANDROID_MAX_WIDTH,
                                maxHeight: ANDROID_MAX_HEIGHT,
                            }}
                        />
                        {' '}
                        {this.props.children}
                    </Text>
                );
            } else {
                // React Native complains if we try to pass resizeMode as a style
                let source = null;
                if (fileInfo.uri) {
                    source = {uri: fileInfo.uri};
                }

                image = (
                    <TouchableWithFeedback
                        onLongPress={this.handleLinkLongPress}
                        onPress={this.handlePreviewImage}
                        style={{width, height}}
                    >
                        <ProgressiveImage
                            id={fileInfo.id}
                            defaultSource={source}
                            resizeMode='contain'
                            style={{width, height}}
                        />
                    </TouchableWithFeedback>
                );
            }
<<<<<<< HEAD
=======
        } else if (this.state.failed) {
            image = (
                <CompassIcon
                    name='jumbo-attachment-image-broken'
                    size={24}
                />
            );
>>>>>>> 30d4aa2a
        }

        if (image && this.props.linkDestination) {
            image = (
                <TouchableWithFeedback
                    onPress={this.handleLinkPress}
                    onLongPress={this.handleLinkLongPress}
                >
                    {image}
                </TouchableWithFeedback>
            );
        }

        return (
            <View style={style.container}>
                {image}
            </View>
        );
    }
}

const style = StyleSheet.create({
    container: {
        marginBottom: 5,
    },
    brokenImageIcon: {
        width: 24,
        height: 24,
    },
});<|MERGE_RESOLUTION|>--- conflicted
+++ resolved
@@ -179,9 +179,9 @@
 
         if (this.state.failed) {
             image = (
-                <FastImage
-                    source={brokenImageIcon}
-                    style={style.brokenImageIcon}
+                <CompassIcon
+                    name='jumbo-attachment-image-broken'
+                    size={24}
                 />
             );
         } else if (width && height) {
@@ -224,16 +224,6 @@
                     </TouchableWithFeedback>
                 );
             }
-<<<<<<< HEAD
-=======
-        } else if (this.state.failed) {
-            image = (
-                <CompassIcon
-                    name='jumbo-attachment-image-broken'
-                    size={24}
-                />
-            );
->>>>>>> 30d4aa2a
         }
 
         if (image && this.props.linkDestination) {
