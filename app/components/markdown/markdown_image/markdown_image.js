// Copyright (c) 2015-present Mattermost, Inc. All Rights Reserved.
// See LICENSE.txt for license information.

import PropTypes from 'prop-types';
import React from 'react';
import {intlShape} from 'react-intl';
import {
    Clipboard,
    Image,
    Linking,
    Platform,
    StyleSheet,
    Text,
    View,
} from 'react-native';

import FormattedText from 'app/components/formatted_text';
import ProgressiveImage from 'app/components/progressive_image';
import TouchableWithFeedback from 'app/components/touchable_with_feedback';
import CustomPropTypes from 'app/constants/custom_prop_types';
import EphemeralStore from 'app/store/ephemeral_store';
import mattermostManaged from 'app/mattermost_managed';
import BottomSheet from 'app/utils/bottom_sheet';
import ImageCacheManager from 'app/utils/image_cache_manager';
import {previewImageAtIndex, calculateDimensions, isGifTooLarge} from 'app/utils/images';
import {normalizeProtocol} from 'app/utils/url';

import brokenImageIcon from 'assets/images/icons/brokenimage.png';

const ANDROID_MAX_HEIGHT = 4096;
const ANDROID_MAX_WIDTH = 4096;
const VIEWPORT_IMAGE_OFFSET = 66;
const VIEWPORT_IMAGE_REPLY_OFFSET = 13;

export default class MarkdownImage extends React.Component {
    static propTypes = {
        children: PropTypes.node,
        deviceHeight: PropTypes.number.isRequired,
        deviceWidth: PropTypes.number.isRequired,
        imagesMetadata: PropTypes.object,
        linkDestination: PropTypes.string,
        isReplyPost: PropTypes.bool,
        source: PropTypes.string.isRequired,
        errorTextStyle: CustomPropTypes.Style,
    };

    static contextTypes = {
        intl: intlShape.isRequired,
    };

    constructor(props) {
        super(props);

        const dimensions = props.imagesMetadata?.[props.source];
        this.state = {
            originalHeight: dimensions?.height || 0,
            originalWidth: dimensions?.width || 0,
            failed: false,
            uri: null,
        };

        this.mounted = false;
    }

    componentDidMount() {
        this.mounted = true;

        ImageCacheManager.cache(null, this.getSource(), this.setImageUrl);
    }

    static getDerivedStateFromProps(props) {
        const imageMetadata = props.imagesMetadata?.[props.source];

        if (imageMetadata) {
            return {
                originalHeight: imageMetadata.height,
                originalWidth: imageMetadata.width,
            };
        }

        return null;
    }

    componentDidUpdate(prevProps) {
        if (this.props.source !== prevProps.source) {
            // getSource also depends on serverURL, but that shouldn't change while this is mounted
            ImageCacheManager.cache(null, this.getSource(), this.setImageUrl);
        }
    }

    componentWillUnmount() {
        this.mounted = false;
    }

    setImageRef = (ref) => {
        this.imageRef = ref;
    }

    setItemRef = (ref) => {
        this.itemRef = ref;
    }

    getSource = () => {
        let source = this.props.source;

        if (source.startsWith('/')) {
            source = EphemeralStore.currentServerUrl + source;
        }

        return source;
    };

    getViewPortWidth = () => {
        const {deviceHeight, deviceWidth, isReplyPost} = this.props;
        const deviceSize = deviceWidth > deviceHeight ? deviceHeight : deviceWidth;
        return deviceSize - VIEWPORT_IMAGE_OFFSET - (isReplyPost ? VIEWPORT_IMAGE_REPLY_OFFSET : 0);
    };

    handleSizeReceived = (width, height) => {
        if (!this.mounted) {
            return;
        }

        if (!width || !height) {
            this.setState({failed: true});
            return;
        }

        this.setState({
            failed: false,
            originalHeight: height,
            originalWidth: width,
        });
    };

    handleSizeFailed = () => {
        if (!this.mounted) {
            return;
        }

        this.setState({
            failed: true,
        });
    };

    handleLinkPress = () => {
        const url = normalizeProtocol(this.props.linkDestination);

        Linking.canOpenURL(url).then((supported) => {
            if (supported) {
                Linking.openURL(url);
            }
        });
    };

    handleLinkLongPress = async () => {
        const {formatMessage} = this.context.intl;

        const config = mattermostManaged.getCachedConfig();

        if (config?.copyAndPasteProtection !== 'true') {
            const cancelText = formatMessage({id: 'mobile.post.cancel', defaultMessage: 'Cancel'});
            const actionText = formatMessage({id: 'mobile.markdown.link.copy_url', defaultMessage: 'Copy URL'});
            BottomSheet.showBottomSheetWithOptions({
                options: [actionText, cancelText],
                cancelButtonIndex: 1,
            }, (value) => {
                if (value !== 1) {
                    this.handleLinkCopy();
                }
            });
        }
    };

    handleLinkCopy = () => {
        Clipboard.setString(this.props.linkDestination || this.props.source);
    };

    handlePreviewImage = () => {
        const {
            originalHeight,
            originalWidth,
            uri,
        } = this.state;
        const link = this.getSource();
        let filename = link.substring(link.lastIndexOf('/') + 1, link.indexOf('?') === -1 ? link.length : link.indexOf('?'));
        const extension = filename.split('.').pop();

        if (extension === filename) {
            const ext = filename.indexOf('.') === -1 ? '.png' : filename.substring(filename.lastIndexOf('.'));
            filename = `${filename}${ext}`;
        }

        const files = [{
            caption: filename,
            dimensions: {
                width: originalWidth,
                height: originalHeight,
            },
            source: {uri},
            data: {
                localPath: uri,
            },
        }];

<<<<<<< HEAD
        previewImageAtIndex([this.itemRef], 0, files, actions.showModalOverCurrentContext);
=======
        previewImageAtIndex([this.refs.item], 0, files);
>>>>>>> b43638b7
    };

    loadImageSize = (source) => {
        if (!this.state.originalWidth) {
            Image.getSize(source, this.handleSizeReceived, this.handleSizeFailed);
        }
    };

    setImageUrl = (imageURL) => {
        const uri = imageURL;

        this.setState({uri});
        this.loadImageSize(uri);
    };

    render() {
        if (isGifTooLarge(this.props.imagesMetadata?.[this.props.source])) {
            return null;
        }

        let image = null;
        const {originalHeight, originalWidth, uri} = this.state;
        const {height, width} = calculateDimensions(originalHeight, originalWidth, this.getViewPortWidth());

        if (width && height) {
            if (Platform.OS === 'android' && (width > ANDROID_MAX_WIDTH || height > ANDROID_MAX_HEIGHT)) {
                // Android has a cap on the max image size that can be displayed

                image = (
                    <Text style={this.props.errorTextStyle}>
                        <FormattedText
                            id='mobile.markdown.image.too_large'
                            defaultMessage='Image exceeds max dimensions of {maxWidth} by {maxHeight}:'
                            values={{
                                maxWidth: ANDROID_MAX_WIDTH,
                                maxHeight: ANDROID_MAX_HEIGHT,
                            }}
                        />
                        {' '}
                        {this.props.children}
                    </Text>
                );
            } else {
                // React Native complains if we try to pass resizeMode as a style
                let source = null;
                if (uri) {
                    source = {uri};
                }

                image = (
                    <TouchableWithFeedback
                        onLongPress={this.handleLinkLongPress}
                        onPress={this.handlePreviewImage}
                        style={{width, height}}
                    >
                        <ProgressiveImage
                            ref={this.setImageRef}
                            defaultSource={source}
                            resizeMode='contain'
                            style={{width, height}}
                        />
                    </TouchableWithFeedback>
                );
            }
        } else if (this.state.failed) {
            image = (
                <Image
                    source={brokenImageIcon}
                    style={style.brokenImageIcon}
                />
            );
        }

        if (image && this.props.linkDestination) {
            image = (
                <TouchableWithFeedback
                    onPress={this.handleLinkPress}
                    onLongPress={this.handleLinkLongPress}
                >
                    {image}
                </TouchableWithFeedback>
            );
        }

        return (
            <View
                ref={this.setItemRef}
                style={style.container}
            >
                {image}
            </View>
        );
    }
}

const style = StyleSheet.create({
    container: {
        marginBottom: 5,
    },
    brokenImageIcon: {
        width: 24,
        height: 24,
    },
});<|MERGE_RESOLUTION|>--- conflicted
+++ resolved
@@ -203,11 +203,7 @@
             },
         }];
 
-<<<<<<< HEAD
-        previewImageAtIndex([this.itemRef], 0, files, actions.showModalOverCurrentContext);
-=======
-        previewImageAtIndex([this.refs.item], 0, files);
->>>>>>> b43638b7
+        previewImageAtIndex([this.itemRef], 0, files);
     };
 
     loadImageSize = (source) => {
