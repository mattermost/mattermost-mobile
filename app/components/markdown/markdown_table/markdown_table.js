--- conflicted
+++ resolved
@@ -294,18 +294,13 @@
             marginTop: -32,
             marginRight: -6,
             borderWidth: 1,
-<<<<<<< HEAD
             display: 'flex',
             justifyContent: 'center',
             alignItems: 'center',
-=======
             borderRadius: 50,
->>>>>>> a3c7b470
             borderColor: changeOpacity(theme.centerChannelColor, 0.2),
             width: 34,
             height: 34,
-            alignItems: 'center',
-            justifyContent: 'center',
         },
         icon: {
             fontSize: 14,
