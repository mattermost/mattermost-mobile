--- conflicted
+++ resolved
@@ -31,10 +31,6 @@
     static propTypes = {
         baseTextStyle: CustomPropTypes.Style,
         blockStyles: PropTypes.object,
-<<<<<<< HEAD
-=======
-        emojiSizes: PropTypes.object,
->>>>>>> 05587d78
         isEdited: PropTypes.bool,
         isSearchResult: PropTypes.bool,
         navigator: PropTypes.object.isRequired,
@@ -48,31 +44,6 @@
     static defaultProps = {
         textStyles: {},
         blockStyles: {},
-<<<<<<< HEAD
-=======
-        emojiSizes: {
-            ...Platform.select({
-                ios: {
-                    heading1: 25,
-                    heading2: 25,
-                    heading3: 25,
-                    heading4: 25,
-                    heading5: 25,
-                    heading6: 25,
-                    text: 20
-                },
-                android: {
-                    heading1: 60,
-                    heading2: 60,
-                    heading3: 60,
-                    heading4: 60,
-                    heading5: 60,
-                    heading6: 60,
-                    text: 45
-                }
-            })
-        },
->>>>>>> 05587d78
         onLongPress: () => true
     };
 
@@ -191,25 +162,10 @@
     }
 
     renderEmoji = ({context, emojiName, literal}) => {
-<<<<<<< HEAD
-=======
-        let size;
-        const headingType = context.find((type) => type.startsWith('heading'));
-        if (headingType) {
-            size = this.props.emojiSizes[headingType];
-        } else {
-            size = this.props.emojiSizes.text;
-        }
-
->>>>>>> 05587d78
         return (
             <Emoji
                 emojiName={emojiName}
                 literal={literal}
-<<<<<<< HEAD
-=======
-                size={size}
->>>>>>> 05587d78
                 textStyle={this.computeTextStyle(this.props.baseTextStyle, context)}
             />
         );
@@ -219,8 +175,8 @@
         if (!children || children.length === 0) {
             return null;
         }
-        const {theme} = this.props;
-        const style = getStyleSheet(theme);
+
+        const style = getStyleSheet(this.props.theme);
         const blockStyle = [style.block];
         if (!first) {
             blockStyle.push(this.props.blockStyles.adjacentParagraph);
@@ -235,8 +191,7 @@
     }
 
     renderHeading = ({children, level}) => {
-        const {theme} = this.props;
-        let style = getStyleSheet(theme);
+        let style = getStyleSheet(this.props.theme);
         style = {
             ...style.block,
             ...this.props.blockStyles[`heading${level}`]
