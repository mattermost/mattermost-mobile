// Copyright (c) 2015-present Mattermost, Inc. All Rights Reserved.
// See LICENSE.txt for license information.

import {PropTypes} from 'prop-types';
import React from 'react';
import {intlShape} from 'react-intl';
import {
    Platform,
    Clipboard,
    StyleSheet,
    Text,
    View,
} from 'react-native';

import SyntaxHighlighter from 'react-native-syntax-highlighter';

import CustomPropTypes from 'app/constants/custom_prop_types';
import FormattedText from 'app/components/formatted_text';
import TouchableWithFeedback from 'app/components/touchable_with_feedback';
import BottomSheet from 'app/utils/bottom_sheet';
import {getDisplayNameForLanguage, getCodeFont} from 'app/utils/markdown';
import {preventDoubleTap} from 'app/utils/tap';
import {changeOpacity, makeStyleSheetFromTheme, getHighlightStyleFromTheme} from 'app/utils/theme';
import mattermostManaged from 'app/mattermost_managed';
import {goToScreen} from 'app/actions/navigation';

const MAX_LINES = 4;

export default class MarkdownCodeBlock extends React.PureComponent {
    static propTypes = {
        theme: PropTypes.object.isRequired,
        language: PropTypes.string,
        content: PropTypes.string.isRequired,
        textStyle: CustomPropTypes.Style,
    };

    static defaultProps = {
        language: '',
    };

    static contextTypes = {
        intl: intlShape,
    };

    handlePress = preventDoubleTap(() => {
<<<<<<< HEAD
        const {actions, language, content, textStyle} = this.props;
=======
        const {language, content} = this.props;
>>>>>>> b96a3847
        const {intl} = this.context;
        const screen = 'Code';
        const passProps = {
            content,
            language,
            textStyle,
        };

        const languageDisplayName = getDisplayNameForLanguage(language);
        let title;
        if (languageDisplayName) {
            title = intl.formatMessage(
                {
                    id: 'mobile.routes.code',
                    defaultMessage: '{language} Code',
                },
                {
                    language: languageDisplayName,
                }
            );
        } else {
            title = intl.formatMessage({
                id: 'mobile.routes.code.noLanguage',
                defaultMessage: 'Code',
            });
        }

        goToScreen(screen, title, passProps);
    });

    handleLongPress = async () => {
        const {formatMessage} = this.context.intl;

        const config = mattermostManaged.getCachedConfig();

        if (config?.copyAndPasteProtection !== 'true') {
            const cancelText = formatMessage({id: 'mobile.post.cancel', defaultMessage: 'Cancel'});
            const actionText = formatMessage({id: 'mobile.markdown.code.copy_code', defaultMessage: 'Copy Code'});
            BottomSheet.showBottomSheetWithOptions({
                options: [actionText, cancelText],
                cancelButtonIndex: 1,
            }, (value) => {
                if (value !== 1) {
                    this.handleCopyCode();
                }
            });
        }
    };

    handleCopyCode = () => {
        Clipboard.setString(this.props.content);
    };

    trimContent = (content) => {
        const lines = content.split('\n');
        const numberOfLines = lines.length;

        if (numberOfLines > MAX_LINES) {
            return {
                content: lines.slice(0, MAX_LINES).join('\n'),
                numberOfLines,
            };
        }

        return {
            content,
            numberOfLines,
        };
    };

    render() {
        const style = getStyleSheet(this.props.theme);

        let language = null;
        if (this.props.language) {
            const languageDisplayName = getDisplayNameForLanguage(this.props.language);

            if (languageDisplayName) {
                language = (
                    <View style={style.language}>
                        <Text style={style.languageText}>
                            {languageDisplayName}
                        </Text>
                    </View>
                );
            }
        }

        const {content, numberOfLines} = this.trimContent(this.props.content);

        let lineNumbers = '1';
        for (let i = 1; i < Math.min(numberOfLines, MAX_LINES); i++) {
            const line = (i + 1).toString();

            lineNumbers += '\n' + line;
        }

        let plusMoreLines = null;
        if (numberOfLines > MAX_LINES) {
            plusMoreLines = (
                <FormattedText
                    style={style.plusMoreLinesText}
                    id='mobile.markdown.code.plusMoreLines'
                    defaultMessage='+{count, number} more {count, plural, one {line} other {lines}}'
                    values={{
                        count: numberOfLines - MAX_LINES,
                    }}
                />
            );
        }

        let textComponent = null;
        if (Platform.OS === 'ios') {
            textComponent = (
                <SyntaxHighlighter
                    language={this.props.language}
                    style={getHighlightStyleFromTheme(this.props.theme)}
                    highlighter={'hljs'}
                    customStyle={{...style.codeText, ...this.props.textStyle}}
                >
                    {content}
                </SyntaxHighlighter>
            );
        } else {
            textComponent = (
                <Text style={[style.codeText, this.props.textStyle]}>
                    {content}
                </Text>
            );
        }

        return (
            <TouchableWithFeedback
                onPress={this.handlePress}
                onLongPress={this.handleLongPress}
                type={'opacity'}
            >
                <View style={style.container}>
                    <View style={style.lineNumbers}>
                        <Text style={style.lineNumbersText}>
                            {lineNumbers}
                        </Text>
                    </View>
                    <View style={style.rightColumn}>
                        <View style={style.code}>
                            {textComponent}
                        </View>
                        {plusMoreLines}
                    </View>
                    {language}
                </View>
            </TouchableWithFeedback>
        );
    }
}

const getStyleSheet = makeStyleSheetFromTheme((theme) => {
    return {
        container: {
            borderColor: changeOpacity(theme.centerChannelColor, 0.15),
            borderRadius: 3,
            borderWidth: StyleSheet.hairlineWidth,
            flexDirection: 'row',
        },
        lineNumbers: {
            alignItems: 'center',
            backgroundColor: changeOpacity(theme.centerChannelColor, 0.05),
            borderRightColor: changeOpacity(theme.centerChannelColor, 0.15),
            borderRightWidth: StyleSheet.hairlineWidth,
            flexDirection: 'column',
            justifyContent: 'flex-start',
            paddingVertical: 4,
            width: 21,
        },
        lineNumbersText: {
            color: changeOpacity(theme.centerChannelColor, 0.5),
            fontSize: 12,
            lineHeight: 18,
        },
        rightColumn: {
            flexDirection: 'column',
            flex: 1,
            paddingHorizontal: 6,
            ...Platform.select({
                ios: {
                    paddingVertical: 0,
                    backgroundColor: getHighlightStyleFromTheme(theme).hljs.background,
                },
                android: {
                    paddingVertical: 4,
                },
            }),
        },
        code: {
            flexDirection: 'row',
            overflow: 'scroll', // Doesn't actually cause a scrollbar, but stops text from wrapping
        },
        codeText: {
            color: changeOpacity(theme.centerChannelColor, 0.65),
            fontSize: 12,
            lineHeight: 18,
            ...Platform.select({
                ios: {
                    fontFamily: getCodeFont(),
                    paddingVertical: 6,
                },
            }),
        },
        plusMoreLinesText: {
            color: changeOpacity(theme.centerChannelColor, 0.4),
            fontSize: 11,
            marginTop: 2,
        },
        language: {
            alignItems: 'center',
            backgroundColor: theme.sidebarHeaderBg,
            justifyContent: 'center',
            opacity: 0.8,
            padding: 6,
            position: 'absolute',
            right: 0,
            top: 0,
        },
        languageText: {
            color: theme.sidebarHeaderTextColor,
            fontSize: 12,
        },
    };
});<|MERGE_RESOLUTION|>--- conflicted
+++ resolved
@@ -43,11 +43,7 @@
     };
 
     handlePress = preventDoubleTap(() => {
-<<<<<<< HEAD
-        const {actions, language, content, textStyle} = this.props;
-=======
-        const {language, content} = this.props;
->>>>>>> b96a3847
+        const {language, content, textStyle} = this.props;
         const {intl} = this.context;
         const screen = 'Code';
         const passProps = {
