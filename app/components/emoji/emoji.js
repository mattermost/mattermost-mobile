--- conflicted
+++ resolved
@@ -9,9 +9,10 @@
     StyleSheet,
     Text,
 } from 'react-native';
+import FastImage from 'react-native-fast-image';
 
 import CustomPropTypes from 'app/constants/custom_prop_types';
-import FastImage from 'react-native-fast-image';
+import ImageCacheManager from 'app/utils/image_cache_manager';
 
 export default class Emoji extends React.PureComponent {
     static propTypes = {
@@ -48,8 +49,6 @@
         isCustomEmoji: false,
     };
 
-<<<<<<< HEAD
-=======
     constructor(props) {
         super(props);
 
@@ -92,7 +91,6 @@
         }
     };
 
->>>>>>> 53609893
     render() {
         const {
             literal,
