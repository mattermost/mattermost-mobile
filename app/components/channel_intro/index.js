--- conflicted
+++ resolved
@@ -11,11 +11,7 @@
 
 import {getTheme} from 'mattermost-redux/selectors/entities/preferences';
 
-<<<<<<< HEAD
-import {goToScreen, showModal} from 'app/actions/navigation';
-=======
 import {goToScreen} from 'app/actions/navigation';
->>>>>>> c278614c
 import {getChannelMembersForDm} from 'app/selectors/channel';
 
 import ChannelIntro from './channel_intro';
@@ -62,10 +58,6 @@
     return {
         actions: bindActionCreators({
             goToScreen,
-<<<<<<< HEAD
-            showModal,
-=======
->>>>>>> c278614c
         }, dispatch),
     };
 }
