// Copyright (c) 2015-present Mattermost, Inc. All Rights Reserved.
// See LICENSE.txt for license information.

import React, {PureComponent} from 'react';
import PropTypes from 'prop-types';
import {
    Text,
    TouchableOpacity,
    View,
} from 'react-native';
import {getFullName} from 'mattermost-redux/utils/user_utils';
import {General} from 'mattermost-redux/constants';
import {injectIntl, intlShape} from 'react-intl';

import ProfilePicture from 'app/components/profile_picture';
import BotTag from 'app/components/bot_tag';
import {preventDoubleTap} from 'app/utils/tap';
import {changeOpacity, makeStyleSheetFromTheme} from 'app/utils/theme';
import {t} from 'app/utils/i18n';

class ChannelIntro extends PureComponent {
    static propTypes = {
        actions: PropTypes.shape({
            goToScreen: PropTypes.func.isRequired,
<<<<<<< HEAD
            showModal: PropTypes.func.isRequired,
=======
>>>>>>> b65ce5d2
        }).isRequired,
        creator: PropTypes.object,
        currentChannel: PropTypes.object.isRequired,
        currentChannelMembers: PropTypes.array.isRequired,
        intl: intlShape.isRequired,
        theme: PropTypes.object.isRequired,
    };

    static defaultProps = {
        currentChannelMembers: [],
    };

    goToUserProfile = (userId) => {
        const {actions, intl} = this.props;
        const screen = 'UserProfile';
        const title = intl.formatMessage({id: 'mobile.routes.user_profile', defaultMessage: 'Profile'});
        const passProps = {
            userId,
        };

<<<<<<< HEAD
        if (Platform.OS === 'ios') {
            actions.goToScreen(screen, title, passProps);
        } else {
            actions.showModal(screen, title, passProps);
        }
=======
        actions.goToScreen(screen, title, passProps);
>>>>>>> b65ce5d2
    };

    getDisplayName = (member) => {
        if (!member) {
            return null;
        }

        const displayName = getFullName(member);

        if (!displayName) {
            return member.username;
        }

        return displayName;
    };

    buildProfiles = () => {
        const {currentChannelMembers, theme} = this.props;
        const style = getStyleSheet(theme);

        return currentChannelMembers.map((member) => (
            <TouchableOpacity
                key={member.id}
                onPress={preventDoubleTap(() => this.goToUserProfile(member.id))}
                style={style.profile}
            >
                <ProfilePicture
                    userId={member.id}
                    size={64}
                    statusBorderWidth={2}
                    statusSize={25}
                />
            </TouchableOpacity>
        ));
    };

    buildNames = () => {
        const {currentChannelMembers, theme} = this.props;
        const style = getStyleSheet(theme);

        return currentChannelMembers.map((member, index) => {
            return (
                <TouchableOpacity
                    key={member.id}
                    onPress={preventDoubleTap(() => this.goToUserProfile(member.id))}
                >
                    <View style={style.indicatorContainer}>
                        <Text style={style.displayName}>
                            {index === currentChannelMembers.length - 1 ? this.getDisplayName(member) : `${this.getDisplayName(member)}, `}
                        </Text>
                        <BotTag
                            show={Boolean(member.is_bot)}
                            theme={theme}
                        />
                    </View>
                </TouchableOpacity>
            );
        });
    };

    buildDMContent = () => {
        const {currentChannelMembers, intl, theme} = this.props;
        const style = getStyleSheet(theme);

        if (currentChannelMembers.length) {
            const teammate = this.getDisplayName(currentChannelMembers[0]);

            return (
                <Text style={style.message}>
                    {intl.formatMessage({
                        id: 'mobile.intro_messages.DM',
                        defaultMessage: 'This is the start of your direct message history with {teammate}. Direct messages and files shared here are not shown to people outside this area.',
                    }, {
                        teammate,
                    })}
                </Text>
            );
        }

        return null;
    };

    buildGMContent = () => {
        const {intl, theme} = this.props;
        const style = getStyleSheet(theme);

        return (
            <Text style={style.message}>
                {intl.formatMessage({
                    id: 'intro_messages.group_message',
                    defaultMessage: 'This is the start of your group message history with these teammates. Messages and files shared here are not shown to people outside this area.',
                })}
            </Text>
        );
    };

    buildOpenChannelContent = () => {
        const {creator, currentChannel, intl, theme} = this.props;
        const style = getStyleSheet(theme);

        const date = intl.formatDate(currentChannel.create_at, {
            year: 'numeric',
            month: 'long',
            day: 'numeric',
        });

        let mainMessageIntl;
        if (creator) {
            const creatorName = this.getDisplayName(creator);
            mainMessageIntl = {
                id: t('intro_messages.creator'),
                defaultMessage: 'This is the start of the {name} channel, created by {creator} on {date}.',
                values: {
                    name: currentChannel.display_name,
                    creator: creatorName,
                    date,
                },
            };
        } else {
            mainMessageIntl = {
                id: t('intro_messages.noCreator'),
                defaultMessage: 'This is the start of the {name} channel, created on {date}.',
                values: {
                    name: currentChannel.display_name,
                    date,
                },
            };
        }

        const mainMessage = intl.formatMessage({
            id: mainMessageIntl.id,
            defaultMessage: mainMessageIntl.defaultMessage,
        }, mainMessageIntl.values);

        const anyMemberMessage = intl.formatMessage({
            id: 'intro_messages.anyMember',
            defaultMessage: ' Any member can join and read this channel.',
        });

        return (
            <View>
                <Text style={style.channelTitle}>
                    {intl.formatMessage({
                        id: 'intro_messages.beginning',
                        defaultMessage: 'Beginning of {name}',
                    }, {
                        name: currentChannel.display_name,
                    })}
                </Text>
                <Text style={style.message}>
                    {`${mainMessage} ${anyMemberMessage}`}
                </Text>
            </View>
        );
    };

    buildPrivateChannelContent = () => {
        const {creator, currentChannel, intl, theme} = this.props;
        const style = getStyleSheet(theme);

        const creatorName = this.getDisplayName(creator);
        const date = intl.formatDate(currentChannel.create_at, {
            year: 'numeric',
            month: 'long',
            day: 'numeric',
        });

        const mainMessage = intl.formatMessage({
            id: 'intro_messages.creatorPrivate',
            defaultMessage: 'This is the start of the {name} private channel, created by {creator} on {date}.',
        }, {
            name: currentChannel.display_name,
            creator: creatorName,
            date,
        });

        const onlyInvitedMessage = intl.formatMessage({
            id: 'intro_messages.onlyInvited',
            defaultMessage: ' Only invited members can see this private channel.',
        });

        return (
            <View>
                <Text style={style.channelTitle}>
                    {intl.formatMessage({
                        id: 'intro_messages.beginning',
                        defaultMessage: 'Beginning of {name}',
                    }, {
                        name: currentChannel.display_name,
                    })}
                </Text>
                <Text style={style.message}>
                    {`${mainMessage} ${onlyInvitedMessage}`}
                </Text>
            </View>
        );
    };

    buildTownSquareContent = () => {
        const {currentChannel, intl, theme} = this.props;
        const style = getStyleSheet(theme);

        return (
            <View>
                <Text style={style.channelTitle}>
                    {intl.formatMessage({
                        id: 'intro_messages.beginning',
                        defaultMessage: 'Beginning of {name}',
                    }, {
                        name: currentChannel.display_name,
                    })}
                </Text>
                <Text style={style.channelWelcome}>
                    {intl.formatMessage({
                        id: 'mobile.intro_messages.default_welcome',
                        defaultMessage: 'Welcome to {name}!',
                    }, {
                        name: currentChannel.display_name,
                    })}
                </Text>
                <Text style={style.message}>
                    {intl.formatMessage({
                        id: 'mobile.intro_messages.default_message',
                        defaultMessage: 'This is the first channel teammates see when they sign up - use it for posting updates everyone needs to know.',
                    })}
                </Text>
            </View>
        );
    };

    buildContent = () => {
        const {currentChannel} = this.props;

        switch (currentChannel.type) {
        default:
        case General.DM_CHANNEL:
            return this.buildDMContent();

        case General.GM_CHANNEL:
            return this.buildGMContent();

        case General.OPEN_CHANNEL: {
            if (currentChannel.name === General.DEFAULT_CHANNEL) {
                return this.buildTownSquareContent();
            }

            return this.buildOpenChannelContent();
        }

        case General.PRIVATE_CHANNEL:
            return this.buildPrivateChannelContent();
        }
    };

    render() {
        const {currentChannel, theme} = this.props;
        const style = getStyleSheet(theme);
        const channelType = currentChannel.type;

        let profiles;
        if (channelType === General.DM_CHANNEL || channelType === General.GM_CHANNEL) {
            profiles = (
                <View>
                    <View style={style.profilesContainer}>
                        {this.buildProfiles()}
                    </View>
                    <View style={style.namesContainer}>
                        {this.buildNames()}
                    </View>
                </View>
            );
        }

        return (
            <View style={style.container}>
                {profiles}
                <View style={style.contentContainer}>
                    {this.buildContent()}
                </View>
            </View>
        );
    }
}

const getStyleSheet = makeStyleSheetFromTheme((theme) => {
    return {
        channelTitle: {
            color: theme.centerChannelColor,
            fontSize: 19,
            fontWeight: '600',
            marginBottom: 12,
        },
        channelWelcome: {
            color: theme.centerChannelColor,
            marginBottom: 12,
        },
        container: {
            marginTop: 60,
            marginHorizontal: 12,
            marginBottom: 12,
            overflow: 'hidden',
        },
        displayName: {
            color: theme.centerChannelColor,
            fontSize: 15,
            fontWeight: '600',
        },
        message: {
            color: changeOpacity(theme.centerChannelColor, 0.8),
            fontSize: 15,
            lineHeight: 22,
        },
        namesContainer: {
            flexDirection: 'row',
            flexWrap: 'wrap',
            marginBottom: 12,
        },
        profile: {
            height: 67,
            marginBottom: 12,
            marginRight: 12,
        },
        profilesContainer: {
            flexDirection: 'row',
            flexWrap: 'wrap',
            justifyContent: 'flex-start',
        },
        indicatorContainer: {
            flexDirection: 'row',
        },
    };
});

export default injectIntl(ChannelIntro);<|MERGE_RESOLUTION|>--- conflicted
+++ resolved
@@ -22,10 +22,6 @@
     static propTypes = {
         actions: PropTypes.shape({
             goToScreen: PropTypes.func.isRequired,
-<<<<<<< HEAD
-            showModal: PropTypes.func.isRequired,
-=======
->>>>>>> b65ce5d2
         }).isRequired,
         creator: PropTypes.object,
         currentChannel: PropTypes.object.isRequired,
@@ -46,15 +42,7 @@
             userId,
         };
 
-<<<<<<< HEAD
-        if (Platform.OS === 'ios') {
-            actions.goToScreen(screen, title, passProps);
-        } else {
-            actions.showModal(screen, title, passProps);
-        }
-=======
         actions.goToScreen(screen, title, passProps);
->>>>>>> b65ce5d2
     };
 
     getDisplayName = (member) => {
