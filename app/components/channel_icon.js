// Copyright (c) 2015-present Mattermost, Inc. All Rights Reserved.
// See LICENSE.txt for license information.

import React from 'react';
import PropTypes from 'prop-types';
import {
    Text,
    View,
} from 'react-native';

import {General} from '@mm-redux/constants';

import CompassIcon from '@components/compass_icon';
import {changeOpacity, makeStyleSheetFromTheme} from '@utils/theme';

export default class ChannelIcon extends React.PureComponent {
    static propTypes = {
        isActive: PropTypes.bool,
        isInfo: PropTypes.bool,
        isUnread: PropTypes.bool,
        hasDraft: PropTypes.bool,
        membersCount: PropTypes.number,
        size: PropTypes.number,
        status: PropTypes.string,
        theme: PropTypes.object.isRequired,
        type: PropTypes.string.isRequired,
        isArchived: PropTypes.bool.isRequired,
        isBot: PropTypes.bool.isRequired,
    };

    static defaultProps = {
        isActive: false,
        isInfo: false,
        isUnread: false,
        size: 12,
    };

    render() {
        const {
            isActive,
            isUnread,
            isInfo,
            hasDraft,
            membersCount,
            size,
            status,
            theme,
            type,
            isArchived,
            isBot,
        } = this.props;
        const style = getStyleSheet(theme);

        let activeIcon;
        let unreadIcon;
        let activeGroupBox;
        let unreadGroupBox;
        let activeGroup;
        let unreadGroup;
        let offlineColor = changeOpacity(theme.sidebarText, 0.5);

        if (isUnread) {
            unreadIcon = style.iconUnread;
            unreadGroupBox = style.groupBoxUnread;
            unreadGroup = style.groupUnread;
        }

        if (isActive) {
            activeIcon = style.iconActive;
            activeGroupBox = style.groupBoxActive;
            activeGroup = style.groupActive;
        }

        if (isInfo) {
            activeIcon = style.iconInfo;
            activeGroupBox = style.groupBoxInfo;
            activeGroup = style.groupInfo;
            offlineColor = changeOpacity(theme.centerChannelColor, 0.5);
        }

        let icon;
        if (isArchived) {
            icon = (
                <CompassIcon
                    name='archive-outline'
                    style={[style.icon, unreadIcon, activeIcon, {fontSize: size}]}
<<<<<<< HEAD
                    testID='channel_icon.archive'
                    type='mattermost'
=======
>>>>>>> 5579c1fc
                />
            );
        } else if (isBot) {
            icon = (
<<<<<<< HEAD
                <Icon
                    name='bot'
                    style={[style.icon, unreadIcon, activeIcon, {fontSize: (size - 1), left: -1.5, top: -1}]}
                    testID='channel_icon.bot'
                    type='mattermost'
=======
                <CompassIcon
                    name='robot-happy'
                    style={[style.icon, unreadIcon, activeIcon, {fontSize: size, left: -1.5, top: -1}]}
>>>>>>> 5579c1fc
                />
            );
        } else if (hasDraft) {
            icon = (
                <CompassIcon
                    name='pencil-outline'
                    style={[style.icon, unreadIcon, activeIcon, {fontSize: size}]}
<<<<<<< HEAD
                    testID='channel_icon.draft'
                    type='mattermost'
=======
>>>>>>> 5579c1fc
                />
            );
        } else if (type === General.OPEN_CHANNEL) {
            icon = (
                <CompassIcon
                    name='globe'
                    style={[style.icon, unreadIcon, activeIcon, {fontSize: size}]}
<<<<<<< HEAD
                    testID='channel_icon.public'
                    type='mattermost'
=======
>>>>>>> 5579c1fc
                />
            );
        } else if (type === General.PRIVATE_CHANNEL) {
            icon = (
                <CompassIcon
                    name='lock-outline'
                    style={[style.icon, unreadIcon, activeIcon, {fontSize: size, left: 0.5}]}
<<<<<<< HEAD
                    testID='channel_icon.private'
                    type='mattermost'
=======
>>>>>>> 5579c1fc
                />
            );
        } else if (type === General.GM_CHANNEL) {
            icon = (
                <View style={[style.groupBox, unreadGroupBox, activeGroupBox, {width: size + 1, height: size + 1}]}>
                    <Text
                        style={[style.group, unreadGroup, activeGroup, {fontSize: (size - 4)}]}
                        testID='channel_icon.gm_member_count'
                    >
                        {membersCount}
                    </Text>
                </View>
            );
        } else if (type === General.DM_CHANNEL) {
            switch (status) {
            case General.AWAY:
                icon = (
                    <CompassIcon
                        name='clock'
                        style={[style.icon, unreadIcon, activeIcon, {fontSize: size, color: theme.awayIndicator}]}
<<<<<<< HEAD
                        testID='channel_icon.away'
                        type='mattermost'
=======
>>>>>>> 5579c1fc
                    />
                );
                break;
            case General.DND:
                icon = (
                    <CompassIcon
                        name='minus-circle'
                        style={[style.icon, unreadIcon, activeIcon, {fontSize: size, color: theme.dndIndicator}]}
<<<<<<< HEAD
                        testID='channel_icon.dnd'
                        type='mattermost'
=======
>>>>>>> 5579c1fc
                    />
                );
                break;
            case General.ONLINE:
                icon = (
                    <CompassIcon
                        name='check-circle'
                        style={[style.icon, unreadIcon, activeIcon, {fontSize: size, color: theme.onlineIndicator}]}
<<<<<<< HEAD
                        testID='channel_icon.online'
                        type='mattermost'
=======
>>>>>>> 5579c1fc
                    />
                );
                break;
            default:
                icon = (
                    <CompassIcon
                        name='circle-outline'
                        style={[style.icon, unreadIcon, activeIcon, {fontSize: size, color: offlineColor}]}
<<<<<<< HEAD
                        testID='channel_icon.offline'
                        type='mattermost'
=======
>>>>>>> 5579c1fc
                    />
                );
                break;
            }
        }

        return (
            <View style={[style.container, {height: size}]}>
                {icon}
            </View>
        );
    }
}

const getStyleSheet = makeStyleSheetFromTheme((theme) => {
    return {
        container: {
            marginRight: 8,
            alignItems: 'center',
        },
        icon: {
            color: changeOpacity(theme.sidebarText, 0.4),
        },
        iconActive: {
            color: theme.sidebarTextActiveColor,
        },
        iconUnread: {
            color: theme.sidebarUnreadText,
        },
        iconInfo: {
            color: theme.centerChannelColor,
        },
        groupBox: {
            alignSelf: 'flex-start',
            alignItems: 'center',
            backgroundColor: changeOpacity(theme.sidebarText, 0.3),
            borderColor: changeOpacity(theme.sidebarText, 0.3),
            borderWidth: 1,
            borderRadius: 2,
            justifyContent: 'center',
        },
        groupBoxActive: {
            backgroundColor: changeOpacity(theme.sidebarTextActiveColor, 0.3),
        },
        groupBoxUnread: {
            backgroundColor: changeOpacity(theme.sidebarUnreadText, 0.3),
        },
        groupBoxInfo: {
            backgroundColor: changeOpacity(theme.centerChannelColor, 0.3),
        },
        group: {
            color: changeOpacity(theme.sidebarText, 0.6),
            fontSize: 10,
            fontWeight: '600',
        },
        groupActive: {
            color: theme.sidebarTextActiveColor,
        },
        groupUnread: {
            color: theme.sidebarUnreadText,
        },
        groupInfo: {
            color: theme.centerChannelColor,
        },
    };
});<|MERGE_RESOLUTION|>--- conflicted
+++ resolved
@@ -84,26 +84,15 @@
                 <CompassIcon
                     name='archive-outline'
                     style={[style.icon, unreadIcon, activeIcon, {fontSize: size}]}
-<<<<<<< HEAD
                     testID='channel_icon.archive'
-                    type='mattermost'
-=======
->>>>>>> 5579c1fc
                 />
             );
         } else if (isBot) {
             icon = (
-<<<<<<< HEAD
-                <Icon
-                    name='bot'
-                    style={[style.icon, unreadIcon, activeIcon, {fontSize: (size - 1), left: -1.5, top: -1}]}
-                    testID='channel_icon.bot'
-                    type='mattermost'
-=======
                 <CompassIcon
                     name='robot-happy'
                     style={[style.icon, unreadIcon, activeIcon, {fontSize: size, left: -1.5, top: -1}]}
->>>>>>> 5579c1fc
+                    testID='channel_icon.bot'
                 />
             );
         } else if (hasDraft) {
@@ -111,11 +100,7 @@
                 <CompassIcon
                     name='pencil-outline'
                     style={[style.icon, unreadIcon, activeIcon, {fontSize: size}]}
-<<<<<<< HEAD
                     testID='channel_icon.draft'
-                    type='mattermost'
-=======
->>>>>>> 5579c1fc
                 />
             );
         } else if (type === General.OPEN_CHANNEL) {
@@ -123,11 +108,7 @@
                 <CompassIcon
                     name='globe'
                     style={[style.icon, unreadIcon, activeIcon, {fontSize: size}]}
-<<<<<<< HEAD
                     testID='channel_icon.public'
-                    type='mattermost'
-=======
->>>>>>> 5579c1fc
                 />
             );
         } else if (type === General.PRIVATE_CHANNEL) {
@@ -135,18 +116,15 @@
                 <CompassIcon
                     name='lock-outline'
                     style={[style.icon, unreadIcon, activeIcon, {fontSize: size, left: 0.5}]}
-<<<<<<< HEAD
                     testID='channel_icon.private'
-                    type='mattermost'
-=======
->>>>>>> 5579c1fc
                 />
             );
         } else if (type === General.GM_CHANNEL) {
-            icon = (
-                <View style={[style.groupBox, unreadGroupBox, activeGroupBox, {width: size + 1, height: size + 1}]}>
+            const fontSize = (size - 10);
+            icon = (
+                <View style={[style.groupBox, unreadGroupBox, activeGroupBox, {width: size, height: size}]}>
                     <Text
-                        style={[style.group, unreadGroup, activeGroup, {fontSize: (size - 4)}]}
+                        style={[style.group, unreadGroup, activeGroup, {fontSize}]}
                         testID='channel_icon.gm_member_count'
                     >
                         {membersCount}
@@ -160,11 +138,7 @@
                     <CompassIcon
                         name='clock'
                         style={[style.icon, unreadIcon, activeIcon, {fontSize: size, color: theme.awayIndicator}]}
-<<<<<<< HEAD
                         testID='channel_icon.away'
-                        type='mattermost'
-=======
->>>>>>> 5579c1fc
                     />
                 );
                 break;
@@ -173,11 +147,7 @@
                     <CompassIcon
                         name='minus-circle'
                         style={[style.icon, unreadIcon, activeIcon, {fontSize: size, color: theme.dndIndicator}]}
-<<<<<<< HEAD
                         testID='channel_icon.dnd'
-                        type='mattermost'
-=======
->>>>>>> 5579c1fc
                     />
                 );
                 break;
@@ -186,11 +156,7 @@
                     <CompassIcon
                         name='check-circle'
                         style={[style.icon, unreadIcon, activeIcon, {fontSize: size, color: theme.onlineIndicator}]}
-<<<<<<< HEAD
                         testID='channel_icon.online'
-                        type='mattermost'
-=======
->>>>>>> 5579c1fc
                     />
                 );
                 break;
@@ -199,11 +165,7 @@
                     <CompassIcon
                         name='circle-outline'
                         style={[style.icon, unreadIcon, activeIcon, {fontSize: size, color: offlineColor}]}
-<<<<<<< HEAD
                         testID='channel_icon.offline'
-                        type='mattermost'
-=======
->>>>>>> 5579c1fc
                     />
                 );
                 break;
