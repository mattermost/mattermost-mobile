--- conflicted
+++ resolved
@@ -191,12 +191,8 @@
                 manageMode={manageMode}
                 onPress={handleSelectProfile}
                 onLongPress={openUserProfile}
-<<<<<<< HEAD
                 selectable={manageMode || canAdd}
-=======
                 disabled={!canAdd}
-                selectable={true}
->>>>>>> 73d91301
                 selected={selected}
                 showManageMode={showManageMode}
                 testID='create_direct_message.user_list.user_item'
@@ -205,11 +201,7 @@
                 user={item}
             />
         );
-<<<<<<< HEAD
-    }, [selectedIds, currentUserId, handleSelectProfile, manageMode, teammateNameDisplay, tutorialWatched, showManageMode, data]);
-=======
-    }, [selectedIds, currentUserId, handleSelectProfile, teammateNameDisplay, tutorialWatched]);
->>>>>>> 73d91301
+    }, [selectedIds, currentUserId, handleSelectProfile, manageMode, teammateNameDisplay, tutorialWatched, showManageMode]);
 
     const renderLoading = useCallback(() => {
         if (!loading) {
