--- conflicted
+++ resolved
@@ -273,11 +273,7 @@
                 includeMargin={includeUserMargin}
             />
         );
-<<<<<<< HEAD
-    }, [selectedIds, currentUserId, manageMode, handleSelectProfile, openUserProfile, showManageMode, testID, tutorialWatched, includeUserMargin]);
-=======
-    }, [selectedIds, manageMode, handleSelectProfile, openUserProfile, showManageMode, tutorialWatched, includeUserMargin]);
->>>>>>> 51393f13
+    }, [selectedIds, manageMode, handleSelectProfile, openUserProfile, showManageMode, testID, tutorialWatched, includeUserMargin]);
 
     const renderLoading = useCallback(() => {
         if (!loading) {
@@ -291,11 +287,7 @@
                 size='large'
             />
         );
-<<<<<<< HEAD
-    }, [loading, theme, style.loadingContainer]);
-=======
     }, [loading, style.loadingContainer, theme.buttonBg]);
->>>>>>> 51393f13
 
     const renderNoResults = useCallback(() => {
         if (!showNoResults || !term) {
