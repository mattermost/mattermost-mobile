// Copyright (c) 2015-present Mattermost, Inc. All Rights Reserved.
// See LICENSE.txt for license information.

import {bindActionCreators} from 'redux';
import {connect} from 'react-redux';

import {getUsersByUsername} from 'mattermost-redux/selectors/entities/users';

import {getTeammateNameDisplaySetting, getTheme} from 'mattermost-redux/selectors/entities/preferences';

<<<<<<< HEAD
import {goToScreen, showModal} from 'app/actions/navigation';
=======
import {goToScreen} from 'app/actions/navigation';
>>>>>>> 30375aa4

import AtMention from './at_mention';

function mapStateToProps(state) {
    return {
        theme: getTheme(state),
        usersByUsername: getUsersByUsername(state),
        teammateNameDisplay: getTeammateNameDisplaySetting(state),
    };
}

function mapDispatchToProps(dispatch) {
    return {
        actions: bindActionCreators({
            goToScreen,
<<<<<<< HEAD
            showModal,
=======
>>>>>>> 30375aa4
        }, dispatch),
    };
}

export default connect(mapStateToProps, mapDispatchToProps)(AtMention);<|MERGE_RESOLUTION|>--- conflicted
+++ resolved
@@ -8,11 +8,7 @@
 
 import {getTeammateNameDisplaySetting, getTheme} from 'mattermost-redux/selectors/entities/preferences';
 
-<<<<<<< HEAD
-import {goToScreen, showModal} from 'app/actions/navigation';
-=======
 import {goToScreen} from 'app/actions/navigation';
->>>>>>> 30375aa4
 
 import AtMention from './at_mention';
 
@@ -28,10 +24,6 @@
     return {
         actions: bindActionCreators({
             goToScreen,
-<<<<<<< HEAD
-            showModal,
-=======
->>>>>>> 30375aa4
         }, dispatch),
     };
 }
