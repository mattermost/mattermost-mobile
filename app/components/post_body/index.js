--- conflicted
+++ resolved
@@ -53,10 +53,7 @@
         isSystemMessage: isSystemMessage(post),
         message: post.message,
         theme: getTheme(state),
-<<<<<<< HEAD
-        canAddReaction
-=======
->>>>>>> 30a70227
+        canAddReaction,
     };
 }
 
