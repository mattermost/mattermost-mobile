// Copyright (c) 2017-present Mattermost, Inc. All Rights Reserved.
// See License.txt for license information.

import React, {PureComponent} from 'react';
import PropTypes from 'prop-types';
import {
    Dimensions,
    Platform,
    Text,
    TouchableHighlight,
    TouchableOpacity,
    View,
} from 'react-native';
import {intlShape} from 'react-intl';
import Icon from 'react-native-vector-icons/Ionicons';
import LinearGradient from 'react-native-linear-gradient';

import FileAttachmentList from 'app/components/file_attachment_list';
import FormattedText from 'app/components/formatted_text';
import Markdown from 'app/components/markdown';
import OptionsContext from 'app/components/options_context';
import PostAddChannelMember from 'app/components/post_add_channel_member';

import PostBodyAdditionalContent from 'app/components/post_body_additional_content';

import {emptyFunction} from 'app/utils/general';
import {getMarkdownTextStyles, getMarkdownBlockStyles} from 'app/utils/markdown';
import {preventDoubleTap} from 'app/utils/tap';
import {changeOpacity, makeStyleSheetFromTheme} from 'app/utils/theme';
import Reactions from 'app/components/reactions';

export default class PostBody extends PureComponent {
    static propTypes = {
        actions: PropTypes.shape({
            flagPost: PropTypes.func.isRequired,
            unflagPost: PropTypes.func.isRequired,
        }).isRequired,
        canDelete: PropTypes.bool,
        canEdit: PropTypes.bool,
        fileIds: PropTypes.array,
        hasBeenDeleted: PropTypes.bool,
        hasBeenEdited: PropTypes.bool,
        hasReactions: PropTypes.bool,
        highlight: PropTypes.bool,
        isFailed: PropTypes.bool,
        isFlagged: PropTypes.bool,
        isPending: PropTypes.bool,
        isPostAddChannelMember: PropTypes.bool,
        isPostEphemeral: PropTypes.bool,
        isReplyPost: PropTypes.bool,
        isSearchResult: PropTypes.bool,
        isSystemMessage: PropTypes.bool,
        managedConfig: PropTypes.object,
        message: PropTypes.string,
        navigator: PropTypes.object.isRequired,
        canAddReaction: PropTypes.bool,
        onAddReaction: PropTypes.func,
        onCopyPermalink: PropTypes.func,
        onCopyText: PropTypes.func,
        onFailedPostPress: PropTypes.func,
        onPermalinkPress: PropTypes.func,
        onPostDelete: PropTypes.func,
        onPostEdit: PropTypes.func,
        onPress: PropTypes.func,
        postId: PropTypes.string.isRequired,
        postProps: PropTypes.object,
        renderReplyBar: PropTypes.func,
        showLongPost: PropTypes.bool.isRequired,
        theme: PropTypes.object,
        toggleSelected: PropTypes.func,
    };

    static defaultProps = {
        fileIds: [],
        onAddReaction: emptyFunction,
        onCopyPermalink: emptyFunction,
        onCopyText: emptyFunction,
        onFailedPostPress: emptyFunction,
        onPostDelete: emptyFunction,
        onPostEdit: emptyFunction,
        onPress: emptyFunction,
        renderReplyBar: emptyFunction,
        toggleSelected: emptyFunction,
    };

    static contextTypes = {
        intl: intlShape.isRequired,
    };

    state = {
        isLongPost: false,
    };

    flagPost = () => {
        const {actions, postId} = this.props;
        actions.flagPost(postId);
    };

    handleHideUnderlay = () => {
        this.props.toggleSelected(false);
    };

    handleShowUnderlay = () => {
        this.props.toggleSelected(true);
    };

    hideOptionsContext = () => {
        if (Platform.OS === 'ios' && this.refs.options) {
            this.refs.options.hide();
        }
    };

    getPostActions = () => {
        const {formatMessage} = this.context.intl;
        const {
            canEdit,
            canDelete,
            hasBeenDeleted,
            isPending,
            isFailed,
            isFlagged,
            isPostEphemeral,
            isSystemMessage,
            managedConfig,
            onCopyText,
            onPostDelete,
            onPostEdit,
        } = this.props;
        const actions = [];
        const isPendingOrFailedPost = isPending || isFailed;

        // we should check for the user roles and permissions
        if (!isPendingOrFailedPost && !isSystemMessage && !isPostEphemeral) {
            actions.push({
                text: formatMessage({id: 'mobile.post_info.add_reaction', defaultMessage: 'Add Reaction'}),
                onPress: this.props.onAddReaction,
            });

            if (managedConfig.copyAndPasteProtection !== 'true') {
                actions.push({
                    text: formatMessage({id: 'mobile.post_info.copy_post', defaultMessage: 'Copy Post'}),
                    onPress: onCopyText,
                    copyPost: true,
                });
            }

            if (isFlagged) {
                actions.push({
                    text: formatMessage({id: 'post_info.mobile.unflag', defaultMessage: 'Unflag'}),
                    onPress: this.unflagPost,
                });
            } else {
                actions.push({
                    text: formatMessage({id: 'post_info.mobile.flag', defaultMessage: 'Flag'}),
                    onPress: this.flagPost,
                });
            }

            if (canEdit) {
                actions.push({text: formatMessage({id: 'post_info.edit', defaultMessage: 'Edit'}), onPress: onPostEdit});
            }

            if (canDelete && !hasBeenDeleted) {
                actions.push({text: formatMessage({id: 'post_info.del', defaultMessage: 'Delete'}), onPress: onPostDelete});
            }

            actions.push({
                text: formatMessage({id: 'get_post_link_modal.title', defaultMessage: 'Copy Permalink'}),
                onPress: this.props.onCopyPermalink,
            });
        }

        return actions;
    };

    measurePost = (event) => {
        const {height} = event.nativeEvent.layout;
        const {height: deviceHeight} = Dimensions.get('window');
        const {showLongPost} = this.props;

        if (!showLongPost && height >= 1000) {
            this.setState({
                isLongPost: true,
                maxHeight: (deviceHeight * 0.6),
            });
        }
    };

    openLongPost = preventDoubleTap(() => {
        const {managedConfig, navigator, onAddReaction, onPermalinkPress, postId} = this.props;
        const options = {
            screen: 'LongPost',
            animationType: 'none',
            backButtonTitle: '',
            overrideBackPress: true,
            navigatorStyle: {
                navBarHidden: true,
                screenBackgroundColor: changeOpacity('#000', 0.2),
                modalPresentationStyle: 'overCurrentContext',
            },
            passProps: {
                postId,
                managedConfig,
                onAddReaction,
                onPermalinkPress,
            },
        };

        navigator.showModal(options);
    });

    unflagPost = () => {
        const {actions, postId} = this.props;
        actions.unflagPost(postId);
    };

    showOptionsContext = (additionalAction) => {
        if (this.refs.options) {
            this.refs.options.show(additionalAction);
        }
    };

    renderFileAttachments() {
        const {
            fileIds,
            isFailed,
            navigator,
            onPress,
            postId,
            showLongPost,
            toggleSelected,
        } = this.props;

        if (showLongPost) {
            return null;
        }

        let attachments;
        if (fileIds.length > 0) {
            attachments = (
                <FileAttachmentList
                    fileIds={fileIds}
                    hideOptionsContext={this.hideOptionsContext}
                    isFailed={isFailed}
                    onLongPress={this.showOptionsContext}
                    onPress={onPress}
                    postId={postId}
                    toggleSelected={toggleSelected}
                    navigator={navigator}
                />
            );
        }
        return attachments;
    }

    renderPostAdditionalContent = (blockStyles, messageStyle, textStyles) => {
        const {isReplyPost, message, navigator, onPermalinkPress, postId, postProps} = this.props;

        return (
            <PostBodyAdditionalContent
                baseTextStyle={messageStyle}
                blockStyles={blockStyles}
                navigator={navigator}
                message={message}
                postId={postId}
                postProps={postProps}
                textStyles={textStyles}
                onLongPress={this.showOptionsContext}
                isReplyPost={isReplyPost}
                onPermalinkPress={onPermalinkPress}
            />
        );
    };

    renderReactions = () => {
        const {hasReactions, isSearchResult, postId, onAddReaction, showLongPost} = this.props;

        if (!hasReactions || isSearchResult || showLongPost) {
            return null;
        }

        return (
            <Reactions
                postId={postId}
                onAddReaction={onAddReaction}
            />
        );
    };

    renderShowMoreOption = (style) => {
        const {highlight, theme} = this.props;
        const {isLongPost} = this.state;

        if (!isLongPost) {
            return null;
        }

        const gradientColors = [];
        if (highlight) {
            gradientColors.push(
                changeOpacity(theme.mentionHighlightBg, 0),
                changeOpacity(theme.mentionHighlightBg, 0.15),
                changeOpacity(theme.mentionHighlightBg, 0.5),
            );
        } else {
            gradientColors.push(
                changeOpacity(theme.centerChannelBg, 0),
                changeOpacity(theme.centerChannelBg, 0.75),
                theme.centerChannelBg,
            );
        }

        return (
            <View>
                <LinearGradient
                    colors={gradientColors}
                    locations={[0, 0.7, 1]}
                    style={style.showMoreGradient}
                />
                <View style={style.showMoreContainer}>
                    <View style={style.showMoreDividerLeft}/>
                    <TouchableOpacity
                        onPress={this.openLongPost}
                        style={style.showMoreButtonContainer}
                    >
                        <View style={style.showMoreButton}>
                            <Text style={style.showMorePlusSign}>
                                {'+'}
                            </Text>
                            <FormattedText
                                id='mobile.post_body.show_more'
                                defaultMessage='Show More'
                                style={style.showMoreText}
                            />
                        </View>
                    </TouchableOpacity>
                    <View style={style.showMoreDividerRight}/>
                </View>
            </View>
        );
    };

    render() {
        const {formatMessage} = this.context.intl;
        const {
            hasBeenDeleted,
            hasBeenEdited,
            isFailed,
            isPending,
            isPostAddChannelMember,
            isSearchResult,
            isSystemMessage,
            message,
            navigator,
            onFailedPostPress,
            onPermalinkPress,
            onPress,
            postProps,
            renderReplyBar,
            theme,
            toggleSelected,
        } = this.props;
        const {isLongPost, maxHeight} = this.state;
        const style = getStyleSheet(theme);
        const blockStyles = getMarkdownBlockStyles(theme);
        const textStyles = getMarkdownTextStyles(theme);
        const messageStyle = isSystemMessage ? [style.message, style.systemMessage] : style.message;
        const isPendingOrFailedPost = isPending || isFailed;

<<<<<<< HEAD
        // we should check for the user roles and permissions
        if (!isPendingOrFailedPost && !isSystemMessage && !isPostEphemeral) {
            if (this.props.canAddReaction) {
                actions.push({
                    text: formatMessage({id: 'mobile.post_info.add_reaction', defaultMessage: 'Add Reaction'}),
                    onPress: this.props.onAddReaction,
                });
            }

            if (managedConfig.copyAndPasteProtection !== 'true') {
                actions.push({
                    text: formatMessage({id: 'mobile.post_info.copy_post', defaultMessage: 'Copy Post'}),
                    onPress: this.props.onCopyText,
                    copyPost: true,
                });
            }

            if (isFlagged) {
                actions.push({
                    text: formatMessage({id: 'post_info.mobile.unflag', defaultMessage: 'Unflag'}),
                    onPress: this.unflagPost,
                });
            } else {
                actions.push({
                    text: formatMessage({id: 'post_info.mobile.flag', defaultMessage: 'Flag'}),
                    onPress: this.flagPost,
                });
            }

            if (canEdit) {
                actions.push({text: formatMessage({id: 'post_info.edit', defaultMessage: 'Edit'}), onPress: onPostEdit});
            }

            if (canDelete && !hasBeenDeleted) {
                actions.push({text: formatMessage({id: 'post_info.del', defaultMessage: 'Delete'}), onPress: onPostDelete});
            }

            actions.push({
                text: formatMessage({id: 'get_post_link_modal.title', defaultMessage: 'Copy Permalink'}),
                onPress: this.props.onCopyPermalink,
            });
        }

=======
>>>>>>> fd5562fb
        let body;
        let messageComponent;
        if (hasBeenDeleted) {
            messageComponent = (
                <TouchableHighlight
                    onHideUnderlay={this.handleHideUnderlay}
                    onPress={onPress}
                    onShowUnderlay={this.handleShowUnderlay}
                    underlayColor='transparent'
                >
                    <View style={style.row}>
                        <FormattedText
                            style={messageStyle}
                            id='post_body.deleted'
                            defaultMessage='(message deleted)'
                        />
                    </View>
                </TouchableHighlight>
            );
            body = (<View>{messageComponent}</View>);
        } else if (isPostAddChannelMember) {
            messageComponent = (
                <View style={style.row}>
                    <View style={style.flex}>
                        <PostAddChannelMember
                            navigator={navigator}
                            onLongPress={this.showOptionsContext}
                            onPermalinkPress={onPermalinkPress}
                            onPostPress={onPress}
                            textStyles={textStyles}
                            postId={postProps.add_channel_member.post_id}
                            userIds={postProps.add_channel_member.user_ids}
                            usernames={postProps.add_channel_member.usernames}
                        />
                    </View>
                </View>
            );
        } else if (message.length) {
            messageComponent = (
                <View style={style.row}>
                    <View
                        style={[style.flex, (isPendingOrFailedPost && style.pendingPost), (isLongPost && {maxHeight, overflow: 'hidden'})]}
                        removeClippedSubviews={isLongPost}
                    >
                        <Markdown
                            baseTextStyle={messageStyle}
                            blockStyles={blockStyles}
                            isEdited={hasBeenEdited}
                            isSearchResult={isSearchResult}
                            navigator={navigator}
                            onLongPress={this.showOptionsContext}
                            onPermalinkPress={onPermalinkPress}
                            onPostPress={onPress}
                            textStyles={textStyles}
                            value={message}
                        />
                    </View>
                </View>
            );
        }

        if (!hasBeenDeleted) {
            body = (
                <OptionsContext
                    actions={this.getPostActions()}
                    ref='options'
                    onPress={onPress}
                    toggleSelected={toggleSelected}
                    cancelText={formatMessage({id: 'channel_modal.cancel', defaultMessage: 'Cancel'})}
                >
                    <View onLayout={this.measurePost}>
                        {messageComponent}
                        {this.renderShowMoreOption(style)}
                    </View>
                    {this.renderPostAdditionalContent(blockStyles, messageStyle, textStyles)}
                    {this.renderFileAttachments()}
                    {this.renderReactions()}
                </OptionsContext>
            );
        }

        return (
            <View style={style.messageContainerWithReplyBar}>
                {renderReplyBar()}
                <View style={[style.flex, style.row]}>
                    <View style={style.flex}>
                        {body}
                    </View>
                    {isFailed &&
                    <TouchableOpacity
                        onPress={onFailedPostPress}
                        style={style.retry}
                    >
                        <Icon
                            name='ios-information-circle-outline'
                            size={26}
                            color={theme.errorTextColor}
                        />
                    </TouchableOpacity>
                    }
                </View>
            </View>
        );
    }
}

const getStyleSheet = makeStyleSheetFromTheme((theme) => {
    return {
        flex: {
            flex: 1,
        },
        row: {
            flexDirection: 'row',
        },
        retry: {
            justifyContent: 'center',
            marginLeft: 12,
        },
        message: {
            color: theme.centerChannelColor,
            fontSize: 15,
            lineHeight: 20,
        },
        messageContainerWithReplyBar: {
            flexDirection: 'row',
            flex: 1,
        },
        pendingPost: {
            opacity: 0.5,
        },
        systemMessage: {
            opacity: 0.6,
        },
        showMoreGradient: {
            flex: 1,
            height: 50,
            position: 'absolute',
            top: -50,
            width: '100%',
        },
        showMoreContainer: {
            alignItems: 'center',
            justifyContent: 'center',
            flex: 1,
            flexDirection: 'row',
            position: 'relative',
            top: -7.5,
        },
        showMoreDividerLeft: {
            backgroundColor: changeOpacity(theme.centerChannelColor, 0.2),
            flex: 1,
            height: 1,
            marginRight: 10,
        },
        showMoreDividerRight: {
            backgroundColor: changeOpacity(theme.centerChannelColor, 0.2),
            flex: 1,
            height: 1,
            marginLeft: 10,
        },
        showMoreButtonContainer: {
            backgroundColor: theme.centerChannelBg,
            borderColor: changeOpacity(theme.centerChannelColor, 0.2),
            borderRadius: 4,
            borderWidth: 1,
            height: 37,
            paddingHorizontal: 10,
        },
        showMoreButton: {
            alignItems: 'center',
            flex: 1,
            flexDirection: 'row',
        },
        showMorePlusSign: {
            color: theme.linkColor,
            fontSize: 16,
            fontWeight: '600',
            marginRight: 8,
        },
        showMoreText: {
            color: theme.linkColor,
            fontSize: 13,
            fontWeight: '600',
        },
    };
});<|MERGE_RESOLUTION|>--- conflicted
+++ resolved
@@ -367,7 +367,6 @@
         const messageStyle = isSystemMessage ? [style.message, style.systemMessage] : style.message;
         const isPendingOrFailedPost = isPending || isFailed;
 
-<<<<<<< HEAD
         // we should check for the user roles and permissions
         if (!isPendingOrFailedPost && !isSystemMessage && !isPostEphemeral) {
             if (this.props.canAddReaction) {
@@ -411,8 +410,6 @@
             });
         }
 
-=======
->>>>>>> fd5562fb
         let body;
         let messageComponent;
         if (hasBeenDeleted) {
