// Copyright (c) 2015-present Mattermost, Inc. All Rights Reserved.
// See LICENSE.txt for license information.

import {bindActionCreators} from 'redux';
import {connect} from 'react-redux';

import {unsetCustomStatus} from '@actions/views/custom_status';
import {setStatus} from '@mm-redux/actions/users';
import {getTheme} from '@mm-redux/selectors/entities/preferences';
import {getCurrentUser, getStatusForUserId} from '@mm-redux/selectors/entities/users';
import {isCustomStatusEnabled, makeGetCustomStatus} from '@selectors/custom_status';

import {logout} from 'app/actions/views/user';

import SettingsSidebar from './settings_sidebar';
<<<<<<< HEAD
import {isCustomStatusEnabled, getCustomStatus} from '@selectors/custom_status';

import {getCurrentUserTimezone} from '@mm-redux/selectors/entities/timezone';
=======

const getCustomStatus = makeGetCustomStatus();
>>>>>>> 62528e51

function mapStateToProps(state) {
    const currentUser = getCurrentUser(state) || {};
    const status = getStatusForUserId(state, currentUser.id);
<<<<<<< HEAD
    const userTimezone = getCurrentUserTimezone(state);
=======

    const customStatusEnabled = isCustomStatusEnabled(state);
    const customStatus = customStatusEnabled ? getCustomStatus(state) : undefined;
>>>>>>> 62528e51
    return {
        userTimezone,
        currentUser,
        locale: currentUser?.locale,
        status,
        theme: getTheme(state),
        isCustomStatusEnabled: customStatusEnabled,
        customStatus,
        setStatusRequestStatus: state.requests.users?.setCustomStatus?.status,
        clearStatusRequestStatus: state.requests.users?.clearCustomStatus?.status,
    };
}

function mapDispatchToProps(dispatch) {
    return {
        actions: bindActionCreators({
            logout,
            setStatus,
            unsetCustomStatus,
        }, dispatch),
    };
}

export default connect(mapStateToProps, mapDispatchToProps, null, {forwardRef: true})(SettingsSidebar);<|MERGE_RESOLUTION|>--- conflicted
+++ resolved
@@ -13,25 +13,17 @@
 import {logout} from 'app/actions/views/user';
 
 import SettingsSidebar from './settings_sidebar';
-<<<<<<< HEAD
-import {isCustomStatusEnabled, getCustomStatus} from '@selectors/custom_status';
-
 import {getCurrentUserTimezone} from '@mm-redux/selectors/entities/timezone';
-=======
 
 const getCustomStatus = makeGetCustomStatus();
->>>>>>> 62528e51
 
 function mapStateToProps(state) {
     const currentUser = getCurrentUser(state) || {};
     const status = getStatusForUserId(state, currentUser.id);
-<<<<<<< HEAD
     const userTimezone = getCurrentUserTimezone(state);
-=======
 
     const customStatusEnabled = isCustomStatusEnabled(state);
     const customStatus = customStatusEnabled ? getCustomStatus(state) : undefined;
->>>>>>> 62528e51
     return {
         userTimezone,
         currentUser,
