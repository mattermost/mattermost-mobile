// Copyright (c) 2015-present Mattermost, Inc. All Rights Reserved.
// See LICENSE.txt for license information.

import {bindActionCreators} from 'redux';
import {connect} from 'react-redux';

import {unsetCustomStatus} from '@actions/views/custom_status';
import {setStatus} from '@mm-redux/actions/users';
import {getTheme} from '@mm-redux/selectors/entities/preferences';
import {getCurrentUser, getStatusForUserId} from '@mm-redux/selectors/entities/users';
import {isCustomStatusEnabled, getCustomStatus} from '@selectors/custom_status';

import {logout} from 'app/actions/views/user';

import SettingsSidebar from './settings_sidebar';
<<<<<<< HEAD
import {getCurrentUserTimezone} from '@mm-redux/selectors/entities/timezone';

function mapStateToProps(state) {
    const currentUser = getCurrentUser(state) || {};
    const status = getStatusForUserId(state, currentUser.id);
    const userTimezone = getCurrentUserTimezone(state);

    const customStatusEnabled = isCustomStatusEnabled(state);
    const customStatus = customStatusEnabled ? getCustomStatus(state) : undefined;
    return {
        userTimezone,
        currentUser,
        locale: currentUser?.locale,
        status,
        theme: getTheme(state),
        isCustomStatusEnabled: customStatusEnabled,
        customStatus,
=======

function makeMapStateToProps() {
    const getCustomStatus = makeGetCustomStatus();
    return (state) => {
        const currentUser = getCurrentUser(state) || {};
        const status = getStatusForUserId(state, currentUser.id);

        const customStatusEnabled = isCustomStatusEnabled(state);
        const customStatus = customStatusEnabled ? getCustomStatus(state) : undefined;
        return {
            currentUser,
            locale: currentUser?.locale,
            status,
            theme: getTheme(state),
            isCustomStatusEnabled: customStatusEnabled,
            customStatus,
        };
>>>>>>> bff8e834
    };
}

function mapDispatchToProps(dispatch) {
    return {
        actions: bindActionCreators({
            logout,
            setStatus,
            unsetCustomStatus,
        }, dispatch),
    };
}

export default connect(makeMapStateToProps, mapDispatchToProps, null, {forwardRef: true})(SettingsSidebar);<|MERGE_RESOLUTION|>--- conflicted
+++ resolved
@@ -7,41 +7,24 @@
 import {unsetCustomStatus} from '@actions/views/custom_status';
 import {setStatus} from '@mm-redux/actions/users';
 import {getTheme} from '@mm-redux/selectors/entities/preferences';
+import {getCurrentUserTimezone} from '@mm-redux/selectors/entities/timezone';
 import {getCurrentUser, getStatusForUserId} from '@mm-redux/selectors/entities/users';
 import {isCustomStatusEnabled, getCustomStatus} from '@selectors/custom_status';
 
 import {logout} from 'app/actions/views/user';
 
 import SettingsSidebar from './settings_sidebar';
-<<<<<<< HEAD
-import {getCurrentUserTimezone} from '@mm-redux/selectors/entities/timezone';
-
-function mapStateToProps(state) {
-    const currentUser = getCurrentUser(state) || {};
-    const status = getStatusForUserId(state, currentUser.id);
-    const userTimezone = getCurrentUserTimezone(state);
-
-    const customStatusEnabled = isCustomStatusEnabled(state);
-    const customStatus = customStatusEnabled ? getCustomStatus(state) : undefined;
-    return {
-        userTimezone,
-        currentUser,
-        locale: currentUser?.locale,
-        status,
-        theme: getTheme(state),
-        isCustomStatusEnabled: customStatusEnabled,
-        customStatus,
-=======
 
 function makeMapStateToProps() {
-    const getCustomStatus = makeGetCustomStatus();
     return (state) => {
         const currentUser = getCurrentUser(state) || {};
         const status = getStatusForUserId(state, currentUser.id);
+        const userTimezone = getCurrentUserTimezone(state);
 
         const customStatusEnabled = isCustomStatusEnabled(state);
         const customStatus = customStatusEnabled ? getCustomStatus(state) : undefined;
         return {
+            userTimezone,
             currentUser,
             locale: currentUser?.locale,
             status,
@@ -49,7 +32,6 @@
             isCustomStatusEnabled: customStatusEnabled,
             customStatus,
         };
->>>>>>> bff8e834
     };
 }
 
