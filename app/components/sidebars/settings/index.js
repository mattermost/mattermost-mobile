--- conflicted
+++ resolved
@@ -7,16 +7,6 @@
 import {logout, setStatus} from 'mattermost-redux/actions/users';
 import {getTheme} from 'mattermost-redux/selectors/entities/preferences';
 import {getCurrentUser, getStatusForUserId} from 'mattermost-redux/selectors/entities/users';
-
-<<<<<<< HEAD
-import {isLandscape, getDimensions} from 'app/selectors/device';
-=======
-import {
-    showModal,
-    showModalOverCurrentContext,
-    dismissModal,
-} from 'app/actions/navigation';
->>>>>>> 9da5b234
 
 import SettingsSidebar from './settings_sidebar';
 
