// Copyright (c) 2015-present Mattermost, Inc. All Rights Reserved.
// See LICENSE.txt for license information.

import React, {PureComponent} from 'react';
import PropTypes from 'prop-types';
import {intlShape} from 'react-intl';
import {
    BackHandler,
    Dimensions,
    InteractionManager,
    Keyboard,
    ScrollView,
    View,
} from 'react-native';
import MaterialIcon from 'react-native-vector-icons/MaterialIcons';

import {General} from 'mattermost-redux/constants';
import EventEmitter from 'mattermost-redux/utils/event_emitter';

import SafeAreaView from 'app/components/safe_area_view';
import DrawerLayout, {DRAWER_INITIAL_OFFSET, TABLET_WIDTH} from 'app/components/sidebars/drawer_layout';
import UserStatus from 'app/components/user_status';
import {DeviceTypes, NavigationTypes} from 'app/constants';
import {confirmOutOfOfficeDisabled} from 'app/utils/status';
import {preventDoubleTap} from 'app/utils/tap';
import {changeOpacity, makeStyleSheetFromTheme} from 'app/utils/theme';
import {t} from 'app/utils/i18n';
import {showModal, showModalOverCurrentContext, dismissModal} from 'app/actions/navigation';

import DrawerItem from './drawer_item';
import UserInfo from './user_info';
import StatusLabel from './status_label';

export default class SettingsDrawer extends PureComponent {
    static propTypes = {
        actions: PropTypes.shape({
            logout: PropTypes.func.isRequired,
            setStatus: PropTypes.func.isRequired,
        }).isRequired,
        blurPostTextBox: PropTypes.func.isRequired,
        children: PropTypes.node,
        currentUser: PropTypes.object.isRequired,
        status: PropTypes.string,
        theme: PropTypes.object.isRequired,
    };

    static defaultProps = {
        currentUser: {},
        status: 'offline',
    };

    static contextTypes = {
        intl: intlShape,
    };

    constructor(props) {
        super(props);

        MaterialIcon.getImageSource('close', 20, props.theme.sidebarHeaderTextColor).then((source) => {
            this.closeButton = source;
        });

        this.state = {
            deviceWidth: Dimensions.get('window').width,
            openDrawerOffset: DRAWER_INITIAL_OFFSET,
        };
    }

    componentDidMount() {
        this.mounted = true;
        this.handleDimensions({window: Dimensions.get('window')});
        EventEmitter.on('close_settings_sidebar', this.closeSettingsSidebar);
        BackHandler.addEventListener('hardwareBackPress', this.handleAndroidBack);
        Dimensions.addEventListener('change', this.handleDimensions);
    }

    componentWillUnmount() {
        this.mounted = false;
        EventEmitter.off('close_settings_sidebar', this.closeSettingsSidebar);
        BackHandler.removeEventListener('hardwareBackPress', this.handleAndroidBack);
        Dimensions.removeEventListener('change', this.handleDimensions);
    }

<<<<<<< HEAD
    setDrawerRef = (ref) => {
        this.drawerRef = ref;
    }

    handleAndroidBack = () => {
        if (this.drawerRef && this.drawerOpened) {
            this.drawerRef.closeDrawer();
            return true;
        }

        return false;
    };

    openSettingsSidebar = () => {
        this.props.blurPostTextBox();

        if (this.drawerRef && !this.drawerOpened) {
            this.drawerRef.openDrawer();
        }
    };

    closeSettingsSidebar = () => {
        if (this.drawerRef && this.drawerOpened) {
            this.drawerRef.closeDrawer();
=======
    confirmReset = (status) => {
        const {intl} = this.context;
        confirmOutOfOfficeDisabled(intl, status, this.updateStatus);
    };

    closeSettingsSidebar = () => {
        if (this.refs.drawer && this.drawerOpened) {
            this.refs.drawer.closeDrawer();
        }
    };

    handleAndroidBack = () => {
        if (this.refs.drawer && this.drawerOpened) {
            this.refs.drawer.closeDrawer();
            return true;
>>>>>>> b43638b7
        }

        return false;
    };

    handleDrawerClose = () => {
        this.drawerOpened = false;
        Keyboard.dismiss();
    };

    handleDrawerOpen = () => {
        this.drawerOpened = true;
        Keyboard.dismiss();
    };

    handleDimensions = ({window}) => {
        if (this.mounted) {
            if (this.state.openDrawerOffset !== 0) {
                let openDrawerOffset = DRAWER_INITIAL_OFFSET;
                if ((window.width > window.height) || DeviceTypes.IS_TABLET) {
                    openDrawerOffset = window.width * 0.5;
                }

                this.setState({openDrawerOffset, deviceWidth: window.width});
            }
        }
    };

    handleSetStatus = preventDoubleTap(() => {
        const items = [{
            action: () => this.setStatus(General.ONLINE),
            text: {
                id: t('mobile.set_status.online'),
                defaultMessage: 'Online',
            },
        }, {
            action: () => this.setStatus(General.AWAY),
            text: {
                id: t('mobile.set_status.away'),
                defaultMessage: 'Away',
            },
        }, {
            action: () => this.setStatus(General.DND),
            text: {
                id: t('mobile.set_status.dnd'),
                defaultMessage: 'Do Not Disturb',
            },
        }, {
            action: () => this.setStatus(General.OFFLINE),
            text: {
                id: t('mobile.set_status.offline'),
                defaultMessage: 'Offline',
            },
        }];

        showModalOverCurrentContext('OptionsModal', {items});
    });

    goToEditProfile = preventDoubleTap(() => {
        const {currentUser} = this.props;
        const {formatMessage} = this.context.intl;
        const commandType = 'ShowModal';

        this.openModal(
            'EditProfile',
            formatMessage({id: 'mobile.routes.edit_profile', defaultMessage: 'Edit Profile'}),
            {currentUser, commandType}
        );
    });

    goToFlagged = preventDoubleTap(() => {
        const {formatMessage} = this.context.intl;

        this.openModal(
            'FlaggedPosts',
            formatMessage({id: 'search_header.title3', defaultMessage: 'Flagged Posts'}),
        );
    });

    goToMentions = preventDoubleTap(() => {
        const {intl} = this.context;

        this.openModal(
            'RecentMentions',
            intl.formatMessage({id: 'search_header.title2', defaultMessage: 'Recent Mentions'}),
        );
    });

    goToUserProfile = preventDoubleTap(() => {
        const userId = this.props.currentUser.id;
        const {formatMessage} = this.context.intl;

        this.openModal(
            'UserProfile',
            formatMessage({id: 'mobile.routes.user_profile', defaultMessage: 'Profile'}),
            {userId, fromSettings: true}
        );
    });

    goToSettings = preventDoubleTap(() => {
        const {intl} = this.context;

        this.openModal(
            'Settings',
            intl.formatMessage({id: 'mobile.routes.settings', defaultMessage: 'Settings'}),
        );
    });

    logout = preventDoubleTap(() => {
        const {logout} = this.props.actions;
        this.closeSettingsSidebar();
        logout();
    });

    openModal = (screen, title, passProps) => {
        this.closeSettingsSidebar();

        const options = {
            topBar: {
                leftButtons: [{
                    id: 'close-settings',
                    icon: this.closeButton,
                }],
            },
        };

        InteractionManager.runAfterInteractions(() => {
            showModal(screen, title, passProps, options);
        });
    };

    openSettingsSidebar = () => {
        this.props.blurPostTextBox();

        if (this.refs.drawer && !this.drawerOpened) {
            this.refs.drawer.openDrawer();
        }
    };

    renderUserStatusIcon = (userId) => {
        return (
            <UserStatus
                size={18}
                userId={userId}
            />
        );
    };

    renderUserStatusLabel = (userId) => {
        return (
            <StatusLabel userId={userId}/>
        );
    };

    renderNavigationView = () => {
        const {currentUser, theme} = this.props;
        const style = getStyleSheet(theme);

        return (
            <SafeAreaView
                backgroundColor={theme.centerChannelBg}
                navBarBackgroundColor={theme.centerChannelBg}
                footerColor={theme.centerChannelBg}
                footerComponent={<View style={style.container}/>}
                headerComponent={<View style={style.container}/>}
                theme={theme}
            >
                <View style={style.container}>
                    <ScrollView
                        alwaysBounceVertical={false}
                        contentContainerStyle={style.wrapper}
                    >
                        <UserInfo
                            onPress={this.goToUserProfile}
                            user={currentUser}
                        />
                        <View style={style.block}>
                            <DrawerItem
                                labelComponent={this.renderUserStatusLabel(currentUser.id)}
                                leftComponent={this.renderUserStatusIcon(currentUser.id)}
                                separator={false}
                                onPress={this.handleSetStatus}
                                theme={theme}
                            />
                        </View>
                        <View style={style.separator}/>
                        <View style={style.block}>
                            <DrawerItem
                                defaultMessage='Recent Mentions'
                                i18nId='search_header.title2'
                                iconName='ios-at'
                                iconType='ion'
                                onPress={this.goToMentions}
                                separator={true}
                                theme={theme}
                            />
                            <DrawerItem
                                defaultMessage='Flagged Posts'
                                i18nId='search_header.title3'
                                iconName='ios-flag'
                                iconType='ion'
                                onPress={this.goToFlagged}
                                separator={false}
                                theme={theme}
                            />
                        </View>
                        <View style={style.separator}/>
                        <View style={style.block}>
                            <DrawerItem
                                defaultMessage='Edit Profile'
                                i18nId='mobile.routes.edit_profile'
                                iconName='ios-person'
                                iconType='ion'
                                onPress={this.goToEditProfile}
                                separator={true}
                                theme={theme}
                            />
                            <DrawerItem
                                defaultMessage='Settings'
                                i18nId='mobile.routes.settings'
                                iconName='ios-options'
                                iconType='ion'
                                onPress={this.goToSettings}
                                separator={false}
                                theme={theme}
                            />
                        </View>
                        <View style={style.separator}/>
                        <View style={style.block}>
                            <DrawerItem
                                centered={true}
                                defaultMessage='Logout'
                                i18nId='sidebar_right_menu.logout'
                                isDestructor={true}
                                onPress={this.logout}
                                separator={false}
                                theme={theme}
                            />
                        </View>
                    </ScrollView>
                </View>
            </SafeAreaView>
        );
    };

    updateStatus = (status) => {
        const {currentUser: {id: currentUserId}} = this.props;
        this.props.actions.setStatus({
            user_id: currentUserId,
            status,
        });
    };

    setStatus = (status) => {
        const {status: currentUserStatus} = this.props;

        if (currentUserStatus === General.OUT_OF_OFFICE) {
            dismissModal();
            this.closeSettingsSidebar();
            this.confirmReset(status);
            return;
        }
        this.updateStatus(status);
        EventEmitter.emit(NavigationTypes.NAVIGATION_CLOSE_MODAL);
    };

    render() {
        const {children} = this.props;
        const {deviceWidth, openDrawerOffset} = this.state;
        const drawerWidth = DeviceTypes.IS_TABLET ? TABLET_WIDTH : (deviceWidth - openDrawerOffset);

        return (
            <DrawerLayout
                ref={this.setDrawerRef}
                renderNavigationView={this.renderNavigationView}
                onDrawerClose={this.handleDrawerClose}
                onDrawerOpen={this.handleDrawerOpen}
                drawerPosition='right'
                drawerWidth={drawerWidth}
                useNativeAnimations={true}
            >
                {children}
            </DrawerLayout>
        );
    }
}

const getStyleSheet = makeStyleSheetFromTheme((theme) => {
    return {
        container: {
            flex: 1,
            backgroundColor: changeOpacity(theme.centerChannelColor, 0.03),
        },
        wrapper: {
            paddingTop: 0,
        },
        block: {
            borderBottomColor: changeOpacity(theme.centerChannelColor, 0.1),
            borderBottomWidth: 1,
            borderTopColor: changeOpacity(theme.centerChannelColor, 0.1),
            borderTopWidth: 1,
        },
        divider: {
            backgroundColor: changeOpacity(theme.centerChannelColor, 0.1),
            height: 1,
        },
        separator: {
            marginTop: 35,
        },
    };
});<|MERGE_RESOLUTION|>--- conflicted
+++ resolved
@@ -81,48 +81,33 @@
         Dimensions.removeEventListener('change', this.handleDimensions);
     }
 
-<<<<<<< HEAD
     setDrawerRef = (ref) => {
         this.drawerRef = ref;
     }
+
+    confirmReset = (status) => {
+        const {intl} = this.context;
+        confirmOutOfOfficeDisabled(intl, status, this.updateStatus);
+    };
+
+    closeSettingsSidebar = () => {
+        if (this.drawerRef && this.drawerOpened) {
+            this.drawerRef.closeDrawer();
+        }
+    };
+
+    openSettingsSidebar = () => {
+        this.props.blurPostTextBox();
+
+        if (this.drawerRef && !this.drawerOpened) {
+            this.drawerRef.openDrawer();
+        }
+    };
 
     handleAndroidBack = () => {
         if (this.drawerRef && this.drawerOpened) {
             this.drawerRef.closeDrawer();
             return true;
-        }
-
-        return false;
-    };
-
-    openSettingsSidebar = () => {
-        this.props.blurPostTextBox();
-
-        if (this.drawerRef && !this.drawerOpened) {
-            this.drawerRef.openDrawer();
-        }
-    };
-
-    closeSettingsSidebar = () => {
-        if (this.drawerRef && this.drawerOpened) {
-            this.drawerRef.closeDrawer();
-=======
-    confirmReset = (status) => {
-        const {intl} = this.context;
-        confirmOutOfOfficeDisabled(intl, status, this.updateStatus);
-    };
-
-    closeSettingsSidebar = () => {
-        if (this.refs.drawer && this.drawerOpened) {
-            this.refs.drawer.closeDrawer();
-        }
-    };
-
-    handleAndroidBack = () => {
-        if (this.refs.drawer && this.drawerOpened) {
-            this.refs.drawer.closeDrawer();
-            return true;
->>>>>>> b43638b7
         }
 
         return false;
@@ -254,12 +239,25 @@
         });
     };
 
-    openSettingsSidebar = () => {
-        this.props.blurPostTextBox();
-
-        if (this.refs.drawer && !this.drawerOpened) {
-            this.refs.drawer.openDrawer();
+    updateStatus = (status) => {
+        const {currentUser: {id: currentUserId}} = this.props;
+        this.props.actions.setStatus({
+            user_id: currentUserId,
+            status,
+        });
+    };
+
+    setStatus = (status) => {
+        const {status: currentUserStatus} = this.props;
+
+        if (currentUserStatus === General.OUT_OF_OFFICE) {
+            dismissModal();
+            this.closeSettingsSidebar();
+            this.confirmReset(status);
+            return;
         }
+        this.updateStatus(status);
+        EventEmitter.emit(NavigationTypes.NAVIGATION_CLOSE_MODAL);
     };
 
     renderUserStatusIcon = (userId) => {
@@ -366,27 +364,6 @@
                 </View>
             </SafeAreaView>
         );
-    };
-
-    updateStatus = (status) => {
-        const {currentUser: {id: currentUserId}} = this.props;
-        this.props.actions.setStatus({
-            user_id: currentUserId,
-            status,
-        });
-    };
-
-    setStatus = (status) => {
-        const {status: currentUserStatus} = this.props;
-
-        if (currentUserStatus === General.OUT_OF_OFFICE) {
-            dismissModal();
-            this.closeSettingsSidebar();
-            this.confirmReset(status);
-            return;
-        }
-        this.updateStatus(status);
-        EventEmitter.emit(NavigationTypes.NAVIGATION_CLOSE_MODAL);
     };
 
     render() {
