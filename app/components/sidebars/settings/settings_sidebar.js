// Copyright (c) 2015-present Mattermost, Inc. All Rights Reserved.
// See LICENSE.txt for license information.

import React, {PureComponent} from 'react';
import PropTypes from 'prop-types';
import {intlShape} from 'react-intl';
import {
    BackHandler,
    Dimensions,
    InteractionManager,
    Keyboard,
    ScrollView,
    View,
} from 'react-native';
import MaterialIcon from 'react-native-vector-icons/MaterialIcons';

import {General} from 'mattermost-redux/constants';
import EventEmitter from 'mattermost-redux/utils/event_emitter';

import SafeAreaView from 'app/components/safe_area_view';
import DrawerLayout, {DRAWER_INITIAL_OFFSET, TABLET_WIDTH} from 'app/components/sidebars/drawer_layout';
import UserStatus from 'app/components/user_status';
import {DeviceTypes, NavigationTypes} from 'app/constants';
import {confirmOutOfOfficeDisabled} from 'app/utils/status';
import {preventDoubleTap} from 'app/utils/tap';
import {changeOpacity, makeStyleSheetFromTheme} from 'app/utils/theme';
import {t} from 'app/utils/i18n';
import {showModal, showModalOverCurrentContext, dismissModal} from 'app/actions/navigation';

import DrawerItem from './drawer_item';
import UserInfo from './user_info';
import StatusLabel from './status_label';

export default class SettingsDrawer extends PureComponent {
    static propTypes = {
<<<<<<< HEAD
        blurPostTextBox: PropTypes.func.isRequired,
        children: PropTypes.node,
        currentUser: PropTypes.object,
        dismissModal: PropTypes.func.isRequired,
        logout: PropTypes.func.isRequired,
        setStatus: PropTypes.func.isRequired,
        showModal: PropTypes.func.isRequired,
        showModalOverCurrentContext: PropTypes.func.isRequired,
=======
        actions: PropTypes.shape({
            logout: PropTypes.func.isRequired,
            setStatus: PropTypes.func.isRequired,
        }).isRequired,
        blurPostTextBox: PropTypes.func.isRequired,
        children: PropTypes.node,
        currentUser: PropTypes.object.isRequired,
        status: PropTypes.string,
>>>>>>> 3613e399
        theme: PropTypes.object.isRequired,
    };

    static contextTypes = {
        intl: intlShape,
    };

    constructor(props) {
        super(props);

        this.drawer = React.createRef();

        MaterialIcon.getImageSource('close', 20, props.theme.sidebarHeaderTextColor).then((source) => {
            this.closeButton = source;
        });

        this.state = {
            deviceWidth: Dimensions.get('window').width,
            openDrawerOffset: DRAWER_INITIAL_OFFSET,
        };
    }

    componentDidMount() {
        this.mounted = true;
        this.handleDimensions({window: Dimensions.get('window')});
        EventEmitter.on('close_settings_sidebar', this.closeSettingsSidebar);
        BackHandler.addEventListener('hardwareBackPress', this.handleAndroidBack);
        Dimensions.addEventListener('change', this.handleDimensions);
    }

    componentWillUnmount() {
        this.mounted = false;
        EventEmitter.off('close_settings_sidebar', this.closeSettingsSidebar);
        BackHandler.removeEventListener('hardwareBackPress', this.handleAndroidBack);
        Dimensions.removeEventListener('change', this.handleDimensions);
    }

<<<<<<< HEAD
    handleAndroidBack = () => {
        if (this.drawer?.current && this.drawerOpened) {
            this.drawer.current.closeDrawer();
            return true;
        }

        return false;
    };

    openSettingsSidebar = () => {
        this.props.blurPostTextBox();

        if (this.drawer?.current && !this.drawerOpened) {
            this.drawer.current.openDrawer();
        }
    };

    closeSettingsSidebar = () => {
        if (this.drawer?.current && this.drawerOpened) {
            this.drawer.current.closeDrawer();
=======
    confirmReset = (status) => {
        const {intl} = this.context;
        confirmOutOfOfficeDisabled(intl, status, this.updateStatus);
    };

    closeSettingsSidebar = () => {
        if (this.refs.drawer && this.drawerOpened) {
            this.refs.drawer.closeDrawer();
        }
    };

    handleAndroidBack = () => {
        if (this.refs.drawer && this.drawerOpened) {
            this.refs.drawer.closeDrawer();
            return true;
>>>>>>> 3613e399
        }

        return false;
    };

    handleDrawerClose = () => {
        this.drawerOpened = false;
        Keyboard.dismiss();
    };

    handleDrawerOpen = () => {
        this.drawerOpened = true;
        Keyboard.dismiss();
    };

    handleDimensions = ({window}) => {
        if (this.mounted) {
            if (this.state.openDrawerOffset !== 0) {
                let openDrawerOffset = DRAWER_INITIAL_OFFSET;
                if ((window.width > window.height) || DeviceTypes.IS_TABLET) {
                    openDrawerOffset = window.width * 0.5;
                }

                this.setState({openDrawerOffset, deviceWidth: window.width});
            }
        }
    };

    handleSetStatus = preventDoubleTap(() => {
<<<<<<< HEAD
        const {showModalOverCurrentContext} = this.props;
=======
>>>>>>> 3613e399
        const items = [{
            action: () => this.setStatus(General.ONLINE),
            text: {
                id: t('mobile.set_status.online'),
                defaultMessage: 'Online',
            },
        }, {
            action: () => this.setStatus(General.AWAY),
            text: {
                id: t('mobile.set_status.away'),
                defaultMessage: 'Away',
            },
        }, {
            action: () => this.setStatus(General.DND),
            text: {
                id: t('mobile.set_status.dnd'),
                defaultMessage: 'Do Not Disturb',
            },
        }, {
            action: () => this.setStatus(General.OFFLINE),
            text: {
                id: t('mobile.set_status.offline'),
                defaultMessage: 'Offline',
            },
        }];

        showModalOverCurrentContext('OptionsModal', {items});
    });

    goToEditProfile = preventDoubleTap(() => {
        const {currentUser} = this.props;
        const {formatMessage} = this.context.intl;
        const commandType = 'ShowModal';

        this.openModal(
            'EditProfile',
            formatMessage({id: 'mobile.routes.edit_profile', defaultMessage: 'Edit Profile'}),
            {currentUser, commandType}
        );
    });

    goToFlagged = preventDoubleTap(() => {
        const {formatMessage} = this.context.intl;

        this.openModal(
            'FlaggedPosts',
            formatMessage({id: 'search_header.title3', defaultMessage: 'Flagged Posts'}),
        );
    });

    goToMentions = preventDoubleTap(() => {
        const {intl} = this.context;

        this.openModal(
            'RecentMentions',
            intl.formatMessage({id: 'search_header.title2', defaultMessage: 'Recent Mentions'}),
        );
    });

    goToUserProfile = preventDoubleTap(() => {
        const userId = this.props.currentUser.id;
        const {formatMessage} = this.context.intl;

        this.openModal(
            'UserProfile',
            formatMessage({id: 'mobile.routes.user_profile', defaultMessage: 'Profile'}),
            {userId, fromSettings: true}
        );
    });

    goToSettings = preventDoubleTap(() => {
        const {intl} = this.context;

        this.openModal(
            'Settings',
            intl.formatMessage({id: 'mobile.routes.settings', defaultMessage: 'Settings'}),
        );
    });

    logout = preventDoubleTap(() => {
        const {logout} = this.props;
        this.closeSettingsSidebar();
        logout();
    });

    openModal = (screen, title, passProps) => {
        this.closeSettingsSidebar();

<<<<<<< HEAD
        const {showModal} = this.props;
=======
>>>>>>> 3613e399
        const options = {
            topBar: {
                leftButtons: [{
                    id: 'close-settings',
                    icon: this.closeButton,
                }],
            },
        };

        InteractionManager.runAfterInteractions(() => {
            showModal(screen, title, passProps, options);
        });
    };

    openSettingsSidebar = () => {
        this.props.blurPostTextBox();

        if (this.refs.drawer && !this.drawerOpened) {
            this.refs.drawer.openDrawer();
        }
    };

    renderUserStatusIcon = (userId) => {
        return (
            <UserStatus
                size={18}
                userId={userId}
            />
        );
    };

    renderUserStatusLabel = () => {
        const {currentUser, theme} = this.props;

        return (
            <StatusLabel
                status={currentUser.status}
                theme={theme}
            />
        );
    };

    renderNavigationView = () => {
        const {currentUser, theme} = this.props;
        const style = getStyleSheet(theme);

        return (
            <SafeAreaView
                backgroundColor={theme.centerChannelBg}
                navBarBackgroundColor={theme.centerChannelBg}
                footerColor={theme.centerChannelBg}
                footerComponent={<View style={style.container}/>}
                headerComponent={<View style={style.container}/>}
                theme={theme}
            >
                <View style={style.container}>
                    <ScrollView
                        alwaysBounceVertical={false}
                        contentContainerStyle={style.wrapper}
                    >
                        <UserInfo
                            onPress={this.goToUserProfile}
                            user={currentUser}
                            theme={theme}
                        />
                        <View style={style.block}>
                            <DrawerItem
                                labelComponent={this.renderUserStatusLabel()}
                                leftComponent={this.renderUserStatusIcon(currentUser.id)}
                                separator={false}
                                onPress={this.handleSetStatus}
                                theme={theme}
                            />
                        </View>
                        <View style={style.separator}/>
                        <View style={style.block}>
                            <DrawerItem
                                defaultMessage='Recent Mentions'
                                i18nId='search_header.title2'
                                iconName='ios-at'
                                iconType='ion'
                                onPress={this.goToMentions}
                                separator={true}
                                theme={theme}
                            />
                            <DrawerItem
                                defaultMessage='Flagged Posts'
                                i18nId='search_header.title3'
                                iconName='ios-flag'
                                iconType='ion'
                                onPress={this.goToFlagged}
                                separator={false}
                                theme={theme}
                            />
                        </View>
                        <View style={style.separator}/>
                        <View style={style.block}>
                            <DrawerItem
                                defaultMessage='Edit Profile'
                                i18nId='mobile.routes.edit_profile'
                                iconName='ios-person'
                                iconType='ion'
                                onPress={this.goToEditProfile}
                                separator={true}
                                theme={theme}
                            />
                            <DrawerItem
                                defaultMessage='Settings'
                                i18nId='mobile.routes.settings'
                                iconName='ios-options'
                                iconType='ion'
                                onPress={this.goToSettings}
                                separator={false}
                                theme={theme}
                            />
                        </View>
                        <View style={style.separator}/>
                        <View style={style.block}>
                            <DrawerItem
                                centered={true}
                                defaultMessage='Logout'
                                i18nId='sidebar_right_menu.logout'
                                isDestructor={true}
                                onPress={this.logout}
                                separator={false}
                                theme={theme}
                            />
                        </View>
                    </ScrollView>
                </View>
            </SafeAreaView>
        );
    };

    updateStatus = (status) => {
        const {currentUser} = this.props;
        this.props.setStatus({
            user_id: currentUser.id,
            status,
        });
    };

    setStatus = (status) => {
<<<<<<< HEAD
        const {currentUser, dismissModal} = this.props;

        if (currentUser.status === General.OUT_OF_OFFICE) {
=======
        const {status: currentUserStatus} = this.props;

        if (currentUserStatus === General.OUT_OF_OFFICE) {
>>>>>>> 3613e399
            dismissModal();
            this.closeSettingsSidebar();
            this.confirmReset(status);
            return;
        }
        this.updateStatus(status);
        EventEmitter.emit(NavigationTypes.NAVIGATION_CLOSE_MODAL);
    };

    render() {
        const {children} = this.props;
<<<<<<< HEAD
        const {width} = Dimensions.get('window');
        const drawerWidth = DeviceTypes.IS_TABLET ? DRAWER_TABLET_WIDTH : (width - DRAWER_INITIAL_OFFSET);
=======
        const {deviceWidth, openDrawerOffset} = this.state;
        const drawerWidth = DeviceTypes.IS_TABLET ? TABLET_WIDTH : (deviceWidth - openDrawerOffset);
>>>>>>> 3613e399

        return (
            <DrawerLayout
                ref={this.drawer}
                renderNavigationView={this.renderNavigationView}
                onDrawerClose={this.handleDrawerClose}
                onDrawerOpen={this.handleDrawerOpen}
                drawerPosition='right'
                drawerWidth={drawerWidth}
                useNativeAnimations={true}
            >
                {children}
            </DrawerLayout>
        );
    }
}

const getStyleSheet = makeStyleSheetFromTheme((theme) => {
    return {
        container: {
            flex: 1,
            backgroundColor: changeOpacity(theme.centerChannelColor, 0.03),
        },
        wrapper: {
            paddingTop: 0,
        },
        block: {
            borderBottomColor: changeOpacity(theme.centerChannelColor, 0.1),
            borderBottomWidth: 1,
            borderTopColor: changeOpacity(theme.centerChannelColor, 0.1),
            borderTopWidth: 1,
        },
        divider: {
            backgroundColor: changeOpacity(theme.centerChannelColor, 0.1),
            height: 1,
        },
        separator: {
            marginTop: 35,
        },
    };
});<|MERGE_RESOLUTION|>--- conflicted
+++ resolved
@@ -33,25 +33,11 @@
 
 export default class SettingsDrawer extends PureComponent {
     static propTypes = {
-<<<<<<< HEAD
         blurPostTextBox: PropTypes.func.isRequired,
         children: PropTypes.node,
         currentUser: PropTypes.object,
-        dismissModal: PropTypes.func.isRequired,
         logout: PropTypes.func.isRequired,
         setStatus: PropTypes.func.isRequired,
-        showModal: PropTypes.func.isRequired,
-        showModalOverCurrentContext: PropTypes.func.isRequired,
-=======
-        actions: PropTypes.shape({
-            logout: PropTypes.func.isRequired,
-            setStatus: PropTypes.func.isRequired,
-        }).isRequired,
-        blurPostTextBox: PropTypes.func.isRequired,
-        children: PropTypes.node,
-        currentUser: PropTypes.object.isRequired,
-        status: PropTypes.string,
->>>>>>> 3613e399
         theme: PropTypes.object.isRequired,
     };
 
@@ -89,44 +75,21 @@
         Dimensions.removeEventListener('change', this.handleDimensions);
     }
 
-<<<<<<< HEAD
+    confirmReset = (status) => {
+        const {intl} = this.context;
+        confirmOutOfOfficeDisabled(intl, status, this.updateStatus);
+    };
+
+    closeSettingsSidebar = () => {
+        if (this.drawer?.current && this.drawerOpened) {
+            this.drawer.current.closeDrawer();
+        }
+    };
+
     handleAndroidBack = () => {
         if (this.drawer?.current && this.drawerOpened) {
             this.drawer.current.closeDrawer();
             return true;
-        }
-
-        return false;
-    };
-
-    openSettingsSidebar = () => {
-        this.props.blurPostTextBox();
-
-        if (this.drawer?.current && !this.drawerOpened) {
-            this.drawer.current.openDrawer();
-        }
-    };
-
-    closeSettingsSidebar = () => {
-        if (this.drawer?.current && this.drawerOpened) {
-            this.drawer.current.closeDrawer();
-=======
-    confirmReset = (status) => {
-        const {intl} = this.context;
-        confirmOutOfOfficeDisabled(intl, status, this.updateStatus);
-    };
-
-    closeSettingsSidebar = () => {
-        if (this.refs.drawer && this.drawerOpened) {
-            this.refs.drawer.closeDrawer();
-        }
-    };
-
-    handleAndroidBack = () => {
-        if (this.refs.drawer && this.drawerOpened) {
-            this.refs.drawer.closeDrawer();
-            return true;
->>>>>>> 3613e399
         }
 
         return false;
@@ -156,10 +119,6 @@
     };
 
     handleSetStatus = preventDoubleTap(() => {
-<<<<<<< HEAD
-        const {showModalOverCurrentContext} = this.props;
-=======
->>>>>>> 3613e399
         const items = [{
             action: () => this.setStatus(General.ONLINE),
             text: {
@@ -248,10 +207,6 @@
     openModal = (screen, title, passProps) => {
         this.closeSettingsSidebar();
 
-<<<<<<< HEAD
-        const {showModal} = this.props;
-=======
->>>>>>> 3613e399
         const options = {
             topBar: {
                 leftButtons: [{
@@ -269,8 +224,8 @@
     openSettingsSidebar = () => {
         this.props.blurPostTextBox();
 
-        if (this.refs.drawer && !this.drawerOpened) {
-            this.refs.drawer.openDrawer();
+        if (this.drawer?.current && !this.drawerOpened) {
+            this.drawer.current.openDrawer();
         }
     };
 
@@ -395,15 +350,9 @@
     };
 
     setStatus = (status) => {
-<<<<<<< HEAD
-        const {currentUser, dismissModal} = this.props;
+        const {currentUser} = this.props;
 
         if (currentUser.status === General.OUT_OF_OFFICE) {
-=======
-        const {status: currentUserStatus} = this.props;
-
-        if (currentUserStatus === General.OUT_OF_OFFICE) {
->>>>>>> 3613e399
             dismissModal();
             this.closeSettingsSidebar();
             this.confirmReset(status);
@@ -415,13 +364,8 @@
 
     render() {
         const {children} = this.props;
-<<<<<<< HEAD
-        const {width} = Dimensions.get('window');
-        const drawerWidth = DeviceTypes.IS_TABLET ? DRAWER_TABLET_WIDTH : (width - DRAWER_INITIAL_OFFSET);
-=======
         const {deviceWidth, openDrawerOffset} = this.state;
         const drawerWidth = DeviceTypes.IS_TABLET ? TABLET_WIDTH : (deviceWidth - openDrawerOffset);
->>>>>>> 3613e399
 
         return (
             <DrawerLayout
