// Copyright (c) 2015-present Mattermost, Inc. All Rights Reserved.
// See LICENSE.txt for license information.

import React, {PureComponent} from 'react';
import PropTypes from 'prop-types';
import {ScrollView, View} from 'react-native';

import {General} from '@mm-redux/constants';
import EventEmitter from '@mm-redux/utils/event_emitter';

import {showModal, showModalOverCurrentContext, dismissModal} from '@actions/navigation';
import CompassIcon from '@components/compass_icon';
import CustomStatusText from '@components/custom_status/custom_status_text';
import ClearButton from '@components/custom_status/clear_button';
import Emoji from '@components/emoji';
import FormattedText from '@components/formatted_text';
import UserStatus from '@components/user_status';
import {NavigationTypes, CustomStatus} from '@constants';
import {t} from '@utils/i18n';
import {confirmOutOfOfficeDisabled} from '@utils/status';
import {preventDoubleTap} from '@utils/tap';

import DrawerItem from './drawer_item';
import UserInfo from './user_info';
import StatusLabel from './status_label';
import {CustomStatusDuration} from '@mm-redux/types/users';
import CustomStatusExpiry from '@components/custom_status/custom_status_expiry';

export default class SettingsSidebarBase extends PureComponent {
    static propTypes = {
        actions: PropTypes.shape({
            logout: PropTypes.func.isRequired,
            setStatus: PropTypes.func.isRequired,
            unsetCustomStatus: PropTypes.func.isRequired,
        }).isRequired,
        currentUser: PropTypes.object.isRequired,
        status: PropTypes.string,
        theme: PropTypes.object.isRequired,
        isCustomStatusEnabled: PropTypes.bool.isRequired,
        customStatus: PropTypes.object,
<<<<<<< HEAD
        setStatusRequestStatus: PropTypes.string,
        clearStatusRequestStatus: PropTypes.string,
        userTimezone: PropTypes.string,
=======
>>>>>>> 0ff23111
    };

    static defaultProps = {
        currentUser: {},
        status: 'offline',
    };

    constructor(props) {
        super(props);
        this.state = {
            showStatus: true,
            showRetryMessage: false,
        };
    }

    componentDidMount() {
        this.mounted = true;
        EventEmitter.on(NavigationTypes.CLOSE_SETTINGS_SIDEBAR, this.closeSettingsSidebar);
        EventEmitter.on(CustomStatus.SET_CUSTOM_STATUS_FAILURE, this.handleSetCustomStatusFailure);
    }

    componentDidUpdate(prevProps) {
        this.handleCustomStatusChange(prevProps.customStatus, this.props.customStatus);
    }

    componentWillUnmount() {
        this.mounted = false;
        EventEmitter.off(NavigationTypes.CLOSE_SETTINGS_SIDEBAR, this.closeSettingsSidebar);
        EventEmitter.off(CustomStatus.SET_CUSTOM_STATUS_FAILURE, this.handleSetCustomStatusFailure);
    }

    handleSetCustomStatusFailure = () => {
        this.setState({
            showRetryMessage: true,
        });
    }

    handleCustomStatusChange = (prevCustomStatus, customStatus) => {
        const isStatusSet = Boolean(customStatus?.emoji);
        if (isStatusSet) {
            const isStatusChanged = prevCustomStatus?.emoji !== customStatus?.emoji || prevCustomStatus?.text !== customStatus?.text || prevCustomStatus?.expires_at !== customStatus?.expires_at;
            if (isStatusChanged) {
                this.setState({
                    showStatus: true,
                    showRetryMessage: false,
                });
            }
        }
    }

    confirmResetBase = (status, intl) => {
        confirmOutOfOfficeDisabled(intl, status, this.updateStatus);
    };

    handleSetStatus = preventDoubleTap(() => {
        const items = [{
            action: () => this.setStatus(General.ONLINE),
            text: {
                id: t('mobile.set_status.online'),
                defaultMessage: 'Online',
            },
        }, {
            action: () => this.setStatus(General.AWAY),
            text: {
                id: t('mobile.set_status.away'),
                defaultMessage: 'Away',
            },
        }, {
            action: () => this.setStatus(General.DND),
            text: {
                id: t('mobile.set_status.dnd'),
                defaultMessage: 'Do Not Disturb',
            },
        }, {
            action: () => this.setStatus(General.OFFLINE),
            text: {
                id: t('mobile.set_status.offline'),
                defaultMessage: 'Offline',
            },
        }];

        this.statusModal = true;
        showModalOverCurrentContext('OptionsModal', {items});
    });

    goToEditProfileScreen = (intl) => {
        const {currentUser} = this.props;
        const commandType = 'ShowModal';

        this.openModal(
            'EditProfile',
            intl.formatMessage({id: 'mobile.routes.edit_profile', defaultMessage: 'Edit Profile'}),
            {currentUser, commandType},
        );
    };

    goToSavedPostsScreen = (intl) => {
        this.openModal(
            'SavedPosts',
            intl.formatMessage({id: 'search_header.title3', defaultMessage: 'Saved Messages'}),
        );
    };

    goToMentionsScreen = (intl) => {
        this.openModal(
            'RecentMentions',
            intl.formatMessage({id: 'search_header.title2', defaultMessage: 'Recent Mentions'}),
        );
    };

    goToUserProfileScreen = (intl) => {
        const userId = this.props.currentUser.id;

        this.openModal(
            'UserProfile',
            intl.formatMessage({id: 'mobile.routes.user_profile', defaultMessage: 'Profile'}),
            {userId},
        );
    };

    goToSettingsScreeen = (intl) => {
        this.openModal(
            'Settings',
            intl.formatMessage({id: 'mobile.routes.settings', defaultMessage: 'Settings'}),
        );
    };

    goToCustomStatusScreen = (intl) => {
        this.openCustomStatusModal(
            'CustomStatus',
            intl.formatMessage({id: 'mobile.routes.custom_status', defaultMessage: 'Set a Status'}),
        );
    }

    logout = preventDoubleTap(() => {
        const {logout} = this.props.actions;
        this.closeSettingsSidebar();
        logout();
    });

    openCustomStatusModal = (screen, title, passProps = {}) => {
        this.closeSettingsSidebar();
        showModal(screen, title, passProps);
    }

    openModal = async (screen, title, passProps = {}) => {
        this.closeSettingsSidebar();

        if (!this.closeButton) {
            this.closeButton = await CompassIcon.getImageSource('close', 24, this.props.theme.sidebarHeaderTextColor);
        }

        const options = {
            topBar: {
                leftButtons: [{
                    id: 'close-settings',
                    icon: this.closeButton,
                    testID: 'close.settings.button',
                }],
            },
        };

        showModal(screen, title, passProps, options);
    };

    updateStatus = (status) => {
        const {currentUser: {id: currentUserId}} = this.props;
        this.props.actions.setStatus({
            user_id: currentUserId,
            status,
        });
    };

    setStatus = (status) => {
        const {status: currentUserStatus} = this.props;

        if (currentUserStatus === General.OUT_OF_OFFICE) {
            dismissModal();
            this.closeSettingsSidebar();
            this.confirmReset(status);
            return;
        }
        this.updateStatus(status);
        EventEmitter.emit(NavigationTypes.NAVIGATION_CLOSE_MODAL);
    };

    renderUserStatusIcon = (userId) => {
        return (
            <UserStatus
                size={24}
                userId={userId}
            />
        );
    };

    renderUserStatusLabel = (userId) => {
        return (
            <StatusLabel userId={userId}/>
        );
    };
<<<<<<< HEAD
    renderCustomStatus = (style) => {
        const {isCustomStatusEnabled, customStatus, theme, userTimezone} = this.props;
=======

    clearCustomStatus = async () => {
        this.setState({showStatus: false, showRetryMessage: false});
        const {error} = await this.props.actions.unsetCustomStatus();
        if (error) {
            this.setState({showStatus: true, showRetryMessage: true});
        }
    }

    renderCustomStatus = () => {
        const {isCustomStatusEnabled, customStatus, theme} = this.props;
>>>>>>> 0ff23111
        const {showStatus, showRetryMessage} = this.state;

        if (!isCustomStatusEnabled) {
            return null;
        }

        const isStatusSet = customStatus?.emoji && showStatus;
<<<<<<< HEAD
        const labelComponent = isStatusSet ? (
            <CustomStatusText
                text={customStatus?.text}
                theme={theme}
            />
        ) : null;
=======
>>>>>>> 0ff23111

        const customStatusEmoji = (
            <View
                testID={`custom_status.emoji.${isStatusSet ? customStatus?.emoji : 'default'}`}
            >
                {isStatusSet ? (
                    <Emoji
                        emojiName={customStatus?.emoji}
                        size={20}
                    />
                ) : (
                    <CompassIcon
                        name='emoticon-happy-outline'
                        size={24}
                        style={style.emoticonOutline}
                    />
                )}
            </View>
        );

        const timezone = userTimezone;

        const customStatusExpiryTime = isStatusSet && customStatus?.duration !== CustomStatusDuration.DONT_CLEAR ?
            (
                <CustomStatusExpiry
                    time={customStatus?.expires_at}
                    timezone={timezone}
                    theme={theme}
                    styleProp={style.text}
                />
            ) : null;

        const clearButton = isStatusSet ?
            (
                <ClearButton
                    handlePress={preventDoubleTap(this.clearCustomStatus)}
                    theme={theme}
                    testID='settings.sidebar.custom_status.action.clear'
                />
            ) : null;

        const retryMessage = showRetryMessage ?
            (
                <FormattedText
                    id='custom_status.failure_message'
                    defaultMessage='Failed to update status. Try again'
                    style={style.errorText}
                />
            ) : null;

        const text = isStatusSet ? customStatus.text : (
            <FormattedText
                id='mobile.routes.custom_status'
                defaultMessage='Set a Status'
            />
        );
        const labelComponent = (
            <>
                <View
                    style={{width: '70%'}}
                >
                    <CustomStatusText
                        text={text}
                        theme={theme}
                    />
                </View>
                {retryMessage}
                {clearButton &&
                    <View
                        style={{
                            position: 'absolute',
                            top: 3,
                            right: 14,
                        }}
                    >
                        {clearButton}
                    </View>
                }
            </>
        );

        return (
            <DrawerItem
                testID='settings.sidebar.custom_status.action'
                labelComponent={labelComponent}
                leftComponent={customStatusEmoji}
                separator={false}
                onPress={this.goToCustomStatus}
                theme={theme}
<<<<<<< HEAD
                labelFirstSibling={customStatusExpiryTime}
                labelSecondSibling={clearButton}
                failureText={retryMessage}
=======
>>>>>>> 0ff23111
            />
        );
    };

    renderOptions = (style) => {
        const {currentUser, theme} = this.props;

        return (
            <View
                testID='settings.sidebar'
                style={style.container}
            >
                <ScrollView
                    alwaysBounceVertical={false}
                    contentContainerStyle={style.wrapper}
                >
                    <UserInfo
                        testID='settings.sidebar.user_info.action'
                        onPress={this.goToUserProfile}
                        user={currentUser}
                    />
                    <View style={style.block}>
                        <DrawerItem
                            testID='settings.sidebar.status.action'
                            labelComponent={this.renderUserStatusLabel(currentUser.id)}
                            leftComponent={this.renderUserStatusIcon(currentUser.id)}
                            separator={this.props.isCustomStatusEnabled}
                            onPress={this.handleSetStatus}
                            theme={theme}
                        />
                        {this.renderCustomStatus(style)}
                    </View>
                    <View style={style.separator}/>
                    <View style={style.block}>
                        <DrawerItem
                            testID='settings.sidebar.recent_mentions.action'
                            defaultMessage='Recent Mentions'
                            i18nId='search_header.title2'
                            iconName='at'
                            onPress={this.goToMentions}
                            separator={true}
                            theme={theme}
                        />
                        <DrawerItem
                            testID='settings.sidebar.saved_messages.action'
                            defaultMessage='Saved Messages'
                            i18nId='search_header.title3'
                            iconName='bookmark-outline'
                            onPress={this.goToSaved}
                            separator={false}
                            theme={theme}
                        />
                    </View>
                    <View style={style.separator}/>
                    <View style={style.block}>
                        <DrawerItem
                            testID='settings.sidebar.edit_profile.action'
                            defaultMessage='Edit Profile'
                            i18nId='mobile.routes.edit_profile'
                            iconName='pencil-outline'
                            onPress={this.goToEditProfile}
                            separator={true}
                            theme={theme}
                        />
                        <DrawerItem
                            testID='settings.sidebar.settings.action'
                            defaultMessage='Settings'
                            i18nId='mobile.routes.settings'
                            iconName='settings-outline'
                            onPress={this.goToSettings}
                            separator={false}
                            theme={theme}
                        />
                    </View>
                    <View style={style.separator}/>
                    <View style={style.block}>
                        <DrawerItem
                            testID='settings.sidebar.logout.action'
                            defaultMessage='Logout'
                            i18nId='sidebar_right_menu.logout'
                            iconName='exit-to-app'
                            isDestructor={true}
                            onPress={this.logout}
                            separator={false}
                            theme={theme}
                        />
                    </View>
                </ScrollView>
            </View>
        );
    };

    render() {
        return; // eslint-disable-line no-useless-return
    }
}<|MERGE_RESOLUTION|>--- conflicted
+++ resolved
@@ -25,6 +25,7 @@
 import StatusLabel from './status_label';
 import {CustomStatusDuration} from '@mm-redux/types/users';
 import CustomStatusExpiry from '@components/custom_status/custom_status_expiry';
+import {changeOpacity} from 'app/utils/theme';
 
 export default class SettingsSidebarBase extends PureComponent {
     static propTypes = {
@@ -38,12 +39,7 @@
         theme: PropTypes.object.isRequired,
         isCustomStatusEnabled: PropTypes.bool.isRequired,
         customStatus: PropTypes.object,
-<<<<<<< HEAD
-        setStatusRequestStatus: PropTypes.string,
-        clearStatusRequestStatus: PropTypes.string,
         userTimezone: PropTypes.string,
-=======
->>>>>>> 0ff23111
     };
 
     static defaultProps = {
@@ -244,10 +240,6 @@
             <StatusLabel userId={userId}/>
         );
     };
-<<<<<<< HEAD
-    renderCustomStatus = (style) => {
-        const {isCustomStatusEnabled, customStatus, theme, userTimezone} = this.props;
-=======
 
     clearCustomStatus = async () => {
         this.setState({showStatus: false, showRetryMessage: false});
@@ -258,8 +250,7 @@
     }
 
     renderCustomStatus = () => {
-        const {isCustomStatusEnabled, customStatus, theme} = this.props;
->>>>>>> 0ff23111
+        const {isCustomStatusEnabled, customStatus, theme, userTimezone} = this.props;
         const {showStatus, showRetryMessage} = this.state;
 
         if (!isCustomStatusEnabled) {
@@ -267,15 +258,6 @@
         }
 
         const isStatusSet = customStatus?.emoji && showStatus;
-<<<<<<< HEAD
-        const labelComponent = isStatusSet ? (
-            <CustomStatusText
-                text={customStatus?.text}
-                theme={theme}
-            />
-        ) : null;
-=======
->>>>>>> 0ff23111
 
         const customStatusEmoji = (
             <View
@@ -290,7 +272,7 @@
                     <CompassIcon
                         name='emoticon-happy-outline'
                         size={24}
-                        style={style.emoticonOutline}
+                        style={{color: changeOpacity(theme.centerChannelColor, 0.64)}}
                     />
                 )}
             </View>
@@ -304,7 +286,10 @@
                     time={customStatus?.expires_at}
                     timezone={timezone}
                     theme={theme}
-                    styleProp={style.text}
+                    styleProp={{
+                        fontSize: 15,
+                        color: changeOpacity(theme.centerChannelColor, 0.5),
+                    }}
                 />
             ) : null;
 
@@ -322,7 +307,7 @@
                 <FormattedText
                     id='custom_status.failure_message'
                     defaultMessage='Failed to update status. Try again'
-                    style={style.errorText}
+                    style={{color: theme.errorTextColor}}
                 />
             ) : null;
 
@@ -341,6 +326,7 @@
                         text={text}
                         theme={theme}
                     />
+                    {customStatusExpiryTime}
                 </View>
                 {retryMessage}
                 {clearButton &&
@@ -365,12 +351,6 @@
                 separator={false}
                 onPress={this.goToCustomStatus}
                 theme={theme}
-<<<<<<< HEAD
-                labelFirstSibling={customStatusExpiryTime}
-                labelSecondSibling={clearButton}
-                failureText={retryMessage}
-=======
->>>>>>> 0ff23111
             />
         );
     };
@@ -401,7 +381,7 @@
                             onPress={this.handleSetStatus}
                             theme={theme}
                         />
-                        {this.renderCustomStatus(style)}
+                        {this.renderCustomStatus()}
                     </View>
                     <View style={style.separator}/>
                     <View style={style.block}>
