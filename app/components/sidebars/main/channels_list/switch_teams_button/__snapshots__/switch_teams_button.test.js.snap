--- conflicted
+++ resolved
@@ -28,11 +28,7 @@
         size={24}
         style={
           Object {
-<<<<<<< HEAD
             "color": "#192a4d",
-=======
-            "color": "#ffffff",
->>>>>>> 8a2a45fd
             "left": -2,
             "top": 1,
           }
