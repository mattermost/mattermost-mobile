// Copyright (c) 2015-present Mattermost, Inc. All Rights Reserved.
// See LICENSE.txt for license information.

import {connect} from 'react-redux';

import {General} from '@mm-redux/constants';
import {
    getCurrentChannelId,
    getMyChannelMember,
    isManuallyUnread,
    makeGetChannel,
    shouldHideDefaultChannel,
} from '@mm-redux/selectors/entities/channels';
import {getTheme, getTeammateNameDisplaySetting, isCollapsedThreadsEnabled} from '@mm-redux/selectors/entities/preferences';
import {getViewingGlobalThreads} from '@selectors/threads';
import {getCurrentUserId, getUser} from '@mm-redux/selectors/entities/users';
import {getMsgCountInChannel, getUserIdFromChannelName, isChannelMuted} from '@mm-redux/utils/channel_utils';
import {displayUsername} from '@mm-redux/utils/user_utils';
import {isCustomStatusEnabled} from '@selectors/custom_status';
import {getDraftForChannel} from '@selectors/views';
import {isGuest as isGuestUser} from '@utils/users';

import ChannelItem from './channel_item';

function makeMapStateToProps() {
    const getChannel = makeGetChannel();

    return (state, ownProps) => {
        const channel = ownProps.channel || getChannel(state, {id: ownProps.channelId}) || {};
        const member = getMyChannelMember(state, channel.id);
        const currentUserId = getCurrentUserId(state);
        const channelDraft = getDraftForChannel(state, channel.id);
        const collapsedThreadsEnabled = isCollapsedThreadsEnabled(state);

        let displayName = channel.display_name;
        let isGuest = false;
        let isArchived = channel.delete_at > 0;
        let teammateId;

        if (channel.type === General.DM_CHANNEL) {
            teammateId = getUserIdFromChannelName(currentUserId, channel.name);
            const teammate = getUser(state, teammateId);

            if (teammate) {
                const teammateNameDisplay = getTeammateNameDisplaySetting(state);
                displayName = displayUsername(teammate, teammateNameDisplay, false);
                isArchived = teammate.delete_at > 0;
                isGuest = isGuestUser(teammate) || false;
            }
        }

        const currentChannelId = getCurrentChannelId(state);
        const isActive = ownProps.channelId === currentChannelId;

        let shouldHideChannel = false;
        if (
            channel.name === General.DEFAULT_CHANNEL &&
            !isActive &&
            !ownProps.isFavorite &&
            !ownProps.isSearchResult &&
            shouldHideDefaultChannel(state, channel)
        ) {
            shouldHideChannel = true;
        }

        let unreadMsgs = 0;
        if (member && channel) {
            unreadMsgs = getMsgCountInChannel(collapsedThreadsEnabled, channel, member);
        }

        let showUnreadForMsgs = true;
        if (member && member.notify_props) {
            showUnreadForMsgs = member.notify_props.mark_unread !== General.MENTION;
        }

        const viewingGlobalThreads = getViewingGlobalThreads(state);
        return {
            channel,
            currentChannelId,
            currentUserId,
            displayName,
            hasDraft: Boolean(channelDraft.draft.trim() || channelDraft?.files?.length),
            isArchived,
            isChannelMuted: isChannelMuted(member),
            isGuest,
            isManualUnread: isManuallyUnread(state, ownProps.channelId),
            mentions: member?.mention_count_root ?? 0,
            shouldHideChannel,
            showUnreadForMsgs,
            teammateId,
            theme: getTheme(state),
            unreadMsgs,
<<<<<<< HEAD
            viewingGlobalThreads,
=======
            customStatusEnabled: isCustomStatusEnabled(state),
>>>>>>> db8e76f4
        };
    };
}

export default connect(makeMapStateToProps)(ChannelItem);<|MERGE_RESOLUTION|>--- conflicted
+++ resolved
@@ -90,11 +90,8 @@
             teammateId,
             theme: getTheme(state),
             unreadMsgs,
-<<<<<<< HEAD
             viewingGlobalThreads,
-=======
             customStatusEnabled: isCustomStatusEnabled(state),
->>>>>>> db8e76f4
         };
     };
 }
