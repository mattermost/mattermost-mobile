// Copyright (c) 2015-present Mattermost, Inc. All Rights Reserved.
// See LICENSE.txt for license information.

import React, {PureComponent} from 'react';
import PropTypes from 'prop-types';
import {
    Animated,
    TouchableHighlight,
    Text,
    View,
} from 'react-native';
import {intlShape} from 'react-intl';
import {Navigation} from 'react-native-navigation';
import memoize from 'memoize-one';

import {paddingLeft as padding} from 'app/components/safe_area_view/iphone_x_spacing';
import Badge from 'app/components/badge';
import ChannelIcon from 'app/components/channel_icon';
import {General} from 'app/constants';

import {getChannelDisplayName, isChannelMuted, isOwnDirectMessage} from 'app/realm/utils/channel';
import {displayUserName, isSystemAdmin} from 'app/realm/utils/user';
import {preventDoubleTap} from 'app/utils/tap';
import {changeOpacity, makeStyleSheetFromTheme} from 'app/utils/theme';

const {View: AnimatedView} = Animated;

export default class ChannelItem extends PureComponent {
    static propTypes = {
        channel: PropTypes.object,
        channelId: PropTypes.string.isRequired,
        currentChannelId: PropTypes.string.isRequired,
        currentUserId: PropTypes.string.isRequired,
        experimentalHideTownSquare: PropTypes.string,
        fake: PropTypes.bool,
        isChannelMuted: PropTypes.bool,
        isFavorite: PropTypes.bool,
        isLandscape: PropTypes.bool.isRequired,
        isSearchResult: PropTypes.bool,
        isUnread: PropTypes.bool,
        hasDraft: PropTypes.bool,
        locale: PropTypes.string,
        onSelectChannel: PropTypes.func.isRequired,
        previewChannel: PropTypes.func,
        teammateDisplayNameSettings: PropTypes.string,
        theme: PropTypes.object.isRequired,
    };

    static defaultProps = {
        mentions: 0,
    };

    static contextTypes = {
        intl: intlShape,
    };

    getDisplayName = memoize(
        (channel, currentUserId, locale, teammateDisplayNameSettings) => {
            let displayName = '';
            if (this.props.fake) {
                displayName = displayUserName(channel, locale, teammateDisplayNameSettings);
            } else if (channel.type === General.DM_CHANNEL && isOwnDirectMessage(channel, currentUserId)) {
                displayName = getChannelDisplayName(channel, '', locale, teammateDisplayNameSettings);
            } else {
                displayName = getChannelDisplayName(channel, currentUserId, locale, teammateDisplayNameSettings);
            }

            return displayName;
        }
    );

    getMemberCount = () => {
        const {channel} = this.props;

        switch (channel.type) {
        case General.DM_CHANNEL:
            return 1;
        case General.GM_CHANNEL:
            return channel?.members?.length - 1;
        default:
            return channel?.members?.length;
        }
    };

    getMentions = () => {
        const {channel, currentUserId} = this.props;
        const member = this.getMyChannelMember(channel, currentUserId);

        return member?.mentionCount || 0;
    };

    getMyChannelMember = memoize(
        (channel, currentUserId) => channel?.members?.filtered('user.id = $0', currentUserId)[0],
    );

    getTeammate = memoize(
        (channel, currentUserId) => channel?.members?.filtered('user.id != $0', currentUserId)[0],
    );

    getTeammateStatus = () => {
        const {channel, currentUserId} = this.props;
        if (channel.type !== General.DM_CHANNEL) {
            return null;
        }

        const teammate = this.getTeammate(channel, currentUserId);

        return teammate?.status || 'offline';
    };

    isBot = () => {
        // TODO: Determine if is bot from a search Result
        const {channel, currentUserId} = this.props;
        const teammate = this.getTeammate(channel, currentUserId);

        return teammate?.isBot || false;
    };

    onPress = preventDoubleTap(() => {
        const {channelId, currentChannelId, currentUserId, fake, onSelectChannel, channel, locale, teammateDisplayNameSettings} = this.props;
        const type = channel.type || General.DM_CHANNEL;
        const displayName = this.getDisplayName(channel, currentUserId, locale, teammateDisplayNameSettings);

        requestAnimationFrame(() => {
            onSelectChannel({id: channelId, displayName, fake, type}, currentChannelId);
        });
    });

    onPreview = ({reactTag}) => {
        const {channelId, previewChannel} = this.props;
        if (previewChannel) {
            const {intl} = this.context;
            const passProps = {
                channelId,
            };
            const options = {
                preview: {
                    reactTag,
                    actions: [{
                        id: 'action-mark-as-read',
                        title: intl.formatMessage({id: 'mobile.channel.markAsRead', defaultMessage: 'Mark As Read'}),
                    }],
                },
            };

            previewChannel(passProps, options);
        }
    };

    showChannelAsUnread = () => {
        const {channel, currentUserId} = this.props;
        if (!channel?.members?.length) {
            return false;
        }

        const myMember = this.getMyChannelMember(channel, currentUserId);
        if (!myMember) {
            return false;
        }

        const hasUnreads = (channel.totalMsgCount - myMember.msgCount) > 0;
        const showUnreadForMsgs = myMember.notifyPropsAsJSON?.mark_unread !== General.MENTION; //eslint-disable-line camelcase
        return myMember.mentionCount > 0 || (hasUnreads > 0 && showUnreadForMsgs);
    };

    shouldHideChannel = () => {
        const {
            channel,
            currentChannelId,
            currentUserId,
            experimentalHideTownSquare,
            isFavorite,
            isSearchResult,
        } = this.props;
        const myMember = this.getMyChannelMember(channel, currentUserId);
        const isAdmin = isSystemAdmin(myMember?.user);

        return (
            channel?.name === General.DEFAULT_CHANNEL &&
            channel.id !== currentChannelId &&
            isAdmin && !isFavorite && !isSearchResult &&
            experimentalHideTownSquare === 'true'
        );
    };

    render() {
        const {
            channel,
            channelId,
            currentChannelId,
            currentUserId,
            fake,
            isUnread,
            hasDraft,
            locale,
            theme,
            isSearchResult,
            isLandscape,
            teammateDisplayNameSettings,
        } = this.props;

        if (!channel) {
            return null;
        }

        const isArchived = channel.deleteAt > 0;

        // Only ever show an archived channel if it's the currently viewed channel.
        // It should disappear as soon as one navigates to another channel.
        if (isArchived && (currentChannelId !== channelId) && !isSearchResult) {
            return null;
        }

<<<<<<< HEAD
        if (!this.showChannelAsUnread() && this.shouldHideChannel()) {
=======
        if (!displayName) {
>>>>>>> 7d53949f
            return null;
        }

        const {intl} = this.context;

        let channelDisplayName = this.getDisplayName(channel, currentUserId, locale, teammateDisplayNameSettings);
        let isCurrentUser = false;

        if (channel.type === General.DM_CHANNEL) {
            if (isSearchResult) {
                isCurrentUser = channel.id === currentUserId;
            } else {
                isCurrentUser = isOwnDirectMessage(channel, currentUserId);
            }
        }

        if (isCurrentUser) {
            channelDisplayName = intl.formatMessage({
                id: 'channel_header.directchannel.you',
                defaultMessage: '{displayname} (you)',
<<<<<<< HEAD
            }, {displayname: channelDisplayName});
=======
            }, {displayname: displayName});
>>>>>>> 7d53949f
        }

        const style = getStyleSheet(theme);
        const isActive = channelId === currentChannelId;
        const mentions = this.getMentions();

        let extraItemStyle;
        let extraTextStyle;
        let extraBorder;
        let mutedStyle;

        if (isActive) {
            extraItemStyle = style.itemActive;
            extraTextStyle = style.textActive;

            extraBorder = (
                <View style={style.borderActive}/>
            );
        } else if (isUnread) {
            extraTextStyle = style.textUnread;
        }

        let badge;
        if (mentions) {
            badge = (
                <Badge
                    containerStyle={style.badgeContainer}
                    style={style.badge}
                    countStyle={style.mention}
                    count={mentions}
                    onPress={this.onPress}
                    minWidth={21}
                />
            );
        }

        if (isChannelMuted(this.getMyChannelMember(channel, currentUserId))) {
            mutedStyle = style.muted;
        }

        const icon = (
            <ChannelIcon
                isActive={isActive}
                channelId={channelId}
                isUnread={isUnread}
                hasDraft={hasDraft && !isActive}
                membersCount={this.getMemberCount()}
                size={16}
                status={this.getTeammateStatus()}
                theme={theme}
                type={channel.type || General.DM_CHANNEL}
                isArchived={isArchived}
                isBot={this.isBot()}
            />
        );

        return (
            <AnimatedView>
                <Navigation.TouchablePreview
                    touchableComponent={TouchableHighlight}
                    underlayColor={changeOpacity(theme.sidebarTextHoverBg, 0.5)}
                    onPress={this.onPress}
                    onPressIn={fake ? null : this.onPreview}
                >
                    <View style={[style.container, mutedStyle, padding(isLandscape)]}>
                        {extraBorder}
                        <View style={[style.item, extraItemStyle]}>
                            {icon}
                            <Text
                                style={[style.text, extraTextStyle]}
                                ellipsizeMode='tail'
                                numberOfLines={1}
                            >
                                {channelDisplayName}
                            </Text>
                            {badge}
                        </View>
                    </View>
                </Navigation.TouchablePreview>
            </AnimatedView>
        );
    }
}

const getStyleSheet = makeStyleSheetFromTheme((theme) => {
    return {
        container: {
            flex: 1,
            flexDirection: 'row',
            height: 44,
        },
        borderActive: {
            backgroundColor: theme.sidebarTextActiveBorder,
            width: 5,
        },
        item: {
            alignItems: 'center',
            flex: 1,
            flexDirection: 'row',
            paddingLeft: 16,
        },
        itemActive: {
            backgroundColor: changeOpacity(theme.sidebarTextActiveColor, 0.1),
            paddingLeft: 11,
        },
        text: {
            color: changeOpacity(theme.sidebarText, 0.6),
            fontSize: 16,
            lineHeight: 24,
            paddingRight: 10,
            flex: 1,
            alignSelf: 'center',
            fontFamily: 'Open Sans',
        },
        textActive: {
            color: theme.sidebarTextActiveColor,
        },
        textUnread: {
            color: theme.sidebarUnreadText,
            fontWeight: '500',
        },
        badge: {
            backgroundColor: theme.mentionBg,
            padding: 3,
            position: 'relative',
            height: 21,
        },
        badgeContainer: {
            borderColor: theme.sidebarHeaderBg,
            borderRadius: 14,
            borderWidth: 0,
            right: 0,
            top: 11,
            marginRight: 16,
        },
        mention: {
            color: theme.mentionColor,
            fontSize: 12,
        },
        muted: {
            opacity: 0.5,
        },
    };
});<|MERGE_RESOLUTION|>--- conflicted
+++ resolved
@@ -211,11 +211,7 @@
             return null;
         }
 
-<<<<<<< HEAD
         if (!this.showChannelAsUnread() && this.shouldHideChannel()) {
-=======
-        if (!displayName) {
->>>>>>> 7d53949f
             return null;
         }
 
@@ -236,11 +232,7 @@
             channelDisplayName = intl.formatMessage({
                 id: 'channel_header.directchannel.you',
                 defaultMessage: '{displayname} (you)',
-<<<<<<< HEAD
             }, {displayname: channelDisplayName});
-=======
-            }, {displayname: displayName});
->>>>>>> 7d53949f
         }
 
         const style = getStyleSheet(theme);
