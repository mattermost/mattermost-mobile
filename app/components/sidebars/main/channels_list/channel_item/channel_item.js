--- conflicted
+++ resolved
@@ -30,12 +30,6 @@
         channel: PropTypes.object,
         channelId: PropTypes.string.isRequired,
         currentChannelId: PropTypes.string.isRequired,
-<<<<<<< HEAD
-        displayName: PropTypes.string.isRequired,
-        isArchived: PropTypes.bool,
-        isChannelMuted: PropTypes.bool,
-=======
->>>>>>> 911199d7
         currentUserId: PropTypes.string.isRequired,
         experimentalHideTownSquare: PropTypes.string,
         fake: PropTypes.bool,
@@ -53,7 +47,6 @@
     };
 
     static defaultProps = {
-        isArchived: false,
         mentions: 0,
     };
 
@@ -195,12 +188,6 @@
             channel,
             channelId,
             currentChannelId,
-<<<<<<< HEAD
-            displayName,
-            isArchived,
-            isChannelMuted,
-=======
->>>>>>> 911199d7
             currentUserId,
             fake,
             isUnread,
@@ -212,15 +199,12 @@
             teammateDisplayNameSettings,
         } = this.props;
 
-<<<<<<< HEAD
-=======
         if (!channel) {
             return null;
         }
 
         const isArchived = channel.deleteAt > 0;
 
->>>>>>> 911199d7
         // Only ever show an archived channel if it's the currently viewed channel.
         // It should disappear as soon as one navigates to another channel.
         if (isArchived && (currentChannelId !== channelId) && !isSearchResult) {
