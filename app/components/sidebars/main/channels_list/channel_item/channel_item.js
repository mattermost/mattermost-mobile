// Copyright (c) 2015-present Mattermost, Inc. All Rights Reserved.
// See LICENSE.txt for license information.

import React, {PureComponent} from 'react';
import PropTypes from 'prop-types';
import {
    TouchableHighlight,
    Text,
    View,
} from 'react-native';
import {intlShape} from 'react-intl';

import Badge from '@components/badge';
import ChannelIcon from '@components/channel_icon';
import {General} from '@mm-redux/constants';
<<<<<<< HEAD
import Badge from 'app/components/badge';
import ChannelIcon from 'app/components/channel_icon';
import {preventDoubleTap} from 'app/utils/tap';
import {changeOpacity, makeStyleSheetFromTheme} from 'app/utils/theme';
import CustomStatusEmoji from '@components/custom_status/custom_status_emoji';
=======
import {preventDoubleTap} from '@utils/tap';
import {changeOpacity, makeStyleSheetFromTheme} from '@utils/theme';
>>>>>>> f01981ca

export default class ChannelItem extends PureComponent {
    static propTypes = {
        testID: PropTypes.string,
        channelId: PropTypes.string.isRequired,
        channel: PropTypes.object,
        currentChannelId: PropTypes.string.isRequired,
        displayName: PropTypes.string,
        isArchived: PropTypes.bool,
        isChannelMuted: PropTypes.bool,
        isManualUnread: PropTypes.bool,
        currentUserId: PropTypes.string.isRequired,
        isUnread: PropTypes.bool,
        hasDraft: PropTypes.bool,
        mentions: PropTypes.number.isRequired,
        onSelectChannel: PropTypes.func.isRequired,
        shouldHideChannel: PropTypes.bool,
        showUnreadForMsgs: PropTypes.bool.isRequired,
        teammateId: PropTypes.string,
        theme: PropTypes.object.isRequired,
        unreadMsgs: PropTypes.number.isRequired,
        isSearchResult: PropTypes.bool,
<<<<<<< HEAD
        isBot: PropTypes.bool.isRequired,
        teammateId: PropTypes.string,
=======
>>>>>>> f01981ca
    };

    static defaultProps = {
        isArchived: false,
        mentions: 0,
    };

    static contextTypes = {
        intl: intlShape,
    };

    onPress = preventDoubleTap(() => {
        const {channelId, currentChannelId, displayName, onSelectChannel, channel} = this.props;
        const {type, fake} = channel;
        requestAnimationFrame(() => {
            onSelectChannel({id: channelId, display_name: displayName, fake, type}, currentChannelId);
        });
    });

    showChannelAsUnread = () => {
        return this.props.mentions > 0 || (this.props.unreadMsgs > 0 && this.props.showUnreadForMsgs);
    };

    render() {
        const {
            testID,
            channelId,
            currentChannelId,
            displayName,
            isArchived,
            isChannelMuted,
            isManualUnread,
            currentUserId,
            isUnread,
            hasDraft,
            mentions,
            shouldHideChannel,
            theme,
            isSearchResult,
            channel,
            teammateId,
        } = this.props;

        // Only ever show an archived channel if it's the currently viewed channel.
        // It should disappear as soon as one navigates to another channel.
        if (isArchived && (currentChannelId !== channelId) && !isSearchResult) {
            return null;
        }

        if (!this.showChannelAsUnread() && shouldHideChannel) {
            return null;
        }

        if (!displayName) {
            return null;
        }

        const {intl} = this.context;

        let channelDisplayName = displayName;
        let isCurrenUser = false;

        if (channel.type === General.DM_CHANNEL) {
            if (isSearchResult) {
                isCurrenUser = channel.id === currentUserId;
            } else {
                isCurrenUser = teammateId === currentUserId;
            }
        }
        if (isCurrenUser) {
            channelDisplayName = intl.formatMessage({
                id: 'channel_header.directchannel.you',
                defaultMessage: '{displayname} (you)',
            }, {displayname: displayName});
        }

        const style = getStyleSheet(theme);
        const isActive = channelId === currentChannelId;

        let extraItemStyle;
        let extraTextStyle;
        let extraBorder;
        let mutedStyle;

        if (isActive) {
            extraItemStyle = style.itemActive;
            extraTextStyle = isManualUnread ? style.textUnread : style.textActive;

            extraBorder = (
                <View style={style.borderActive}/>
            );
        } else if (isUnread) {
            extraTextStyle = style.textUnread;
        }

        let badge;
        if (mentions) {
            const badgeTestID = `${testID}.badge`;

            badge = (
                <Badge
                    testID={badgeTestID}
                    containerStyle={style.badgeContainer}
                    style={style.badge}
                    countStyle={style.mention}
                    count={mentions}
                    onPress={this.onPress}
                    minWidth={21}
                    isChannelItem={true}
                />
            );
        }

        if (isChannelMuted) {
            mutedStyle = style.muted;
        }

        const icon = (
            <ChannelIcon
                isActive={isActive}
                channelId={channelId}
                isUnread={isUnread}
                hasDraft={hasDraft && channelId !== currentChannelId}
                membersCount={displayName.split(',').length}
                statusStyle={{backgroundColor: theme.sidebarBg, borderColor: 'transparent'}}
                size={24}
                theme={theme}
                type={channel.type}
                isArchived={isArchived}
                testID={`${testID}.channel_icon`}
                userId={teammateId}
            />
        );

        const itemTestID = `${testID}.${channelId}`;
        const displayNameTestID = `${testID}.display_name`;

        const customStatus = this.props.teammateId ?
            (
                <CustomStatusEmoji
                    userID={this.props.teammateId}
                    style={[{color: changeOpacity(theme.sidebarText, 0.6)}, extraTextStyle]}
                    testID={displayName}
                />
            ) : null;

        return (
            <TouchableHighlight
                underlayColor={changeOpacity(theme.sidebarTextHoverBg, 0.5)}
                onPress={this.onPress}
            >
                <View
                    testID={testID}
                    style={[style.container, mutedStyle]}
                >
                    {extraBorder}
                    <View
                        testID={itemTestID}
                        style={[style.item, extraItemStyle]}
                    >
                        {icon}
                        <Text
                            testID={displayNameTestID}
                            style={[style.text, extraTextStyle]}
                            ellipsizeMode='tail'
                            numberOfLines={1}
                        >
                            {channelDisplayName}
                        </Text>
                        {customStatus}
                        {badge}
                    </View>
                </View>
            </TouchableHighlight>
        );
    }
}

const getStyleSheet = makeStyleSheetFromTheme((theme) => {
    return {
        container: {
            flex: 1,
            flexDirection: 'row',
            height: 44,
        },
        borderActive: {
            backgroundColor: theme.sidebarTextActiveBorder,
            width: 5,
        },
        item: {
            alignItems: 'center',
            flex: 1,
            flexDirection: 'row',
            paddingLeft: 16,
        },
        itemActive: {
            backgroundColor: changeOpacity(theme.sidebarTextActiveColor, 0.1),
            paddingLeft: 11,
        },
        text: {
            color: changeOpacity(theme.sidebarText, 0.6),
            fontSize: 16,
            lineHeight: 24,
            paddingRight: 10,
            marginLeft: 13,
            maxWidth: '80%',
            alignSelf: 'center',
            fontFamily: 'Open Sans',
        },
        textActive: {
            color: theme.sidebarTextActiveColor,
        },
        textUnread: {
            color: theme.sidebarUnreadText,
            fontWeight: '500',
            maxWidth: '70%',
        },
        badge: {
            backgroundColor: theme.mentionBg,
            padding: 3,
            position: 'relative',
            height: 21,
        },
        badgeContainer: {
            borderColor: theme.sidebarHeaderBg,
            borderRadius: 14,
            borderWidth: 0,
            right: 0,
            top: 11,
            marginRight: 16,
        },
        mention: {
            color: theme.mentionColor,
            fontSize: 12,
            fontWeight: 'bold',
        },
        muted: {
            opacity: 0.5,
        },
    };
});<|MERGE_RESOLUTION|>--- conflicted
+++ resolved
@@ -13,16 +13,9 @@
 import Badge from '@components/badge';
 import ChannelIcon from '@components/channel_icon';
 import {General} from '@mm-redux/constants';
-<<<<<<< HEAD
-import Badge from 'app/components/badge';
-import ChannelIcon from 'app/components/channel_icon';
-import {preventDoubleTap} from 'app/utils/tap';
-import {changeOpacity, makeStyleSheetFromTheme} from 'app/utils/theme';
-import CustomStatusEmoji from '@components/custom_status/custom_status_emoji';
-=======
 import {preventDoubleTap} from '@utils/tap';
 import {changeOpacity, makeStyleSheetFromTheme} from '@utils/theme';
->>>>>>> f01981ca
+import CustomStatusEmoji from '@components/custom_status/custom_status_emoji';
 
 export default class ChannelItem extends PureComponent {
     static propTypes = {
@@ -45,11 +38,6 @@
         theme: PropTypes.object.isRequired,
         unreadMsgs: PropTypes.number.isRequired,
         isSearchResult: PropTypes.bool,
-<<<<<<< HEAD
-        isBot: PropTypes.bool.isRequired,
-        teammateId: PropTypes.string,
-=======
->>>>>>> f01981ca
     };
 
     static defaultProps = {
