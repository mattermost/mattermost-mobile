--- conflicted
+++ resolved
@@ -93,22 +93,12 @@
 
     render() {
         const {intl} = this.context;
-<<<<<<< HEAD
-        const {
-            testID,
-            onShowTeams,
-            theme,
-            isLandscape,
-        } = this.props;
+        const {testID, onShowTeams, theme} = this.props;
+        const {searching, term} = this.state;
+        const styles = getStyleSheet(theme);
         const filteredListTestID = `${testID}.filtered_list`;
         const listTestID = `${testID}.list`;
         const searchBarTestID = `${testID}.search_bar`;
-=======
-        const {onShowTeams, theme} = this.props;
-
->>>>>>> dcaaaee4
-        const {searching, term} = this.state;
-        const styles = getStyleSheet(theme);
 
         let list;
         if (searching) {
@@ -169,13 +159,9 @@
         );
 
         return (
-<<<<<<< HEAD
-            <View
+            <SafeAreaView
                 testID={testID}
-=======
-            <SafeAreaView
                 edges={['left']}
->>>>>>> dcaaaee4
                 style={styles.container}
             >
                 <View style={styles.headerContainer}>
