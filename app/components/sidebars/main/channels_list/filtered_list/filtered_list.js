// Copyright (c) 2015-present Mattermost, Inc. All Rights Reserved.
// See LICENSE.txt for license information.

import deepEqual from 'deep-equal';
import React, {Component} from 'react';
import PropTypes from 'prop-types';
import {
    Keyboard,
    Platform,
    SectionList,
    Text,
    View,
} from 'react-native';
import {injectIntl, intlShape} from 'react-intl';

import ChannelItem from '@components/sidebars/main/channels_list/channel_item';
import {ListTypes} from '@constants';
import {General} from '@mm-redux/constants';
import {sortChannelsByDisplayName} from '@mm-redux/utils/channel_utils';
import {displayUsername} from '@mm-redux/utils/user_utils';
<<<<<<< HEAD
import {t} from 'app/utils/i18n';
import ChannelItem from 'app/components/sidebars/main/channels_list/channel_item';
import {ListTypes} from 'app/constants';
import {paddingLeft} from 'app/components/safe_area_view/iphone_x_spacing';
import memoize from 'memoize-one';
=======
import {t} from '@utils/i18n';
>>>>>>> 5f6fd6df

const VIEWABILITY_CONFIG = ListTypes.VISIBILITY_CONFIG_DEFAULTS;

class FilteredList extends Component {
    static propTypes = {
        testID: PropTypes.string,
        actions: PropTypes.shape({
            getProfilesInTeam: PropTypes.func.isRequired,
            makeGroupMessageVisibleIfNecessary: PropTypes.func.isRequired,
            searchChannels: PropTypes.func.isRequired,
            searchProfiles: PropTypes.func.isRequired,
        }).isRequired,
        channels: PropTypes.object.isRequired,
        currentTeam: PropTypes.object.isRequired,
        currentUserId: PropTypes.string,
        currentChannel: PropTypes.object,
        groupChannelMemberDetails: PropTypes.object,
        intl: intlShape.isRequired,
        teammateNameDisplay: PropTypes.string,
        onSelectChannel: PropTypes.func.isRequired,
        otherChannels: PropTypes.array,
        archivedChannels: PropTypes.array,
        profiles: PropTypes.object,
        teamProfiles: PropTypes.object,
        searchOrder: PropTypes.array.isRequired,
        pastDirectMessages: PropTypes.array,
        restrictDms: PropTypes.bool.isRequired,
        statuses: PropTypes.object,
        styles: PropTypes.object.isRequired,
        term: PropTypes.string,
        theme: PropTypes.object.isRequired,
    };

    static defaultProps = {
        currentChannel: {},
        pastDirectMessages: [],
    };

    constructor(props) {
        super(props);

        this.keyboardDismissProp = {
            keyboardDismissMode: Platform.OS === 'ios' ? 'interactive' : 'none',
            onScrollBeginDrag: Keyboard.dismiss,
        };

        this.state = {
        };
    }

    componentDidMount() {
        if (this.props.restrictDms) {
            this.props.actions.getProfilesInTeam(this.props.currentTeam.id);
        }
    }

    shouldComponentUpdate(nextProps, nextState) {
        return !deepEqual(this.props, nextProps, {strict: true}) || !deepEqual(this.state, nextState, {strict: true});
    }

    componentWillReceiveProps(nextProps) {
        if (this.props.term !== nextProps.term) {
            const {actions, currentTeam} = this.props;
            const {term} = nextProps;
            const {searchChannels, searchProfiles} = actions;

            clearTimeout(this.searchTimeoutId);

            this.searchTimeoutId = setTimeout(() => {
                // Android has a fatal error if we send a blank term
                if (!term) {
                    return;
                }

                searchProfiles(term, {allow_inactive: true});
                searchChannels(currentTeam.id, term);
            }, General.SEARCH_TIMEOUT_MILLISECONDS);
        }
    }

    onSelectChannel = (channel) => {
        const {actions, currentChannel} = this.props;
        const {makeGroupMessageVisibleIfNecessary} = actions;

        if (channel.type === General.GM_CHANNEL) {
            makeGroupMessageVisibleIfNecessary(channel.id);
        }

        this.props.onSelectChannel(channel, currentChannel.id);
    };

    filterChannels = (channels, term) => {
        if (!term) {
            return channels;
        }

        const text = term.toLowerCase();
        return channels.filter((c) => {
            const fieldsToCheck = ['display_name', 'username', 'email', 'full_name', 'nickname'];

            let match = false;
            for (const field of fieldsToCheck) {
                if (c.hasOwnProperty(field) && c[field].toLowerCase().includes(text)) {
                    match = true;
                    break;
                }
            }

            return match;
        });
    };

    getSectionBuilders = () => ({
        unreads: {
            builder: this.buildUnreadChannelsForSearch,
            id: t('mobile.channel_list.unreads'),
            defaultMessage: 'UNREADS',
        },
        channels: {
            builder: this.buildChannelsForSearch,
            id: t('mobile.channel_list.channels'),
            defaultMessage: 'CHANNELS',
        },
        dms: {
            builder: this.buildCurrentDMSForSearch,
            id: t('sidebar.direct'),
            defaultMessage: 'DIRECT MESSAGES',
        },
        members: {
            builder: this.buildMembersForSearch,
            id: t('mobile.channel_list.members'),
            defaultMessage: 'MEMBERS',
        },
        nonmembers: {
            builder: this.buildOtherMembersForSearch,
            id: t('mobile.channel_list.not_member'),
            defaultMessage: 'NOT A MEMBER',
        },
        archived: {
            builder: this.buildArchivedForSearch,
            id: t('mobile.channel_list.archived'),
            defaultMessage: 'ARCHIVED',
        },
    });

    buildUnreadChannelsForSearch = (props, term) => {
        const {unreadChannels} = props.channels;

        return this.filterChannels(unreadChannels, term).map((item) => {
            item.isUnread = true;
            return item;
        });
    };

    buildCurrentDMSForSearch = (props, term) => {
        const {channels, teammateNameDisplay, profiles, statuses, pastDirectMessages, groupChannelMemberDetails} = props;
        const {favoriteChannels} = channels;

        const favoriteDms = favoriteChannels.filter((c) => {
            return c.type === General.DM_CHANNEL;
        });

        const directChannelUsers = [];
        let groupChannels = [];

        channels.directAndGroupChannels.forEach((c) => {
            if (c.type === General.DM_CHANNEL) {
                if (profiles.hasOwnProperty(c.teammate_id)) {
                    directChannelUsers.push(profiles[c.teammate_id]);
                }
            } else {
                groupChannels.push(c);
            }
        });

        const pastDirectMessageUsers = pastDirectMessages.map((p) => profiles[p]).filter((p) => typeof p !== 'undefined');

        const dms = [...directChannelUsers, ...pastDirectMessageUsers].map((u) => {
            const displayName = displayUsername(u, teammateNameDisplay, false);

            return {
                id: u.id,
                status: statuses[u.id],
                display_name: displayName,
                username: u.username,
                email: u.email,
                type: General.DM_CHANNEL,
                fake: true,
                nickname: u.nickname,
                fullname: `${u.first_name} ${u.last_name}`,
                delete_at: u.delete_at,
                isBot: u.is_bot,

                // need name key for DM's as we use it for sortChannelsByDisplayName with same display_name
                name: displayName,
            };
        });

        groupChannels = groupChannels.map((channel) => {
            return {
                ...channel,
                ...groupChannelMemberDetails[channel.id],
            };
        });

        return this.filterChannels([...favoriteDms, ...dms, ...groupChannels], term).sort(sortChannelsByDisplayName.bind(null, props.intl.locale));
    }

    buildMembersForSearch = (props, term) => {
        const {channels, currentUserId, teammateNameDisplay, profiles, teamProfiles, statuses, pastDirectMessages, restrictDms} = props;
        const {favoriteChannels, unreadChannels} = channels;

        const favoriteAndUnreadDms = [...favoriteChannels, ...unreadChannels].filter((c) => {
            return c.type === General.DM_CHANNEL;
        });

        const directAndGroupChannelMembers = [...channels.directAndGroupChannels, ...favoriteAndUnreadDms].filter((c) => c.type === General.DM_CHANNEL).map((c) => c.teammate_id);

        const profilesToUse = restrictDms ? teamProfiles : profiles;

        const userNotInDirectOrGroupChannels = Object.values(profilesToUse).filter((u) => directAndGroupChannelMembers.indexOf(u.id) === -1 && pastDirectMessages.indexOf(u.id) === -1 && u.id !== currentUserId);

        const members = userNotInDirectOrGroupChannels.map((u) => {
            const displayName = displayUsername(u, teammateNameDisplay, false);

            return {
                id: u.id,
                status: statuses[u.id],
                display_name: displayName,
                username: u.username,
                email: u.email,
                name: displayName,
                type: General.DM_CHANNEL,
                fake: true,
                nickname: u.nickname,
                fullname: `${u.first_name} ${u.last_name}`,
                delete_at: u.delete_at,
                isBot: u.is_bot,
            };
        });

        const fakeDms = this.filterChannels([...members], term);

        return [...fakeDms].sort(sortChannelsByDisplayName.bind(null, props.intl.locale));
    }

    buildChannelsForSearch = (props, term) => {
        const {
            favoriteChannels,
            publicChannels,
            privateChannels,
        } = props.channels;

        const favorites = favoriteChannels.filter((c) => {
            return c.type !== General.DM_CHANNEL && c.type !== General.GM_CHANNEL;
        });

        return this.filterChannels([...favorites, ...publicChannels, ...privateChannels], term).
            sort(sortChannelsByDisplayName.bind(null, props.intl.locale));
    }

    buildArchivedForSearch = (props, term) => {
        const {currentChannel, archivedChannels} = props;

        return this.filterChannels(archivedChannels.reduce((acc, channel) => {
            // when there is no search text, display an archived channel only if we are in it at the moment.
            if (term || channel.id === currentChannel.id) {
                acc.push({...channel});
            }

            return acc;
        }, []), term);
    }

    buildOtherMembersForSearch = (props, term) => {
        const {otherChannels} = props;

        const notMemberOf = otherChannels.map((o) => {
            return {
                ...o,
                fake: true,
            };
        });

        return this.filterChannels(notMemberOf, term);
    }

    buildSectionsForSearch = (props, term) => {
        const sections = [];
        const {searchOrder} = props;
        const sectionBuilders = this.getSectionBuilders();

        for (const section of searchOrder) {
            if (sectionBuilders.hasOwnProperty(section)) {
                const sectionBuilder = sectionBuilders[section];
                const {builder, defaultMessage, id} = sectionBuilder;
                const data = builder(props, term);

                if (data.length) {
                    sections.push({id, defaultMessage, data});
                }
            }
        }

        return sections;
    };

    buildData = memoize((props) => {
        if (!props.currentChannel) {
            return null;
        }
        return this.buildSectionsForSearch(props, props.term);
    }, ([props], [prevProps]) => {
        if (props.term !== prevProps.term) {
            return false;
        }
        return true;
    });

    keyExtractor = (item) => item.id || item;

    renderItem = ({item}) => {
        const {testID} = this.props;
        const channelItemTestID = `${testID}.channel_item`;

        return (
            <ChannelItem
                testID={channelItemTestID}
                channelId={item.id}
                channel={item}
                isSearchResult={true}
                isUnread={item.isUnread}
                mentions={0}
                onSelectChannel={this.onSelectChannel}
            />
        );
    };

    renderSectionHeader = ({section}) => {
        const {intl, styles} = this.props;
        const {
            defaultMessage,
            id,
        } = section;

        return (
            <View style={styles.titleContainer}>
                <Text style={styles.title}>
                    {intl.formatMessage({id, defaultMessage}).toUpperCase()}
                </Text>
                <View style={styles.separatorContainer}>
                    <View style={styles.separator}/>
                </View>
            </View>
        );
    };

    render() {
<<<<<<< HEAD
        const {styles} = this.props;
        const dataSource = this.buildData(this.props);
=======
        const {testID, styles} = this.props;
        const {dataSource} = this.state;
>>>>>>> 5f6fd6df
        return (
            <View
                testID={testID}
                style={styles.container}
            >
                <SectionList
                    sections={dataSource}
                    renderItem={this.renderItem}
                    renderSectionHeader={this.renderSectionHeader}
                    keyExtractor={this.keyExtractor}
                    {...this.keyboardDismissProp}
                    keyboardShouldPersistTaps={'always'}
                    maxToRenderPerBatch={10}
                    stickySectionHeadersEnabled={true}
                    viewabilityConfig={VIEWABILITY_CONFIG}
                />
            </View>
        );
    }
}

export default injectIntl(FilteredList);<|MERGE_RESOLUTION|>--- conflicted
+++ resolved
@@ -18,15 +18,8 @@
 import {General} from '@mm-redux/constants';
 import {sortChannelsByDisplayName} from '@mm-redux/utils/channel_utils';
 import {displayUsername} from '@mm-redux/utils/user_utils';
-<<<<<<< HEAD
-import {t} from 'app/utils/i18n';
-import ChannelItem from 'app/components/sidebars/main/channels_list/channel_item';
-import {ListTypes} from 'app/constants';
-import {paddingLeft} from 'app/components/safe_area_view/iphone_x_spacing';
+import {t} from '@utils/i18n';
 import memoize from 'memoize-one';
-=======
-import {t} from '@utils/i18n';
->>>>>>> 5f6fd6df
 
 const VIEWABILITY_CONFIG = ListTypes.VISIBILITY_CONFIG_DEFAULTS;
 
@@ -385,13 +378,8 @@
     };
 
     render() {
-<<<<<<< HEAD
-        const {styles} = this.props;
+        const {styles, testID} = this.props;
         const dataSource = this.buildData(this.props);
-=======
-        const {testID, styles} = this.props;
-        const {dataSource} = this.state;
->>>>>>> 5f6fd6df
         return (
             <View
                 testID={testID}
