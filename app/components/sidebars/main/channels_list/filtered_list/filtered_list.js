--- conflicted
+++ resolved
@@ -80,23 +80,16 @@
         return !deepEqual(this.props, nextProps, {strict: true}) || !deepEqual(this.state, nextState, {strict: true});
     }
 
-<<<<<<< HEAD
-=======
     setDataSourceAndTerm(dataSource, term) {
         this.setState({dataSource, term});
     }
 
->>>>>>> 6e2936e2
     componentDidUpdate(prevProps) {
         if (prevProps.term !== this.props.term) {
             const {actions, currentTeam, term} = this.props;
             const {searchChannels, searchProfiles} = actions;
-<<<<<<< HEAD
-
-=======
             const dataSource = this.buildData(this.props, term);
             this.setDataSourceAndTerm(dataSource, term);
->>>>>>> 6e2936e2
             clearTimeout(this.searchTimeoutId);
 
             this.searchTimeoutId = setTimeout(() => {
