--- conflicted
+++ resolved
@@ -47,13 +47,10 @@
         theme: PropTypes.object.isRequired,
         orderedChannelIds: PropTypes.array.isRequired,
         previewChannel: PropTypes.func,
-<<<<<<< HEAD
         isLandscape: PropTypes.bool.isRequired,
-=======
         actions: PropTypes.shape({
             showModal: PropTypes.func.isRequired,
         }).isRequired,
->>>>>>> 21a790e8
     };
 
     static contextTypes = {
