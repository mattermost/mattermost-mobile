// Copyright (c) 2015-present Mattermost, Inc. All Rights Reserved.
// See LICENSE.txt for license information.

import React, {PureComponent} from 'react';
import PropTypes from 'prop-types';
import {
    Dimensions,
    findNodeHandle,
    Keyboard,
    Platform,
    SectionList,
    Text,
    TouchableHighlight,
    View,
} from 'react-native';
import {intlShape} from 'react-intl';

import EventEmitter from '@mm-redux/utils/event_emitter';
import {General} from '@mm-redux/constants';
import {debounce} from '@mm-redux/actions/helpers';

import CompassIcon from '@components/compass_icon';
import ChannelItem from '@components/sidebars/main/channels_list/channel_item';
import {paddingLeft} from '@components/safe_area_view/iphone_x_spacing';
import {DeviceTypes, ListTypes, NavigationTypes} from '@constants';
import {SidebarSectionTypes} from '@constants/view';

import BottomSheet from '@utils/bottom_sheet';
import {t} from '@utils/i18n';
import {preventDoubleTap} from '@utils/tap';
import {showModal} from '@actions/navigation';

const VIEWABILITY_CONFIG = {
    ...ListTypes.VISIBILITY_CONFIG_DEFAULTS,
    waitForInteraction: true,
};

let UnreadIndicator = null;

export default class List extends PureComponent {
    static propTypes = {
        canJoinPublicChannels: PropTypes.bool.isRequired,
        canCreatePrivateChannels: PropTypes.bool.isRequired,
        canCreatePublicChannels: PropTypes.bool.isRequired,
        favoriteChannelIds: PropTypes.array.isRequired,
        onSelectChannel: PropTypes.func.isRequired,
        unreadChannelIds: PropTypes.array.isRequired,
        styles: PropTypes.object.isRequired,
        theme: PropTypes.object.isRequired,
        orderedChannelIds: PropTypes.array.isRequired,
        isLandscape: PropTypes.bool.isRequired,
    };

    static contextTypes = {
        intl: intlShape,
    };

    constructor(props) {
        super(props);

        this.combinedActionsRef = React.createRef();

        this.state = {
            sections: this.buildSections(props),
            showIndicator: false,
            width: 0,
        };

        this.keyboardDismissProp = {
            keyboardDismissMode: Platform.OS === 'ios' ? 'interactive' : 'none',
            onScrollBeginDrag: this.scrollBeginDrag,
        };

        CompassIcon.getImageSource('close', 24, this.props.theme.sidebarHeaderTextColor).then((source) => {
            this.closeButton = source;
        });
    }

    componentDidMount() {
        if (!UnreadIndicator) {
            UnreadIndicator = require('app/components/sidebars/main/channels_list/unread_indicator').default;
        }
    }

    componentWillReceiveProps(nextProps) {
        const {
            canCreatePrivateChannels,
            orderedChannelIds,
            unreadChannelIds,
        } = this.props;

        if (nextProps.canCreatePrivateChannels !== canCreatePrivateChannels ||
            nextProps.unreadChannelIds !== unreadChannelIds ||
            nextProps.orderedChannelIds !== orderedChannelIds) {
            this.setState({sections: this.buildSections(nextProps)});
        }
    }

    componentDidUpdate(prevProps, prevState) {
        if (prevState.sections !== this.state.sections && this.listRef?._wrapperListRef?.getListRef()._viewabilityHelper) { //eslint-disable-line
            this.listRef.recordInteraction();
            this.updateUnreadIndicators({
                viewableItems: Array.from(this.listRef._wrapperListRef.getListRef()._viewabilityHelper._viewableItems.values()) //eslint-disable-line
            });
        }
    }

    setListRef = (ref) => {
        this.listRef = ref;
    }

    getSectionConfigByType = (props, sectionType) => {
        const {canCreatePrivateChannels, canJoinPublicChannels} = props;

        switch (sectionType) {
        case SidebarSectionTypes.UNREADS:
            return {
                id: t('mobile.channel_list.unreads'),
                defaultMessage: 'UNREADS',
            };
        case SidebarSectionTypes.FAVORITE:
            return {
                id: t('sidebar.favorite'),
                defaultMessage: 'FAVORITES',
            };
        case SidebarSectionTypes.PUBLIC:
            return {
                action: canJoinPublicChannels ? this.goToMoreChannels : null,
                id: t('sidebar.channels'),
                defaultMessage: 'PUBLIC CHANNELS',
                testID: 'sidebar.channel_list.more_public',
            };
        case SidebarSectionTypes.PRIVATE:
            return {
                action: canCreatePrivateChannels ? this.goToCreatePrivateChannel : null,
                id: t('sidebar.pg'),
                defaultMessage: 'PRIVATE CHANNELS',
                testID: 'sidebar.channel_list.create_private',
            };
        case SidebarSectionTypes.DIRECT:
            return {
                action: this.goToDirectMessages,
                id: t('sidebar.direct'),
                defaultMessage: 'DIRECT MESSAGES',
                testID: 'sidebar.channel_list.create_direct',
            };
        case SidebarSectionTypes.RECENT_ACTIVITY:
            return {
                action: this.showCreateChannelOptions,
                id: t('sidebar.types.recent'),
                defaultMessage: 'RECENT ACTIVITY',
                testID: 'sidebar.channel_list.recent.create_options',
            };
        case SidebarSectionTypes.ALPHA:
            return {
                action: this.showCreateChannelOptions,
                id: t('mobile.channel_list.channels'),
                defaultMessage: 'CHANNELS',
                testID: 'sidebar.channel_list.channels.create_options',
            };
        default:
            return {
                action: this.showCreateChannelOptions,
                id: t('mobile.channel_list.channels'),
                defaultMessage: 'CHANNELS',
                testID: 'sidebar.channel_list.channels.create_options',
            };
        }
    };

    buildSections = (props) => {
        const {
            orderedChannelIds,
        } = props;

        return orderedChannelIds.map((s) => {
            return {
                ...this.getSectionConfigByType(props, s.type),
                data: s.items,
            };
        });
    };

    showCreateChannelOptions = () => {
        const {formatMessage} = this.context.intl;
        const {
            canJoinPublicChannels,
            canCreatePrivateChannels,
            canCreatePublicChannels,
        } = this.props;

        const moreChannelsText = formatMessage({id: 'more_channels.title', defaultMessage: 'More Channels'});
        const newPublicChannelText = formatMessage({id: 'mobile.create_channel.public', defaultMessage: 'New Public Channel'});
        const newPrivateChannelText = formatMessage({id: 'mobile.create_channel.private', defaultMessage: 'New Private Channel'});
        const newDirectChannelText = formatMessage({id: 'mobile.more_dms.title', defaultMessage: 'New Conversation'});
        const cancelText = formatMessage({id: 'mobile.post.cancel', defaultMessage: 'Cancel'});
        const options = [];
        const actions = [];

        if (canJoinPublicChannels) {
            actions.push(this.goToMoreChannels);
            options.push(moreChannelsText);
        }

        if (canCreatePublicChannels) {
            actions.push(this.goToCreatePublicChannel);
            options.push(newPublicChannelText);
        }

        if (canCreatePrivateChannels) {
            actions.push(this.goToCreatePrivateChannel);
            options.push(newPrivateChannelText);
        }

        actions.push(this.goToDirectMessages);
        options.push(newDirectChannelText);
        options.push(cancelText);

        const cancelButtonIndex = options.length - 1;

        BottomSheet.showBottomSheetWithOptions({
            anchor: this.combinedActionsRef?.current ? findNodeHandle(this.combinedActionsRef.current) : null,
            options,
            cancelButtonIndex,
        }, (value) => {
            if (value !== cancelButtonIndex) {
                actions[value]();
            }
        });
    };

    goToCreatePublicChannel = preventDoubleTap(() => {
        const {intl} = this.context;
        const screen = 'CreateChannel';
        const title = intl.formatMessage({id: 'mobile.create_channel.public', defaultMessage: 'New Public Channel'});
        const passProps = {
            channelType: General.OPEN_CHANNEL,
            closeButton: this.closeButton,
        };

        EventEmitter.emit(NavigationTypes.CLOSE_MAIN_SIDEBAR);
        showModal(screen, title, passProps);
    });

    goToCreatePrivateChannel = preventDoubleTap(() => {
        const {intl} = this.context;
        const screen = 'CreateChannel';
        const title = intl.formatMessage({id: 'mobile.create_channel.private', defaultMessage: 'New Private Channel'});
        const passProps = {
            channelType: General.PRIVATE_CHANNEL,
            closeButton: this.closeButton,
        };

        EventEmitter.emit(NavigationTypes.CLOSE_MAIN_SIDEBAR);
        showModal(screen, title, passProps);
    });

    goToDirectMessages = preventDoubleTap(() => {
        const {intl} = this.context;
        const screen = 'MoreDirectMessages';
        const title = intl.formatMessage({id: 'mobile.more_dms.title', defaultMessage: 'New Conversation'});
        const passProps = {};
        const options = {
            topBar: {
                leftButtons: [{
                    id: 'close-dms',
                    icon: this.closeButton,
                }],
            },
        };

        EventEmitter.emit(NavigationTypes.CLOSE_MAIN_SIDEBAR);
        showModal(screen, title, passProps, options);
    });

    goToMoreChannels = preventDoubleTap(() => {
        const {intl} = this.context;
        const screen = 'MoreChannels';
        const title = intl.formatMessage({id: 'more_channels.title', defaultMessage: 'More Channels'});
        const passProps = {
            closeButton: this.closeButton,
        };

        EventEmitter.emit(NavigationTypes.CLOSE_MAIN_SIDEBAR);
        showModal(screen, title, passProps);
    });

    keyExtractor = (item) => item.id || item;

    onSelectChannel = (channel, currentChannelId) => {
        const {onSelectChannel} = this.props;
        if (DeviceTypes.IS_TABLET) {
            Keyboard.dismiss();
        }
        onSelectChannel(channel, currentChannelId);
    };

    onLayout = (event) => {
        const {width} = event.nativeEvent.layout;
        this.setState({width: width - 40});
    };

<<<<<<< HEAD
    renderSectionAction = (styles, action, testID, anchor) => {
=======
    renderSectionAction = (styles, action, anchor, id) => {
>>>>>>> 5579c1fc
        return (
            <TouchableHighlight
                testID={'action_button_' + id}
                style={styles.actionContainer}
                onPress={action}
                testID={testID}
                underlayColor={'transparent'}
                hitSlop={styles.hitSlop}
            >
                <CompassIcon
                    name='plus'
                    ref={anchor ? this.combinedActionsRef : null}
                    style={styles.action}
                />
            </TouchableHighlight>
        );
    };

    renderItem = ({item}) => {
        const {favoriteChannelIds, unreadChannelIds} = this.props;

        return (
            <ChannelItem
                channelId={item}
                isUnread={unreadChannelIds.includes(item)}
                isFavorite={favoriteChannelIds.includes(item)}
                onSelectChannel={this.onSelectChannel}
            />
        );
    };

    renderSectionHeader = ({section}) => {
        const {styles, isLandscape} = this.props;
        const {intl} = this.context;
        const {
            action,
            defaultMessage,
            id,
            testID,
        } = section;

        const anchor = (id === 'sidebar.types.recent' || id === 'mobile.channel_list.channels');

        return (
            <React.Fragment>
                <View style={[styles.titleContainer, paddingLeft(isLandscape)]}>
                    <Text style={styles.title}>
                        {intl.formatMessage({id, defaultMessage}).toUpperCase()}
                    </Text>
                    <View style={styles.separatorContainer}>
                        <View style={styles.separator}/>
                    </View>
<<<<<<< HEAD
                    {action && this.renderSectionAction(styles, action, testID, anchor)}
=======
                    {action && this.renderSectionAction(styles, action, anchor, id)}
>>>>>>> 5579c1fc
                </View>
            </React.Fragment>
        );
    };

    scrollToTop = () => {
        if (this.listRef?._wrapperListRef) {
            this.listRef._wrapperListRef.getListRef().scrollToOffset({ //eslint-disable-line no-underscore-dangle
                x: 0,
                y: 0,
                animated: true,
            });
        }
    };

    emitUnreadIndicatorChange = debounce((showIndicator) => {
        this.setState({showIndicator});
    }, 10);

    updateUnreadIndicators = ({viewableItems}) => {
        const {unreadChannelIds} = this.props;
        const firstUnread = unreadChannelIds.length && unreadChannelIds[0];
        if (firstUnread && viewableItems.length) {
            const isVisible = viewableItems.find((v) => v.item === firstUnread);

            return this.emitUnreadIndicatorChange(!isVisible);
        }

        return this.emitUnreadIndicatorChange(false);
    };

    scrollBeginDrag = () => {
        if (DeviceTypes.IS_TABLET) {
            Keyboard.dismiss();
        }
    };

    listContentPadding = () => {
        if (DeviceTypes.IS_TABLET) {
            return 64;
        }

        const {width, height} = Dimensions.get('window');
        const landscape = width > height;
        if (DeviceTypes.IS_IPHONE_WITH_INSETS) {
            return landscape ? 54 : 44;
        }

        return 64;
    };

    render() {
        const {styles, theme} = this.props;
        const {sections, showIndicator} = this.state;

        const paddingBottom = this.listContentPadding();

        return (
            <View
                style={styles.container}
                onLayout={this.onLayout}
            >
                <SectionList
                    ref={this.setListRef}
                    sections={sections}
                    contentContainerStyle={{paddingBottom}}
                    renderItem={this.renderItem}
                    renderSectionHeader={this.renderSectionHeader}
                    keyboardShouldPersistTaps={'always'}
                    keyExtractor={this.keyExtractor}
                    onViewableItemsChanged={this.updateUnreadIndicators}
                    maxToRenderPerBatch={10}
                    stickySectionHeadersEnabled={true}
                    viewabilityConfig={VIEWABILITY_CONFIG}
                    {...this.keyboardDismissProp}
                />
                {UnreadIndicator &&
                <UnreadIndicator
                    onPress={this.scrollToTop}
                    theme={theme}
                    style={styles.above}
                    visible={showIndicator}
                />
                }
            </View>
        );
    }
}<|MERGE_RESOLUTION|>--- conflicted
+++ resolved
@@ -128,42 +128,36 @@
                 action: canJoinPublicChannels ? this.goToMoreChannels : null,
                 id: t('sidebar.channels'),
                 defaultMessage: 'PUBLIC CHANNELS',
-                testID: 'sidebar.channel_list.more_public',
             };
         case SidebarSectionTypes.PRIVATE:
             return {
                 action: canCreatePrivateChannels ? this.goToCreatePrivateChannel : null,
                 id: t('sidebar.pg'),
                 defaultMessage: 'PRIVATE CHANNELS',
-                testID: 'sidebar.channel_list.create_private',
             };
         case SidebarSectionTypes.DIRECT:
             return {
                 action: this.goToDirectMessages,
                 id: t('sidebar.direct'),
                 defaultMessage: 'DIRECT MESSAGES',
-                testID: 'sidebar.channel_list.create_direct',
             };
         case SidebarSectionTypes.RECENT_ACTIVITY:
             return {
                 action: this.showCreateChannelOptions,
                 id: t('sidebar.types.recent'),
                 defaultMessage: 'RECENT ACTIVITY',
-                testID: 'sidebar.channel_list.recent.create_options',
             };
         case SidebarSectionTypes.ALPHA:
             return {
                 action: this.showCreateChannelOptions,
                 id: t('mobile.channel_list.channels'),
                 defaultMessage: 'CHANNELS',
-                testID: 'sidebar.channel_list.channels.create_options',
             };
         default:
             return {
                 action: this.showCreateChannelOptions,
                 id: t('mobile.channel_list.channels'),
                 defaultMessage: 'CHANNELS',
-                testID: 'sidebar.channel_list.channels.create_options',
             };
         }
     };
@@ -300,17 +294,12 @@
         this.setState({width: width - 40});
     };
 
-<<<<<<< HEAD
-    renderSectionAction = (styles, action, testID, anchor) => {
-=======
     renderSectionAction = (styles, action, anchor, id) => {
->>>>>>> 5579c1fc
         return (
             <TouchableHighlight
                 testID={'action_button_' + id}
                 style={styles.actionContainer}
                 onPress={action}
-                testID={testID}
                 underlayColor={'transparent'}
                 hitSlop={styles.hitSlop}
             >
@@ -339,12 +328,7 @@
     renderSectionHeader = ({section}) => {
         const {styles, isLandscape} = this.props;
         const {intl} = this.context;
-        const {
-            action,
-            defaultMessage,
-            id,
-            testID,
-        } = section;
+        const {action, defaultMessage, id} = section;
 
         const anchor = (id === 'sidebar.types.recent' || id === 'mobile.channel_list.channels');
 
@@ -357,11 +341,7 @@
                     <View style={styles.separatorContainer}>
                         <View style={styles.separator}/>
                     </View>
-<<<<<<< HEAD
-                    {action && this.renderSectionAction(styles, action, testID, anchor)}
-=======
                     {action && this.renderSectionAction(styles, action, anchor, id)}
->>>>>>> 5579c1fc
                 </View>
             </React.Fragment>
         );
