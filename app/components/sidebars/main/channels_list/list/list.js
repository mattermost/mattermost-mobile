// Copyright (c) 2015-present Mattermost, Inc. All Rights Reserved.
// See LICENSE.txt for license information.

import React, {PureComponent} from 'react';
import PropTypes from 'prop-types';
import {
    Dimensions,
    findNodeHandle,
    Keyboard,
    Platform,
    SectionList,
    Text,
    TouchableHighlight,
    View,
} from 'react-native';
import {intlShape} from 'react-intl';
import MaterialIcon from 'react-native-vector-icons/MaterialIcons';
import FontAwesomePro from 'react-native-vector-icons/Ionicons';

import {General} from 'mattermost-redux/constants';
import {debounce} from 'mattermost-redux/actions/helpers';

import ChannelItem from 'app/components/sidebars/main/channels_list/channel_item';
import {paddingLeft as padding} from 'app/components/safe_area_view/iphone_x_spacing';
import {DeviceTypes, ListTypes} from 'app/constants';
import {SidebarSectionTypes} from 'app/constants/view';

import BottomSheet from 'app/utils/bottom_sheet';
import {t} from 'app/utils/i18n';
import {preventDoubleTap} from 'app/utils/tap';
import {showModal} from 'app/actions/navigation';

const VIEWABILITY_CONFIG = {
    ...ListTypes.VISIBILITY_CONFIG_DEFAULTS,
    waitForInteraction: true,
};

let UnreadIndicator = null;

export default class List extends PureComponent {
    static propTypes = {
        canJoinPublicChannels: PropTypes.bool.isRequired,
        canCreatePrivateChannels: PropTypes.bool.isRequired,
        canCreatePublicChannels: PropTypes.bool.isRequired,
        favoriteChannelIds: PropTypes.array.isRequired,
        isLandscape: PropTypes.bool.isRequired,
        onSelectChannel: PropTypes.func.isRequired,
        orderedChannelIds: PropTypes.array.isRequired,
        previewChannel: PropTypes.func,
<<<<<<< HEAD
        showModal: PropTypes.func.isRequired,
        styles: PropTypes.object.isRequired,
        teammateDisplayNameSettings: PropTypes.string,
        theme: PropTypes.object.isRequired,
        unreadChannelIds: PropTypes.array.isRequired,
=======
        isLandscape: PropTypes.bool.isRequired,
>>>>>>> 3613e399
    };

    static contextTypes = {
        intl: intlShape,
    };

    constructor(props) {
        super(props);

        this.combinedActionsRef = React.createRef();
        this.listRef = React.createRef();

        this.state = {
            showIndicator: false,
            width: 0,
        };

        this.keyboardDismissProp = {
            keyboardDismissMode: Platform.OS === 'ios' ? 'interactive' : 'none',
            onScrollBeginDrag: this.scrollBeginDrag,
        };

        MaterialIcon.getImageSource('close', 20, this.props.theme.sidebarHeaderTextColor).then((source) => {
            this.closeButton = source;
        });
    }

    componentDidMount() {
        if (!UnreadIndicator) {
            UnreadIndicator = require('app/components/sidebars/main/channels_list/unread_indicator').default;
        }
    }

    componentDidUpdate(prevProps) {
        if (prevProps.orderedChannelIds !== this.props.orderedChannelIds && this.listRef?.current?._wrapperListRef.getListRef()._viewabilityHelper) { //eslint-disable-line
            this.listRef.current.list.recordInteraction();
            this.updateUnreadIndicators({
                viewableItems: Array.from(this.listRef.current._wrapperListRef.getListRef()._viewabilityHelper._viewableItems.values()) //eslint-disable-line
            });
        }
    }

    getSectionConfigByType = (sectionType) => {
        const {canCreatePrivateChannels, canJoinPublicChannels} = this.props;

        switch (sectionType) {
        case SidebarSectionTypes.UNREADS:
            return {
                id: t('mobile.channel_list.unreads'),
                defaultMessage: 'UNREADS',
            };
        case SidebarSectionTypes.FAVORITE:
            return {
                id: t('sidebar.favorite'),
                defaultMessage: 'FAVORITES',
            };
        case SidebarSectionTypes.PUBLIC:
            return {
                action: canJoinPublicChannels ? this.goToMoreChannels : null,
                id: t('sidebar.channels'),
                defaultMessage: 'PUBLIC CHANNELS',
            };
        case SidebarSectionTypes.PRIVATE:
            return {
                action: canCreatePrivateChannels ? this.goToCreatePrivateChannel : null,
                id: t('sidebar.pg'),
                defaultMessage: 'PRIVATE CHANNELS',
            };
        case SidebarSectionTypes.DIRECT:
            return {
                action: this.goToDirectMessages,
                id: t('sidebar.direct'),
                defaultMessage: 'DIRECT MESSAGES',
            };
        case SidebarSectionTypes.RECENT_ACTIVITY:
            return {
                action: this.showCreateChannelOptions,
                id: t('sidebar.types.recent'),
                defaultMessage: 'RECENT ACTIVITY',
            };
        case SidebarSectionTypes.ALPHA:
            return {
                action: this.showCreateChannelOptions,
                id: t('mobile.channel_list.channels'),
                defaultMessage: 'CHANNELS',
            };
        default:
            return {
                action: this.showCreateChannelOptions,
                id: t('mobile.channel_list.channels'),
                defaultMessage: 'CHANNELS',
            };
        }
    };

    buildSections = (orderedChannelIds) => {
        return orderedChannelIds.map((s) => {
            return {
                ...this.getSectionConfigByType(s.type),
                data: s.items,
            };
        });
    };

    showCreateChannelOptions = () => {
        const {formatMessage} = this.context.intl;
        const {
            canJoinPublicChannels,
            canCreatePrivateChannels,
            canCreatePublicChannels,
        } = this.props;

        const moreChannelsText = formatMessage({id: 'more_channels.title', defaultMessage: 'More Channels'});
        const newPublicChannelText = formatMessage({id: 'mobile.create_channel.public', defaultMessage: 'New Public Channel'});
        const newPrivateChannelText = formatMessage({id: 'mobile.create_channel.private', defaultMessage: 'New Private Channel'});
        const newDirectChannelText = formatMessage({id: 'mobile.more_dms.title', defaultMessage: 'New Conversation'});
        const cancelText = formatMessage({id: 'mobile.post.cancel', defaultMessage: 'Cancel'});
        const options = [];
        const actions = [];

        if (canJoinPublicChannels) {
            actions.push(this.goToMoreChannels);
            options.push(moreChannelsText);
        }

        if (canCreatePublicChannels) {
            actions.push(this.goToCreatePublicChannel);
            options.push(newPublicChannelText);
        }

        if (canCreatePrivateChannels) {
            actions.push(this.goToCreatePrivateChannel);
            options.push(newPrivateChannelText);
        }

        actions.push(this.goToDirectMessages);
        options.push(newDirectChannelText);
        options.push(cancelText);

        const cancelButtonIndex = options.length - 1;

        BottomSheet.showBottomSheetWithOptions({
            anchor: this.combinedActionsRef?.current ? findNodeHandle(this.combinedActionsRef.current) : null,
            options,
            cancelButtonIndex,
        }, (value) => {
            if (value !== cancelButtonIndex) {
                actions[value]();
            }
        });
    };

    goToCreatePublicChannel = preventDoubleTap(() => {
<<<<<<< HEAD
        const {showModal} = this.props;
=======
>>>>>>> 3613e399
        const {intl} = this.context;
        const screen = 'CreateChannel';
        const title = intl.formatMessage({id: 'mobile.create_channel.public', defaultMessage: 'New Public Channel'});
        const passProps = {
            channelType: General.OPEN_CHANNEL,
            closeButton: this.closeButton,
        };

        showModal(screen, title, passProps);
    });

    goToCreatePrivateChannel = preventDoubleTap(() => {
<<<<<<< HEAD
        const {showModal} = this.props;
=======
>>>>>>> 3613e399
        const {intl} = this.context;
        const screen = 'CreateChannel';
        const title = intl.formatMessage({id: 'mobile.create_channel.private', defaultMessage: 'New Private Channel'});
        const passProps = {
            channelType: General.PRIVATE_CHANNEL,
            closeButton: this.closeButton,
        };

        showModal(screen, title, passProps);
    });

    goToDirectMessages = preventDoubleTap(() => {
<<<<<<< HEAD
        const {showModal} = this.props;
=======
>>>>>>> 3613e399
        const {intl} = this.context;
        const screen = 'MoreDirectMessages';
        const title = intl.formatMessage({id: 'mobile.more_dms.title', defaultMessage: 'New Conversation'});
        const passProps = {};
        const options = {
            topBar: {
                leftButtons: [{
                    id: 'close-dms',
                    icon: this.closeButton,
                }],
            },
        };

        showModal(screen, title, passProps, options);
    });

    goToMoreChannels = preventDoubleTap(() => {
<<<<<<< HEAD
        const {showModal} = this.props;
=======
>>>>>>> 3613e399
        const {intl} = this.context;
        const screen = 'MoreChannels';
        const title = intl.formatMessage({id: 'more_channels.title', defaultMessage: 'More Channels'});
        const passProps = {
            closeButton: this.closeButton,
        };

        showModal(screen, title, passProps);
    });

    keyExtractor = (item) => item.id || item;

    onSelectChannel = (channel, currentChannelId) => {
        const {onSelectChannel} = this.props;
        if (DeviceTypes.IS_TABLET) {
            Keyboard.dismiss();
        }
        onSelectChannel(channel, currentChannelId);
    };

    onLayout = (event) => {
        const {width} = event.nativeEvent.layout;
        this.setState({width: width - 40});
    };

    renderSectionAction = (styles, action, anchor) => {
        return (
            <TouchableHighlight
                style={styles.actionContainer}
                onPress={action}
                underlayColor={'transparent'}
                hitSlop={styles.hitSlop}
            >
                <FontAwesomePro
                    name='ios-add-circle-outline'
                    ref={anchor ? this.combinedActionsRef : null}
                    style={styles.action}
                />
            </TouchableHighlight>
        );
    };

    renderItem = ({item}) => {
        const {favoriteChannelIds, isLandscape, unreadChannelIds, previewChannel, teammateDisplayNameSettings, theme} = this.props;

        return (
            <ChannelItem
                channelId={item}
                isFavorite={favoriteChannelIds.includes(item)}
                isLandscape={isLandscape}
                isUnread={unreadChannelIds.includes(item)}
                onSelectChannel={this.onSelectChannel}
                previewChannel={previewChannel}
                teammateDisplayNameSettings={teammateDisplayNameSettings}
                theme={theme}
            />
        );
    };

    renderSectionHeader = ({section}) => {
        const {styles, isLandscape} = this.props;
        const {intl} = this.context;
        const {
            action,
            defaultMessage,
            id,
        } = section;

        const anchor = (id === 'sidebar.types.recent' || id === 'mobile.channel_list.channels');

        return (
            <React.Fragment>
                <View style={[styles.titleContainer, padding(isLandscape)]}>
                    <Text style={styles.title}>
                        {intl.formatMessage({id, defaultMessage}).toUpperCase()}
                    </Text>
                    <View style={styles.separatorContainer}>
                        <View style={styles.separator}/>
                    </View>
                    {action && this.renderSectionAction(styles, action, anchor)}
                </View>
            </React.Fragment>
        );
    };

    scrollToTop = () => {
        if (this.listRef?.current) {
            this.listRef.current._wrapperListRef.getListRef().scrollToOffset({ //eslint-disable-line no-underscore-dangle
                x: 0,
                y: 0,
                animated: true,
            });
        }
    };

    emitUnreadIndicatorChange = debounce((showIndicator) => {
        this.setState({showIndicator});
    }, 10);

    updateUnreadIndicators = ({viewableItems}) => {
        const {unreadChannelIds} = this.props;
        const firstUnread = unreadChannelIds.length && unreadChannelIds[0];
        if (firstUnread && viewableItems.length) {
            const isVisible = viewableItems.find((v) => v.item === firstUnread);

            return this.emitUnreadIndicatorChange(!isVisible);
        }

        return this.emitUnreadIndicatorChange(false);
    };

    scrollBeginDrag = () => {
        if (DeviceTypes.IS_TABLET) {
            Keyboard.dismiss();
        }
    };

    listContentPadding = () => {
        if (DeviceTypes.IS_TABLET) {
            return 64;
        }

        const {width, height} = Dimensions.get('window');
        const landscape = width > height;
        if (DeviceTypes.IS_IPHONE_WITH_INSETS) {
            return landscape ? 54 : 44;
        }

        return 64;
    };

    render() {
        const {styles, theme, orderedChannelIds} = this.props;
        const {showIndicator} = this.state;

        const paddingBottom = this.listContentPadding();

        return (
            <View
                style={styles.container}
                onLayout={this.onLayout}
            >
                <SectionList
                    ref={this.listRef}
                    sections={this.buildSections(orderedChannelIds)}
                    contentContainerStyle={{paddingBottom}}
                    renderItem={this.renderItem}
                    renderSectionHeader={this.renderSectionHeader}
                    keyboardShouldPersistTaps={'always'}
                    keyExtractor={this.keyExtractor}
                    onViewableItemsChanged={this.updateUnreadIndicators}
                    maxToRenderPerBatch={10}
                    stickySectionHeadersEnabled={true}
                    viewabilityConfig={VIEWABILITY_CONFIG}
                    {...this.keyboardDismissProp}
                />
                {UnreadIndicator &&
                <UnreadIndicator
                    show={showIndicator}
                    style={styles.above}
                    onPress={this.scrollToTop}
                    theme={theme}
                />
                }
            </View>
        );
    }
}<|MERGE_RESOLUTION|>--- conflicted
+++ resolved
@@ -47,15 +47,10 @@
         onSelectChannel: PropTypes.func.isRequired,
         orderedChannelIds: PropTypes.array.isRequired,
         previewChannel: PropTypes.func,
-<<<<<<< HEAD
-        showModal: PropTypes.func.isRequired,
         styles: PropTypes.object.isRequired,
         teammateDisplayNameSettings: PropTypes.string,
         theme: PropTypes.object.isRequired,
         unreadChannelIds: PropTypes.array.isRequired,
-=======
-        isLandscape: PropTypes.bool.isRequired,
->>>>>>> 3613e399
     };
 
     static contextTypes = {
@@ -209,10 +204,6 @@
     };
 
     goToCreatePublicChannel = preventDoubleTap(() => {
-<<<<<<< HEAD
-        const {showModal} = this.props;
-=======
->>>>>>> 3613e399
         const {intl} = this.context;
         const screen = 'CreateChannel';
         const title = intl.formatMessage({id: 'mobile.create_channel.public', defaultMessage: 'New Public Channel'});
@@ -225,10 +216,6 @@
     });
 
     goToCreatePrivateChannel = preventDoubleTap(() => {
-<<<<<<< HEAD
-        const {showModal} = this.props;
-=======
->>>>>>> 3613e399
         const {intl} = this.context;
         const screen = 'CreateChannel';
         const title = intl.formatMessage({id: 'mobile.create_channel.private', defaultMessage: 'New Private Channel'});
@@ -241,10 +228,6 @@
     });
 
     goToDirectMessages = preventDoubleTap(() => {
-<<<<<<< HEAD
-        const {showModal} = this.props;
-=======
->>>>>>> 3613e399
         const {intl} = this.context;
         const screen = 'MoreDirectMessages';
         const title = intl.formatMessage({id: 'mobile.more_dms.title', defaultMessage: 'New Conversation'});
@@ -262,10 +245,6 @@
     });
 
     goToMoreChannels = preventDoubleTap(() => {
-<<<<<<< HEAD
-        const {showModal} = this.props;
-=======
->>>>>>> 3613e399
         const {intl} = this.context;
         const screen = 'MoreChannels';
         const title = intl.formatMessage({id: 'more_channels.title', defaultMessage: 'More Channels'});
