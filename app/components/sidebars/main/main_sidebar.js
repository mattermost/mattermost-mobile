// Copyright (c) 2015-present Mattermost, Inc. All Rights Reserved.
// See LICENSE.txt for license information.

import React, {PureComponent} from 'react';
import PropTypes from 'prop-types';
import {
    BackHandler,
    Dimensions,
    Keyboard,
    StyleSheet,
    View,
} from 'react-native';
import {intlShape} from 'react-intl';
import AsyncStorage from '@react-native-community/async-storage';

import {General} from 'mattermost-redux/constants';
import EventEmitter from 'mattermost-redux/utils/event_emitter';

import SafeAreaView from 'app/components/safe_area_view';
import DrawerLayout, {TABLET_WIDTH} from 'app/components/sidebars/drawer_layout';
import {DeviceTypes, Events} from 'app/constants';
import mattermostManaged from 'app/mattermost_managed';
import tracker from 'app/utils/time_tracker';
import {t} from 'app/utils/i18n';

import ChannelsList from './channels_list';
import DrawerSwiper from './drawer_swipper';
import TeamsList from './teams_list';

import telemetry from 'app/telemetry';

const DRAWER_INITIAL_OFFSET = 40;

<<<<<<< HEAD
export default class ChannelSidebar extends PureComponent {
=======
export default class MainSidebar extends PureComponent {
>>>>>>> 911199d7
    static propTypes = {
        blurPostTextBox: PropTypes.func.isRequired,
        children: PropTypes.node,
        currentTeamId: PropTypes.string.isRequired,
        currentUserId: PropTypes.string.isRequired,
<<<<<<< HEAD
        deviceWidth: PropTypes.number.isRequired,
=======
        getTeams: PropTypes.func.isRequired,
        handleSelectChannel: PropTypes.func.isRequired,
        joinChannel: PropTypes.func.isRequired,
        logChannelSwitch: PropTypes.func.isRequired,
        makeDirectChannel: PropTypes.func.isRequired,
        previewChannel: PropTypes.func,
>>>>>>> 911199d7
        teamsCount: PropTypes.number.isRequired,
        theme: PropTypes.object.isRequired,
    };

    static contextTypes = {
        intl: intlShape.isRequired,
    };

    constructor(props) {
        super(props);

<<<<<<< HEAD
=======
        const {height, width} = Dimensions.get('window');
        const isLandscape = width > height;
        let openDrawerOffset = DRAWER_INITIAL_OFFSET;
        if (isLandscape || DeviceTypes.IS_TABLET) {
            openDrawerOffset = DRAWER_LANDSCAPE_OFFSET;
        }

>>>>>>> 911199d7
        this.swiperIndex = 1;
        this.drawerRef = React.createRef();
        this.channelListRef = React.createRef();
        this.state = {
            show: false,
            openDrawerOffset: DRAWER_INITIAL_OFFSET,
            drawerOpened: false,
            searching: false,
            isSplitView: false,
            isLandscape,
            deviceWidth: width,
        };
    }

    componentDidMount() {
        this.mounted = true;
<<<<<<< HEAD
        this.props.actions.getTeams();
=======
        this.props.getTeams();
>>>>>>> 911199d7
        this.handleDimensions({window: Dimensions.get('window')});
        this.handlePermanentSidebar();
        EventEmitter.on('close_channel_drawer', this.closeChannelDrawer);
        EventEmitter.on('renderDrawer', this.handleShowDrawerContent);
        EventEmitter.on(DeviceTypes.PERMANENT_SIDEBAR_SETTINGS, this.handlePermanentSidebar);
        BackHandler.addEventListener('hardwareBackPress', this.handleAndroidBack);
        Dimensions.addEventListener('change', this.handleDimensions);
    }

    componentWillUnmount() {
        this.mounted = false;
        EventEmitter.off('close_channel_drawer', this.closeChannelDrawer);
        EventEmitter.off('renderDrawer', this.handleShowDrawerContent);
        EventEmitter.off(DeviceTypes.PERMANENT_SIDEBAR_SETTINGS, this.handlePermanentSidebar);
        BackHandler.removeEventListener('hardwareBackPress', this.handleAndroidBack);
        Dimensions.addEventListener('change', this.handleDimensions);
    }

    handleAndroidBack = () => {
        if (this.state.drawerOpened && this.drawerRef?.current) {
            this.drawerRef.current.closeDrawer();
            return true;
        }

        return false;
    };

    handleDimensions = ({window}) => {
<<<<<<< HEAD
        if (this.mounted) {
            if (DeviceTypes.IS_TABLET) {
                mattermostManaged.isRunningInSplitView().then((result) => {
                    const isSplitView = Boolean(result.isSplitView);
                    this.setState({isSplitView});
                });
            }

            if (this.state.openDrawerOffset !== 0) {
                let openDrawerOffset = DRAWER_INITIAL_OFFSET;
                if ((window.width > window.height) || DeviceTypes.IS_TABLET) {
                    openDrawerOffset = window.width * 0.5;
                }

                this.setState({openDrawerOffset});
            }
=======
        const {isLandscape, openDrawerOffset} = this.state;
        const {height, width} = window;
        const nextIsLandscape = width > height;
        let nextOpenDrawerOffset = openDrawerOffset;

        if (isLandscape !== nextIsLandscape) {
            if (openDrawerOffset !== 0) {
                nextOpenDrawerOffset = DRAWER_INITIAL_OFFSET;
                if (nextIsLandscape || DeviceTypes.IS_TABLET) {
                    nextOpenDrawerOffset = DRAWER_LANDSCAPE_OFFSET;
                }
            }
        }

        const nextState = {
            deviceWidth: width,
            isLandscape: nextIsLandscape,
            openDrawerOffset: nextOpenDrawerOffset,
        };

        if (DeviceTypes.IS_TABLET && this.mounted) {
            mattermostManaged.isRunningInSplitView().then((result) => {
                const isSplitView = Boolean(result.isSplitView);
                this.setState({isSplitView, ...nextState});
            });
        } else {
            this.setState(nextState);
>>>>>>> 911199d7
        }
    };

    handlePermanentSidebar = async () => {
        if (DeviceTypes.IS_TABLET && this.mounted) {
            const enabled = await AsyncStorage.getItem(DeviceTypes.PERMANENT_SIDEBAR_SETTINGS);
            this.setState({permanentSidebar: enabled === 'true'});
        }
    };

    handleShowDrawerContent = () => {
        requestAnimationFrame(() => this.setState({show: true}));
    };

    closeChannelDrawer = () => {
        if (this.state.drawerOpened && this.drawerRef?.current) {
            this.drawerRef.current.closeDrawer();
        } else if (this.drawerSwiper && DeviceTypes.IS_TABLET) {
            this.resetDrawer(true);
        }
    };

    drawerSwiperRef = (ref) => {
        this.drawerSwiper = ref;
    };

    handleDrawerClose = () => {
        this.setState({
            drawerOpened: false,
            searching: false,
        });
        this.resetDrawer();
        Keyboard.dismiss();
    };

    handleDrawerOpen = () => {
        this.setState({
            drawerOpened: true,
        });
    };

    openChannelSidebar = () => {
        this.props.blurPostTextBox();

        if (this.drawerRef?.current) {
            this.drawerRef.current.openDrawer();
        }
    };

    selectChannel = (channel, currentChannelId, closeDrawer = true) => {
        const {handleSelectChannel, logChannelSwitch} = this.props;

        logChannelSwitch(channel.id, currentChannelId);

        tracker.channelSwitch = Date.now();

        if (closeDrawer) {
            telemetry.start(['channel:close_drawer']);
            this.closeChannelDrawer();
            EventEmitter.emit(Events.SET_CHANNEL_LOADING, channel.id !== currentChannelId);
        }

        if (!channel) {
            const utils = require('app/utils/general');
            const {intl} = this.context;

            const unableToJoinMessage = {
                id: t('mobile.open_unknown_channel.error'),
                defaultMessage: "We couldn't join the channel. Please reset the cache and try again.",
            };
            const erroMessage = {};

            utils.alertErrorWithFallback(intl, erroMessage, unableToJoinMessage);
            EventEmitter.emit(Events.SET_CHANNEL_LOADING, false);
            return;
        }

        handleSelectChannel(channel.id);
    };

    joinChannel = (channel, currentChannelId) => {
        const {intl} = this.context;
        const {
            currentTeamId,
            currentUserId,
            joinChannel,
            makeDirectChannel,
        } = this.props;

        this.closeChannelDrawer();
        EventEmitter.emit(Events.SET_CHANNEL_LOADING, channel.id !== currentChannelId);

        setTimeout(async () => {
            const displayValue = {displayName: channel.displayName};
            const utils = require('app/utils/general');

            let result;
            if (channel.type === General.DM_CHANNEL) {
                result = await makeDirectChannel(channel.id, false);

                if (result.error) {
                    const dmFailedMessage = {
                        id: t('mobile.open_dm.error'),
                        defaultMessage: "We couldn't open a direct message with {displayName}. Please check your connection and try again.",
                    };
                    utils.alertErrorWithFallback(intl, result.error, dmFailedMessage, displayValue);
                }
            } else {
                result = await joinChannel(currentUserId, currentTeamId, channel.id);

                if (result.error || !result.data || !result.data.channel) {
                    const joinFailedMessage = {
                        id: t('mobile.join_channel.error'),
                        defaultMessage: "We couldn't join the channel {displayName}. Please check your connection and try again.",
                    };
                    utils.alertErrorWithFallback(intl, result.error, joinFailedMessage, displayValue);
                }
            }

            if (result.error || (!result.data && !result.data.channel)) {
                EventEmitter.emit(Events.SET_CHANNEL_LOADING, false);
                return;
            }

            requestAnimationFrame(() => {
                this.selectChannel(result.data.channel || result.data, currentChannelId, false);
            });
        }, 200);
    };

    onPageSelected = (index) => {
        this.swiperIndex = index;

        if (this.drawerRef?.current) {
            this.drawerRef.current.canClose = this.swiperIndex !== 0;
        }
    };

    onSearchEnds = () => {
        this.setState({searching: false});
    };

    onSearchStart = () => {
        if (this.drawerRef?.current) {
            this.drawerRef.current.canClose = false;
        }
        this.setState({searching: true});
    };

    showTeams = () => {
        if (this.drawerSwiper && this.props.teamsCount > 1) {
            this.drawerSwiper.showTeamsPage();
        }
    };

    resetDrawer = () => {
        if (this.drawerSwiper) {
            this.drawerSwiper.resetPage();
        }

        if (this.drawerRef?.current) {
            this.drawerRef.current.canClose = true;
        }

        if (this.channelListRef?.current) {
            this.channelListRef.current.cancelSearch();
        }
    };

    renderNavigationView = (drawerWidth) => {
        const {
            currentTeamId,
            teamsCount,
            theme,
            previewChannel,
        } = this.props;

        const {
            isLandscape,
            show,
            openDrawerOffset,
            searching,
        } = this.state;

        if (!show) {
            return null;
        }

        const hasSafeAreaInsets = DeviceTypes.IS_IPHONE_X || mattermostManaged.hasSafeAreaInsets;
        const multipleTeams = teamsCount > 1;
        const showTeams = !searching && multipleTeams;
        if (this.drawerSwiper) {
            if (multipleTeams) {
                this.drawerSwiper.runOnLayout();
                this.drawerSwiper.scrollToInitial();
            } else if (!openDrawerOffset) {
                this.drawerSwiper.scrollToStart();
            }
        }

        const lists = [];
        if (multipleTeams) {
            const teamsList = (
                <View
                    key='teamsList'
                    style={style.swiperContent}
                >
                    <TeamsList
                        closeChannelDrawer={this.closeChannelDrawer}
                        currentTeamId={currentTeamId}
                        isLandscape={isLandscape}
                        theme={theme}
                    />
                </View>
            );
            lists.push(teamsList);
        }

        lists.push(
            <View
                key='channelsList'
                style={style.swiperContent}
            >
                <ChannelsList
                    currentTeamId={currentTeamId}
                    drawerOpened={this.state.drawerOpened}
                    isLandscape={isLandscape}
                    ref={this.channelListRef}
                    onSelectChannel={this.selectChannel}
                    onJoinChannel={this.joinChannel}
                    onShowTeams={this.showTeams}
                    onSearchStart={this.onSearchStart}
                    onSearchEnds={this.onSearchEnds}
                    previewChannel={previewChannel}
                    teamsCount={teamsCount}
                    theme={theme}
                />
            </View>
        );

        return (
            <SafeAreaView
                excludeFooter={true}
                navBarBackgroundColor={theme.sidebarBg}
                backgroundColor={theme.sidebarHeaderBg}
                footerColor={theme.sidebarBg}
            >
                <DrawerSwiper
                    ref={this.drawerSwiperRef}
                    onPageSelected={this.onPageSelected}
                    showTeams={showTeams}
                    drawerOpened={this.state.drawerOpened}
                    drawerWidth={drawerWidth}
<<<<<<< HEAD
                    hasSafeAreaInsets={hasSafeAreaInsets}
=======
                    theme={theme}
>>>>>>> 911199d7
                >
                    {lists}
                </DrawerSwiper>
            </SafeAreaView>
        );
    };

    render() {
        const {children} = this.props;
        const {openDrawerOffset, deviceWidth} = this.state;
        const isTablet = DeviceTypes.IS_TABLET && !this.state.isSplitView && this.state.permanentSidebar;
        const drawerWidth = DeviceTypes.IS_TABLET ? TABLET_WIDTH : (deviceWidth - openDrawerOffset);

        return (
            <DrawerLayout
                ref={this.drawerRef}
                renderNavigationView={this.renderNavigationView}
                onDrawerClose={this.handleDrawerClose}
                onDrawerOpen={this.handleDrawerOpen}
                drawerWidth={drawerWidth}
                useNativeAnimations={true}
                isTablet={isTablet}
            >
                {children}
            </DrawerLayout>
        );
    }
}

const style = StyleSheet.create({
    swiperContent: {
        flex: 1,
    },
});<|MERGE_RESOLUTION|>--- conflicted
+++ resolved
@@ -31,26 +31,18 @@
 
 const DRAWER_INITIAL_OFFSET = 40;
 
-<<<<<<< HEAD
-export default class ChannelSidebar extends PureComponent {
-=======
 export default class MainSidebar extends PureComponent {
->>>>>>> 911199d7
     static propTypes = {
         blurPostTextBox: PropTypes.func.isRequired,
         children: PropTypes.node,
         currentTeamId: PropTypes.string.isRequired,
         currentUserId: PropTypes.string.isRequired,
-<<<<<<< HEAD
-        deviceWidth: PropTypes.number.isRequired,
-=======
         getTeams: PropTypes.func.isRequired,
         handleSelectChannel: PropTypes.func.isRequired,
         joinChannel: PropTypes.func.isRequired,
         logChannelSwitch: PropTypes.func.isRequired,
         makeDirectChannel: PropTypes.func.isRequired,
         previewChannel: PropTypes.func,
->>>>>>> 911199d7
         teamsCount: PropTypes.number.isRequired,
         theme: PropTypes.object.isRequired,
     };
@@ -62,37 +54,30 @@
     constructor(props) {
         super(props);
 
-<<<<<<< HEAD
-=======
         const {height, width} = Dimensions.get('window');
         const isLandscape = width > height;
         let openDrawerOffset = DRAWER_INITIAL_OFFSET;
         if (isLandscape || DeviceTypes.IS_TABLET) {
-            openDrawerOffset = DRAWER_LANDSCAPE_OFFSET;
-        }
-
->>>>>>> 911199d7
+            openDrawerOffset = width * 0.5;
+        }
+
         this.swiperIndex = 1;
         this.drawerRef = React.createRef();
         this.channelListRef = React.createRef();
         this.state = {
+            deviceWidth: width,
             show: false,
-            openDrawerOffset: DRAWER_INITIAL_OFFSET,
+            openDrawerOffset,
             drawerOpened: false,
             searching: false,
             isSplitView: false,
             isLandscape,
-            deviceWidth: width,
         };
     }
 
     componentDidMount() {
         this.mounted = true;
-<<<<<<< HEAD
-        this.props.actions.getTeams();
-=======
         this.props.getTeams();
->>>>>>> 911199d7
         this.handleDimensions({window: Dimensions.get('window')});
         this.handlePermanentSidebar();
         EventEmitter.on('close_channel_drawer', this.closeChannelDrawer);
@@ -121,34 +106,16 @@
     };
 
     handleDimensions = ({window}) => {
-<<<<<<< HEAD
-        if (this.mounted) {
-            if (DeviceTypes.IS_TABLET) {
-                mattermostManaged.isRunningInSplitView().then((result) => {
-                    const isSplitView = Boolean(result.isSplitView);
-                    this.setState({isSplitView});
-                });
-            }
-
-            if (this.state.openDrawerOffset !== 0) {
-                let openDrawerOffset = DRAWER_INITIAL_OFFSET;
-                if ((window.width > window.height) || DeviceTypes.IS_TABLET) {
-                    openDrawerOffset = window.width * 0.5;
-                }
-
-                this.setState({openDrawerOffset});
-            }
-=======
-        const {isLandscape, openDrawerOffset} = this.state;
+        const {deviceWidth, openDrawerOffset} = this.state;
         const {height, width} = window;
         const nextIsLandscape = width > height;
         let nextOpenDrawerOffset = openDrawerOffset;
 
-        if (isLandscape !== nextIsLandscape) {
+        if (deviceWidth !== width) {
             if (openDrawerOffset !== 0) {
                 nextOpenDrawerOffset = DRAWER_INITIAL_OFFSET;
                 if (nextIsLandscape || DeviceTypes.IS_TABLET) {
-                    nextOpenDrawerOffset = DRAWER_LANDSCAPE_OFFSET;
+                    nextOpenDrawerOffset = width * 0.5;
                 }
             }
         }
@@ -159,14 +126,15 @@
             openDrawerOffset: nextOpenDrawerOffset,
         };
 
-        if (DeviceTypes.IS_TABLET && this.mounted) {
+        if (DeviceTypes.IS_TABLET) {
             mattermostManaged.isRunningInSplitView().then((result) => {
                 const isSplitView = Boolean(result.isSplitView);
-                this.setState({isSplitView, ...nextState});
+                if (this.mounted) {
+                    this.setState({isSplitView, ...nextState});
+                }
             });
-        } else {
+        } else if (this.mounted) {
             this.setState(nextState);
->>>>>>> 911199d7
         }
     };
 
@@ -420,11 +388,8 @@
                     showTeams={showTeams}
                     drawerOpened={this.state.drawerOpened}
                     drawerWidth={drawerWidth}
-<<<<<<< HEAD
                     hasSafeAreaInsets={hasSafeAreaInsets}
-=======
                     theme={theme}
->>>>>>> 911199d7
                 >
                     {lists}
                 </DrawerSwiper>
