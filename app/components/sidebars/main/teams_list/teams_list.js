--- conflicted
+++ resolved
@@ -84,12 +84,8 @@
 
     goToSelectTeam = preventDoubleTap(async () => {
         const {intl} = this.context;
-<<<<<<< HEAD
-        const {currentUrl, theme, showModal} = this.props;
-=======
-        const {theme, actions} = this.props;
+        const {theme, showModal} = this.props;
         const {serverUrl} = this.state;
->>>>>>> 36e3e292
         const screen = 'SelectTeam';
         const title = intl.formatMessage({id: 'mobile.routes.selectTeam', defaultMessage: 'Select Team'});
         const passProps = {
@@ -141,15 +137,11 @@
     };
 
     renderItem = ({item}) => {
-        const {currentTeamId, currentUrl, theme} = this.props;
+        const {currentTeamId, theme} = this.props;
         return (
             <TeamsListItem
-<<<<<<< HEAD
                 currentTeamId={currentTeamId}
-                currentUrl={currentUrl}
-=======
                 currentUrl={this.state.serverUrl}
->>>>>>> 36e3e292
                 selectTeam={this.selectTeam}
                 teamId={item.id}
                 displayName={item.displayName}
