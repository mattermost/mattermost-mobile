--- conflicted
+++ resolved
@@ -1,51 +1,26 @@
 // Copyright (c) 2015-present Mattermost, Inc. All Rights Reserved.
 // See LICENSE.txt for license information.
 
-<<<<<<< HEAD
 import {realmConnect} from 'realm-react-redux';
-=======
-import {bindActionCreators} from 'redux';
-import {connect} from 'react-redux';
-
-import {getCurrentTeamId, getMySortedTeamIds, getJoinableTeamIds} from 'mattermost-redux/selectors/entities/teams';
-import {getTheme} from 'mattermost-redux/selectors/entities/preferences';
->>>>>>> 36e3e292
 
 import {General} from 'app/constants';
 import {showModal} from 'app/actions/navigation';
-<<<<<<< HEAD
 import {handleTeamChange} from 'app/realm/actions/team';
-import EphemeralStore from 'app/store/ephemeral_store';
-import {removeProtocol} from 'app/utils/url';
-=======
-import {handleTeamChange} from 'app/actions/views/select_team';
-import {getCurrentLocale} from 'app/selectors/i18n';
->>>>>>> 36e3e292
 
 import TeamsList from './teams_list';
 
 import options from 'app/store/realm_options';
 
-<<<<<<< HEAD
 function mapPropsToQueries(realm) {
     const general = realm.objectForPrimaryKey('General', General.REALM_SCHEMA_ID);
     const user = realm.objectForPrimaryKey('User', general.currentUserId);
     const openTeams = realm.objects('Team').filtered('allowOpenInvites=true AND deleteAt=0 AND members.user.id != $0', user.id);
     const myTeams = realm.objects('Team').filtered('members.user.id=$0 AND deleteAt=0', user.id).sorted('displayName');
     return [myTeams, openTeams];
-=======
-    return {
-        currentTeamId: getCurrentTeamId(state),
-        hasOtherJoinableTeams: getJoinableTeamIds(state).length > 0,
-        teamIds: getMySortedTeamIds(state, locale),
-        theme: getTheme(state),
-    };
->>>>>>> 36e3e292
 }
 
 function mapQueriesToProps([myTeams, openTeams]) {
     return {
-        currentUrl: removeProtocol(EphemeralStore.currentServerUrl),
         hasOtherJoinableTeams: !openTeams.isEmpty(),
         teams: myTeams,
     };
