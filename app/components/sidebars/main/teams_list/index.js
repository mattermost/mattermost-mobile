// Copyright (c) 2015-present Mattermost, Inc. All Rights Reserved.
// See LICENSE.txt for license information.

import {realmConnect} from 'realm-react-redux';

<<<<<<< HEAD
import {General} from 'app/constants';
import {showModal} from 'app/actions/navigation';
import {handleTeamChangeAndSwitchToInitialChannel} from 'app/realm/actions/team';
=======
import {handleTeamChange} from 'app/actions/views/select_team';
import {getCurrentLocale} from 'app/selectors/i18n';
>>>>>>> 5ce68529

import TeamsList from './teams_list';

import options from 'app/store/realm_options';

function mapPropsToQueries(realm) {
    const general = realm.objectForPrimaryKey('General', General.REALM_SCHEMA_ID);
    const user = realm.objectForPrimaryKey('User', general.currentUserId);
    const openTeams = realm.objects('Team').filtered('allowOpenInvites=true AND deleteAt=0 AND members.user.id != $0', user.id);
    const myTeams = realm.objects('Team').filtered('members.user.id=$0 AND deleteAt=0', user.id).sorted('displayName');
    return [general, myTeams, openTeams];
}

function mapQueriesToProps([general, myTeams, openTeams]) {
    return {
<<<<<<< HEAD
        currentTeamId: general?.currentTeamId,
        hasOtherJoinableTeams: !openTeams.isEmpty(),
        teams: myTeams,
=======
        actions: bindActionCreators({
            handleTeamChange,
        }, dispatch),
>>>>>>> 5ce68529
    };
}

const mapRealmDispatchToProps = {
    handleTeamChangeAndSwitchToInitialChannel,
    showModal,
};

export default realmConnect(mapPropsToQueries, mapQueriesToProps, mapRealmDispatchToProps, null, options)(TeamsList);<|MERGE_RESOLUTION|>--- conflicted
+++ resolved
@@ -3,14 +3,8 @@
 
 import {realmConnect} from 'realm-react-redux';
 
-<<<<<<< HEAD
 import {General} from 'app/constants';
-import {showModal} from 'app/actions/navigation';
 import {handleTeamChangeAndSwitchToInitialChannel} from 'app/realm/actions/team';
-=======
-import {handleTeamChange} from 'app/actions/views/select_team';
-import {getCurrentLocale} from 'app/selectors/i18n';
->>>>>>> 5ce68529
 
 import TeamsList from './teams_list';
 
@@ -26,21 +20,14 @@
 
 function mapQueriesToProps([general, myTeams, openTeams]) {
     return {
-<<<<<<< HEAD
         currentTeamId: general?.currentTeamId,
         hasOtherJoinableTeams: !openTeams.isEmpty(),
         teams: myTeams,
-=======
-        actions: bindActionCreators({
-            handleTeamChange,
-        }, dispatch),
->>>>>>> 5ce68529
     };
 }
 
 const mapRealmDispatchToProps = {
     handleTeamChangeAndSwitchToInitialChannel,
-    showModal,
 };
 
 export default realmConnect(mapPropsToQueries, mapQueriesToProps, mapRealmDispatchToProps, null, options)(TeamsList);