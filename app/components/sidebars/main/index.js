--- conflicted
+++ resolved
@@ -3,22 +3,10 @@
 
 import {realmConnect} from 'realm-react-redux';
 
-<<<<<<< HEAD
-import {joinChannel} from 'mattermost-redux/actions/channels';
-import {getTeams} from 'mattermost-redux/actions/teams';
-import {getTheme} from 'mattermost-redux/selectors/entities/preferences';
-import {getCurrentTeamId, getMyTeamsCount} from 'mattermost-redux/selectors/entities/teams';
-
-import {setChannelDisplayName, setChannelLoading} from 'app/actions/views/channel';
-import {makeDirectChannel} from 'app/actions/views/more_dms';
-import {getDimensions} from 'app/selectors/device';
-import telemetry from 'app/telemetry';
-=======
 import {General} from 'app/constants';
 import {handleSelectChannel, joinChannel, logChannelSwitch, makeDirectChannel} from 'app/realm/actions/channel';
 import {getTeams} from 'app/realm/actions/team';
 import options from 'app/store/realm_options';
->>>>>>> 911199d7
 
 import MainSidebar from './main_sidebar.js';
 
@@ -30,15 +18,7 @@
 
 function mapQueriesToProps([teams]) {
     return {
-<<<<<<< HEAD
-        ...getDimensions(state),
-        currentTeamId: getCurrentTeamId(state),
-        currentUserId,
-        teamsCount: getMyTeamsCount(state),
-        theme: getTheme(state),
-=======
         teamsCount: teams.length,
->>>>>>> 911199d7
     };
 }
 
