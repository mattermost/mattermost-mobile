--- conflicted
+++ resolved
@@ -10,35 +10,15 @@
 import Categories from './categories';
 
 import type {WithDatabaseArgs} from '@typings/database/database';
-<<<<<<< HEAD
-import type CategoryModel from '@typings/database/models/servers/category';
-import type SystemModel from '@typings/database/models/servers/system';
-
-const {SERVER: {CATEGORY, SYSTEM}} = MM_TABLES;
-const {CURRENT_CHANNEL_ID, CURRENT_USER_ID} = SYSTEM_IDENTIFIERS;
-=======
->>>>>>> 80930477
 
 type WithDatabaseProps = {currentTeamId: string } & WithDatabaseArgs
 
 const enhanced = withObservables(
     ['currentTeamId'],
     ({currentTeamId, database}: WithDatabaseProps) => {
-<<<<<<< HEAD
-        const currentChannelId = database.get<SystemModel>(SYSTEM).findAndObserve(CURRENT_CHANNEL_ID).pipe(
-            switchMap(({value}) => of$(value)),
-        );
-        const currentUserId = database.get<SystemModel>(SYSTEM).findAndObserve(CURRENT_USER_ID).pipe(
-            switchMap(({value}) => of$(value)),
-        );
-        const categories = database.get<CategoryModel>(CATEGORY).query(
-            Q.where('team_id', currentTeamId),
-        ).observeWithColumns(['sort_order']);
-=======
         const currentChannelId = observeCurrentChannelId(database);
         const currentUserId = observeCurrentUserId(database);
         const categories = queryCategoriesByTeamIds(database, [currentTeamId]).observeWithColumns(['sort_order']);
->>>>>>> 80930477
 
         return {
             currentChannelId,
