// Copyright (c) 2015-present Mattermost, Inc. All Rights Reserved.
// See LICENSE.txt for license information.

import React, {useCallback, useEffect, useMemo, useRef} from 'react';
import {useIntl} from 'react-intl';
import {FlatList, StyleSheet} from 'react-native';

import CategoryBody from './body';
import LoadCategoriesError from './error';
import CategoryHeader from './header';
import UnreadCategories from './unreads';

import type CategoryModel from '@typings/database/models/servers/category';

type Props = {
    categories: CategoryModel[];
    currentTeamId: string;
    unreadsOnTop: boolean;
}

const styles = StyleSheet.create({
    mainList: {
        flex: 1,
        marginLeft: -18,
        marginRight: -20,
    },
});

const extractKey = (item: CategoryModel | 'UNREADS') => (item === 'UNREADS' ? 'UNREADS' : item.id);

const Categories = ({categories, currentTeamId, unreadsOnTop}: Props) => {
    const intl = useIntl();
    const listRef = useRef<FlatList>(null);

    const renderCategory = useCallback((data: {item: CategoryModel | 'UNREADS'}) => {
        if (data.item === 'UNREADS') {
            return <UnreadCategories currentTeamId={currentTeamId}/>;
        }
<<<<<<< HEAD
=======

        return categories;
    }, [categories, unreadChannelIds]);

    const renderCategory = useCallback((data: {item: CategoryModel | string[]}) => {
        if (Array.isArray(data.item)) {
            return (
                <UnreadCategories
                    currentChannelId={currentChannelId}
                    unreadChannels={unreadChannels}
                />
            );
        }

>>>>>>> 10ea42c8
        return (
            <>
                <CategoryHeader category={data.item}/>
                <CategoryBody
                    category={data.item}
                    locale={intl.locale}
                />
            </>
        );
    }, [intl.locale]);

    useEffect(() => {
        listRef.current?.scrollToOffset({animated: false, offset: 0});
    }, [currentTeamId]);

    const categoriesToShow = useMemo(() => {
        const orderedCategories = [...categories];
        orderedCategories.sort((a, b) => a.sortOrder - b.sortOrder);
        if (unreadsOnTop) {
            return ['UNREADS' as const, ...orderedCategories];
        }
        return orderedCategories;
    }, [categories, unreadsOnTop]);

    if (!categories.length) {
        return <LoadCategoriesError/>;
    }

    return (
        <FlatList
            data={categoriesToShow}
            ref={listRef}
            renderItem={renderCategory}
            style={styles.mainList}
            showsHorizontalScrollIndicator={false}
            showsVerticalScrollIndicator={false}
            keyExtractor={extractKey}
            removeClippedSubviews={true}
            initialNumToRender={5}
            windowSize={15}
            updateCellsBatchingPeriod={10}
            maxToRenderPerBatch={5}

            // @ts-expect-error strictMode not included in the types
            strictMode={true}
        />
    );
};

export default Categories;<|MERGE_RESOLUTION|>--- conflicted
+++ resolved
@@ -36,23 +36,6 @@
         if (data.item === 'UNREADS') {
             return <UnreadCategories currentTeamId={currentTeamId}/>;
         }
-<<<<<<< HEAD
-=======
-
-        return categories;
-    }, [categories, unreadChannelIds]);
-
-    const renderCategory = useCallback((data: {item: CategoryModel | string[]}) => {
-        if (Array.isArray(data.item)) {
-            return (
-                <UnreadCategories
-                    currentChannelId={currentChannelId}
-                    unreadChannels={unreadChannels}
-                />
-            );
-        }
-
->>>>>>> 10ea42c8
         return (
             <>
                 <CategoryHeader category={data.item}/>
