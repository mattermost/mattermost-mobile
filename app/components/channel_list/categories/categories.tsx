--- conflicted
+++ resolved
@@ -22,13 +22,9 @@
     },
 });
 
-<<<<<<< HEAD
-const Categories = (props: Props) => {
-=======
 const extractKey = (item: CategoryModel) => item.id;
 
 const Categories = ({categories, currentChannelId}: Props) => {
->>>>>>> 86bd5c50
     const intl = useIntl();
     const renderCategory = useCallback((data: {item: CategoryModel}) => {
         return (
@@ -36,28 +32,17 @@
                 <CategoryHeader category={data.item}/>
                 <CategoryBody
                     category={data.item}
-<<<<<<< HEAD
-=======
                     currentChannelId={currentChannelId}
->>>>>>> 86bd5c50
                     locale={intl.locale}
                 />
             </>
         );
-<<<<<<< HEAD
-    }, [props.categories]);
-=======
     }, [categories, currentChannelId, intl.locale]);
->>>>>>> 86bd5c50
 
     // Sort Categories
     categories.sort((a, b) => a.sortOrder - b.sortOrder);
 
     if (!categories.length) {
-        return <LoadCategoriesError/>;
-    }
-
-    if (!props.categories.length) {
         return <LoadCategoriesError/>;
     }
 
