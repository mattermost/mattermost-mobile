// Copyright (c) 2015-present Mattermost, Inc. All Rights Reserved.
// See LICENSE.txt for license information.

<<<<<<< HEAD
import React from 'react';
=======
import React, {useCallback} from 'react';
>>>>>>> 86bd5c50
import {FlatList} from 'react-native';

import ChannelListItem from './channel';

<<<<<<< HEAD
type Props = {
    sortedIds: string[];
=======
import type CategoryModel from '@typings/database/models/servers/category';

type Props = {
    currentChannelId: string;
    sortedIds: string[];
    category: CategoryModel;
>>>>>>> 86bd5c50
};

const extractKey = (item: any) => item;

<<<<<<< HEAD
const CategoryBody = ({sortedIds}: Props) => {
=======
const CategoryBody = ({currentChannelId, sortedIds, category}: Props) => {
    const ChannelItem = useCallback(({item}: {item: string}) => {
        return (
            <ChannelListItem
                channelId={item}
                isActive={item === currentChannelId}
                collapsed={category.collapsed}
            />
        );
    }, [currentChannelId]);

>>>>>>> 86bd5c50
    return (
        <FlatList
            data={sortedIds}
            renderItem={ChannelItem}
            keyExtractor={extractKey}
            removeClippedSubviews={true}
            initialNumToRender={20}
            windowSize={15}
            updateCellsBatchingPeriod={10}
        />
    );
};

export default CategoryBody;<|MERGE_RESOLUTION|>--- conflicted
+++ resolved
@@ -1,33 +1,21 @@
 // Copyright (c) 2015-present Mattermost, Inc. All Rights Reserved.
 // See LICENSE.txt for license information.
 
-<<<<<<< HEAD
-import React from 'react';
-=======
 import React, {useCallback} from 'react';
->>>>>>> 86bd5c50
 import {FlatList} from 'react-native';
 
 import ChannelListItem from './channel';
 
-<<<<<<< HEAD
-type Props = {
-    sortedIds: string[];
-=======
 import type CategoryModel from '@typings/database/models/servers/category';
 
 type Props = {
     currentChannelId: string;
     sortedIds: string[];
     category: CategoryModel;
->>>>>>> 86bd5c50
 };
 
-const extractKey = (item: any) => item;
+const extractKey = (item: string) => item;
 
-<<<<<<< HEAD
-const CategoryBody = ({sortedIds}: Props) => {
-=======
 const CategoryBody = ({currentChannelId, sortedIds, category}: Props) => {
     const ChannelItem = useCallback(({item}: {item: string}) => {
         return (
@@ -39,7 +27,6 @@
         );
     }, [currentChannelId]);
 
->>>>>>> 86bd5c50
     return (
         <FlatList
             data={sortedIds}
