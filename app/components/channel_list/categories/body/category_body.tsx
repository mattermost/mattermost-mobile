--- conflicted
+++ resolved
@@ -32,13 +32,8 @@
         if (category.type === 'direct_messages' && limit > 0) {
             return filteredChannels.slice(0, limit - 1);
         }
-<<<<<<< HEAD
-        return filteredIds;
-    }, [category.type, limit, hiddenChannelIds, sortedIds]);
-=======
         return filteredChannels;
     }, [category.type, limit, hiddenChannelIds, sortedChannels]);
->>>>>>> 9069048a
 
     const ChannelItem = useCallback(({item}: {item: ChannelModel}) => {
         return (
