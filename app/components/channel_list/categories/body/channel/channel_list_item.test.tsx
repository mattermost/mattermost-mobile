// Copyright (c) 2015-present Mattermost, Inc. All Rights Reserved.
// See LICENSE.txt for license information.

import {Database, Q} from '@nozbe/watermelondb';
import React from 'react';

import {MM_TABLES} from '@constants/database';
import {renderWithIntlAndTheme} from '@test/intl-test-helper';
import TestHelper from '@test/test_helper';

import ChannelListItem from './channel_list_item';

import type MyChannelModel from '@typings/database/models/servers/my_channel';

describe('components/channel_list/categories/body/channel/item', () => {
    let database: Database;
    let myChannel: MyChannelModel;

    beforeAll(async () => {
        const server = await TestHelper.setupServerDatabase();
        database = server.database;

        const myChannels = await database.get<MyChannelModel>(MM_TABLES.SERVER.MY_CHANNEL).query(
            Q.take(1),
        ).fetch();

        myChannel = myChannels[0];
    });

    it('should match snapshot', () => {
        const wrapper = renderWithIntlAndTheme(
            <ChannelListItem
                channel={{displayName: 'Hello!', type: 'G', shared: false, name: 'hello', deleteAt: 0}}
                isActive={false}
                isOwnDirectMessage={false}
                myChannel={myChannel}
<<<<<<< HEAD
                isMuted={false}
=======
                collapsed={false}
>>>>>>> 86bd5c50
            />,
        );

        expect(wrapper.toJSON()).toMatchSnapshot();
    });
});<|MERGE_RESOLUTION|>--- conflicted
+++ resolved
@@ -34,11 +34,8 @@
                 isActive={false}
                 isOwnDirectMessage={false}
                 myChannel={myChannel}
-<<<<<<< HEAD
                 isMuted={false}
-=======
                 collapsed={false}
->>>>>>> 86bd5c50
             />,
         );
 
