--- conflicted
+++ resolved
@@ -58,11 +58,7 @@
     collapsed: boolean;
 }
 
-<<<<<<< HEAD
-const ChannelListItem = ({channel, isOwnDirectMessage, myChannel, isMuted}: Props) => {
-=======
-const ChannelListItem = ({channel, isActive, isOwnDirectMessage, myChannel, collapsed}: Props) => {
->>>>>>> 86bd5c50
+const ChannelListItem = ({channel, isActive, isOwnDirectMessage, isMuted, myChannel, collapsed}: Props) => {
     const {formatMessage} = useIntl();
     const theme = useTheme();
     const styles = getStyleSheet(theme);
@@ -110,28 +106,6 @@
     }
 
     return (
-<<<<<<< HEAD
-        <TouchableOpacity onPress={switchChannels}>
-            <View style={styles.container}>
-                <ChannelIcon
-                    membersCount={membersCount}
-                    name={channel.name}
-                    shared={channel.shared}
-                    size={24}
-                    type={channel.type}
-                    isMuted={isMuted}
-                />
-                <Text
-                    ellipsizeMode='tail'
-                    numberOfLines={1}
-                    style={textStyles}
-                >
-                    {displayName}
-                </Text>
-
-            </View>
-        </TouchableOpacity>
-=======
         <Animated.View style={animatedStyle}>
             <TouchableOpacity onPress={switchChannels}>
                 <View style={styles.container}>
@@ -155,7 +129,6 @@
                 </View>
             </TouchableOpacity>
         </Animated.View>
->>>>>>> 86bd5c50
     );
 };
 
