// Copyright (c) 2015-present Mattermost, Inc. All Rights Reserved.
// See LICENSE.txt for license information.

import {Database} from '@nozbe/watermelondb';
import {withDatabase} from '@nozbe/watermelondb/DatabaseProvider';
import withObservables from '@nozbe/with-observables';
import {combineLatest, of as of$} from 'rxjs';
import {map, switchMap, concatAll} from 'rxjs/operators';

import {General, Preferences} from '@constants';
import {queryChannelsByNames, queryMyChannelSettingsByIds} from '@queries/servers/channel';
import {queryPreferencesByCategoryAndName} from '@queries/servers/preference';
import {WithDatabaseArgs} from '@typings/database/database';
import {getDirectChannelName} from '@utils/channel';

import CategoryBody from './category_body';

import type CategoryModel from '@typings/database/models/servers/category';
import type CategoryChannelModel from '@typings/database/models/servers/category_channel';
import type ChannelModel from '@typings/database/models/servers/channel';
import type MyChannelModel from '@typings/database/models/servers/my_channel';
import type MyChannelSettingsModel from '@typings/database/models/servers/my_channel_settings';
import type PreferenceModel from '@typings/database/models/servers/preference';

type ChannelData = Pick<ChannelModel, 'id' | 'displayName'> & {
    isMuted: boolean;
};

const sortAlpha = (locale: string, a: ChannelData, b: ChannelData) => {
    if (a.isMuted && !b.isMuted) {
        return 1;
    } else if (!a.isMuted && b.isMuted) {
        return -1;
    }

    return a.displayName.localeCompare(b.displayName, locale, {numeric: true});
};

const buildAlphaData = (channels: ChannelModel[], settings: MyChannelSettingsModel[], locale: string) => {
    const combined = channels.map((c) => {
        const s = settings.find((setting) => setting.id === c.id);
        return {
            id: c.id,
            displayName: c.displayName,
            isMuted: s?.notifyProps?.mark_unread === General.MENTION,
        };
    });

    combined.sort(sortAlpha.bind(null, locale));
    return of$(combined.map((cdata) => channels.find((c) => c.id === cdata.id)));
};

const observeSettings = (database: Database, channels: ChannelModel[]) => {
    const ids = channels.map((c) => c.id);
    return queryMyChannelSettingsByIds(database, ids).observeWithColumns(['notify_props']);
};

<<<<<<< HEAD
const observeSortedIds = (database: Database, category: CategoryModel, locale: string) => {
=======
const getChannelsFromRelation = async (relations: CategoryChannelModel[] | MyChannelModel[]) => {
    return Promise.all(relations.map((r) => r.channel?.fetch()));
};

const getSortedChannels = (database: Database, category: CategoryModel, locale: string) => {
>>>>>>> 9069048a
    switch (category.sorting) {
        case 'alpha': {
            const channels = category.channels.observeWithColumns(['display_name']);
            const settings = channels.pipe(
                switchMap((cs) => observeSettings(database, cs)),
            );
            return combineLatest([channels, settings]).pipe(
                switchMap(([cs, st]) => buildAlphaData(cs, st, locale)),
            );
        }
        case 'manual': {
            return category.categoryChannelsBySortOrder.observeWithColumns(['sort_order']).pipe(
                map(getChannelsFromRelation),
                concatAll(),
            );
        }
        default:
            return category.myChannels.observeWithColumns(['last_post_at']).pipe(
                map(getChannelsFromRelation),
                concatAll(),
            );
    }
};

const mapPrefName = (prefs: PreferenceModel[]) => of$(prefs.map((p) => p.name));

const mapChannelIds = (channels: ChannelModel[]) => of$(channels.map((c) => c.id));

type EnhanceProps = {category: CategoryModel; locale: string; currentUserId: string} & WithDatabaseArgs

const enhance = withObservables(['category'], ({category, locale, database, currentUserId}: EnhanceProps) => {
<<<<<<< HEAD
    const sortedIds = observeSortedIds(database, category, locale);
=======
    const observedCategory = category.observe();
    const sortedChannels = observedCategory.pipe(
        switchMap((c) => getSortedChannels(database, c, locale)),
    );
>>>>>>> 9069048a

    const dmMap = (p: PreferenceModel) => getDirectChannelName(p.name, currentUserId);

    const hiddenDmIds = queryPreferencesByCategoryAndName(database, Preferences.CATEGORY_DIRECT_CHANNEL_SHOW, undefined, 'false').
        observe().pipe(
            switchMap((prefs: PreferenceModel[]) => {
                const names = prefs.map(dmMap);
                const channels = queryChannelsByNames(database, names).observe();

                return channels.pipe(
                    switchMap(mapChannelIds),
                );
            }),
        );

    const hiddenGmIds = queryPreferencesByCategoryAndName(database, Preferences.CATEGORY_GROUP_CHANNEL_SHOW, undefined, 'false').
        observe().pipe(switchMap(mapPrefName));

    let limit = of$(Preferences.CHANNEL_SIDEBAR_LIMIT_DMS_DEFAULT);
    if (category.type === 'direct_messages') {
        limit = queryPreferencesByCategoryAndName(database, Preferences.CATEGORY_SIDEBAR_SETTINGS, Preferences.CHANNEL_SIDEBAR_LIMIT_DMS).observe().pipe(
            switchMap((val) => {
                return val[0] ? of$(parseInt(val[0].value, 10)) : of$(Preferences.CHANNEL_SIDEBAR_LIMIT_DMS_DEFAULT);
            }),
        );
    }

    const hiddenChannelIds = combineLatest([hiddenDmIds, hiddenGmIds]).pipe(switchMap(
        ([a, b]) => of$(a.concat(b)),
    ));

    return {
        limit,
        hiddenChannelIds,
<<<<<<< HEAD
        sortedIds,
=======
        sortedChannels,
        category: observedCategory,
>>>>>>> 9069048a
    };
});

export default withDatabase(enhance(CategoryBody));<|MERGE_RESOLUTION|>--- conflicted
+++ resolved
@@ -55,15 +55,11 @@
     return queryMyChannelSettingsByIds(database, ids).observeWithColumns(['notify_props']);
 };
 
-<<<<<<< HEAD
-const observeSortedIds = (database: Database, category: CategoryModel, locale: string) => {
-=======
 const getChannelsFromRelation = async (relations: CategoryChannelModel[] | MyChannelModel[]) => {
     return Promise.all(relations.map((r) => r.channel?.fetch()));
 };
 
 const getSortedChannels = (database: Database, category: CategoryModel, locale: string) => {
->>>>>>> 9069048a
     switch (category.sorting) {
         case 'alpha': {
             const channels = category.channels.observeWithColumns(['display_name']);
@@ -95,14 +91,10 @@
 type EnhanceProps = {category: CategoryModel; locale: string; currentUserId: string} & WithDatabaseArgs
 
 const enhance = withObservables(['category'], ({category, locale, database, currentUserId}: EnhanceProps) => {
-<<<<<<< HEAD
-    const sortedIds = observeSortedIds(database, category, locale);
-=======
     const observedCategory = category.observe();
     const sortedChannels = observedCategory.pipe(
         switchMap((c) => getSortedChannels(database, c, locale)),
     );
->>>>>>> 9069048a
 
     const dmMap = (p: PreferenceModel) => getDirectChannelName(p.name, currentUserId);
 
@@ -137,12 +129,8 @@
     return {
         limit,
         hiddenChannelIds,
-<<<<<<< HEAD
-        sortedIds,
-=======
         sortedChannels,
         category: observedCategory,
->>>>>>> 9069048a
     };
 });
 
