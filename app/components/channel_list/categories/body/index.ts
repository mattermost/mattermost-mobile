// Copyright (c) 2015-present Mattermost, Inc. All Rights Reserved.
// See LICENSE.txt for license information.

import {Database} from '@nozbe/watermelondb';
import {withDatabase} from '@nozbe/watermelondb/DatabaseProvider';
import withObservables from '@nozbe/with-observables';
import {combineLatest, of as of$} from 'rxjs';
import {switchMap} from 'rxjs/operators';

<<<<<<< HEAD
import {MM_TABLES} from '@app/constants/database';
import {queryChannelsByNames} from '@app/queries/servers/channel';
import {queryPreferencesByCategory} from '@app/queries/servers/preference';
import {getDirectChannelName} from '@app/utils/channel';
=======
>>>>>>> 7c642b1e
import {General, Preferences} from '@constants';
import {queryMyChannelSettingsByIds} from '@queries/servers/channel';
import {queryPreferencesByCategoryAndName} from '@queries/servers/preference';
import {WithDatabaseArgs} from '@typings/database/database';

import CategoryBody from './category_body';

import type CategoryModel from '@typings/database/models/servers/category';
import type ChannelModel from '@typings/database/models/servers/channel';
import type MyChannelSettingsModel from '@typings/database/models/servers/my_channel_settings';

type ChannelData = Pick<ChannelModel, 'id' | 'displayName'> & {
    isMuted: boolean;
};

<<<<<<< HEAD
const {SERVER: {MY_CHANNEL_SETTINGS}} = MM_TABLES;

=======
>>>>>>> 7c642b1e
const sortAlpha = (locale: string, a: ChannelData, b: ChannelData) => {
    if (a.isMuted && !b.isMuted) {
        return 1;
    } else if (!a.isMuted && b.isMuted) {
        return -1;
    }

    return a.displayName.localeCompare(b.displayName, locale, {numeric: true});
};

const buildAlphaData = (channels: ChannelModel[], settings: MyChannelSettingsModel[], locale: string) => {
    const combined = channels.map((c) => {
        const s = settings.find((setting) => setting.id === c.id);
        return {
            id: c.id,
            displayName: c.displayName,
            isMuted: s?.notifyProps?.mark_unread === General.MENTION,
        };
    });

    combined.sort(sortAlpha.bind(null, locale));

    return of$(combined.map((c) => c.id));
};

const observeSettings = (database: Database, channels: ChannelModel[]) => {
    const ids = channels.map((c) => c.id);
    return queryMyChannelSettingsByIds(database, ids).observeWithColumns(['notify_props']);
};

const getSortedIds = (database: Database, category: CategoryModel, locale: string) => {
    switch (category.sorting) {
        case 'alpha': {
            const channels = category.channels.observeWithColumns(['display_name']);
            const settings = channels.pipe(
                switchMap((cs) => observeSettings(database, cs)),
            );
            return combineLatest([channels, settings]).pipe(
                switchMap(([cs, st]) => buildAlphaData(cs, st, locale)),
            );
        }
        case 'manual': {
            return category.categoryChannelsBySortOrder.observeWithColumns(['sort_order']).pipe(
                // eslint-disable-next-line max-nested-callbacks
                switchMap((cc) => of$(cc.map((c) => c.channelId))),
            );
        }
        default:
            return category.myChannels.observeWithColumns(['last_post_at']).pipe(
                // eslint-disable-next-line max-nested-callbacks
                switchMap((mc) => of$(mc.map((m) => m.id))),
            );
    }
};

const mapPrefName = (prefs: PreferenceModel[]) => of$(prefs.map((p) => p.name));

const mapChannelIds = (channels: ChannelModel[]) => of$(channels.map((c) => c.id));

type EnhanceProps = {category: CategoryModel; locale: string; currentUserId: string} & WithDatabaseArgs

const enhance = withObservables(['category'], ({category, locale, database, currentUserId}: EnhanceProps) => {
    const observedCategory = category.observe();
    const sortedIds = observedCategory.pipe(
        switchMap((c) => getSortedIds(database, c, locale)),
    );

    const dmMap = (p: PreferenceModel) => getDirectChannelName(p.name, currentUserId);

    const hiddenDmIds = queryPreferencesByCategory(database, Preferences.CATEGORY_DIRECT_CHANNEL_SHOW, undefined, 'false').
        observe().pipe(
            switchMap((prefs: PreferenceModel[]) => {
                const names = prefs.map(dmMap);
                const channels = queryChannelsByNames(database, names).observe();

                return channels.pipe(
                    switchMap(mapChannelIds),
                );
            }),
        );

    const hiddenGmIds = queryPreferencesByCategory(database, Preferences.CATEGORY_GROUP_CHANNEL_SHOW, undefined, 'false').
        observe().pipe(switchMap(mapPrefName));

    let limit = of$(Preferences.CHANNEL_SIDEBAR_LIMIT_DMS_DEFAULT);
    if (category.type === 'direct_messages') {
<<<<<<< HEAD
        limit = queryPreferencesByCategory(database, Preferences.CATEGORY_SIDEBAR_SETTINGS, Preferences.CHANNEL_SIDEBAR_LIMIT_DMS).
            observe().pipe(
                switchMap(
                    (val) => {
                        if (val[0]) {
                            return of$(parseInt(val[0].value, 10));
                        }

                        return of$(Preferences.CHANNEL_SIDEBAR_LIMIT_DMS_DEFAULT);
                    },
                ),
            );
=======
        limit = queryPreferencesByCategoryAndName(database, Preferences.CATEGORY_SIDEBAR_SETTINGS, 'limit_visible_dms_gms').observe().pipe(
            switchMap((val) => {
                return val[0] ? of$(parseInt(val[0].value, 10)) : of$(0);
            }),
        );
>>>>>>> 7c642b1e
    }

    const hiddenChannelIds = combineLatest([hiddenDmIds, hiddenGmIds]).pipe(switchMap(
        ([a, b]) => of$(a.concat(b)),
    ));

    return {
        limit,
        hiddenChannelIds,
        sortedIds,
        category: observedCategory,
    };
});

export default withDatabase(enhance(CategoryBody));<|MERGE_RESOLUTION|>--- conflicted
+++ resolved
@@ -7,33 +7,23 @@
 import {combineLatest, of as of$} from 'rxjs';
 import {switchMap} from 'rxjs/operators';
 
-<<<<<<< HEAD
-import {MM_TABLES} from '@app/constants/database';
-import {queryChannelsByNames} from '@app/queries/servers/channel';
-import {queryPreferencesByCategory} from '@app/queries/servers/preference';
-import {getDirectChannelName} from '@app/utils/channel';
-=======
->>>>>>> 7c642b1e
 import {General, Preferences} from '@constants';
-import {queryMyChannelSettingsByIds} from '@queries/servers/channel';
+import {queryChannelsByNames, queryMyChannelSettingsByIds} from '@queries/servers/channel';
 import {queryPreferencesByCategoryAndName} from '@queries/servers/preference';
 import {WithDatabaseArgs} from '@typings/database/database';
+import {getDirectChannelName} from '@utils/channel';
 
 import CategoryBody from './category_body';
 
 import type CategoryModel from '@typings/database/models/servers/category';
 import type ChannelModel from '@typings/database/models/servers/channel';
 import type MyChannelSettingsModel from '@typings/database/models/servers/my_channel_settings';
+import type PreferenceModel from '@typings/database/models/servers/preference';
 
 type ChannelData = Pick<ChannelModel, 'id' | 'displayName'> & {
     isMuted: boolean;
 };
 
-<<<<<<< HEAD
-const {SERVER: {MY_CHANNEL_SETTINGS}} = MM_TABLES;
-
-=======
->>>>>>> 7c642b1e
 const sortAlpha = (locale: string, a: ChannelData, b: ChannelData) => {
     if (a.isMuted && !b.isMuted) {
         return 1;
@@ -103,7 +93,7 @@
 
     const dmMap = (p: PreferenceModel) => getDirectChannelName(p.name, currentUserId);
 
-    const hiddenDmIds = queryPreferencesByCategory(database, Preferences.CATEGORY_DIRECT_CHANNEL_SHOW, undefined, 'false').
+    const hiddenDmIds = queryPreferencesByCategoryAndName(database, Preferences.CATEGORY_DIRECT_CHANNEL_SHOW, undefined, 'false').
         observe().pipe(
             switchMap((prefs: PreferenceModel[]) => {
                 const names = prefs.map(dmMap);
@@ -115,31 +105,16 @@
             }),
         );
 
-    const hiddenGmIds = queryPreferencesByCategory(database, Preferences.CATEGORY_GROUP_CHANNEL_SHOW, undefined, 'false').
+    const hiddenGmIds = queryPreferencesByCategoryAndName(database, Preferences.CATEGORY_GROUP_CHANNEL_SHOW, undefined, 'false').
         observe().pipe(switchMap(mapPrefName));
 
     let limit = of$(Preferences.CHANNEL_SIDEBAR_LIMIT_DMS_DEFAULT);
     if (category.type === 'direct_messages') {
-<<<<<<< HEAD
-        limit = queryPreferencesByCategory(database, Preferences.CATEGORY_SIDEBAR_SETTINGS, Preferences.CHANNEL_SIDEBAR_LIMIT_DMS).
-            observe().pipe(
-                switchMap(
-                    (val) => {
-                        if (val[0]) {
-                            return of$(parseInt(val[0].value, 10));
-                        }
-
-                        return of$(Preferences.CHANNEL_SIDEBAR_LIMIT_DMS_DEFAULT);
-                    },
-                ),
-            );
-=======
-        limit = queryPreferencesByCategoryAndName(database, Preferences.CATEGORY_SIDEBAR_SETTINGS, 'limit_visible_dms_gms').observe().pipe(
+        limit = queryPreferencesByCategoryAndName(database, Preferences.CATEGORY_SIDEBAR_SETTINGS, Preferences.CHANNEL_SIDEBAR_LIMIT_DMS).observe().pipe(
             switchMap((val) => {
-                return val[0] ? of$(parseInt(val[0].value, 10)) : of$(0);
+                return val[0] ? of$(parseInt(val[0].value, 10)) : of$(Preferences.CHANNEL_SIDEBAR_LIMIT_DMS_DEFAULT);
             }),
         );
->>>>>>> 7c642b1e
     }
 
     const hiddenChannelIds = combineLatest([hiddenDmIds, hiddenGmIds]).pipe(switchMap(
