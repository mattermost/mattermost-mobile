// Copyright (c) 2015-present Mattermost, Inc. All Rights Reserved.
// See LICENSE.txt for license information.

import {Database} from '@nozbe/watermelondb';
import {withDatabase} from '@nozbe/watermelondb/DatabaseProvider';
import withObservables from '@nozbe/with-observables';
import {combineLatest, of as of$} from 'rxjs';
import {map, switchMap, concatAll} from 'rxjs/operators';

import {General, Preferences} from '@constants';
import {DMS_CATEGORY} from '@constants/categories';
import {queryChannelsByNames, queryMyChannelSettingsByIds} from '@queries/servers/channel';
import {queryPreferencesByCategoryAndName} from '@queries/servers/preference';
import {WithDatabaseArgs} from '@typings/database/database';
import {getDirectChannelName} from '@utils/channel';

import CategoryBody from './category_body';

import type CategoryModel from '@typings/database/models/servers/category';
import type CategoryChannelModel from '@typings/database/models/servers/category_channel';
import type ChannelModel from '@typings/database/models/servers/channel';
import type MyChannelModel from '@typings/database/models/servers/my_channel';
import type MyChannelSettingsModel from '@typings/database/models/servers/my_channel_settings';
import type PreferenceModel from '@typings/database/models/servers/preference';

type ChannelData = Pick<ChannelModel, 'id' | 'displayName'> & {
    isMuted: boolean;
};

const sortAlpha = (locale: string, a: ChannelData, b: ChannelData) => {
    if (a.isMuted && !b.isMuted) {
        return 1;
    } else if (!a.isMuted && b.isMuted) {
        return -1;
    }

    return a.displayName.localeCompare(b.displayName, locale, {numeric: true});
};

const buildAlphaData = (channels: ChannelModel[], settings: MyChannelSettingsModel[], locale: string) => {
    const settingsById = settings.reduce((result: Record<string, MyChannelSettingsModel>, s) => {
        result[s.id] = s;
        return result;
    }, {});

    const chanelsById = channels.reduce((result: Record<string, ChannelModel>, c) => {
        result[c.id] = c;
        return result;
    }, {});

    const combined = channels.map((c) => {
        const s = settingsById[c.id];
        return {
            id: c.id,
            displayName: c.displayName,
            isMuted: s?.notifyProps?.mark_unread === General.MENTION,
        };
    });

    combined.sort(sortAlpha.bind(null, locale));
    return of$(combined.map((cdata) => chanelsById[cdata.id]));
};

const observeSettings = (database: Database, channels: ChannelModel[]) => {
    const ids = channels.map((c) => c.id);
    return queryMyChannelSettingsByIds(database, ids).observeWithColumns(['notify_props']);
};

export const getChannelsFromRelation = async (relations: CategoryChannelModel[] | MyChannelModel[]) => {
    return Promise.all(relations.map((r) => r.channel?.fetch()));
};

const getSortedChannels = (database: Database, category: CategoryModel, unreadChannelIds: Set<string>, locale: string) => {
    switch (category.sorting) {
        case 'alpha': {
            const channels = category.channels.observeWithColumns(['display_name']).pipe(
                map((cs) => cs.filter((c) => !unreadChannelIds.has(c.id))),
            );
            const settings = channels.pipe(
                switchMap((cs) => observeSettings(database, cs)),
            );
            return combineLatest([channels, settings]).pipe(
                switchMap(([cs, st]) => buildAlphaData(cs, st, locale)),
            );
        }
        case 'manual': {
            return category.categoryChannelsBySortOrder.observeWithColumns(['sort_order']).pipe(
                map((cc) => cc.filter((c) => !unreadChannelIds.has(c.channelId))),
                map(getChannelsFromRelation),
                concatAll(),
            );
        }
        default:
            return category.myChannels.observeWithColumns(['last_post_at']).pipe(
                map((myCs) => myCs.filter((myC) => !unreadChannelIds.has(myC.id))),
                map(getChannelsFromRelation),
                concatAll(),
            );
    }
};

const mapPrefName = (prefs: PreferenceModel[]) => of$(prefs.map((p) => p.name));

const mapChannelIds = (channels: ChannelModel[]) => of$(channels.map((c) => c.id));

type EnhanceProps = {
    category: CategoryModel;
    locale: string;
    currentUserId: string;
    unreadChannelIds: Set<string>;
} & WithDatabaseArgs

<<<<<<< HEAD
const enhance = withObservables(['category', 'unreadChannelIds'], ({category, locale, database, currentUserId, unreadChannelIds}: EnhanceProps) => {
=======
const enhance = withObservables(['category', 'locale', 'unreadChannelIds'], ({category, locale, database, currentUserId, unreadChannelIds}: EnhanceProps) => {
>>>>>>> 9feb3446
    const observedCategory = category.observe();
    const sortedChannels = observedCategory.pipe(
        switchMap((c) => getSortedChannels(database, c, unreadChannelIds, locale)),
    );

    const dmMap = (p: PreferenceModel) => getDirectChannelName(p.name, currentUserId);

    const hiddenDmIds = queryPreferencesByCategoryAndName(database, Preferences.CATEGORY_DIRECT_CHANNEL_SHOW, undefined, 'false').
        observe().pipe(
            switchMap((prefs: PreferenceModel[]) => {
                const names = prefs.map(dmMap);
                const channels = queryChannelsByNames(database, names).observe();

                return channels.pipe(
                    switchMap(mapChannelIds),
                );
            }),
        );

    const hiddenGmIds = queryPreferencesByCategoryAndName(database, Preferences.CATEGORY_GROUP_CHANNEL_SHOW, undefined, 'false').
        observe().pipe(switchMap(mapPrefName));

    let limit = of$(Preferences.CHANNEL_SIDEBAR_LIMIT_DMS_DEFAULT);
    if (category.type === DMS_CATEGORY) {
        limit = queryPreferencesByCategoryAndName(database, Preferences.CATEGORY_SIDEBAR_SETTINGS, Preferences.CHANNEL_SIDEBAR_LIMIT_DMS).observe().pipe(
            switchMap((val) => {
                return val[0] ? of$(parseInt(val[0].value, 10)) : of$(Preferences.CHANNEL_SIDEBAR_LIMIT_DMS_DEFAULT);
            }),
        );
    }

    const hiddenChannelIds = combineLatest([hiddenDmIds, hiddenGmIds]).pipe(switchMap(
        ([a, b]) => of$(new Set(a.concat(b))),
    ));

    return {
        limit,
        hiddenChannelIds,
        sortedChannels,
        category: observedCategory,
    };
});

export default withDatabase(enhance(CategoryBody));<|MERGE_RESOLUTION|>--- conflicted
+++ resolved
@@ -110,11 +110,7 @@
     unreadChannelIds: Set<string>;
 } & WithDatabaseArgs
 
-<<<<<<< HEAD
-const enhance = withObservables(['category', 'unreadChannelIds'], ({category, locale, database, currentUserId, unreadChannelIds}: EnhanceProps) => {
-=======
 const enhance = withObservables(['category', 'locale', 'unreadChannelIds'], ({category, locale, database, currentUserId, unreadChannelIds}: EnhanceProps) => {
->>>>>>> 9feb3446
     const observedCategory = category.observe();
     const sortedChannels = observedCategory.pipe(
         switchMap((c) => getSortedChannels(database, c, unreadChannelIds, locale)),
