// Copyright (c) 2015-present Mattermost, Inc. All Rights Reserved.
// See LICENSE.txt for license information.

<<<<<<< HEAD
import React, {useEffect} from 'react';
import {useIntl} from 'react-intl';
import {Text, View} from 'react-native';
=======
import React, {useCallback, useEffect} from 'react';
import {useIntl} from 'react-intl';
import {Platform, Text, View} from 'react-native';
>>>>>>> 1d9c371b
import Animated, {useAnimatedStyle, useSharedValue, withTiming} from 'react-native-reanimated';
import {useSafeAreaInsets} from 'react-native-safe-area-context';

import CompassIcon from '@components/compass_icon';
import {ITEM_HEIGHT} from '@components/slide_up_panel_item';
import TouchableWithFeedback from '@components/touchable_with_feedback';
import {Screens} from '@constants';
import {useServerDisplayName} from '@context/server';
import {useTheme} from '@context/theme';
<<<<<<< HEAD
import {goToScreen} from '@screens/navigation';
=======
import {useIsTablet} from '@hooks/device';
import {bottomSheet} from '@screens/navigation';
>>>>>>> 1d9c371b
import {changeOpacity, makeStyleSheetFromTheme} from '@utils/theme';
import {typography} from '@utils/typography';

import PlusMenu from './plus_menu';

type Props = {
    canCreateChannels: boolean;
    canJoinChannels: boolean;
    displayName: string;
    iconPad?: boolean;
    onHeaderPress?: () => void;
}

const getStyles = makeStyleSheetFromTheme((theme: Theme) => ({
    headingStyles: {
        color: theme.sidebarText,
        ...typography('Heading', 700),
    },
    subHeadingStyles: {
        color: changeOpacity(theme.sidebarText, 0.64),
        ...typography('Heading', 50),
    },
    headerRow: {
        flexDirection: 'row',
        alignItems: 'center',
        justifyContent: 'space-between',
    },
    chevronButton: {
        marginLeft: 4,
    },
    chevronIcon: {
        color: changeOpacity(theme.sidebarText, 0.8),
        fontSize: 24,
    },
    plusButton: {
        backgroundColor: changeOpacity(theme.sidebarText, 0.08),
        height: 28,
        width: 28,
        borderRadius: 14,
        justifyContent: 'center',
        alignItems: 'center',
    },
    plusIcon: {
        color: changeOpacity(theme.sidebarText, 0.8),
        fontSize: 18,
    },
}));

const ChannelListHeader = ({canCreateChannels, canJoinChannels, displayName, iconPad, onHeaderPress}: Props) => {
    const theme = useTheme();
<<<<<<< HEAD
    const intl = useIntl();
=======
    const isTablet = useIsTablet();
    const intl = useIntl();
    const insets = useSafeAreaInsets();
>>>>>>> 1d9c371b
    const serverDisplayName = useServerDisplayName();
    const marginLeft = useSharedValue(iconPad ? 44 : 0);
    const styles = getStyles(theme);
    const animatedStyle = useAnimatedStyle(() => ({
        marginLeft: withTiming(marginLeft.value, {duration: 350}),
    }), []);

    useEffect(() => {
        marginLeft.value = iconPad ? 44 : 0;
    }, [iconPad]);

<<<<<<< HEAD
    const title = intl.formatMessage({
        id: 'mobile.create_channel.title',
        defaultMessage: 'New channel',
    });
    const passProps = {
        componentId: Screens.CREATE_OR_EDIT_CHANNEL,
        channelId: '',
    };

    const callGotoCreateScreen = () => {
        goToScreen(Screens.CREATE_OR_EDIT_CHANNEL, title, passProps);
    };
=======
    const onPress = useCallback(() => {
        const renderContent = () => {
            return (
                <PlusMenu
                    canCreateChannels={canCreateChannels}
                    canJoinChannels={canJoinChannels}
                />
            );
        };

        const closeButtonId = 'close-plus-menu';
        let items = 1;
        if (canCreateChannels) {
            items += 1;
        }

        if (canJoinChannels) {
            items += 1;
        }

        bottomSheet({
            closeButtonId,
            renderContent,
            snapPoints: [((items + Platform.select({android: 1, default: 0})) * ITEM_HEIGHT) + (insets.bottom * 2), 10],
            theme,
            title: intl.formatMessage({id: 'home.header.plus_menu', defaultMessage: 'Options'}),
        });
    }, [intl, insets, isTablet, theme]);
>>>>>>> 1d9c371b

    return (
        <Animated.View style={animatedStyle}>
            {Boolean(displayName) &&
            <View style={styles.headerRow}>
                <TouchableWithFeedback
                    onPress={onHeaderPress}
                    type='opacity'
                >
                    <View style={styles.headerRow}>
                        <Text
                            style={styles.headingStyles}
                            testID='channel_list_header.team_display_name'
                        >
                            {displayName}
                        </Text>
                        <View style={styles.chevronButton}>
                            <CompassIcon
                                style={styles.chevronIcon}
                                name={'chevron-down'}
                            />
                        </View>
                    </View>
                </TouchableWithFeedback>
                <TouchableWithFeedback
                    onPress={onPress}
                    style={styles.plusButton}
                    type='opacity'
                >
                    <CompassIcon
                        style={styles.plusIcon}
                        name={'plus'}
                        onPress={callGotoCreateScreen}
                    />
                </TouchableWithFeedback>
            </View>
            }
            <Text
                style={styles.subHeadingStyles}
                testID='channel_list_header.server_display_name'
            >
                {serverDisplayName}
            </Text>
        </Animated.View>
    );
};

export default ChannelListHeader;<|MERGE_RESOLUTION|>--- conflicted
+++ resolved
@@ -1,30 +1,19 @@
 // Copyright (c) 2015-present Mattermost, Inc. All Rights Reserved.
 // See LICENSE.txt for license information.
 
-<<<<<<< HEAD
-import React, {useEffect} from 'react';
-import {useIntl} from 'react-intl';
-import {Text, View} from 'react-native';
-=======
 import React, {useCallback, useEffect} from 'react';
 import {useIntl} from 'react-intl';
 import {Platform, Text, View} from 'react-native';
->>>>>>> 1d9c371b
 import Animated, {useAnimatedStyle, useSharedValue, withTiming} from 'react-native-reanimated';
 import {useSafeAreaInsets} from 'react-native-safe-area-context';
 
 import CompassIcon from '@components/compass_icon';
 import {ITEM_HEIGHT} from '@components/slide_up_panel_item';
 import TouchableWithFeedback from '@components/touchable_with_feedback';
-import {Screens} from '@constants';
 import {useServerDisplayName} from '@context/server';
 import {useTheme} from '@context/theme';
-<<<<<<< HEAD
-import {goToScreen} from '@screens/navigation';
-=======
 import {useIsTablet} from '@hooks/device';
 import {bottomSheet} from '@screens/navigation';
->>>>>>> 1d9c371b
 import {changeOpacity, makeStyleSheetFromTheme} from '@utils/theme';
 import {typography} from '@utils/typography';
 
@@ -75,13 +64,9 @@
 
 const ChannelListHeader = ({canCreateChannels, canJoinChannels, displayName, iconPad, onHeaderPress}: Props) => {
     const theme = useTheme();
-<<<<<<< HEAD
-    const intl = useIntl();
-=======
     const isTablet = useIsTablet();
     const intl = useIntl();
     const insets = useSafeAreaInsets();
->>>>>>> 1d9c371b
     const serverDisplayName = useServerDisplayName();
     const marginLeft = useSharedValue(iconPad ? 44 : 0);
     const styles = getStyles(theme);
@@ -93,20 +78,6 @@
         marginLeft.value = iconPad ? 44 : 0;
     }, [iconPad]);
 
-<<<<<<< HEAD
-    const title = intl.formatMessage({
-        id: 'mobile.create_channel.title',
-        defaultMessage: 'New channel',
-    });
-    const passProps = {
-        componentId: Screens.CREATE_OR_EDIT_CHANNEL,
-        channelId: '',
-    };
-
-    const callGotoCreateScreen = () => {
-        goToScreen(Screens.CREATE_OR_EDIT_CHANNEL, title, passProps);
-    };
-=======
     const onPress = useCallback(() => {
         const renderContent = () => {
             return (
@@ -135,7 +106,6 @@
             title: intl.formatMessage({id: 'home.header.plus_menu', defaultMessage: 'Options'}),
         });
     }, [intl, insets, isTablet, theme]);
->>>>>>> 1d9c371b
 
     return (
         <Animated.View style={animatedStyle}>
@@ -168,7 +138,6 @@
                     <CompassIcon
                         style={styles.plusIcon}
                         name={'plus'}
-                        onPress={callGotoCreateScreen}
                     />
                 </TouchableWithFeedback>
             </View>
