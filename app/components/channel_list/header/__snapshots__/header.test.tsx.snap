--- conflicted
+++ resolved
@@ -114,22 +114,7 @@
             "fontSize": 18,
           }
         }
-<<<<<<< HEAD
-      >
-        <Icon
-          name="plus"
-          onPress={[Function]}
-          style={
-            Object {
-              "color": "rgba(255,255,255,0.8)",
-              "fontSize": 18,
-            }
-          }
-        />
-      </View>
-=======
       />
->>>>>>> 2a2f1038
     </View>
   </View>
   <Text
