// Copyright (c) 2015-present Mattermost, Inc. All Rights Reserved.
// See LICENSE.txt for license information.

import React from 'react';
import {StyleSheet, Text, View} from 'react-native';

<<<<<<< HEAD
import {switchToChannelById} from '@actions/remote/channel';
import {goToScreen} from '@app/screens/navigation';
import CompassIcon from '@components/compass_icon';
import TouchableWithFeedback from '@components/touchable_with_feedback';
import {General, Screens} from '@constants';
import {MM_TABLES, SYSTEM_IDENTIFIERS} from '@constants/database';
import {useServerUrl} from '@context/server';
=======
import CompassIcon from '@components/compass_icon';
import TouchableWithFeedback from '@components/touchable_with_feedback';
import {Screens} from '@constants';
>>>>>>> 49506c1b
import {useTheme} from '@context/theme';
import {goToScreen} from '@screens/navigation';
import {makeStyleSheetFromTheme} from '@utils/theme';
import {typography} from '@utils/typography';

const getStyleSheet = makeStyleSheetFromTheme((theme: Theme) => ({
    container: {
        display: 'flex',
        flexDirection: 'row',
    },
    icon: {
        fontSize: 24,
        lineHeight: 28,
        color: theme.sidebarText,
    },
    text: {
        color: theme.sidebarText,
        paddingLeft: 12,
    },
}));

const textStyle = StyleSheet.create([typography('Body', 200, 'SemiBold')]);

const ThreadsButton = () => {
    const theme = useTheme();
    const styles = getStyleSheet(theme);

    /*
     * @to-do:
     * - Check if there are threads, else return null
     * - Change to button, navigate to threads view
     * - Add right-side number badge
     */
    return (
<<<<<<< HEAD
        <>
            <TouchableWithFeedback onPress={() => goToScreen(Screens.GLOBAL_THREADS, 'Threads', {channelId, serverUrl}, {topBar: {visible: false}})} >
                <View style={styles.container}>
                    <CompassIcon
                        name='message-text-outline'
                        style={styles.icon}
                    />
                    <Text style={[textStyle, styles.text]}>{'Threads'}</Text>
                </View>
            </TouchableWithFeedback>
            <TouchableWithFeedback onPress={() => (channelId ? switchToChannelById(serverUrl, channelId) : true)}>
                <View style={styles.container}>
                    <CompassIcon
                        name='message-text-outline'
                        style={styles.icon}
                    />
                    <Text style={[textStyle, styles.text]}>{'Town Square'}</Text>
                </View>
            </TouchableWithFeedback>
        </>
=======
        <TouchableWithFeedback onPress={() => goToScreen(Screens.CHANNEL, 'Channel', {}, {topBar: {visible: false}})} >
            <View style={styles.container}>
                <CompassIcon
                    name='message-text-outline'
                    style={styles.icon}
                />
                <Text style={[textStyle, styles.text]}>{'Threads'}</Text>
            </View>
        </TouchableWithFeedback>
>>>>>>> 49506c1b
    );
};

export default ThreadsButton;<|MERGE_RESOLUTION|>--- conflicted
+++ resolved
@@ -4,7 +4,6 @@
 import React from 'react';
 import {StyleSheet, Text, View} from 'react-native';
 
-<<<<<<< HEAD
 import {switchToChannelById} from '@actions/remote/channel';
 import {goToScreen} from '@app/screens/navigation';
 import CompassIcon from '@components/compass_icon';
@@ -12,11 +11,6 @@
 import {General, Screens} from '@constants';
 import {MM_TABLES, SYSTEM_IDENTIFIERS} from '@constants/database';
 import {useServerUrl} from '@context/server';
-=======
-import CompassIcon from '@components/compass_icon';
-import TouchableWithFeedback from '@components/touchable_with_feedback';
-import {Screens} from '@constants';
->>>>>>> 49506c1b
 import {useTheme} from '@context/theme';
 import {goToScreen} from '@screens/navigation';
 import {makeStyleSheetFromTheme} from '@utils/theme';
@@ -51,29 +45,7 @@
      * - Add right-side number badge
      */
     return (
-<<<<<<< HEAD
-        <>
-            <TouchableWithFeedback onPress={() => goToScreen(Screens.GLOBAL_THREADS, 'Threads', {channelId, serverUrl}, {topBar: {visible: false}})} >
-                <View style={styles.container}>
-                    <CompassIcon
-                        name='message-text-outline'
-                        style={styles.icon}
-                    />
-                    <Text style={[textStyle, styles.text]}>{'Threads'}</Text>
-                </View>
-            </TouchableWithFeedback>
-            <TouchableWithFeedback onPress={() => (channelId ? switchToChannelById(serverUrl, channelId) : true)}>
-                <View style={styles.container}>
-                    <CompassIcon
-                        name='message-text-outline'
-                        style={styles.icon}
-                    />
-                    <Text style={[textStyle, styles.text]}>{'Town Square'}</Text>
-                </View>
-            </TouchableWithFeedback>
-        </>
-=======
-        <TouchableWithFeedback onPress={() => goToScreen(Screens.CHANNEL, 'Channel', {}, {topBar: {visible: false}})} >
+        <TouchableWithFeedback onPress={() => goToScreen(Screens.GLOBAL_THREADS, 'Threads', {channelId, serverUrl}, {topBar: {visible: false}})} >
             <View style={styles.container}>
                 <CompassIcon
                     name='message-text-outline'
@@ -82,7 +54,6 @@
                 <Text style={[textStyle, styles.text]}>{'Threads'}</Text>
             </View>
         </TouchableWithFeedback>
->>>>>>> 49506c1b
     );
 };
 
