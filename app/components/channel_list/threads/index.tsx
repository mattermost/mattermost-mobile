// Copyright (c) 2015-present Mattermost, Inc. All Rights Reserved.
// See LICENSE.txt for license information.

import {Q} from '@nozbe/watermelondb';
import {withDatabase} from '@nozbe/watermelondb/DatabaseProvider';
import withObservables from '@nozbe/with-observables';
import React from 'react';
import {StyleSheet, Text, View} from 'react-native';
import {of as of$} from 'rxjs';
import {switchMap} from 'rxjs/operators';

import {switchToChannelById} from '@actions/remote/channel';
import CompassIcon from '@components/compass_icon';
import TouchableWithFeedback from '@components/touchable_with_feedback';
import {General} from '@constants';
import {MM_TABLES, SYSTEM_IDENTIFIERS} from '@constants/database';
import {useServerUrl} from '@context/server';
import {useTheme} from '@context/theme';
import {makeStyleSheetFromTheme} from '@utils/theme';
import {typography} from '@utils/typography';

import type {WithDatabaseArgs} from '@typings/database/database';
import type ChannelModel from '@typings/database/models/servers/channel';
import type SystemModel from '@typings/database/models/servers/system';

const getStyleSheet = makeStyleSheetFromTheme((theme: Theme) => ({
    container: {
        display: 'flex',
        flexDirection: 'row',
    },
    icon: {
        fontSize: 24,
        lineHeight: 28,
        color: theme.sidebarText,
    },
    text: {
        color: theme.sidebarText,
        paddingLeft: 12,
    },
}));

const textStyle = StyleSheet.create([typography('Body', 200, 'SemiBold')]);

const ThreadsButton = ({channelId}: {channelId?: string}) => {
    const theme = useTheme();
    const serverUrl = useServerUrl();
    const styles = getStyleSheet(theme);

    /*
     * @to-do:
     * - Check if there are threads, else return null (think of doing this before mounting this component)
     * - Change to button, navigate to threads view instead of the current team Town Square
     * - Add right-side number badge
     */
    return (
<<<<<<< HEAD
        <TouchableWithFeedback onPress={() => goToScreen(Screens.GLOBAL_THREADS, 'Threads', {}, {topBar: {visible: false}})} >
=======
        <TouchableWithFeedback onPress={() => (channelId ? switchToChannelById(serverUrl, channelId) : true)} >
>>>>>>> b8b51296
            <View style={styles.container}>
                <CompassIcon
                    name='message-text-outline'
                    style={styles.icon}
                />
                <Text style={[textStyle, styles.text]}>{'Threads'}</Text>
            </View>
        </TouchableWithFeedback>
    );
};

const enhanced = withObservables([], ({database}: WithDatabaseArgs) => {
    const currentTeamId = database.get<SystemModel>(MM_TABLES.SERVER.SYSTEM).findAndObserve(SYSTEM_IDENTIFIERS.CURRENT_TEAM_ID);
    const channelId = currentTeamId.pipe(
        switchMap((model) => database.get<ChannelModel>(MM_TABLES.SERVER.CHANNEL).query(
            Q.where('team_id', model.value),
            Q.where('name', General.DEFAULT_CHANNEL),
        ).observe().pipe(
            // eslint-disable-next-line max-nested-callbacks
            switchMap((channels) => (channels.length ? of$(channels[0].id) : of$(undefined))),
        )),
    );

    return {channelId};
});

export default withDatabase(enhanced(ThreadsButton));<|MERGE_RESOLUTION|>--- conflicted
+++ resolved
@@ -53,11 +53,7 @@
      * - Add right-side number badge
      */
     return (
-<<<<<<< HEAD
-        <TouchableWithFeedback onPress={() => goToScreen(Screens.GLOBAL_THREADS, 'Threads', {}, {topBar: {visible: false}})} >
-=======
         <TouchableWithFeedback onPress={() => (channelId ? switchToChannelById(serverUrl, channelId) : true)} >
->>>>>>> b8b51296
             <View style={styles.container}>
                 <CompassIcon
                     name='message-text-outline'
