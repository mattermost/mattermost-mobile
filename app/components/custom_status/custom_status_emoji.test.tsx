--- conflicted
+++ resolved
@@ -4,12 +4,8 @@
 import React from 'react';
 
 import CustomStatusEmoji from '@components/custom_status/custom_status_emoji';
-<<<<<<< HEAD
+import * as CustomStatusSelectors from '@selectors/custom_status';
 import { renderWithRedux } from 'test/testing_library';
-=======
-import * as CustomStatusSelectors from '@selectors/custom_status';
-import {renderWithRedux} from 'test/testing_library';
->>>>>>> 62528e51
 
 jest.mock('@selectors/custom_status');
 
@@ -20,12 +16,7 @@
             text: 'In a meeting',
         };
     };
-<<<<<<< HEAD
     (CustomStatusSelectors.getCustomStatus as jest.Mock).mockReturnValue(getCustomStatus);
-    (CustomStatusSelectors.isCustomStatusEnabled as jest.Mock).mockReturnValue(true);
-=======
-    (CustomStatusSelectors.makeGetCustomStatus as jest.Mock).mockReturnValue(getCustomStatus);
->>>>>>> 62528e51
     it('should match snapshot', () => {
         const wrapper = renderWithRedux(
             <CustomStatusEmoji />,
@@ -43,23 +34,8 @@
         expect(wrapper.toJSON()).toMatchSnapshot();
     });
 
-<<<<<<< HEAD
-    it('should not render when EnableCustomStatus in config is false', () => {
-        (CustomStatusSelectors.isCustomStatusEnabled as jest.Mock).mockReturnValue(false);
-        const wrapper = renderWithRedux(
-            <CustomStatusEmoji />,
-        );
-
-        expect(wrapper.toJSON()).toBeNull();
-    });
-
     it('should not render when getCustomStatus returns null', () => {
-        (CustomStatusSelectors.isCustomStatusEnabled as jest.Mock).mockReturnValue(true);
         (CustomStatusSelectors.getCustomStatus as jest.Mock).mockReturnValue(() => null);
-=======
-    it('should not render when getCustomStatus returns null', () => {
-        (CustomStatusSelectors.makeGetCustomStatus as jest.Mock).mockReturnValue(() => null);
->>>>>>> 62528e51
         const wrapper = renderWithRedux(
             <CustomStatusEmoji />,
         );
