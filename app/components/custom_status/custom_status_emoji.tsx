--- conflicted
+++ resolved
@@ -2,20 +2,12 @@
 // See LICENSE.txt for license information.
 
 import React from 'react';
-<<<<<<< HEAD
-import { getCustomStatus, isCustomStatusEnabled } from '@selectors/custom_status';
+import { Text, TextStyle } from 'react-native';
 import { useSelector } from 'react-redux';
-import { GlobalState } from '@mm-redux/types/store';
-import Emoji from '@components/emoji';
-import { Text, TextStyle } from 'react-native';
-=======
-import {Text, TextStyle} from 'react-native';
-import {useSelector} from 'react-redux';
 
 import Emoji from '@components/emoji';
-import {GlobalState} from '@mm-redux/types/store';
-import {makeGetCustomStatus} from '@selectors/custom_status';
->>>>>>> 62528e51
+import { GlobalState } from '@mm-redux/types/store';
+import { getCustomStatus } from '@selectors/custom_status';
 
 interface ComponentProps {
     emojiSize?: number;
@@ -24,14 +16,7 @@
     testID?: string;
 }
 
-<<<<<<< HEAD
-const CustomStatusEmoji = (props: ComponentProps) => {
-    const { emojiSize, userID, style, testID } = props;
-    const customStatusEnabled = useSelector(isCustomStatusEnabled);
-=======
-const CustomStatusEmoji = ({emojiSize, userID, style, testID}: ComponentProps) => {
-    const getCustomStatus = makeGetCustomStatus();
->>>>>>> 62528e51
+const CustomStatusEmoji = ({ emojiSize, userID, style, testID }: ComponentProps) => {
     const customStatus = useSelector((state: GlobalState) => {
         return getCustomStatus(state, userID);
     });
