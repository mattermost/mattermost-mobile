// Copyright (c) 2015-present Mattermost, Inc. All Rights Reserved.
// See LICENSE.txt for license information.

<<<<<<< HEAD
import React, {useMemo} from 'react';
import {Text, TouchableOpacity, useWindowDimensions} from 'react-native';
=======
import React from 'react';
import {Platform, Text, TouchableOpacity, useWindowDimensions} from 'react-native';
>>>>>>> c45242bf
import Animated, {FadeIn, FadeOut} from 'react-native-reanimated';

import CompassIcon from '@components/compass_icon';
import {useTheme} from '@context/theme';
import {nonBreakingString} from '@utils/strings';
import {changeOpacity, makeStyleSheetFromTheme} from '@utils/theme';
import {typography} from '@utils/typography';

import {CHIP_HEIGHT} from './constants';

type SelectedChipProps = {
    onPress?: () => void;
    testID?: string;
    showRemoveOption?: boolean;
    showAnimation?: boolean;
    label: string;
    prefix?: JSX.Element;
    maxWidth?: number;
}

const FADE_DURATION = 100;

const getStyleFromTheme = makeStyleSheetFromTheme((theme) => {
    return {
        container: {
            alignItems: 'center',
            justifyContent: 'center',
            flexDirection: 'row',
            borderRadius: 16,
            height: CHIP_HEIGHT,
            backgroundColor: changeOpacity(theme.centerChannelColor, 0.08),
            padding: 2,
        },
        text: {
            marginLeft: 8,
            color: theme.centerChannelColor,
            ...typography('Body', 75),
        },
        remove: {
            justifyContent: 'center',
            marginLeft: 7,
        },
        chipContent: {
            flexDirection: 'row',
            alignItems: 'center',
        },
    };
});

export default function BaseChip({
    testID,
    onPress,
    showRemoveOption,
    showAnimation,
    label,
    prefix,
    maxWidth,
}: SelectedChipProps) {
    const theme = useTheme();
    const style = getStyleFromTheme(theme);
    const dimensions = useWindowDimensions();
    const textStyle = useMemo(() => {
        const textMaxWidth = maxWidth || dimensions.width * 0.70;
        const marginRight = showRemoveOption ? undefined : 7;
        return [style.text, {maxWidth: textMaxWidth, marginRight}];
    }, [maxWidth, dimensions.width, showRemoveOption, style.text]);

    const chipContent = (
        <>
            {prefix}
            <Text
                style={textStyle}
                numberOfLines={1}
                testID={`${testID}.display_name`}
            >
                {nonBreakingString(label)}
            </Text>
        </>
    );

    let content = chipContent;
    if (showRemoveOption) {
        content = (
            <>
                {chipContent}
                <TouchableOpacity
                    style={style.remove}
                    onPress={onPress}
                    testID={`${testID}.remove.button`}
                >
                    <CompassIcon
                        name='close-circle'
                        size={18}
                        color={changeOpacity(theme.centerChannelColor, 0.32)}
                    />
                </TouchableOpacity>
            </>
        );
    } else if (onPress) {
        content = (
            <TouchableOpacity
                style={style.chipContent}
                onPress={onPress}
                testID={`${testID}.chip_button`}
            >
                {chipContent}
            </TouchableOpacity>
        );
    }

<<<<<<< HEAD
=======
    // https://mattermost.atlassian.net/browse/MM-63814?focusedCommentId=178584
    const useFadeOut = showAnimation && Platform.OS !== 'android';
>>>>>>> c45242bf
    return (
        <Animated.View
            entering={showAnimation ? FadeIn.duration(FADE_DURATION) : undefined}
            exiting={useFadeOut ? FadeOut.duration(FADE_DURATION) : undefined}
            style={style.container}
            testID={testID}
        >
            {content}
        </Animated.View>
    );
}<|MERGE_RESOLUTION|>--- conflicted
+++ resolved
@@ -1,13 +1,8 @@
 // Copyright (c) 2015-present Mattermost, Inc. All Rights Reserved.
 // See LICENSE.txt for license information.
 
-<<<<<<< HEAD
 import React, {useMemo} from 'react';
-import {Text, TouchableOpacity, useWindowDimensions} from 'react-native';
-=======
-import React from 'react';
 import {Platform, Text, TouchableOpacity, useWindowDimensions} from 'react-native';
->>>>>>> c45242bf
 import Animated, {FadeIn, FadeOut} from 'react-native-reanimated';
 
 import CompassIcon from '@components/compass_icon';
@@ -118,11 +113,8 @@
         );
     }
 
-<<<<<<< HEAD
-=======
     // https://mattermost.atlassian.net/browse/MM-63814?focusedCommentId=178584
     const useFadeOut = showAnimation && Platform.OS !== 'android';
->>>>>>> c45242bf
     return (
         <Animated.View
             entering={showAnimation ? FadeIn.duration(FADE_DURATION) : undefined}
