// Copyright (c) 2015-present Mattermost, Inc. All Rights Reserved.
// See LICENSE.txt for license information.

import React, {forwardRef, MutableRefObject, useCallback, useEffect, useMemo, useReducer, useRef, useState} from 'react';
import {MessageDescriptor, useIntl} from 'react-intl';
import {Keyboard, Platform, StyleSheet, View} from 'react-native';

import CompassIcon from '@components/compass_icon';
import Loading from '@components/loading';
import SelectedUsersPanel from '@components/selected_users_panel';
import UserList from '@components/user_list';
import {useTheme} from '@context/theme';
import {debounce} from '@helpers/api/general';
import useNavButtonPressed from '@hooks/navigation_button_pressed';
import {dismissModal, setButtons} from '@screens/navigation';
import {filterProfilesMatchingTerm} from '@utils/user';

const style = StyleSheet.create({
    container: {
        flex: 1,
    },
    searchBar: {
        marginLeft: 12,
        marginRight: Platform.select({ios: 4, default: 12}),
        marginVertical: 12,
    },
});

const ACTION_BUTTON = 'action-button';
const CLOSE_BUTTON = 'close-dms';

const close = () => {
    Keyboard.dismiss();
    dismissModal();
};

type getProfilesError = {
    users?: undefined;
    error: unknown;
}

type getProfilesSuccess = {
    users: UserProfile[];
    error?: undefined;
}

type Props = {
    buttonText: MessageDescriptor;
    componentId: string;
    currentUserId: string;
    getProfiles: () => Promise<getProfilesSuccess | getProfilesError>;
    handleRemoveProfile: (id: string) => void;
<<<<<<< HEAD
=======
    handleSelectProfile: (user: UserProfile) => void;
>>>>>>> eaf783ad
    loading: boolean;
    maxSelectedUsers: number;
    onButtonTap: (selectedId?: {[id: string]: boolean}) => Promise<boolean>;
    handleSelectProfile: (user: UserProfile) => void;
    searchResults: UserProfile[];
    selectedIds: {[id: string]: UserProfile};
    setLoading: (loading: boolean) => void;
    teammateNameDisplay: string;
    term: string;
    tutorialWatched: boolean;
}

function reduceProfiles(state: UserProfile[], action: {type: 'add'; values?: UserProfile[]}) {
    if (action.type === 'add' && action.values?.length) {
        return [...state, ...action.values];
    }
    return state;
}

const UsersModal = forwardRef(({
    buttonText,
    componentId,
    currentUserId,
    getProfiles,
    handleRemoveProfile,
<<<<<<< HEAD
=======
    handleSelectProfile,
>>>>>>> eaf783ad
    loading,
    maxSelectedUsers,
    onButtonTap,
    handleSelectProfile,
    searchResults,
    selectedIds,
    setLoading,
    teammateNameDisplay,
    term,
    tutorialWatched,
}: Props, pageRef: MutableRefObject<number>) => {
    const theme = useTheme();
    const {formatMessage, locale} = useIntl();
    const mounted = useRef(false);
    const next = useRef(true);

    const selectedCount = useMemo(() => Object.keys(selectedIds).length, [selectedIds]);

    const [startingButtonAction, setStartingButtonAction] = useState(false);
    const [profiles, dispatchProfiles] = useReducer(reduceProfiles, []);

    const isSearch = Boolean(term);

    let hasUsers = false;
    if (pageRef != null && typeof pageRef !== 'function') {
        hasUsers = pageRef?.current !== -1;
    }

    const loadedProfiles = useCallback(({users}: {users?: UserProfile[]}) => {
        if (mounted.current) {
            if (users && !users.length) {
                next.current = false;
            }

            if (pageRef != null && typeof pageRef !== 'function') {
                pageRef.current += 1;
            }
            setLoading(false);
            dispatchProfiles({type: 'add', values: users});
        }
    }, []);

    const handleButtonTap = useCallback(async (selectedId?: {[id: string]: boolean}) => {
        if (startingButtonAction) {
            return;
        }

        setStartingButtonAction(true);

        const idsToUse = selectedId ? Object.keys(selectedId) : Object.keys(selectedIds);
        const success = idsToUse.length === 0 ? false : await onButtonTap();

        if (success) {
            close();
            return;
        }

        setStartingButtonAction(false);
    }, [onButtonTap, selectedIds, startingButtonAction]);

    const handleGetProfiles = useCallback(debounce(() => {
        if (next.current && !loading && !term && mounted.current) {
            setLoading(true);
            getProfiles().then(loadedProfiles);
        }
    }, 100), [getProfiles, loading, term]);

    const data = useMemo(() => {
        if (isSearch) {
            const exactMatches: UserProfile[] = [];
            const filterByTerm = (p: UserProfile) => {
                if (selectedCount > 0 && p.id === currentUserId) {
                    return false;
                }

                if (p.username === term || p.username.startsWith(term)) {
                    exactMatches.push(p);
                    return false;
                }

                return true;
            };

            const results = filterProfilesMatchingTerm(searchResults, term).filter(filterByTerm);
            return [...exactMatches, ...results];
        }
        return profiles;
    }, [isSearch && selectedCount, isSearch && searchResults, profiles, term]);

    const updateNavigationButtons = useCallback(async (startEnabled: boolean) => {
        const closeIcon = await CompassIcon.getImageSource('close', 24, theme.sidebarHeaderTextColor);
        setButtons(componentId, {
            leftButtons: [{
                id: CLOSE_BUTTON,
                icon: closeIcon,
                testID: 'close.button',
            }],
            rightButtons: [{
                color: theme.sidebarHeaderTextColor,
                id: ACTION_BUTTON,
                text: formatMessage(buttonText),
                showAsAction: 'always',
                enabled: startEnabled,
                testID: 'action.button',
            }],
        });
    }, [buttonText, locale, theme]);

    useEffect(() => {
        mounted.current = true;
        updateNavigationButtons(false);
        handleGetProfiles();
        return () => {
            mounted.current = false;
        };
    }, []);

    useEffect(() => {
        const canStart = selectedCount > 0 && !startingButtonAction;
        updateNavigationButtons(canStart);
    }, [selectedCount > 0, startingButtonAction, updateNavigationButtons]);

    useNavButtonPressed(ACTION_BUTTON, componentId, handleButtonTap, [handleButtonTap]);
    useNavButtonPressed(CLOSE_BUTTON, componentId, close, [close]);

    if (startingButtonAction) {
        return (
            <View style={style.container}>
                <Loading color={theme.centerChannelColor}/>
            </View>
        );
    }

    return (
        <>
            {selectedCount > 0 &&
            <SelectedUsersPanel
                selectedIds={selectedIds}
                warnCount={maxSelectedUsers - 2}
                maxCount={maxSelectedUsers}
                onRemove={handleRemoveProfile}
                teammateNameDisplay={teammateNameDisplay}
            />
            }
            <UserList
                currentUserId={currentUserId}
                fetchMore={handleGetProfiles}
                handleSelectProfile={handleSelectProfile}
                loading={loading}
                profiles={data}
                selectedIds={selectedIds}
                showNoResults={!loading && hasUsers}
                teammateNameDisplay={teammateNameDisplay}
                term={term}
                testID='members_modal.user_list'
                tutorialWatched={tutorialWatched}
            />
        </>
    );
});

UsersModal.displayName = 'UsersModal';
export default UsersModal;<|MERGE_RESOLUTION|>--- conflicted
+++ resolved
@@ -50,14 +50,10 @@
     currentUserId: string;
     getProfiles: () => Promise<getProfilesSuccess | getProfilesError>;
     handleRemoveProfile: (id: string) => void;
-<<<<<<< HEAD
-=======
     handleSelectProfile: (user: UserProfile) => void;
->>>>>>> eaf783ad
     loading: boolean;
     maxSelectedUsers: number;
     onButtonTap: (selectedId?: {[id: string]: boolean}) => Promise<boolean>;
-    handleSelectProfile: (user: UserProfile) => void;
     searchResults: UserProfile[];
     selectedIds: {[id: string]: UserProfile};
     setLoading: (loading: boolean) => void;
@@ -79,14 +75,10 @@
     currentUserId,
     getProfiles,
     handleRemoveProfile,
-<<<<<<< HEAD
-=======
     handleSelectProfile,
->>>>>>> eaf783ad
     loading,
     maxSelectedUsers,
     onButtonTap,
-    handleSelectProfile,
     searchResults,
     selectedIds,
     setLoading,
