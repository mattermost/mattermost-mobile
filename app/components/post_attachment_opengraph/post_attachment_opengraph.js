// Copyright (c) 2015-present Mattermost, Inc. All Rights Reserved.
// See LICENSE.txt for license information.

import React, {PureComponent} from 'react';
import PropTypes from 'prop-types';
import {Linking, Text, View} from 'react-native';
import FastImage from 'react-native-fast-image';

import {TABLET_WIDTH} from '@components/sidebars/drawer_layout';
import TouchableWithFeedback from '@components/touchable_with_feedback';
import {DeviceTypes} from '@constants';
import {previewImageAtIndex, calculateDimensions} from '@utils/images';
import {getNearestPoint} from '@utils/opengraph';
import {changeOpacity, makeStyleSheetFromTheme} from '@utils/theme';

const MAX_IMAGE_HEIGHT = 150;
const VIEWPORT_IMAGE_OFFSET = 93;
const VIEWPORT_IMAGE_REPLY_OFFSET = 13;

export default class PostAttachmentOpenGraph extends PureComponent {
    static propTypes = {
        deviceHeight: PropTypes.number.isRequired,
        deviceWidth: PropTypes.number.isRequired,
        imagesMetadata: PropTypes.object,
        isReplyPost: PropTypes.bool,
        link: PropTypes.string.isRequired,
        openGraphData: PropTypes.object,
        theme: PropTypes.object.isRequired,
    };

    constructor(props) {
        super(props);

        this.state = this.getBestImageUrlAndDimensions(props.openGraphData);
    }

    componentDidMount() {
        this.mounted = true;

        if (this.state.openGraphImageUrl) {
            this.getImageSize(this.state.openGraphImageUrl);
        }
    }

<<<<<<< HEAD
    componentWillReceiveProps(nextProps) {
        if (nextProps.link !== this.props.link) {
            this.setState({hasImage: false});
=======
    componentDidUpdate(prevProps, prevState) {
        if (prevProps.link !== this.props.link) {
            this.fetchData(this.props.link, this.props.openGraphData);
>>>>>>> 12c29c06
        }

        if (prevState.openGraphImageUrl !== this.state.openGraphImageUrl) {
            this.getImageSize(this.state.openGraphImageUrl);
        }
    }

    componentWillUnmount() {
        this.mounted = false;
    }

    setItemRef = (ref) => {
        this.itemRef = ref;
    };

<<<<<<< HEAD
    getBestImageUrl = (data) => {
=======
    fetchData = (url, openGraphData) => {
        if (!openGraphData) {
            this.props.actions.getOpenGraphMetadata(url);
        }
    };

    getBestImageUrlAndDimensions = (data) => {
>>>>>>> 12c29c06
        if (!data || !data.images) {
            return {
                hasImage: false,
            };
        }

        const {imagesMetadata} = this.props;
        const bestDimensions = {
            width: this.getViewPostWidth(),
            height: MAX_IMAGE_HEIGHT,
        };

        const bestImage = getNearestPoint(bestDimensions, data.images, 'width', 'height');
        const imageUrl = bestImage.secure_url || bestImage.url;

        let ogImage;
        if (imagesMetadata && imagesMetadata[imageUrl]) {
            ogImage = imagesMetadata[imageUrl];
        }

        if (!ogImage) {
            ogImage = data.images.find((i) => i.url === imageUrl || i.secure_url === imageUrl);
        }

        // Fallback when the ogImage does not have dimensions but there is a metaImage defined
        const metaImages = imagesMetadata ? Object.values(imagesMetadata) : null;
        if ((!ogImage?.width || !ogImage?.height) && metaImages?.length) {
            ogImage = metaImages[0];
        }

        let dimensions = bestDimensions;
        if (ogImage?.width && ogImage?.height) {
            dimensions = calculateDimensions(ogImage.height, ogImage.width, this.getViewPostWidth());
        }

        return {
            hasImage: true,
            ...dimensions,
            openGraphImageUrl: imageUrl,
        };
    };

    getFilename = (link) => {
        let filename = link.substring(link.lastIndexOf('/') + 1, link.indexOf('?') === -1 ? link.length : link.indexOf('?'));
        const extension = filename.split('.').pop();

        if (extension === filename) {
            const ext = filename.indexOf('.') === -1 ? '.png' : filename.substring(filename.lastIndexOf('.'));
            filename = `${filename}${ext}`;
        }

        return `og-${filename.replace(/:/g, '-')}`;
    };

    getImageSize = (imageUrl) => {
        const {imagesMetadata, openGraphData} = this.props;
        const {openGraphImageUrl} = this.state;

        let ogImage;
        if (imagesMetadata && imagesMetadata[openGraphImageUrl]) {
            ogImage = imagesMetadata[openGraphImageUrl];
        }

        if (!ogImage) {
            ogImage = openGraphData?.images?.find((i) => i.url === openGraphImageUrl || i.secure_url === openGraphImageUrl);
        }

        // Fallback when the ogImage does not have dimensions but there is a metaImage defined
        const metaImages = imagesMetadata ? Object.values(imagesMetadata) : null;
        if ((!ogImage?.width || !ogImage?.height) && metaImages?.length) {
            ogImage = metaImages[0];
        }

        if (ogImage?.width && ogImage?.height) {
            this.setImageSize(imageUrl, ogImage.width, ogImage.height);
        }
    };

    setImageSize = (imageUrl, originalWidth, originalHeight) => {
        if (this.mounted) {
            const dimensions = calculateDimensions(originalHeight, originalWidth, this.getViewPostWidth());

            this.setState({
                imageUrl,
                originalWidth,
                originalHeight,
                ...dimensions,
            });
        }
    };

    getViewPostWidth = () => {
        const {deviceHeight, deviceWidth, isReplyPost} = this.props;
        const deviceSize = deviceWidth > deviceHeight ? deviceHeight : deviceWidth;
        const viewPortWidth = deviceSize - VIEWPORT_IMAGE_OFFSET - (isReplyPost ? VIEWPORT_IMAGE_REPLY_OFFSET : 0);
        const tabletOffset = DeviceTypes.IS_TABLET ? TABLET_WIDTH : 0;

        return viewPortWidth - tabletOffset;
    };

    goToLink = () => {
        Linking.openURL(this.props.link);
    };

    handlePreviewImage = () => {
        const {
            imageUrl: uri,
            openGraphImageUrl: link,
            originalWidth,
            originalHeight,
        } = this.state;
        const filename = this.getFilename(link);

        const files = [{
            caption: filename,
            dimensions: {
                width: originalWidth,
                height: originalHeight,
            },
            source: {uri},
            data: {
                localPath: uri,
            },
        }];

        previewImageAtIndex([this.itemRef], 0, files);
    };

    renderDescription = () => {
        const {openGraphData} = this.props;
        if (!openGraphData.description) {
            return null;
        }

        const style = getStyleSheet(this.props.theme);

        return (
            <View style={style.flex}>
                <Text
                    style={style.siteDescription}
                    numberOfLines={5}
                    ellipsizeMode='tail'
                >
                    {openGraphData.description}
                </Text>
            </View>
        );
    };

    renderImage = () => {
        if (!this.state.hasImage) {
            return null;
        }

        const {height, imageUrl, width} = this.state;

        let source;
        if (imageUrl) {
            source = {
                uri: imageUrl,
            };
        }

        const style = getStyleSheet(this.props.theme);

        return (
            <View
                ref={this.setItemRef}
                style={[style.imageContainer, {width, height}]}
            >
                <TouchableWithFeedback
                    onPress={this.handlePreviewImage}
                    type={'none'}
                >
                    <FastImage
                        style={[style.image, {width, height}]}
                        source={source}
                        resizeMode='contain'
                    />
                </TouchableWithFeedback>
            </View>
        );
    };

    render() {
        const {
            isReplyPost,
            link,
            openGraphData,
            theme,
        } = this.props;

        const style = getStyleSheet(theme);

        if (!openGraphData) {
            return null;
        }

        let siteName;
        if (openGraphData.site_name) {
            siteName = (
                <View style={style.flex}>
                    <Text
                        style={style.siteTitle}
                        numberOfLines={1}
                        ellipsizeMode='tail'
                    >
                        {openGraphData.site_name}
                    </Text>
                </View>
            );
        }

        const title = openGraphData.title || openGraphData.url || link;
        let siteTitle;
        if (title) {
            siteTitle = (
                <View style={style.wrapper}>
                    <TouchableWithFeedback
                        style={style.flex}
                        onPress={this.goToLink}
                        type={'opacity'}
                    >
                        <Text
                            style={[style.siteSubtitle, {marginRight: isReplyPost ? 10 : 0}]}
                            numberOfLines={3}
                            ellipsizeMode='tail'
                        >
                            {title}
                        </Text>
                    </TouchableWithFeedback>
                </View>
            );
        }

        return (
            <View style={style.container}>
                {siteName}
                {siteTitle}
                {this.renderDescription()}
                {this.renderImage()}
            </View>
        );
    }
}

const getStyleSheet = makeStyleSheetFromTheme((theme) => {
    return {
        container: {
            flex: 1,
            borderColor: changeOpacity(theme.centerChannelColor, 0.2),
            borderWidth: 1,
            borderRadius: 3,
            marginTop: 10,
            padding: 10,
        },
        flex: {
            flex: 1,
        },
        wrapper: {
            flex: 1,
            flexDirection: 'row',
        },
        siteTitle: {
            fontSize: 12,
            color: changeOpacity(theme.centerChannelColor, 0.5),
            marginBottom: 10,
        },
        siteSubtitle: {
            fontSize: 14,
            color: theme.linkColor,
            marginBottom: 10,
        },
        siteDescription: {
            fontSize: 13,
            color: changeOpacity(theme.centerChannelColor, 0.7),
            marginBottom: 10,
        },
        imageContainer: {
            alignItems: 'center',
            borderColor: changeOpacity(theme.centerChannelColor, 0.2),
            borderWidth: 1,
            borderRadius: 3,
            marginTop: 5,
        },
        image: {
            borderRadius: 3,
        },
    };
});<|MERGE_RESOLUTION|>--- conflicted
+++ resolved
@@ -42,22 +42,6 @@
         }
     }
 
-<<<<<<< HEAD
-    componentWillReceiveProps(nextProps) {
-        if (nextProps.link !== this.props.link) {
-            this.setState({hasImage: false});
-=======
-    componentDidUpdate(prevProps, prevState) {
-        if (prevProps.link !== this.props.link) {
-            this.fetchData(this.props.link, this.props.openGraphData);
->>>>>>> 12c29c06
-        }
-
-        if (prevState.openGraphImageUrl !== this.state.openGraphImageUrl) {
-            this.getImageSize(this.state.openGraphImageUrl);
-        }
-    }
-
     componentWillUnmount() {
         this.mounted = false;
     }
@@ -66,17 +50,7 @@
         this.itemRef = ref;
     };
 
-<<<<<<< HEAD
-    getBestImageUrl = (data) => {
-=======
-    fetchData = (url, openGraphData) => {
-        if (!openGraphData) {
-            this.props.actions.getOpenGraphMetadata(url);
-        }
-    };
-
     getBestImageUrlAndDimensions = (data) => {
->>>>>>> 12c29c06
         if (!data || !data.images) {
             return {
                 hasImage: false,
