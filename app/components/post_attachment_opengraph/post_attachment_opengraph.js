// Copyright (c) 2015-present Mattermost, Inc. All Rights Reserved.
// See LICENSE.txt for license information.

import React, {PureComponent} from 'react';
import PropTypes from 'prop-types';
import {
    Image,
    Linking,
    Text,
    View,
} from 'react-native';

import {TABLET_WIDTH} from 'app/components/sidebars/drawer_layout';
import TouchableWithFeedback from 'app/components/touchable_with_feedback';
import {DeviceTypes} from 'app/constants';

import ImageCacheManager from 'app/utils/image_cache_manager';
import {previewImageAtIndex, calculateDimensions} from 'app/utils/images';
import {getNearestPoint} from 'app/utils/opengraph';
import {changeOpacity, makeStyleSheetFromTheme} from 'app/utils/theme';

const MAX_IMAGE_HEIGHT = 150;
const VIEWPORT_IMAGE_OFFSET = 93;
const VIEWPORT_IMAGE_REPLY_OFFSET = 13;

export default class PostAttachmentOpenGraph extends PureComponent {
    static propTypes = {
        actions: PropTypes.shape({
            getOpenGraphMetadata: PropTypes.func.isRequired,
        }).isRequired,
        deviceHeight: PropTypes.number.isRequired,
        deviceWidth: PropTypes.number.isRequired,
        imagesMetadata: PropTypes.object,
        isReplyPost: PropTypes.bool,
        link: PropTypes.string.isRequired,
        openGraphData: PropTypes.object,
        theme: PropTypes.object.isRequired,
    };

    constructor(props) {
        super(props);

        this.state = this.getBestImageUrl(props.openGraphData);
    }

    componentDidMount() {
        this.mounted = true;

        this.fetchData(this.props.link, this.props.openGraphData);
    }

    componentWillReceiveProps(nextProps) {
        if (nextProps.link !== this.props.link) {
            this.setState({hasImage: false});
            this.fetchData(nextProps.link, nextProps.openGraphData);
        }

        if (this.props.openGraphData !== nextProps.openGraphData) {
            this.setState(this.getBestImageUrl(nextProps.openGraphData));
        }
    }

    componentWillUnmount() {
        this.mounted = false;
    }

    setItemRef = (ref) => {
        this.itemRef = ref;
    }

    fetchData = (url, openGraphData) => {
        if (!openGraphData) {
            this.props.actions.getOpenGraphMetadata(url);
        }
    };

    getBestImageUrl = (data) => {
        if (!data || !data.images) {
            return {
                hasImage: false,
            };
        }

        const {imagesMetadata} = this.props;
        const bestDimensions = {
            width: this.getViewPostWidth(),
            height: MAX_IMAGE_HEIGHT,
        };

        const bestImage = getNearestPoint(bestDimensions, data.images, 'width', 'height');
        const imageUrl = bestImage.secure_url || bestImage.url;

        let ogImage;
        if (imagesMetadata && imagesMetadata[imageUrl]) {
            ogImage = imagesMetadata[imageUrl];
        }

        if (!ogImage) {
            ogImage = data.images.find((i) => i.url === imageUrl || i.secure_url === imageUrl);
        }

        // Fallback when the ogImage does not have dimensions but there is a metaImage defined
        const metaImages = imagesMetadata ? Object.values(imagesMetadata) : null;
        if ((!ogImage?.width || !ogImage?.height) && metaImages?.length) {
            ogImage = metaImages[0];
        }

        let dimensions = bestDimensions;
        if (ogImage?.width && ogImage?.height) {
            dimensions = calculateDimensions(ogImage.height, ogImage.width, this.getViewPostWidth());
        }

        if (imageUrl) {
            ImageCacheManager.cache(this.getFilename(imageUrl), imageUrl, this.getImageSize);
        }

        return {
            hasImage: true,
            ...dimensions,
            openGraphImageUrl: imageUrl,
        };
    };

    getFilename = (link) => {
        let filename = link.substring(link.lastIndexOf('/') + 1, link.indexOf('?') === -1 ? link.length : link.indexOf('?'));
        const extension = filename.split('.').pop();

        if (extension === filename) {
            const ext = filename.indexOf('.') === -1 ? '.png' : filename.substring(filename.lastIndexOf('.'));
            filename = `${filename}${ext}`;
        }

        return `og-${filename.replace(/:/g, '-')}`;
    };

    getImageSize = (imageUrl) => {
        const {imagesMetadata, openGraphData} = this.props;
        const {openGraphImageUrl} = this.state;

        let ogImage;
        if (imagesMetadata && imagesMetadata[openGraphImageUrl]) {
            ogImage = imagesMetadata[openGraphImageUrl];
        }

        if (!ogImage) {
            ogImage = openGraphData.images.find((i) => i.url === openGraphImageUrl || i.secure_url === openGraphImageUrl);
        }

        // Fallback when the ogImage does not have dimensions but there is a metaImage defined
        const metaImages = imagesMetadata ? Object.values(imagesMetadata) : null;
        if ((!ogImage?.width || !ogImage?.height) && metaImages?.length) {
            ogImage = metaImages[0];
        }

        if (ogImage?.width && ogImage?.height) {
            this.setImageSize(imageUrl, ogImage.width, ogImage.height);
        } else {
            // if we get to this point there can be a scroll pop
            Image.getSize(imageUrl, (width, height) => {
                this.setImageSize(imageUrl, width, height);
            }, () => null);
        }
    };

    setImageSize = (imageUrl, originalWidth, originalHeight) => {
        if (this.mounted) {
            const dimensions = calculateDimensions(originalHeight, originalWidth, this.getViewPostWidth());

            this.setState({
                imageUrl,
                originalWidth,
                originalHeight,
                ...dimensions,
            });
        }
    };

    getViewPostWidth = () => {
        const {deviceHeight, deviceWidth, isReplyPost} = this.props;
        const deviceSize = deviceWidth > deviceHeight ? deviceHeight : deviceWidth;
        const viewPortWidth = deviceSize - VIEWPORT_IMAGE_OFFSET - (isReplyPost ? VIEWPORT_IMAGE_REPLY_OFFSET : 0);
        const tabletOffset = DeviceTypes.IS_TABLET ? TABLET_WIDTH : 0;

        return viewPortWidth - tabletOffset;
    };

    goToLink = () => {
        Linking.openURL(this.props.link);
    };

    handlePreviewImage = () => {
        const {
            imageUrl: uri,
            openGraphImageUrl: link,
            originalWidth,
            originalHeight,
        } = this.state;
        const filename = this.getFilename(link);

        const files = [{
            caption: filename,
            dimensions: {
                width: originalWidth,
                height: originalHeight,
            },
            source: {uri},
            data: {
                localPath: uri,
            },
        }];

<<<<<<< HEAD
        previewImageAtIndex([this.itemRef], 0, files, actions.showModalOverCurrentContext);
=======
        previewImageAtIndex([this.refs.item], 0, files);
>>>>>>> b43638b7
    };

    renderDescription = () => {
        const {openGraphData} = this.props;
        if (!openGraphData.description) {
            return null;
        }

        const style = getStyleSheet(this.props.theme);

        return (
            <View style={style.flex}>
                <Text
                    style={style.siteDescription}
                    numberOfLines={5}
                    ellipsizeMode='tail'
                >
                    {openGraphData.description}
                </Text>
            </View>
        );
    };

    renderImage = () => {
        if (!this.state.hasImage) {
            return null;
        }

        const {height, imageUrl, width} = this.state;

        let source;
        if (imageUrl) {
            source = {
                uri: imageUrl,
            };
        }

        const style = getStyleSheet(this.props.theme);

        return (
            <View
                ref={this.setItemRef}
                style={[style.imageContainer, {width, height}]}
            >
                <TouchableWithFeedback
                    onPress={this.handlePreviewImage}
                    type={'none'}
                >
                    <Image
                        style={[style.image, {width, height}]}
                        source={source}
                        resizeMode='contain'
                    />
                </TouchableWithFeedback>
            </View>
        );
    };

    render() {
        const {
            isReplyPost,
            link,
            openGraphData,
            theme,
        } = this.props;

        const style = getStyleSheet(theme);

        if (!openGraphData) {
            return null;
        }

        let siteName;
        if (openGraphData.site_name) {
            siteName = (
                <View style={style.flex}>
                    <Text
                        style={style.siteTitle}
                        numberOfLines={1}
                        ellipsizeMode='tail'
                    >
                        {openGraphData.site_name}
                    </Text>
                </View>
            );
        }

        const title = openGraphData.title || openGraphData.url || link;
        let siteTitle;
        if (title) {
            siteTitle = (
                <View style={style.wrapper}>
                    <TouchableWithFeedback
                        style={style.flex}
                        onPress={this.goToLink}
                        type={'opacity'}
                    >
                        <Text
                            style={[style.siteSubtitle, {marginRight: isReplyPost ? 10 : 0}]}
                            numberOfLines={3}
                            ellipsizeMode='tail'
                        >
                            {title}
                        </Text>
                    </TouchableWithFeedback>
                </View>
            );
        }

        return (
            <View style={style.container}>
                {siteName}
                {siteTitle}
                {this.renderDescription()}
                {this.renderImage()}
            </View>
        );
    }
}

const getStyleSheet = makeStyleSheetFromTheme((theme) => {
    return {
        container: {
            flex: 1,
            borderColor: changeOpacity(theme.centerChannelColor, 0.2),
            borderWidth: 1,
            borderRadius: 3,
            marginTop: 10,
            padding: 10,
        },
        flex: {
            flex: 1,
        },
        wrapper: {
            flex: 1,
            flexDirection: 'row',
        },
        siteTitle: {
            fontSize: 12,
            color: changeOpacity(theme.centerChannelColor, 0.5),
            marginBottom: 10,
        },
        siteSubtitle: {
            fontSize: 14,
            color: theme.linkColor,
            marginBottom: 10,
        },
        siteDescription: {
            fontSize: 13,
            color: changeOpacity(theme.centerChannelColor, 0.7),
            marginBottom: 10,
        },
        imageContainer: {
            alignItems: 'center',
            borderColor: changeOpacity(theme.centerChannelColor, 0.2),
            borderWidth: 1,
            borderRadius: 3,
            marginTop: 5,
        },
        image: {
            borderRadius: 3,
        },
    };
});<|MERGE_RESOLUTION|>--- conflicted
+++ resolved
@@ -209,11 +209,7 @@
             },
         }];
 
-<<<<<<< HEAD
-        previewImageAtIndex([this.itemRef], 0, files, actions.showModalOverCurrentContext);
-=======
-        previewImageAtIndex([this.refs.item], 0, files);
->>>>>>> b43638b7
+        previewImageAtIndex([this.itemRef], 0, files);
     };
 
     renderDescription = () => {
