// Copyright (c) 2015-present Mattermost, Inc. All Rights Reserved.
// See LICENSE.txt for license information.

import React, {useState, useEffect} from 'react';
import {View} from 'react-native';

import FormattedText from '@components/formatted_text';
import {useTheme} from '@context/theme';
import {t} from '@i18n';
import {TabTypes, TabType} from '@utils/search';
import {changeOpacity, makeStyleSheetFromTheme} from '@utils/theme';
import {typography} from '@utils/typography';

import SearchFilesIllustration from './search_files_illustration';
import SearchIllustration from './search_illustration';

type Props = {
    term: string;
<<<<<<< HEAD
    type?: 'default' | TabType;
=======
    type?: TabType;
>>>>>>> 97b5e75e
};

const getStyleFromTheme = makeStyleSheetFromTheme((theme: Theme) => {
    return {
        container: {
            flexGrow: 1,
            alignItems: 'center' as const,
            justifyContent: 'center' as const,
        },
        result: {
            color: theme.centerChannelColor,
            ...typography('Heading', 400, 'SemiBold'),
        },
        spelling: {
            color: changeOpacity(theme.centerChannelColor, 0.72),
            marginTop: 8,
            ...typography('Body', 200),
        },
    };
});

const NoResultsWithTerm = ({term, type}: Props) => {
    const theme = useTheme();
    const style = getStyleFromTheme(theme);

    const [titleId, setTitleId] = useState(t('mobile.no_results_with_term'));
    const [defaultMessage, setDefaultMessage] = useState('No results for “{term}”');

    useEffect(() => {
        setTitleId(type === TabTypes.FILES ? t('mobile.no_results_with_term.files') : t('mobile.no_results_with_term.messages'));
        setDefaultMessage(type === TabTypes.FILES ? 'No files matching “{term}”' : 'No matches found for “{term}”');
    }, [type]);

    return (
        <View style={style.container}>
            {type === TabTypes.FILES ? <SearchFilesIllustration/> : <SearchIllustration/>}
            <FormattedText
                id={titleId}
                defaultMessage={defaultMessage}
                style={style.result}
                values={{term}}
            />
            <FormattedText
                id='mobile.no_results.spelling'
                defaultMessage='Check the spelling or try another search.'
                style={style.spelling}
            />
        </View>
    );
};

export default NoResultsWithTerm;<|MERGE_RESOLUTION|>--- conflicted
+++ resolved
@@ -16,11 +16,7 @@
 
 type Props = {
     term: string;
-<<<<<<< HEAD
-    type?: 'default' | TabType;
-=======
     type?: TabType;
->>>>>>> 97b5e75e
 };
 
 const getStyleFromTheme = makeStyleSheetFromTheme((theme: Theme) => {
