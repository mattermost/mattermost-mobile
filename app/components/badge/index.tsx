// Copyright (c) 2015-present Mattermost, Inc. All Rights Reserved.
// See LICENSE.txt for license information.

import * as React from 'react';
import {Animated, Platform, type StyleProp, StyleSheet, type TextStyle} from 'react-native';

import {useTheme} from '@context/theme';

type Props = {
    backgroundColor?: string;
    borderColor?: string;
    color?: string;
    style?: Animated.WithAnimatedValue<StyleProp<TextStyle>>;
    testID?: string;
    type?: 'Normal' | 'Small';

    /**
     * Value of the `Badge` for unread dot use a negative value.
     */
    value: number;
    visible: boolean;
};

export default function Badge({
    borderColor: borderColorProp,
    color,
    visible = true,
    type = 'Normal',
    value,
    style,
    testID,
    ...rest
}: Props) {
    const [opacity] = React.useState(() => new Animated.Value(visible ? 1 : 0));
    const [rendered, setRendered] = React.useState(Boolean(visible));

    const theme = useTheme();

    React.useEffect(() => {
        if (!rendered) {
            return;
        }

        Animated.timing(opacity, {
            toValue: visible ? 1 : 0,
            duration: 200,
            useNativeDriver: true,
        }).start(({finished}) => {
            if (finished && !visible) {
                setRendered(false);
            }
        });
    }, [opacity, rendered, visible]);

    if (visible && !rendered) {
        setRendered(true);
    }

    if (!visible && !rendered) {
        return null;
    }

    const {
<<<<<<< HEAD

        // @ts-expect-error: backgroundColor & borderColor definitely exist
        backgroundColor = rest.backgroundColor || theme.mentionBg, borderColor: styleBorderColor,

        ...restStyle} =
    StyleSheet.flatten(style) || {};

    const borderColor = borderColorProp || styleBorderColor || theme.centerChannelBg;
=======
        backgroundColor = rest.backgroundColor || theme.mentionBg,
        borderColor: styleBorderColor,
        ...restStyle
    } = (StyleSheet.flatten(style) || {}) as TextStyle;

    const borderColor = borderColorProp || styleBorderColor || theme.mentionBg;
>>>>>>> aa85f227
    const textColor = color || theme.mentionColor;
    let lineHeight = Platform.select({android: 21, ios: 16.5});
    let fontSize = 12;
    let size = value < 0 ? 12 : 22;
    let minWidth = value < 0 ? size : 26;
    let additionalStyle;
    if (type === 'Small') {
        size = value < 0 ? 12 : 20;
        lineHeight = Platform.select({android: 19, ios: 15});
        fontSize = 11;
        minWidth = value < 0 ? size : 24;
    }
    const borderRadius = size / 2;

    let badge: string = value?.toString();
    if (value < 0) {
        badge = '';
        additionalStyle = {paddingHorizontal: 0};
    } else if (value < 99) {
        badge = value.toString();
        additionalStyle = {paddingHorizontal: 5};
    } else {
        badge = '99+';
        additionalStyle = {paddingLeft: 4, paddingRight: 3};
    }

    return (
        <Animated.Text
            numberOfLines={1}
            style={[
                {
                    opacity,
                    transform: [
                        {
                            scale: opacity.interpolate({
                                inputRange: [0, 1],
                                outputRange: [0.5, 1],
                            }),
                        },
                    ],
                    borderColor,
                    backgroundColor,
                    color: textColor,
                    fontSize,
                    lineHeight,
                    minWidth,
                    height: size,
                    borderRadius,
                },
                styles.container,
                additionalStyle,
                restStyle,
            ]}
            testID={testID}
            {...rest}
        >
            {badge}
        </Animated.Text>
    );
}

const styles = StyleSheet.create({
    container: {
        position: 'absolute',
        top: -1,
        left: 15,
        alignSelf: 'flex-end',
        textAlign: 'center',
        paddingHorizontal: 4,
        overflow: 'hidden',
        borderWidth: 2,
        fontFamily: 'OpenSans-Bold',
    },
});<|MERGE_RESOLUTION|>--- conflicted
+++ resolved
@@ -61,23 +61,12 @@
     }
 
     const {
-<<<<<<< HEAD
-
-        // @ts-expect-error: backgroundColor & borderColor definitely exist
-        backgroundColor = rest.backgroundColor || theme.mentionBg, borderColor: styleBorderColor,
-
-        ...restStyle} =
-    StyleSheet.flatten(style) || {};
-
-    const borderColor = borderColorProp || styleBorderColor || theme.centerChannelBg;
-=======
         backgroundColor = rest.backgroundColor || theme.mentionBg,
         borderColor: styleBorderColor,
         ...restStyle
     } = (StyleSheet.flatten(style) || {}) as TextStyle;
 
-    const borderColor = borderColorProp || styleBorderColor || theme.mentionBg;
->>>>>>> aa85f227
+    const borderColor = borderColorProp || styleBorderColor || theme.centerChannelBg;
     const textColor = color || theme.mentionColor;
     let lineHeight = Platform.select({android: 21, ios: 16.5});
     let fontSize = 12;
