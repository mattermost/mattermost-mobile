--- conflicted
+++ resolved
@@ -3,14 +3,10 @@
 
 import React, {PureComponent} from 'react';
 import PropTypes from 'prop-types';
-import {
-    View,
-    StyleSheet,
-} from 'react-native';
-
-import * as Utils from '@mm-redux/utils/file_utils';
+import {View, StyleSheet} from 'react-native';
 
 import CompassIcon from '@components/compass_icon';
+import * as Utils from '@mm-redux/utils/file_utils';
 
 const BLUE_ICON = '#338AFF';
 const RED_ICON = '#ED522A';
@@ -36,23 +32,13 @@
 export default class FileAttachmentIcon extends PureComponent {
     static propTypes = {
         backgroundColor: PropTypes.string,
-<<<<<<< HEAD
-        file: PropTypes.object.isRequired,
-        iconHeight: PropTypes.number,
-        iconWidth: PropTypes.number,
-        wrapperHeight: PropTypes.number,
-        wrapperWidth: PropTypes.number,
-=======
         failed: PropTypes.bool,
         defaultImage: PropTypes.bool,
         smallImage: PropTypes.bool,
         file: PropTypes.object,
-        onCaptureRef: PropTypes.func,
         iconColor: PropTypes.string,
         iconSize: PropTypes.number,
->>>>>>> 30d4aa2a
         theme: PropTypes.object,
-        tintColor: PropTypes.string,
     };
 
     static defaultProps = {
@@ -80,33 +66,17 @@
     }
 
     render() {
-<<<<<<< HEAD
-        const {backgroundColor, file, iconHeight, iconWidth, wrapperHeight, wrapperWidth, theme, tintColor} = this.props;
-        const source = this.getFileIconPath(file);
-=======
         const {backgroundColor, file, iconSize, theme, iconColor} = this.props;
         const [iconName, defaultIconColor] = this.getFileIconNameAndColor(file);
         const color = iconColor || defaultIconColor;
->>>>>>> 30d4aa2a
         const bgColor = backgroundColor || theme?.centerChannelBg || 'transparent';
 
         return (
-            <View
-<<<<<<< HEAD
-                style={[styles.fileIconWrapper, {backgroundColor: bgColor, height: wrapperHeight, width: wrapperWidth}]}
-            >
-                <Image
-                    style={{maxHeight: iconHeight, maxWidth: iconWidth, tintColor: tintColor || changeOpacity(theme.centerChannelColor, 20)}}
-                    source={source}
-=======
-                ref={this.handleCaptureRef}
-                style={[styles.fileIconWrapper, {backgroundColor: bgColor}]}
-            >
+            <View style={[styles.fileIconWrapper, {backgroundColor: bgColor}]}>
                 <CompassIcon
                     name={iconName}
                     size={iconSize}
                     color={color}
->>>>>>> 30d4aa2a
                 />
             </View>
         );
@@ -115,7 +85,6 @@
 
 const styles = StyleSheet.create({
     fileIconWrapper: {
-        flex: 1,
         borderRadius: 4,
         alignItems: 'center',
         justifyContent: 'center',
