--- conflicted
+++ resolved
@@ -497,43 +497,6 @@
       }
       testID="post_header"
     >
-<<<<<<< HEAD
-      <React.Fragment>
-        <TouchableWithFeedbackIOS
-          onPress={[Function]}
-          style={
-            Array [
-              Object {
-                "marginBottom": 3,
-                "marginRight": 5,
-                "maxWidth": "60%",
-              },
-              Object {
-                "maxWidth": "50%",
-              },
-            ]
-          }
-          type="opacity"
-        >
-          <Text
-            ellipsizeMode="tail"
-            numberOfLines={1}
-            style={
-              Object {
-                "color": "#3d3c40",
-                "flexGrow": 1,
-                "fontSize": 15,
-                "fontWeight": "600",
-                "paddingVertical": 2,
-              }
-            }
-            testID="post_header.display_name"
-          >
-            John Smith
-          </Text>
-        </TouchableWithFeedbackIOS>
-        <View
-=======
       <View
         style={
           Array [
@@ -551,30 +514,20 @@
         <Text
           ellipsizeMode="tail"
           numberOfLines={1}
->>>>>>> 9e30de1b
-          style={
-            Object {
-              "marginRight": 4,
-              "marginTop": 1,
-            }
-          }
-        >
-<<<<<<< HEAD
-          <CustomStatusEmoji
-            emojiSize={16}
-            style={
-              Object {
-                "color": "#3d3c40",
-              }
-            }
-          />
-        </View>
-      </React.Fragment>
-=======
+          style={
+            Object {
+              "color": "#3d3c40",
+              "flexGrow": 1,
+              "fontSize": 15,
+              "fontWeight": "600",
+              "paddingVertical": 2,
+            }
+          }
+          testID="post_header.display_name"
+        >
           John Smith
         </Text>
       </View>
->>>>>>> 9e30de1b
       <BotTag
         style={
           Object {
@@ -698,43 +651,6 @@
       }
       testID="post_header"
     >
-<<<<<<< HEAD
-      <React.Fragment>
-        <TouchableWithFeedbackIOS
-          onPress={[Function]}
-          style={
-            Array [
-              Object {
-                "marginBottom": 3,
-                "marginRight": 5,
-                "maxWidth": "60%",
-              },
-              Object {
-                "maxWidth": "70%",
-              },
-            ]
-          }
-          type="opacity"
-        >
-          <Text
-            ellipsizeMode="tail"
-            numberOfLines={1}
-            style={
-              Object {
-                "color": "#3d3c40",
-                "flexGrow": 1,
-                "fontSize": 15,
-                "fontWeight": "600",
-                "paddingVertical": 2,
-              }
-            }
-            testID="post_header.display_name"
-          >
-            John Smith
-          </Text>
-        </TouchableWithFeedbackIOS>
-        <View
-=======
       <View
         style={
           Array [
@@ -752,30 +668,20 @@
         <Text
           ellipsizeMode="tail"
           numberOfLines={1}
->>>>>>> 9e30de1b
-          style={
-            Object {
-              "marginRight": 4,
-              "marginTop": 1,
-            }
-          }
-        >
-<<<<<<< HEAD
-          <CustomStatusEmoji
-            emojiSize={16}
-            style={
-              Object {
-                "color": "#3d3c40",
-              }
-            }
-          />
-        </View>
-      </React.Fragment>
-=======
+          style={
+            Object {
+              "color": "#3d3c40",
+              "flexGrow": 1,
+              "fontSize": 15,
+              "fontWeight": "600",
+              "paddingVertical": 2,
+            }
+          }
+          testID="post_header.display_name"
+        >
           John Smith
         </Text>
       </View>
->>>>>>> 9e30de1b
       <BotTag
         style={
           Object {
