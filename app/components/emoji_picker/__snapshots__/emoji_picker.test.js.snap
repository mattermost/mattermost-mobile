// Jest Snapshot v1, https://goo.gl/fbAQLP

exports[`components/emoji_picker/emoji_picker.ios should match snapshot 1`] = `
<RNCSafeAreaView
  edges={
    Array [
      "left",
      "right",
    ]
  }
  style={
    Object {
      "flex": 1,
    }
  }
>
  <KeyboardAvoidingView
    behavior="padding"
    enabled={false}
    keyboardVerticalOffset={80}
    style={
      Object {
        "flex": 1,
      }
    }
  >
    <View
      style={
        Object {
          "backgroundColor": "rgba(61,60,64,0.2)",
          "height": 50,
          "paddingLeft": 8,
          "paddingVertical": 5,
        }
      }
      testID="emoji_picker"
    >
      <Search
        autoCapitalize="none"
        backArrowSize={24}
        backgroundColor="transparent"
        blurOnSubmit={false}
        cancelTitle="Cancel"
        containerHeight={40}
        deleteIconSize={20}
        editable={true}
        inputHeight={33}
        inputStyle={
          Object {
            "backgroundColor": "#ffffff",
            "color": "#3d3c40",
            "fontSize": 13,
          }
<<<<<<< HEAD
          keyboardAppearance="light"
          keyboardShouldPersist={false}
          keyboardType="default"
          onAnimationComplete={[Function]}
          onBlur={[Function]}
          onCancelButtonPress={[Function]}
          onChangeText={[Function]}
          onSelectionChange={[Function]}
          placeholder="Search"
          placeholderTextColor="rgba(61,60,64,0.5)"
          returnKeyType="search"
          searchBarRightMargin={0}
          searchIconSize={24}
          showArrow={false}
          showCancel={true}
          testID="emoji_picker.search_bar"
          tintColorDelete="rgba(61,60,64,0.5)"
          tintColorSearch="rgba(61,60,64,0.8)"
          titleCancelColor="#3d3c40"
          value=""
        />
      </View>
=======
        }
        keyboardAppearance="light"
        keyboardShouldPersist={false}
        keyboardType="default"
        onAnimationComplete={[Function]}
        onBlur={[Function]}
        onCancelButtonPress={[Function]}
        onChangeText={[Function]}
        onSelectionChange={[Function]}
        placeholder="Search"
        placeholderTextColor="rgba(61,60,64,0.5)"
        returnKeyType="search"
        searchBarRightMargin={0}
        searchIconSize={24}
        showArrow={false}
        showCancel={true}
        tintColorDelete="rgba(61,60,64,0.5)"
        tintColorSearch="rgba(61,60,64,0.8)"
        titleCancelColor="#3d3c40"
        value=""
      />
>>>>>>> dcaaaee4
    </View>
    <View
      style={
        Array [
          Object {
            "alignItems": "center",
            "backgroundColor": "#ffffff",
            "flex": 1,
          },
        ]
      }
    >
      <SectionList
        ListFooterComponent={[Function]}
        data={Array []}
        disableVirtualization={false}
        getItemLayout={[Function]}
        horizontal={false}
        initialNumToRender={50}
        keyExtractor={[Function]}
        keyboardDismissMode="interactive"
        keyboardShouldPersistTaps="always"
        maxToRenderPerBatch={10}
        nativeID="emojiPicker"
        onEndReached={[Function]}
        onEndReachedThreshold={0}
        onMomentumScrollEnd={[Function]}
        onScroll={[Function]}
        onScrollToIndexFailed={[Function]}
        pageSize={50}
        removeClippedSubviews={false}
        renderItem={[Function]}
        renderSectionHeader={[Function]}
        scrollEventThrottle={50}
        sections={
          Array [
            Object {
              "data": Array [
                Object {
                  "items": Array [
                    Object {
                      "aliases": Array [
                        "grinning",
                      ],
                      "name": "grinning",
                    },
                    Object {
                      "aliases": Array [
                        "smiley",
                      ],
                      "name": "smiley",
                    },
                    Object {
                      "aliases": Array [
                        "smile",
                      ],
                      "name": "smile",
                    },
                    Object {
                      "aliases": Array [
                        "grin",
                      ],
                      "name": "grin",
                    },
                    Object {
                      "aliases": Array [
                        "laughing",
                        "satisfied",
                      ],
                      "name": "laughing",
                    },
                    Object {
                      "aliases": Array [
                        "sweat_smile",
                      ],
                      "name": "sweat_smile",
                    },
                    Object {
                      "aliases": Array [
                        "joy",
                      ],
                      "name": "joy",
                    },
                  ],
                  "key": "people-0",
                },
                Object {
                  "items": Array [
                    Object {
                      "aliases": Array [
                        "rofl",
                      ],
                      "name": "rofl",
                    },
                    Object {
                      "aliases": Array [
                        "relaxed",
                      ],
                      "name": "relaxed",
                    },
                    Object {
                      "aliases": Array [
                        "blush",
                      ],
                      "name": "blush",
                    },
                    Object {
                      "aliases": Array [
                        "innocent",
                      ],
                      "name": "innocent",
                    },
                    Object {
                      "aliases": Array [
                        "slightly_smiling_face",
                      ],
                      "name": "slightly_smiling_face",
                    },
                    Object {
                      "aliases": Array [
                        "upside_down_face",
                      ],
                      "name": "upside_down_face",
                    },
                    Object {
                      "aliases": Array [
                        "wink",
                      ],
                      "name": "wink",
                    },
                  ],
                  "key": "people-7",
                },
                Object {
                  "items": Array [
                    Object {
                      "aliases": Array [
                        "relieved",
                      ],
                      "name": "relieved",
                    },
                    Object {
                      "aliases": Array [
                        "heart_eyes",
                      ],
                      "name": "heart_eyes",
                    },
                    Object {
                      "aliases": Array [
                        "kissing_heart",
                      ],
                      "name": "kissing_heart",
                    },
                    Object {
                      "aliases": Array [
                        "kissing",
                      ],
                      "name": "kissing",
                    },
                    Object {
                      "aliases": Array [
                        "kissing_smiling_eyes",
                      ],
                      "name": "kissing_smiling_eyes",
                    },
                    Object {
                      "aliases": Array [
                        "kissing_closed_eyes",
                      ],
                      "name": "kissing_closed_eyes",
                    },
                    Object {
                      "aliases": Array [
                        "yum",
                      ],
                      "name": "yum",
                    },
                  ],
                  "key": "people-14",
                },
                Object {
                  "items": Array [
                    Object {
                      "aliases": Array [
                        "stuck_out_tongue_winking_eye",
                      ],
                      "name": "stuck_out_tongue_winking_eye",
                    },
                    Object {
                      "aliases": Array [
                        "stuck_out_tongue_closed_eyes",
                      ],
                      "name": "stuck_out_tongue_closed_eyes",
                    },
                    Object {
                      "aliases": Array [
                        "stuck_out_tongue",
                      ],
                      "name": "stuck_out_tongue",
                    },
                    Object {
                      "aliases": Array [
                        "money_mouth_face",
                      ],
                      "name": "money_mouth_face",
                    },
                    Object {
                      "aliases": Array [
                        "hugs",
                      ],
                      "name": "hugs",
                    },
                    Object {
                      "aliases": Array [
                        "nerd_face",
                      ],
                      "name": "nerd_face",
                    },
                    Object {
                      "aliases": Array [
                        "sunglasses",
                      ],
                      "name": "sunglasses",
                    },
                  ],
                  "key": "people-21",
                },
                Object {
                  "items": Array [
                    Object {
                      "aliases": Array [
                        "clown_face",
                      ],
                      "name": "clown_face",
                    },
                    Object {
                      "aliases": Array [
                        "cowboy_hat_face",
                      ],
                      "name": "cowboy_hat_face",
                    },
                    Object {
                      "aliases": Array [
                        "smirk",
                      ],
                      "name": "smirk",
                    },
                    Object {
                      "aliases": Array [
                        "unamused",
                      ],
                      "name": "unamused",
                    },
                    Object {
                      "aliases": Array [
                        "disappointed",
                      ],
                      "name": "disappointed",
                    },
                    Object {
                      "aliases": Array [
                        "pensive",
                      ],
                      "name": "pensive",
                    },
                    Object {
                      "aliases": Array [
                        "worried",
                      ],
                      "name": "worried",
                    },
                  ],
                  "key": "people-28",
                },
                Object {
                  "items": Array [
                    Object {
                      "aliases": Array [
                        "confused",
                      ],
                      "name": "confused",
                    },
                    Object {
                      "aliases": Array [
                        "slightly_frowning_face",
                      ],
                      "name": "slightly_frowning_face",
                    },
                    Object {
                      "aliases": Array [
                        "frowning_face",
                      ],
                      "name": "frowning_face",
                    },
                    Object {
                      "aliases": Array [
                        "persevere",
                      ],
                      "name": "persevere",
                    },
                    Object {
                      "aliases": Array [
                        "confounded",
                      ],
                      "name": "confounded",
                    },
                    Object {
                      "aliases": Array [
                        "tired_face",
                      ],
                      "name": "tired_face",
                    },
                    Object {
                      "aliases": Array [
                        "weary",
                      ],
                      "name": "weary",
                    },
                  ],
                  "key": "people-35",
                },
                Object {
                  "items": Array [
                    Object {
                      "aliases": Array [
                        "triumph",
                      ],
                      "name": "triumph",
                    },
                    Object {
                      "aliases": Array [
                        "angry",
                      ],
                      "name": "angry",
                    },
                    Object {
                      "aliases": Array [
                        "rage",
                        "pout",
                      ],
                      "name": "rage",
                    },
                    Object {
                      "aliases": Array [
                        "no_mouth",
                      ],
                      "name": "no_mouth",
                    },
                    Object {
                      "aliases": Array [
                        "neutral_face",
                      ],
                      "name": "neutral_face",
                    },
                    Object {
                      "aliases": Array [
                        "expressionless",
                      ],
                      "name": "expressionless",
                    },
                    Object {
                      "aliases": Array [
                        "hushed",
                      ],
                      "name": "hushed",
                    },
                  ],
                  "key": "people-42",
                },
                Object {
                  "items": Array [
                    Object {
                      "aliases": Array [
                        "frowning",
                      ],
                      "name": "frowning",
                    },
                    Object {
                      "aliases": Array [
                        "anguished",
                      ],
                      "name": "anguished",
                    },
                    Object {
                      "aliases": Array [
                        "open_mouth",
                      ],
                      "name": "open_mouth",
                    },
                    Object {
                      "aliases": Array [
                        "astonished",
                      ],
                      "name": "astonished",
                    },
                    Object {
                      "aliases": Array [
                        "dizzy_face",
                      ],
                      "name": "dizzy_face",
                    },
                    Object {
                      "aliases": Array [
                        "flushed",
                      ],
                      "name": "flushed",
                    },
                    Object {
                      "aliases": Array [
                        "scream",
                      ],
                      "name": "scream",
                    },
                  ],
                  "key": "people-49",
                },
                Object {
                  "items": Array [
                    Object {
                      "aliases": Array [
                        "fearful",
                      ],
                      "name": "fearful",
                    },
                    Object {
                      "aliases": Array [
                        "cold_sweat",
                      ],
                      "name": "cold_sweat",
                    },
                    Object {
                      "aliases": Array [
                        "cry",
                      ],
                      "name": "cry",
                    },
                    Object {
                      "aliases": Array [
                        "disappointed_relieved",
                      ],
                      "name": "disappointed_relieved",
                    },
                    Object {
                      "aliases": Array [
                        "drooling_face",
                      ],
                      "name": "drooling_face",
                    },
                    Object {
                      "aliases": Array [
                        "sob",
                      ],
                      "name": "sob",
                    },
                    Object {
                      "aliases": Array [
                        "sweat",
                      ],
                      "name": "sweat",
                    },
                  ],
                  "key": "people-56",
                },
                Object {
                  "items": Array [
                    Object {
                      "aliases": Array [
                        "sleepy",
                      ],
                      "name": "sleepy",
                    },
                    Object {
                      "aliases": Array [
                        "sleeping",
                      ],
                      "name": "sleeping",
                    },
                    Object {
                      "aliases": Array [
                        "roll_eyes",
                      ],
                      "name": "roll_eyes",
                    },
                    Object {
                      "aliases": Array [
                        "thinking",
                      ],
                      "name": "thinking",
                    },
                    Object {
                      "aliases": Array [
                        "lying_face",
                      ],
                      "name": "lying_face",
                    },
                    Object {
                      "aliases": Array [
                        "grimacing",
                      ],
                      "name": "grimacing",
                    },
                    Object {
                      "aliases": Array [
                        "zipper_mouth_face",
                      ],
                      "name": "zipper_mouth_face",
                    },
                  ],
                  "key": "people-63",
                },
                Object {
                  "items": Array [
                    Object {
                      "aliases": Array [
                        "nauseated_face",
                      ],
                      "name": "nauseated_face",
                    },
                    Object {
                      "aliases": Array [
                        "sneezing_face",
                      ],
                      "name": "sneezing_face",
                    },
                    Object {
                      "aliases": Array [
                        "mask",
                      ],
                      "name": "mask",
                    },
                    Object {
                      "aliases": Array [
                        "face_with_thermometer",
                      ],
                      "name": "face_with_thermometer",
                    },
                    Object {
                      "aliases": Array [
                        "face_with_head_bandage",
                      ],
                      "name": "face_with_head_bandage",
                    },
                    Object {
                      "aliases": Array [
                        "smiling_imp",
                      ],
                      "name": "smiling_imp",
                    },
                    Object {
                      "aliases": Array [
                        "imp",
                      ],
                      "name": "imp",
                    },
                  ],
                  "key": "people-70",
                },
                Object {
                  "items": Array [
                    Object {
                      "aliases": Array [
                        "japanese_ogre",
                      ],
                      "name": "japanese_ogre",
                    },
                    Object {
                      "aliases": Array [
                        "japanese_goblin",
                      ],
                      "name": "japanese_goblin",
                    },
                    Object {
                      "aliases": Array [
                        "hankey",
                        "poop",
                        "shit",
                      ],
                      "name": "hankey",
                    },
                    Object {
                      "aliases": Array [
                        "ghost",
                      ],
                      "name": "ghost",
                    },
                    Object {
                      "aliases": Array [
                        "skull",
                      ],
                      "name": "skull",
                    },
                    Object {
                      "aliases": Array [
                        "skull_and_crossbones",
                      ],
                      "name": "skull_and_crossbones",
                    },
                    Object {
                      "aliases": Array [
                        "alien",
                      ],
                      "name": "alien",
                    },
                  ],
                  "key": "people-77",
                },
                Object {
                  "items": Array [
                    Object {
                      "aliases": Array [
                        "space_invader",
                      ],
                      "name": "space_invader",
                    },
                    Object {
                      "aliases": Array [
                        "robot",
                      ],
                      "name": "robot",
                    },
                    Object {
                      "aliases": Array [
                        "jack_o_lantern",
                      ],
                      "name": "jack_o_lantern",
                    },
                    Object {
                      "aliases": Array [
                        "smiley_cat",
                      ],
                      "name": "smiley_cat",
                    },
                    Object {
                      "aliases": Array [
                        "smile_cat",
                      ],
                      "name": "smile_cat",
                    },
                    Object {
                      "aliases": Array [
                        "joy_cat",
                      ],
                      "name": "joy_cat",
                    },
                    Object {
                      "aliases": Array [
                        "heart_eyes_cat",
                      ],
                      "name": "heart_eyes_cat",
                    },
                  ],
                  "key": "people-84",
                },
                Object {
                  "items": Array [
                    Object {
                      "aliases": Array [
                        "smirk_cat",
                      ],
                      "name": "smirk_cat",
                    },
                    Object {
                      "aliases": Array [
                        "kissing_cat",
                      ],
                      "name": "kissing_cat",
                    },
                    Object {
                      "aliases": Array [
                        "scream_cat",
                      ],
                      "name": "scream_cat",
                    },
                    Object {
                      "aliases": Array [
                        "crying_cat_face",
                      ],
                      "name": "crying_cat_face",
                    },
                    Object {
                      "aliases": Array [
                        "pouting_cat",
                      ],
                      "name": "pouting_cat",
                    },
                    Object {
                      "aliases": Array [
                        "open_hands",
                      ],
                      "name": "open_hands",
                    },
                    Object {
                      "aliases": Array [
                        "raised_hands",
                      ],
                      "name": "raised_hands",
                    },
                  ],
                  "key": "people-91",
                },
                Object {
                  "items": Array [
                    Object {
                      "aliases": Array [
                        "clap",
                      ],
                      "name": "clap",
                    },
                    Object {
                      "aliases": Array [
                        "pray",
                      ],
                      "name": "pray",
                    },
                    Object {
                      "aliases": Array [
                        "handshake",
                      ],
                      "name": "handshake",
                    },
                    Object {
                      "aliases": Array [
                        "+1",
                        "thumbsup",
                      ],
                      "name": "+1",
                    },
                    Object {
                      "aliases": Array [
                        "-1",
                        "thumbsdown",
                      ],
                      "name": "-1",
                    },
                    Object {
                      "aliases": Array [
                        "fist_oncoming",
                        "facepunch",
                        "punch",
                      ],
                      "name": "fist_oncoming",
                    },
                    Object {
                      "aliases": Array [
                        "fist_raised",
                        "fist",
                      ],
                      "name": "fist_raised",
                    },
                  ],
                  "key": "people-98",
                },
                Object {
                  "items": Array [
                    Object {
                      "aliases": Array [
                        "fist_left",
                      ],
                      "name": "fist_left",
                    },
                    Object {
                      "aliases": Array [
                        "fist_right",
                      ],
                      "name": "fist_right",
                    },
                    Object {
                      "aliases": Array [
                        "crossed_fingers",
                      ],
                      "name": "crossed_fingers",
                    },
                    Object {
                      "aliases": Array [
                        "v",
                      ],
                      "name": "v",
                    },
                    Object {
                      "aliases": Array [
                        "metal",
                      ],
                      "name": "metal",
                    },
                    Object {
                      "aliases": Array [
                        "ok_hand",
                      ],
                      "name": "ok_hand",
                    },
                    Object {
                      "aliases": Array [
                        "point_left",
                      ],
                      "name": "point_left",
                    },
                  ],
                  "key": "people-105",
                },
                Object {
                  "items": Array [
                    Object {
                      "aliases": Array [
                        "point_right",
                      ],
                      "name": "point_right",
                    },
                    Object {
                      "aliases": Array [
                        "point_up_2",
                      ],
                      "name": "point_up_2",
                    },
                    Object {
                      "aliases": Array [
                        "point_down",
                      ],
                      "name": "point_down",
                    },
                    Object {
                      "aliases": Array [
                        "point_up",
                      ],
                      "name": "point_up",
                    },
                    Object {
                      "aliases": Array [
                        "hand",
                        "raised_hand",
                      ],
                      "name": "hand",
                    },
                    Object {
                      "aliases": Array [
                        "raised_back_of_hand",
                      ],
                      "name": "raised_back_of_hand",
                    },
                    Object {
                      "aliases": Array [
                        "raised_hand_with_fingers_splayed",
                      ],
                      "name": "raised_hand_with_fingers_splayed",
                    },
                  ],
                  "key": "people-112",
                },
                Object {
                  "items": Array [
                    Object {
                      "aliases": Array [
                        "vulcan_salute",
                      ],
                      "name": "vulcan_salute",
                    },
                    Object {
                      "aliases": Array [
                        "wave",
                      ],
                      "name": "wave",
                    },
                    Object {
                      "aliases": Array [
                        "call_me_hand",
                      ],
                      "name": "call_me_hand",
                    },
                    Object {
                      "aliases": Array [
                        "muscle",
                      ],
                      "name": "muscle",
                    },
                    Object {
                      "aliases": Array [
                        "middle_finger",
                        "fu",
                      ],
                      "name": "middle_finger",
                    },
                    Object {
                      "aliases": Array [
                        "writing_hand",
                      ],
                      "name": "writing_hand",
                    },
                    Object {
                      "aliases": Array [
                        "selfie",
                      ],
                      "name": "selfie",
                    },
                  ],
                  "key": "people-119",
                },
                Object {
                  "items": Array [
                    Object {
                      "aliases": Array [
                        "nail_care",
                      ],
                      "name": "nail_care",
                    },
                    Object {
                      "aliases": Array [
                        "ring",
                      ],
                      "name": "ring",
                    },
                    Object {
                      "aliases": Array [
                        "lipstick",
                      ],
                      "name": "lipstick",
                    },
                    Object {
                      "aliases": Array [
                        "kiss",
                      ],
                      "name": "kiss",
                    },
                    Object {
                      "aliases": Array [
                        "lips",
                      ],
                      "name": "lips",
                    },
                    Object {
                      "aliases": Array [
                        "tongue",
                      ],
                      "name": "tongue",
                    },
                    Object {
                      "aliases": Array [
                        "ear",
                      ],
                      "name": "ear",
                    },
                  ],
                  "key": "people-126",
                },
                Object {
                  "items": Array [
                    Object {
                      "aliases": Array [
                        "nose",
                      ],
                      "name": "nose",
                    },
                    Object {
                      "aliases": Array [
                        "footprints",
                      ],
                      "name": "footprints",
                    },
                    Object {
                      "aliases": Array [
                        "eye",
                      ],
                      "name": "eye",
                    },
                    Object {
                      "aliases": Array [
                        "eyes",
                      ],
                      "name": "eyes",
                    },
                    Object {
                      "aliases": Array [
                        "speaking_head",
                      ],
                      "name": "speaking_head",
                    },
                    Object {
                      "aliases": Array [
                        "bust_in_silhouette",
                      ],
                      "name": "bust_in_silhouette",
                    },
                    Object {
                      "aliases": Array [
                        "busts_in_silhouette",
                      ],
                      "name": "busts_in_silhouette",
                    },
                  ],
                  "key": "people-133",
                },
                Object {
                  "items": Array [
                    Object {
                      "aliases": Array [
                        "baby",
                      ],
                      "name": "baby",
                    },
                    Object {
                      "aliases": Array [
                        "boy",
                      ],
                      "name": "boy",
                    },
                    Object {
                      "aliases": Array [
                        "girl",
                      ],
                      "name": "girl",
                    },
                    Object {
                      "aliases": Array [
                        "man",
                      ],
                      "name": "man",
                    },
                    Object {
                      "aliases": Array [
                        "woman",
                      ],
                      "name": "woman",
                    },
                    Object {
                      "aliases": Array [
                        "blonde_woman",
                      ],
                      "name": "blonde_woman",
                    },
                    Object {
                      "aliases": Array [
                        "blonde_man",
                        "person_with_blond_hair",
                      ],
                      "name": "blonde_man",
                    },
                  ],
                  "key": "people-140",
                },
                Object {
                  "items": Array [
                    Object {
                      "aliases": Array [
                        "older_man",
                      ],
                      "name": "older_man",
                    },
                    Object {
                      "aliases": Array [
                        "older_woman",
                      ],
                      "name": "older_woman",
                    },
                    Object {
                      "aliases": Array [
                        "man_with_gua_pi_mao",
                      ],
                      "name": "man_with_gua_pi_mao",
                    },
                    Object {
                      "aliases": Array [
                        "woman_with_turban",
                      ],
                      "name": "woman_with_turban",
                    },
                    Object {
                      "aliases": Array [
                        "man_with_turban",
                      ],
                      "name": "man_with_turban",
                    },
                    Object {
                      "aliases": Array [
                        "policewoman",
                      ],
                      "name": "policewoman",
                    },
                    Object {
                      "aliases": Array [
                        "policeman",
                        "cop",
                      ],
                      "name": "policeman",
                    },
                  ],
                  "key": "people-147",
                },
                Object {
                  "items": Array [
                    Object {
                      "aliases": Array [
                        "construction_worker_woman",
                      ],
                      "name": "construction_worker_woman",
                    },
                    Object {
                      "aliases": Array [
                        "construction_worker_man",
                        "construction_worker",
                      ],
                      "name": "construction_worker_man",
                    },
                    Object {
                      "aliases": Array [
                        "guardswoman",
                      ],
                      "name": "guardswoman",
                    },
                    Object {
                      "aliases": Array [
                        "guardsman",
                      ],
                      "name": "guardsman",
                    },
                    Object {
                      "aliases": Array [
                        "female_detective",
                      ],
                      "name": "female_detective",
                    },
                    Object {
                      "aliases": Array [
                        "male_detective",
                        "detective",
                      ],
                      "name": "male_detective",
                    },
                    Object {
                      "aliases": Array [
                        "woman_health_worker",
                      ],
                      "name": "woman_health_worker",
                    },
                  ],
                  "key": "people-154",
                },
                Object {
                  "items": Array [
                    Object {
                      "aliases": Array [
                        "man_health_worker",
                      ],
                      "name": "man_health_worker",
                    },
                    Object {
                      "aliases": Array [
                        "woman_farmer",
                      ],
                      "name": "woman_farmer",
                    },
                    Object {
                      "aliases": Array [
                        "man_farmer",
                      ],
                      "name": "man_farmer",
                    },
                    Object {
                      "aliases": Array [
                        "woman_cook",
                      ],
                      "name": "woman_cook",
                    },
                    Object {
                      "aliases": Array [
                        "man_cook",
                      ],
                      "name": "man_cook",
                    },
                    Object {
                      "aliases": Array [
                        "woman_student",
                      ],
                      "name": "woman_student",
                    },
                    Object {
                      "aliases": Array [
                        "man_student",
                      ],
                      "name": "man_student",
                    },
                  ],
                  "key": "people-161",
                },
                Object {
                  "items": Array [
                    Object {
                      "aliases": Array [
                        "woman_singer",
                      ],
                      "name": "woman_singer",
                    },
                    Object {
                      "aliases": Array [
                        "man_singer",
                      ],
                      "name": "man_singer",
                    },
                    Object {
                      "aliases": Array [
                        "woman_teacher",
                      ],
                      "name": "woman_teacher",
                    },
                    Object {
                      "aliases": Array [
                        "man_teacher",
                      ],
                      "name": "man_teacher",
                    },
                    Object {
                      "aliases": Array [
                        "woman_factory_worker",
                      ],
                      "name": "woman_factory_worker",
                    },
                    Object {
                      "aliases": Array [
                        "man_factory_worker",
                      ],
                      "name": "man_factory_worker",
                    },
                    Object {
                      "aliases": Array [
                        "woman_technologist",
                      ],
                      "name": "woman_technologist",
                    },
                  ],
                  "key": "people-168",
                },
                Object {
                  "items": Array [
                    Object {
                      "aliases": Array [
                        "man_technologist",
                      ],
                      "name": "man_technologist",
                    },
                    Object {
                      "aliases": Array [
                        "woman_office_worker",
                      ],
                      "name": "woman_office_worker",
                    },
                    Object {
                      "aliases": Array [
                        "man_office_worker",
                      ],
                      "name": "man_office_worker",
                    },
                    Object {
                      "aliases": Array [
                        "woman_mechanic",
                      ],
                      "name": "woman_mechanic",
                    },
                    Object {
                      "aliases": Array [
                        "man_mechanic",
                      ],
                      "name": "man_mechanic",
                    },
                    Object {
                      "aliases": Array [
                        "woman_scientist",
                      ],
                      "name": "woman_scientist",
                    },
                    Object {
                      "aliases": Array [
                        "man_scientist",
                      ],
                      "name": "man_scientist",
                    },
                  ],
                  "key": "people-175",
                },
                Object {
                  "items": Array [
                    Object {
                      "aliases": Array [
                        "woman_artist",
                      ],
                      "name": "woman_artist",
                    },
                    Object {
                      "aliases": Array [
                        "man_artist",
                      ],
                      "name": "man_artist",
                    },
                    Object {
                      "aliases": Array [
                        "woman_firefighter",
                      ],
                      "name": "woman_firefighter",
                    },
                    Object {
                      "aliases": Array [
                        "man_firefighter",
                      ],
                      "name": "man_firefighter",
                    },
                    Object {
                      "aliases": Array [
                        "woman_pilot",
                      ],
                      "name": "woman_pilot",
                    },
                    Object {
                      "aliases": Array [
                        "man_pilot",
                      ],
                      "name": "man_pilot",
                    },
                    Object {
                      "aliases": Array [
                        "woman_astronaut",
                      ],
                      "name": "woman_astronaut",
                    },
                  ],
                  "key": "people-182",
                },
                Object {
                  "items": Array [
                    Object {
                      "aliases": Array [
                        "man_astronaut",
                      ],
                      "name": "man_astronaut",
                    },
                    Object {
                      "aliases": Array [
                        "woman_judge",
                      ],
                      "name": "woman_judge",
                    },
                    Object {
                      "aliases": Array [
                        "man_judge",
                      ],
                      "name": "man_judge",
                    },
                    Object {
                      "aliases": Array [
                        "mrs_claus",
                      ],
                      "name": "mrs_claus",
                    },
                    Object {
                      "aliases": Array [
                        "santa",
                      ],
                      "name": "santa",
                    },
                    Object {
                      "aliases": Array [
                        "princess",
                      ],
                      "name": "princess",
                    },
                    Object {
                      "aliases": Array [
                        "prince",
                      ],
                      "name": "prince",
                    },
                  ],
                  "key": "people-189",
                },
                Object {
                  "items": Array [
                    Object {
                      "aliases": Array [
                        "bride_with_veil",
                      ],
                      "name": "bride_with_veil",
                    },
                    Object {
                      "aliases": Array [
                        "man_in_tuxedo",
                      ],
                      "name": "man_in_tuxedo",
                    },
                    Object {
                      "aliases": Array [
                        "angel",
                      ],
                      "name": "angel",
                    },
                    Object {
                      "aliases": Array [
                        "pregnant_woman",
                      ],
                      "name": "pregnant_woman",
                    },
                    Object {
                      "aliases": Array [
                        "bowing_woman",
                      ],
                      "name": "bowing_woman",
                    },
                    Object {
                      "aliases": Array [
                        "bowing_man",
                        "bow",
                      ],
                      "name": "bowing_man",
                    },
                    Object {
                      "aliases": Array [
                        "tipping_hand_woman",
                        "information_desk_person",
                      ],
                      "name": "tipping_hand_woman",
                    },
                  ],
                  "key": "people-196",
                },
                Object {
                  "items": Array [
                    Object {
                      "aliases": Array [
                        "tipping_hand_man",
                      ],
                      "name": "tipping_hand_man",
                    },
                    Object {
                      "aliases": Array [
                        "no_good_woman",
                        "no_good",
                        "ng_woman",
                      ],
                      "name": "no_good_woman",
                    },
                    Object {
                      "aliases": Array [
                        "no_good_man",
                        "ng_man",
                      ],
                      "name": "no_good_man",
                    },
                    Object {
                      "aliases": Array [
                        "ok_woman",
                      ],
                      "name": "ok_woman",
                    },
                    Object {
                      "aliases": Array [
                        "ok_man",
                      ],
                      "name": "ok_man",
                    },
                    Object {
                      "aliases": Array [
                        "raising_hand_woman",
                        "raising_hand",
                      ],
                      "name": "raising_hand_woman",
                    },
                    Object {
                      "aliases": Array [
                        "raising_hand_man",
                      ],
                      "name": "raising_hand_man",
                    },
                  ],
                  "key": "people-203",
                },
                Object {
                  "items": Array [
                    Object {
                      "aliases": Array [
                        "woman_facepalming",
                      ],
                      "name": "woman_facepalming",
                    },
                    Object {
                      "aliases": Array [
                        "man_facepalming",
                      ],
                      "name": "man_facepalming",
                    },
                    Object {
                      "aliases": Array [
                        "woman_shrugging",
                      ],
                      "name": "woman_shrugging",
                    },
                    Object {
                      "aliases": Array [
                        "man_shrugging",
                      ],
                      "name": "man_shrugging",
                    },
                    Object {
                      "aliases": Array [
                        "pouting_woman",
                        "person_with_pouting_face",
                      ],
                      "name": "pouting_woman",
                    },
                    Object {
                      "aliases": Array [
                        "pouting_man",
                      ],
                      "name": "pouting_man",
                    },
                    Object {
                      "aliases": Array [
                        "frowning_woman",
                        "person_frowning",
                      ],
                      "name": "frowning_woman",
                    },
                  ],
                  "key": "people-210",
                },
                Object {
                  "items": Array [
                    Object {
                      "aliases": Array [
                        "frowning_man",
                      ],
                      "name": "frowning_man",
                    },
                    Object {
                      "aliases": Array [
                        "haircut_woman",
                        "haircut",
                      ],
                      "name": "haircut_woman",
                    },
                    Object {
                      "aliases": Array [
                        "haircut_man",
                      ],
                      "name": "haircut_man",
                    },
                    Object {
                      "aliases": Array [
                        "massage_woman",
                        "massage",
                      ],
                      "name": "massage_woman",
                    },
                    Object {
                      "aliases": Array [
                        "massage_man",
                      ],
                      "name": "massage_man",
                    },
                    Object {
                      "aliases": Array [
                        "business_suit_levitating",
                      ],
                      "name": "business_suit_levitating",
                    },
                    Object {
                      "aliases": Array [
                        "dancer",
                      ],
                      "name": "dancer",
                    },
                  ],
                  "key": "people-217",
                },
                Object {
                  "items": Array [
                    Object {
                      "aliases": Array [
                        "man_dancing",
                      ],
                      "name": "man_dancing",
                    },
                    Object {
                      "aliases": Array [
                        "dancing_women",
                        "dancers",
                      ],
                      "name": "dancing_women",
                    },
                    Object {
                      "aliases": Array [
                        "dancing_men",
                      ],
                      "name": "dancing_men",
                    },
                    Object {
                      "aliases": Array [
                        "walking_woman",
                      ],
                      "name": "walking_woman",
                    },
                    Object {
                      "aliases": Array [
                        "walking_man",
                        "walking",
                      ],
                      "name": "walking_man",
                    },
                    Object {
                      "aliases": Array [
                        "running_woman",
                      ],
                      "name": "running_woman",
                    },
                    Object {
                      "aliases": Array [
                        "running_man",
                        "runner",
                        "running",
                      ],
                      "name": "running_man",
                    },
                  ],
                  "key": "people-224",
                },
                Object {
                  "items": Array [
                    Object {
                      "aliases": Array [
                        "couple",
                      ],
                      "name": "couple",
                    },
                    Object {
                      "aliases": Array [
                        "two_women_holding_hands",
                      ],
                      "name": "two_women_holding_hands",
                    },
                    Object {
                      "aliases": Array [
                        "two_men_holding_hands",
                      ],
                      "name": "two_men_holding_hands",
                    },
                    Object {
                      "aliases": Array [
                        "couple_with_heart_woman_man",
                        "couple_with_heart",
                      ],
                      "name": "couple_with_heart_woman_man",
                    },
                    Object {
                      "aliases": Array [
                        "couple_with_heart_woman_woman",
                      ],
                      "name": "couple_with_heart_woman_woman",
                    },
                    Object {
                      "aliases": Array [
                        "couple_with_heart_man_man",
                      ],
                      "name": "couple_with_heart_man_man",
                    },
                    Object {
                      "aliases": Array [
                        "couplekiss_man_woman",
                      ],
                      "name": "couplekiss_man_woman",
                    },
                  ],
                  "key": "people-231",
                },
                Object {
                  "items": Array [
                    Object {
                      "aliases": Array [
                        "couplekiss_woman_woman",
                      ],
                      "name": "couplekiss_woman_woman",
                    },
                    Object {
                      "aliases": Array [
                        "couplekiss_man_man",
                      ],
                      "name": "couplekiss_man_man",
                    },
                    Object {
                      "aliases": Array [
                        "family_man_woman_boy",
                        "family",
                      ],
                      "name": "family_man_woman_boy",
                    },
                    Object {
                      "aliases": Array [
                        "family_man_woman_girl",
                      ],
                      "name": "family_man_woman_girl",
                    },
                    Object {
                      "aliases": Array [
                        "family_man_woman_girl_boy",
                      ],
                      "name": "family_man_woman_girl_boy",
                    },
                    Object {
                      "aliases": Array [
                        "family_man_woman_boy_boy",
                      ],
                      "name": "family_man_woman_boy_boy",
                    },
                    Object {
                      "aliases": Array [
                        "family_man_woman_girl_girl",
                      ],
                      "name": "family_man_woman_girl_girl",
                    },
                  ],
                  "key": "people-238",
                },
                Object {
                  "items": Array [
                    Object {
                      "aliases": Array [
                        "family_woman_woman_boy",
                      ],
                      "name": "family_woman_woman_boy",
                    },
                    Object {
                      "aliases": Array [
                        "family_woman_woman_girl",
                      ],
                      "name": "family_woman_woman_girl",
                    },
                    Object {
                      "aliases": Array [
                        "family_woman_woman_girl_boy",
                      ],
                      "name": "family_woman_woman_girl_boy",
                    },
                    Object {
                      "aliases": Array [
                        "family_woman_woman_boy_boy",
                      ],
                      "name": "family_woman_woman_boy_boy",
                    },
                    Object {
                      "aliases": Array [
                        "family_woman_woman_girl_girl",
                      ],
                      "name": "family_woman_woman_girl_girl",
                    },
                    Object {
                      "aliases": Array [
                        "family_man_man_boy",
                      ],
                      "name": "family_man_man_boy",
                    },
                    Object {
                      "aliases": Array [
                        "family_man_man_girl",
                      ],
                      "name": "family_man_man_girl",
                    },
                  ],
                  "key": "people-245",
                },
                Object {
                  "items": Array [
                    Object {
                      "aliases": Array [
                        "family_man_man_girl_boy",
                      ],
                      "name": "family_man_man_girl_boy",
                    },
                    Object {
                      "aliases": Array [
                        "family_man_man_boy_boy",
                      ],
                      "name": "family_man_man_boy_boy",
                    },
                    Object {
                      "aliases": Array [
                        "family_man_man_girl_girl",
                      ],
                      "name": "family_man_man_girl_girl",
                    },
                    Object {
                      "aliases": Array [
                        "family_woman_boy",
                      ],
                      "name": "family_woman_boy",
                    },
                    Object {
                      "aliases": Array [
                        "family_woman_girl",
                      ],
                      "name": "family_woman_girl",
                    },
                    Object {
                      "aliases": Array [
                        "family_woman_girl_boy",
                      ],
                      "name": "family_woman_girl_boy",
                    },
                    Object {
                      "aliases": Array [
                        "family_woman_boy_boy",
                      ],
                      "name": "family_woman_boy_boy",
                    },
                  ],
                  "key": "people-252",
                },
                Object {
                  "items": Array [
                    Object {
                      "aliases": Array [
                        "family_woman_girl_girl",
                      ],
                      "name": "family_woman_girl_girl",
                    },
                    Object {
                      "aliases": Array [
                        "family_man_boy",
                      ],
                      "name": "family_man_boy",
                    },
                    Object {
                      "aliases": Array [
                        "family_man_girl",
                      ],
                      "name": "family_man_girl",
                    },
                    Object {
                      "aliases": Array [
                        "family_man_girl_boy",
                      ],
                      "name": "family_man_girl_boy",
                    },
                    Object {
                      "aliases": Array [
                        "family_man_boy_boy",
                      ],
                      "name": "family_man_boy_boy",
                    },
                    Object {
                      "aliases": Array [
                        "family_man_girl_girl",
                      ],
                      "name": "family_man_girl_girl",
                    },
                    Object {
                      "aliases": Array [
                        "womans_clothes",
                      ],
                      "name": "womans_clothes",
                    },
                  ],
                  "key": "people-259",
                },
                Object {
                  "items": Array [
                    Object {
                      "aliases": Array [
                        "shirt",
                        "tshirt",
                      ],
                      "name": "shirt",
                    },
                    Object {
                      "aliases": Array [
                        "jeans",
                      ],
                      "name": "jeans",
                    },
                    Object {
                      "aliases": Array [
                        "necktie",
                      ],
                      "name": "necktie",
                    },
                    Object {
                      "aliases": Array [
                        "dress",
                      ],
                      "name": "dress",
                    },
                    Object {
                      "aliases": Array [
                        "bikini",
                      ],
                      "name": "bikini",
                    },
                    Object {
                      "aliases": Array [
                        "kimono",
                      ],
                      "name": "kimono",
                    },
                    Object {
                      "aliases": Array [
                        "high_heel",
                      ],
                      "name": "high_heel",
                    },
                  ],
                  "key": "people-266",
                },
                Object {
                  "items": Array [
                    Object {
                      "aliases": Array [
                        "sandal",
                      ],
                      "name": "sandal",
                    },
                    Object {
                      "aliases": Array [
                        "boot",
                      ],
                      "name": "boot",
                    },
                    Object {
                      "aliases": Array [
                        "mans_shoe",
                        "shoe",
                      ],
                      "name": "mans_shoe",
                    },
                    Object {
                      "aliases": Array [
                        "athletic_shoe",
                      ],
                      "name": "athletic_shoe",
                    },
                    Object {
                      "aliases": Array [
                        "womans_hat",
                      ],
                      "name": "womans_hat",
                    },
                    Object {
                      "aliases": Array [
                        "tophat",
                      ],
                      "name": "tophat",
                    },
                    Object {
                      "aliases": Array [
                        "mortar_board",
                      ],
                      "name": "mortar_board",
                    },
                  ],
                  "key": "people-273",
                },
                Object {
                  "items": Array [
                    Object {
                      "aliases": Array [
                        "crown",
                      ],
                      "name": "crown",
                    },
                    Object {
                      "aliases": Array [
                        "rescue_worker_helmet",
                      ],
                      "name": "rescue_worker_helmet",
                    },
                    Object {
                      "aliases": Array [
                        "school_satchel",
                      ],
                      "name": "school_satchel",
                    },
                    Object {
                      "aliases": Array [
                        "pouch",
                      ],
                      "name": "pouch",
                    },
                    Object {
                      "aliases": Array [
                        "purse",
                      ],
                      "name": "purse",
                    },
                    Object {
                      "aliases": Array [
                        "handbag",
                      ],
                      "name": "handbag",
                    },
                    Object {
                      "aliases": Array [
                        "briefcase",
                      ],
                      "name": "briefcase",
                    },
                  ],
                  "key": "people-280",
                },
                Object {
                  "items": Array [
                    Object {
                      "aliases": Array [
                        "eyeglasses",
                      ],
                      "name": "eyeglasses",
                    },
                    Object {
                      "aliases": Array [
                        "dark_sunglasses",
                      ],
                      "name": "dark_sunglasses",
                    },
                    Object {
                      "aliases": Array [
                        "closed_umbrella",
                      ],
                      "name": "closed_umbrella",
                    },
                    Object {
                      "aliases": Array [
                        "open_umbrella",
                      ],
                      "name": "open_umbrella",
                    },
                    undefined,
                    undefined,
                    undefined,
                  ],
                  "key": "people-287",
                },
              ],
              "defaultMessage": "PEOPLE",
              "icon": "emoticon-happy-outline",
              "id": "mobile.emoji_picker.people",
              "key": "people",
            },
            Object {
              "data": Array [
                Object {
                  "items": Array [
                    Object {
                      "aliases": Array [
                        "dog",
                      ],
                      "name": "dog",
                    },
                    Object {
                      "aliases": Array [
                        "cat",
                      ],
                      "name": "cat",
                    },
                    Object {
                      "aliases": Array [
                        "mouse",
                      ],
                      "name": "mouse",
                    },
                    Object {
                      "aliases": Array [
                        "hamster",
                      ],
                      "name": "hamster",
                    },
                    Object {
                      "aliases": Array [
                        "rabbit",
                      ],
                      "name": "rabbit",
                    },
                    Object {
                      "aliases": Array [
                        "fox_face",
                      ],
                      "name": "fox_face",
                    },
                    Object {
                      "aliases": Array [
                        "bear",
                      ],
                      "name": "bear",
                    },
                  ],
                  "key": "nature-0",
                },
                Object {
                  "items": Array [
                    Object {
                      "aliases": Array [
                        "panda_face",
                      ],
                      "name": "panda_face",
                    },
                    Object {
                      "aliases": Array [
                        "koala",
                      ],
                      "name": "koala",
                    },
                    Object {
                      "aliases": Array [
                        "tiger",
                      ],
                      "name": "tiger",
                    },
                    Object {
                      "aliases": Array [
                        "lion",
                      ],
                      "name": "lion",
                    },
                    Object {
                      "aliases": Array [
                        "cow",
                      ],
                      "name": "cow",
                    },
                    Object {
                      "aliases": Array [
                        "pig",
                      ],
                      "name": "pig",
                    },
                    Object {
                      "aliases": Array [
                        "pig_nose",
                      ],
                      "name": "pig_nose",
                    },
                  ],
                  "key": "nature-7",
                },
                Object {
                  "items": Array [
                    Object {
                      "aliases": Array [
                        "frog",
                      ],
                      "name": "frog",
                    },
                    Object {
                      "aliases": Array [
                        "monkey_face",
                      ],
                      "name": "monkey_face",
                    },
                    Object {
                      "aliases": Array [
                        "see_no_evil",
                      ],
                      "name": "see_no_evil",
                    },
                    Object {
                      "aliases": Array [
                        "hear_no_evil",
                      ],
                      "name": "hear_no_evil",
                    },
                    Object {
                      "aliases": Array [
                        "speak_no_evil",
                      ],
                      "name": "speak_no_evil",
                    },
                    Object {
                      "aliases": Array [
                        "monkey",
                      ],
                      "name": "monkey",
                    },
                    Object {
                      "aliases": Array [
                        "chicken",
                      ],
                      "name": "chicken",
                    },
                  ],
                  "key": "nature-14",
                },
                Object {
                  "items": Array [
                    Object {
                      "aliases": Array [
                        "penguin",
                      ],
                      "name": "penguin",
                    },
                    Object {
                      "aliases": Array [
                        "bird",
                      ],
                      "name": "bird",
                    },
                    Object {
                      "aliases": Array [
                        "baby_chick",
                      ],
                      "name": "baby_chick",
                    },
                    Object {
                      "aliases": Array [
                        "hatching_chick",
                      ],
                      "name": "hatching_chick",
                    },
                    Object {
                      "aliases": Array [
                        "hatched_chick",
                      ],
                      "name": "hatched_chick",
                    },
                    Object {
                      "aliases": Array [
                        "duck",
                      ],
                      "name": "duck",
                    },
                    Object {
                      "aliases": Array [
                        "eagle",
                      ],
                      "name": "eagle",
                    },
                  ],
                  "key": "nature-21",
                },
                Object {
                  "items": Array [
                    Object {
                      "aliases": Array [
                        "owl",
                      ],
                      "name": "owl",
                    },
                    Object {
                      "aliases": Array [
                        "bat",
                      ],
                      "name": "bat",
                    },
                    Object {
                      "aliases": Array [
                        "wolf",
                      ],
                      "name": "wolf",
                    },
                    Object {
                      "aliases": Array [
                        "boar",
                      ],
                      "name": "boar",
                    },
                    Object {
                      "aliases": Array [
                        "horse",
                      ],
                      "name": "horse",
                    },
                    Object {
                      "aliases": Array [
                        "unicorn",
                      ],
                      "name": "unicorn",
                    },
                    Object {
                      "aliases": Array [
                        "bee",
                        "honeybee",
                      ],
                      "name": "bee",
                    },
                  ],
                  "key": "nature-28",
                },
                Object {
                  "items": Array [
                    Object {
                      "aliases": Array [
                        "bug",
                      ],
                      "name": "bug",
                    },
                    Object {
                      "aliases": Array [
                        "butterfly",
                      ],
                      "name": "butterfly",
                    },
                    Object {
                      "aliases": Array [
                        "snail",
                      ],
                      "name": "snail",
                    },
                    Object {
                      "aliases": Array [
                        "shell",
                      ],
                      "name": "shell",
                    },
                    Object {
                      "aliases": Array [
                        "beetle",
                      ],
                      "name": "beetle",
                    },
                    Object {
                      "aliases": Array [
                        "ant",
                      ],
                      "name": "ant",
                    },
                    Object {
                      "aliases": Array [
                        "spider",
                      ],
                      "name": "spider",
                    },
                  ],
                  "key": "nature-35",
                },
                Object {
                  "items": Array [
                    Object {
                      "aliases": Array [
                        "spider_web",
                      ],
                      "name": "spider_web",
                    },
                    Object {
                      "aliases": Array [
                        "turtle",
                      ],
                      "name": "turtle",
                    },
                    Object {
                      "aliases": Array [
                        "snake",
                      ],
                      "name": "snake",
                    },
                    Object {
                      "aliases": Array [
                        "lizard",
                      ],
                      "name": "lizard",
                    },
                    Object {
                      "aliases": Array [
                        "scorpion",
                      ],
                      "name": "scorpion",
                    },
                    Object {
                      "aliases": Array [
                        "crab",
                      ],
                      "name": "crab",
                    },
                    Object {
                      "aliases": Array [
                        "squid",
                      ],
                      "name": "squid",
                    },
                  ],
                  "key": "nature-42",
                },
                Object {
                  "items": Array [
                    Object {
                      "aliases": Array [
                        "octopus",
                      ],
                      "name": "octopus",
                    },
                    Object {
                      "aliases": Array [
                        "shrimp",
                      ],
                      "name": "shrimp",
                    },
                    Object {
                      "aliases": Array [
                        "tropical_fish",
                      ],
                      "name": "tropical_fish",
                    },
                    Object {
                      "aliases": Array [
                        "fish",
                      ],
                      "name": "fish",
                    },
                    Object {
                      "aliases": Array [
                        "blowfish",
                      ],
                      "name": "blowfish",
                    },
                    Object {
                      "aliases": Array [
                        "dolphin",
                        "flipper",
                      ],
                      "name": "dolphin",
                    },
                    Object {
                      "aliases": Array [
                        "shark",
                      ],
                      "name": "shark",
                    },
                  ],
                  "key": "nature-49",
                },
                Object {
                  "items": Array [
                    Object {
                      "aliases": Array [
                        "whale",
                      ],
                      "name": "whale",
                    },
                    Object {
                      "aliases": Array [
                        "whale2",
                      ],
                      "name": "whale2",
                    },
                    Object {
                      "aliases": Array [
                        "crocodile",
                      ],
                      "name": "crocodile",
                    },
                    Object {
                      "aliases": Array [
                        "leopard",
                      ],
                      "name": "leopard",
                    },
                    Object {
                      "aliases": Array [
                        "tiger2",
                      ],
                      "name": "tiger2",
                    },
                    Object {
                      "aliases": Array [
                        "water_buffalo",
                      ],
                      "name": "water_buffalo",
                    },
                    Object {
                      "aliases": Array [
                        "ox",
                      ],
                      "name": "ox",
                    },
                  ],
                  "key": "nature-56",
                },
                Object {
                  "items": Array [
                    Object {
                      "aliases": Array [
                        "cow2",
                      ],
                      "name": "cow2",
                    },
                    Object {
                      "aliases": Array [
                        "deer",
                      ],
                      "name": "deer",
                    },
                    Object {
                      "aliases": Array [
                        "dromedary_camel",
                      ],
                      "name": "dromedary_camel",
                    },
                    Object {
                      "aliases": Array [
                        "camel",
                      ],
                      "name": "camel",
                    },
                    Object {
                      "aliases": Array [
                        "elephant",
                      ],
                      "name": "elephant",
                    },
                    Object {
                      "aliases": Array [
                        "rhinoceros",
                      ],
                      "name": "rhinoceros",
                    },
                    Object {
                      "aliases": Array [
                        "gorilla",
                      ],
                      "name": "gorilla",
                    },
                  ],
                  "key": "nature-63",
                },
                Object {
                  "items": Array [
                    Object {
                      "aliases": Array [
                        "racehorse",
                      ],
                      "name": "racehorse",
                    },
                    Object {
                      "aliases": Array [
                        "pig2",
                      ],
                      "name": "pig2",
                    },
                    Object {
                      "aliases": Array [
                        "goat",
                      ],
                      "name": "goat",
                    },
                    Object {
                      "aliases": Array [
                        "ram",
                      ],
                      "name": "ram",
                    },
                    Object {
                      "aliases": Array [
                        "sheep",
                      ],
                      "name": "sheep",
                    },
                    Object {
                      "aliases": Array [
                        "dog2",
                      ],
                      "name": "dog2",
                    },
                    Object {
                      "aliases": Array [
                        "poodle",
                      ],
                      "name": "poodle",
                    },
                  ],
                  "key": "nature-70",
                },
                Object {
                  "items": Array [
                    Object {
                      "aliases": Array [
                        "cat2",
                      ],
                      "name": "cat2",
                    },
                    Object {
                      "aliases": Array [
                        "rooster",
                      ],
                      "name": "rooster",
                    },
                    Object {
                      "aliases": Array [
                        "turkey",
                      ],
                      "name": "turkey",
                    },
                    Object {
                      "aliases": Array [
                        "dove",
                      ],
                      "name": "dove",
                    },
                    Object {
                      "aliases": Array [
                        "rabbit2",
                      ],
                      "name": "rabbit2",
                    },
                    Object {
                      "aliases": Array [
                        "mouse2",
                      ],
                      "name": "mouse2",
                    },
                    Object {
                      "aliases": Array [
                        "rat",
                      ],
                      "name": "rat",
                    },
                  ],
                  "key": "nature-77",
                },
                Object {
                  "items": Array [
                    Object {
                      "aliases": Array [
                        "chipmunk",
                      ],
                      "name": "chipmunk",
                    },
                    Object {
                      "aliases": Array [
                        "feet",
                        "paw_prints",
                      ],
                      "name": "feet",
                    },
                    Object {
                      "aliases": Array [
                        "dragon",
                      ],
                      "name": "dragon",
                    },
                    Object {
                      "aliases": Array [
                        "dragon_face",
                      ],
                      "name": "dragon_face",
                    },
                    Object {
                      "aliases": Array [
                        "cactus",
                      ],
                      "name": "cactus",
                    },
                    Object {
                      "aliases": Array [
                        "christmas_tree",
                      ],
                      "name": "christmas_tree",
                    },
                    Object {
                      "aliases": Array [
                        "evergreen_tree",
                      ],
                      "name": "evergreen_tree",
                    },
                  ],
                  "key": "nature-84",
                },
                Object {
                  "items": Array [
                    Object {
                      "aliases": Array [
                        "deciduous_tree",
                      ],
                      "name": "deciduous_tree",
                    },
                    Object {
                      "aliases": Array [
                        "palm_tree",
                      ],
                      "name": "palm_tree",
                    },
                    Object {
                      "aliases": Array [
                        "seedling",
                      ],
                      "name": "seedling",
                    },
                    Object {
                      "aliases": Array [
                        "herb",
                      ],
                      "name": "herb",
                    },
                    Object {
                      "aliases": Array [
                        "shamrock",
                      ],
                      "name": "shamrock",
                    },
                    Object {
                      "aliases": Array [
                        "four_leaf_clover",
                      ],
                      "name": "four_leaf_clover",
                    },
                    Object {
                      "aliases": Array [
                        "bamboo",
                      ],
                      "name": "bamboo",
                    },
                  ],
                  "key": "nature-91",
                },
                Object {
                  "items": Array [
                    Object {
                      "aliases": Array [
                        "tanabata_tree",
                      ],
                      "name": "tanabata_tree",
                    },
                    Object {
                      "aliases": Array [
                        "leaves",
                      ],
                      "name": "leaves",
                    },
                    Object {
                      "aliases": Array [
                        "fallen_leaf",
                      ],
                      "name": "fallen_leaf",
                    },
                    Object {
                      "aliases": Array [
                        "maple_leaf",
                      ],
                      "name": "maple_leaf",
                    },
                    Object {
                      "aliases": Array [
                        "mushroom",
                      ],
                      "name": "mushroom",
                    },
                    Object {
                      "aliases": Array [
                        "ear_of_rice",
                      ],
                      "name": "ear_of_rice",
                    },
                    Object {
                      "aliases": Array [
                        "bouquet",
                      ],
                      "name": "bouquet",
                    },
                  ],
                  "key": "nature-98",
                },
                Object {
                  "items": Array [
                    Object {
                      "aliases": Array [
                        "tulip",
                      ],
                      "name": "tulip",
                    },
                    Object {
                      "aliases": Array [
                        "rose",
                      ],
                      "name": "rose",
                    },
                    Object {
                      "aliases": Array [
                        "wilted_flower",
                      ],
                      "name": "wilted_flower",
                    },
                    Object {
                      "aliases": Array [
                        "sunflower",
                      ],
                      "name": "sunflower",
                    },
                    Object {
                      "aliases": Array [
                        "blossom",
                      ],
                      "name": "blossom",
                    },
                    Object {
                      "aliases": Array [
                        "cherry_blossom",
                      ],
                      "name": "cherry_blossom",
                    },
                    Object {
                      "aliases": Array [
                        "hibiscus",
                      ],
                      "name": "hibiscus",
                    },
                  ],
                  "key": "nature-105",
                },
                Object {
                  "items": Array [
                    Object {
                      "aliases": Array [
                        "earth_americas",
                      ],
                      "name": "earth_americas",
                    },
                    Object {
                      "aliases": Array [
                        "earth_africa",
                      ],
                      "name": "earth_africa",
                    },
                    Object {
                      "aliases": Array [
                        "earth_asia",
                      ],
                      "name": "earth_asia",
                    },
                    Object {
                      "aliases": Array [
                        "full_moon",
                      ],
                      "name": "full_moon",
                    },
                    Object {
                      "aliases": Array [
                        "waning_gibbous_moon",
                      ],
                      "name": "waning_gibbous_moon",
                    },
                    Object {
                      "aliases": Array [
                        "last_quarter_moon",
                      ],
                      "name": "last_quarter_moon",
                    },
                    Object {
                      "aliases": Array [
                        "waning_crescent_moon",
                      ],
                      "name": "waning_crescent_moon",
                    },
                  ],
                  "key": "nature-112",
                },
                Object {
                  "items": Array [
                    Object {
                      "aliases": Array [
                        "new_moon",
                      ],
                      "name": "new_moon",
                    },
                    Object {
                      "aliases": Array [
                        "waxing_crescent_moon",
                      ],
                      "name": "waxing_crescent_moon",
                    },
                    Object {
                      "aliases": Array [
                        "first_quarter_moon",
                      ],
                      "name": "first_quarter_moon",
                    },
                    Object {
                      "aliases": Array [
                        "moon",
                        "waxing_gibbous_moon",
                      ],
                      "name": "moon",
                    },
                    Object {
                      "aliases": Array [
                        "new_moon_with_face",
                      ],
                      "name": "new_moon_with_face",
                    },
                    Object {
                      "aliases": Array [
                        "full_moon_with_face",
                      ],
                      "name": "full_moon_with_face",
                    },
                    Object {
                      "aliases": Array [
                        "sun_with_face",
                      ],
                      "name": "sun_with_face",
                    },
                  ],
                  "key": "nature-119",
                },
                Object {
                  "items": Array [
                    Object {
                      "aliases": Array [
                        "first_quarter_moon_with_face",
                      ],
                      "name": "first_quarter_moon_with_face",
                    },
                    Object {
                      "aliases": Array [
                        "last_quarter_moon_with_face",
                      ],
                      "name": "last_quarter_moon_with_face",
                    },
                    Object {
                      "aliases": Array [
                        "crescent_moon",
                      ],
                      "name": "crescent_moon",
                    },
                    Object {
                      "aliases": Array [
                        "dizzy",
                      ],
                      "name": "dizzy",
                    },
                    Object {
                      "aliases": Array [
                        "star",
                      ],
                      "name": "star",
                    },
                    Object {
                      "aliases": Array [
                        "star2",
                      ],
                      "name": "star2",
                    },
                    Object {
                      "aliases": Array [
                        "sparkles",
                      ],
                      "name": "sparkles",
                    },
                  ],
                  "key": "nature-126",
                },
                Object {
                  "items": Array [
                    Object {
                      "aliases": Array [
                        "zap",
                      ],
                      "name": "zap",
                    },
                    Object {
                      "aliases": Array [
                        "fire",
                      ],
                      "name": "fire",
                    },
                    Object {
                      "aliases": Array [
                        "boom",
                        "collision",
                      ],
                      "name": "boom",
                    },
                    Object {
                      "aliases": Array [
                        "comet",
                      ],
                      "name": "comet",
                    },
                    Object {
                      "aliases": Array [
                        "sunny",
                      ],
                      "name": "sunny",
                    },
                    Object {
                      "aliases": Array [
                        "sun_behind_small_cloud",
                      ],
                      "name": "sun_behind_small_cloud",
                    },
                    Object {
                      "aliases": Array [
                        "partly_sunny",
                      ],
                      "name": "partly_sunny",
                    },
                  ],
                  "key": "nature-133",
                },
                Object {
                  "items": Array [
                    Object {
                      "aliases": Array [
                        "sun_behind_large_cloud",
                      ],
                      "name": "sun_behind_large_cloud",
                    },
                    Object {
                      "aliases": Array [
                        "sun_behind_rain_cloud",
                      ],
                      "name": "sun_behind_rain_cloud",
                    },
                    Object {
                      "aliases": Array [
                        "rainbow",
                      ],
                      "name": "rainbow",
                    },
                    Object {
                      "aliases": Array [
                        "cloud",
                      ],
                      "name": "cloud",
                    },
                    Object {
                      "aliases": Array [
                        "cloud_with_rain",
                      ],
                      "name": "cloud_with_rain",
                    },
                    Object {
                      "aliases": Array [
                        "cloud_with_lightning_and_rain",
                      ],
                      "name": "cloud_with_lightning_and_rain",
                    },
                    Object {
                      "aliases": Array [
                        "cloud_with_lightning",
                      ],
                      "name": "cloud_with_lightning",
                    },
                  ],
                  "key": "nature-140",
                },
                Object {
                  "items": Array [
                    Object {
                      "aliases": Array [
                        "cloud_with_snow",
                      ],
                      "name": "cloud_with_snow",
                    },
                    Object {
                      "aliases": Array [
                        "snowman_with_snow",
                      ],
                      "name": "snowman_with_snow",
                    },
                    Object {
                      "aliases": Array [
                        "snowman",
                      ],
                      "name": "snowman",
                    },
                    Object {
                      "aliases": Array [
                        "snowflake",
                      ],
                      "name": "snowflake",
                    },
                    Object {
                      "aliases": Array [
                        "wind_face",
                      ],
                      "name": "wind_face",
                    },
                    Object {
                      "aliases": Array [
                        "dash",
                      ],
                      "name": "dash",
                    },
                    Object {
                      "aliases": Array [
                        "tornado",
                      ],
                      "name": "tornado",
                    },
                  ],
                  "key": "nature-147",
                },
                Object {
                  "items": Array [
                    Object {
                      "aliases": Array [
                        "fog",
                      ],
                      "name": "fog",
                    },
                    Object {
                      "aliases": Array [
                        "ocean",
                      ],
                      "name": "ocean",
                    },
                    Object {
                      "aliases": Array [
                        "droplet",
                      ],
                      "name": "droplet",
                    },
                    Object {
                      "aliases": Array [
                        "sweat_drops",
                      ],
                      "name": "sweat_drops",
                    },
                    Object {
                      "aliases": Array [
                        "umbrella",
                      ],
                      "name": "umbrella",
                    },
                    undefined,
                    undefined,
                  ],
                  "key": "nature-154",
                },
              ],
              "defaultMessage": "NATURE",
              "icon": "leaf-outline",
              "id": "mobile.emoji_picker.nature",
              "key": "nature",
            },
            Object {
              "data": Array [
                Object {
                  "items": Array [
                    Object {
                      "aliases": Array [
                        "green_apple",
                      ],
                      "name": "green_apple",
                    },
                    Object {
                      "aliases": Array [
                        "apple",
                      ],
                      "name": "apple",
                    },
                    Object {
                      "aliases": Array [
                        "pear",
                      ],
                      "name": "pear",
                    },
                    Object {
                      "aliases": Array [
                        "tangerine",
                        "orange",
                        "mandarin",
                      ],
                      "name": "tangerine",
                    },
                    Object {
                      "aliases": Array [
                        "lemon",
                      ],
                      "name": "lemon",
                    },
                    Object {
                      "aliases": Array [
                        "banana",
                      ],
                      "name": "banana",
                    },
                    Object {
                      "aliases": Array [
                        "watermelon",
                      ],
                      "name": "watermelon",
                    },
                  ],
                  "key": "foods-0",
                },
                Object {
                  "items": Array [
                    Object {
                      "aliases": Array [
                        "grapes",
                      ],
                      "name": "grapes",
                    },
                    Object {
                      "aliases": Array [
                        "strawberry",
                      ],
                      "name": "strawberry",
                    },
                    Object {
                      "aliases": Array [
                        "melon",
                      ],
                      "name": "melon",
                    },
                    Object {
                      "aliases": Array [
                        "cherries",
                      ],
                      "name": "cherries",
                    },
                    Object {
                      "aliases": Array [
                        "peach",
                      ],
                      "name": "peach",
                    },
                    Object {
                      "aliases": Array [
                        "pineapple",
                      ],
                      "name": "pineapple",
                    },
                    Object {
                      "aliases": Array [
                        "kiwi_fruit",
                      ],
                      "name": "kiwi_fruit",
                    },
                  ],
                  "key": "foods-7",
                },
                Object {
                  "items": Array [
                    Object {
                      "aliases": Array [
                        "avocado",
                      ],
                      "name": "avocado",
                    },
                    Object {
                      "aliases": Array [
                        "tomato",
                      ],
                      "name": "tomato",
                    },
                    Object {
                      "aliases": Array [
                        "eggplant",
                      ],
                      "name": "eggplant",
                    },
                    Object {
                      "aliases": Array [
                        "cucumber",
                      ],
                      "name": "cucumber",
                    },
                    Object {
                      "aliases": Array [
                        "carrot",
                      ],
                      "name": "carrot",
                    },
                    Object {
                      "aliases": Array [
                        "corn",
                      ],
                      "name": "corn",
                    },
                    Object {
                      "aliases": Array [
                        "hot_pepper",
                      ],
                      "name": "hot_pepper",
                    },
                  ],
                  "key": "foods-14",
                },
                Object {
                  "items": Array [
                    Object {
                      "aliases": Array [
                        "potato",
                      ],
                      "name": "potato",
                    },
                    Object {
                      "aliases": Array [
                        "sweet_potato",
                      ],
                      "name": "sweet_potato",
                    },
                    Object {
                      "aliases": Array [
                        "chestnut",
                      ],
                      "name": "chestnut",
                    },
                    Object {
                      "aliases": Array [
                        "peanuts",
                      ],
                      "name": "peanuts",
                    },
                    Object {
                      "aliases": Array [
                        "honey_pot",
                      ],
                      "name": "honey_pot",
                    },
                    Object {
                      "aliases": Array [
                        "croissant",
                      ],
                      "name": "croissant",
                    },
                    Object {
                      "aliases": Array [
                        "bread",
                      ],
                      "name": "bread",
                    },
                  ],
                  "key": "foods-21",
                },
                Object {
                  "items": Array [
                    Object {
                      "aliases": Array [
                        "baguette_bread",
                      ],
                      "name": "baguette_bread",
                    },
                    Object {
                      "aliases": Array [
                        "cheese",
                      ],
                      "name": "cheese",
                    },
                    Object {
                      "aliases": Array [
                        "egg",
                      ],
                      "name": "egg",
                    },
                    Object {
                      "aliases": Array [
                        "fried_egg",
                      ],
                      "name": "fried_egg",
                    },
                    Object {
                      "aliases": Array [
                        "bacon",
                      ],
                      "name": "bacon",
                    },
                    Object {
                      "aliases": Array [
                        "pancakes",
                      ],
                      "name": "pancakes",
                    },
                    Object {
                      "aliases": Array [
                        "fried_shrimp",
                      ],
                      "name": "fried_shrimp",
                    },
                  ],
                  "key": "foods-28",
                },
                Object {
                  "items": Array [
                    Object {
                      "aliases": Array [
                        "poultry_leg",
                      ],
                      "name": "poultry_leg",
                    },
                    Object {
                      "aliases": Array [
                        "meat_on_bone",
                      ],
                      "name": "meat_on_bone",
                    },
                    Object {
                      "aliases": Array [
                        "pizza",
                      ],
                      "name": "pizza",
                    },
                    Object {
                      "aliases": Array [
                        "hotdog",
                      ],
                      "name": "hotdog",
                    },
                    Object {
                      "aliases": Array [
                        "hamburger",
                      ],
                      "name": "hamburger",
                    },
                    Object {
                      "aliases": Array [
                        "fries",
                      ],
                      "name": "fries",
                    },
                    Object {
                      "aliases": Array [
                        "stuffed_flatbread",
                      ],
                      "name": "stuffed_flatbread",
                    },
                  ],
                  "key": "foods-35",
                },
                Object {
                  "items": Array [
                    Object {
                      "aliases": Array [
                        "taco",
                      ],
                      "name": "taco",
                    },
                    Object {
                      "aliases": Array [
                        "burrito",
                      ],
                      "name": "burrito",
                    },
                    Object {
                      "aliases": Array [
                        "green_salad",
                      ],
                      "name": "green_salad",
                    },
                    Object {
                      "aliases": Array [
                        "shallow_pan_of_food",
                      ],
                      "name": "shallow_pan_of_food",
                    },
                    Object {
                      "aliases": Array [
                        "spaghetti",
                      ],
                      "name": "spaghetti",
                    },
                    Object {
                      "aliases": Array [
                        "ramen",
                      ],
                      "name": "ramen",
                    },
                    Object {
                      "aliases": Array [
                        "stew",
                      ],
                      "name": "stew",
                    },
                  ],
                  "key": "foods-42",
                },
                Object {
                  "items": Array [
                    Object {
                      "aliases": Array [
                        "fish_cake",
                      ],
                      "name": "fish_cake",
                    },
                    Object {
                      "aliases": Array [
                        "sushi",
                      ],
                      "name": "sushi",
                    },
                    Object {
                      "aliases": Array [
                        "bento",
                      ],
                      "name": "bento",
                    },
                    Object {
                      "aliases": Array [
                        "curry",
                      ],
                      "name": "curry",
                    },
                    Object {
                      "aliases": Array [
                        "rice",
                      ],
                      "name": "rice",
                    },
                    Object {
                      "aliases": Array [
                        "rice_ball",
                      ],
                      "name": "rice_ball",
                    },
                    Object {
                      "aliases": Array [
                        "rice_cracker",
                      ],
                      "name": "rice_cracker",
                    },
                  ],
                  "key": "foods-49",
                },
                Object {
                  "items": Array [
                    Object {
                      "aliases": Array [
                        "oden",
                      ],
                      "name": "oden",
                    },
                    Object {
                      "aliases": Array [
                        "dango",
                      ],
                      "name": "dango",
                    },
                    Object {
                      "aliases": Array [
                        "shaved_ice",
                      ],
                      "name": "shaved_ice",
                    },
                    Object {
                      "aliases": Array [
                        "ice_cream",
                      ],
                      "name": "ice_cream",
                    },
                    Object {
                      "aliases": Array [
                        "icecream",
                      ],
                      "name": "icecream",
                    },
                    Object {
                      "aliases": Array [
                        "cake",
                      ],
                      "name": "cake",
                    },
                    Object {
                      "aliases": Array [
                        "birthday",
                      ],
                      "name": "birthday",
                    },
                  ],
                  "key": "foods-56",
                },
                Object {
                  "items": Array [
                    Object {
                      "aliases": Array [
                        "custard",
                      ],
                      "name": "custard",
                    },
                    Object {
                      "aliases": Array [
                        "lollipop",
                      ],
                      "name": "lollipop",
                    },
                    Object {
                      "aliases": Array [
                        "candy",
                      ],
                      "name": "candy",
                    },
                    Object {
                      "aliases": Array [
                        "chocolate_bar",
                      ],
                      "name": "chocolate_bar",
                    },
                    Object {
                      "aliases": Array [
                        "popcorn",
                      ],
                      "name": "popcorn",
                    },
                    Object {
                      "aliases": Array [
                        "doughnut",
                      ],
                      "name": "doughnut",
                    },
                    Object {
                      "aliases": Array [
                        "cookie",
                      ],
                      "name": "cookie",
                    },
                  ],
                  "key": "foods-63",
                },
                Object {
                  "items": Array [
                    Object {
                      "aliases": Array [
                        "milk_glass",
                      ],
                      "name": "milk_glass",
                    },
                    Object {
                      "aliases": Array [
                        "baby_bottle",
                      ],
                      "name": "baby_bottle",
                    },
                    Object {
                      "aliases": Array [
                        "coffee",
                      ],
                      "name": "coffee",
                    },
                    Object {
                      "aliases": Array [
                        "tea",
                      ],
                      "name": "tea",
                    },
                    Object {
                      "aliases": Array [
                        "sake",
                      ],
                      "name": "sake",
                    },
                    Object {
                      "aliases": Array [
                        "beer",
                      ],
                      "name": "beer",
                    },
                    Object {
                      "aliases": Array [
                        "beers",
                      ],
                      "name": "beers",
                    },
                  ],
                  "key": "foods-70",
                },
                Object {
                  "items": Array [
                    Object {
                      "aliases": Array [
                        "clinking_glasses",
                      ],
                      "name": "clinking_glasses",
                    },
                    Object {
                      "aliases": Array [
                        "wine_glass",
                      ],
                      "name": "wine_glass",
                    },
                    Object {
                      "aliases": Array [
                        "tumbler_glass",
                      ],
                      "name": "tumbler_glass",
                    },
                    Object {
                      "aliases": Array [
                        "cocktail",
                      ],
                      "name": "cocktail",
                    },
                    Object {
                      "aliases": Array [
                        "tropical_drink",
                      ],
                      "name": "tropical_drink",
                    },
                    Object {
                      "aliases": Array [
                        "champagne",
                      ],
                      "name": "champagne",
                    },
                    Object {
                      "aliases": Array [
                        "spoon",
                      ],
                      "name": "spoon",
                    },
                  ],
                  "key": "foods-77",
                },
                Object {
                  "items": Array [
                    Object {
                      "aliases": Array [
                        "fork_and_knife",
                      ],
                      "name": "fork_and_knife",
                    },
                    Object {
                      "aliases": Array [
                        "plate_with_cutlery",
                      ],
                      "name": "plate_with_cutlery",
                    },
                    undefined,
                    undefined,
                    undefined,
                    undefined,
                    undefined,
                  ],
                  "key": "foods-84",
                },
              ],
              "defaultMessage": "FOODS",
              "icon": "food-apple",
              "id": "mobile.emoji_picker.foods",
              "key": "foods",
            },
            Object {
              "data": Array [
                Object {
                  "items": Array [
                    Object {
                      "aliases": Array [
                        "soccer",
                      ],
                      "name": "soccer",
                    },
                    Object {
                      "aliases": Array [
                        "basketball",
                      ],
                      "name": "basketball",
                    },
                    Object {
                      "aliases": Array [
                        "football",
                      ],
                      "name": "football",
                    },
                    Object {
                      "aliases": Array [
                        "baseball",
                      ],
                      "name": "baseball",
                    },
                    Object {
                      "aliases": Array [
                        "tennis",
                      ],
                      "name": "tennis",
                    },
                    Object {
                      "aliases": Array [
                        "volleyball",
                      ],
                      "name": "volleyball",
                    },
                    Object {
                      "aliases": Array [
                        "rugby_football",
                      ],
                      "name": "rugby_football",
                    },
                  ],
                  "key": "activity-0",
                },
                Object {
                  "items": Array [
                    Object {
                      "aliases": Array [
                        "8ball",
                      ],
                      "name": "8ball",
                    },
                    Object {
                      "aliases": Array [
                        "ping_pong",
                      ],
                      "name": "ping_pong",
                    },
                    Object {
                      "aliases": Array [
                        "badminton",
                      ],
                      "name": "badminton",
                    },
                    Object {
                      "aliases": Array [
                        "goal_net",
                      ],
                      "name": "goal_net",
                    },
                    Object {
                      "aliases": Array [
                        "ice_hockey",
                      ],
                      "name": "ice_hockey",
                    },
                    Object {
                      "aliases": Array [
                        "field_hockey",
                      ],
                      "name": "field_hockey",
                    },
                    Object {
                      "aliases": Array [
                        "cricket",
                      ],
                      "name": "cricket",
                    },
                  ],
                  "key": "activity-7",
                },
                Object {
                  "items": Array [
                    Object {
                      "aliases": Array [
                        "golf",
                      ],
                      "name": "golf",
                    },
                    Object {
                      "aliases": Array [
                        "bow_and_arrow",
                      ],
                      "name": "bow_and_arrow",
                    },
                    Object {
                      "aliases": Array [
                        "fishing_pole_and_fish",
                      ],
                      "name": "fishing_pole_and_fish",
                    },
                    Object {
                      "aliases": Array [
                        "boxing_glove",
                      ],
                      "name": "boxing_glove",
                    },
                    Object {
                      "aliases": Array [
                        "martial_arts_uniform",
                      ],
                      "name": "martial_arts_uniform",
                    },
                    Object {
                      "aliases": Array [
                        "ice_skate",
                      ],
                      "name": "ice_skate",
                    },
                    Object {
                      "aliases": Array [
                        "ski",
                      ],
                      "name": "ski",
                    },
                  ],
                  "key": "activity-14",
                },
                Object {
                  "items": Array [
                    Object {
                      "aliases": Array [
                        "skier",
                      ],
                      "name": "skier",
                    },
                    Object {
                      "aliases": Array [
                        "snowboarder",
                      ],
                      "name": "snowboarder",
                    },
                    Object {
                      "aliases": Array [
                        "weight_lifting_woman",
                      ],
                      "name": "weight_lifting_woman",
                    },
                    Object {
                      "aliases": Array [
                        "weight_lifting_man",
                      ],
                      "name": "weight_lifting_man",
                    },
                    Object {
                      "aliases": Array [
                        "person_fencing",
                      ],
                      "name": "person_fencing",
                    },
                    Object {
                      "aliases": Array [
                        "women_wrestling",
                      ],
                      "name": "women_wrestling",
                    },
                    Object {
                      "aliases": Array [
                        "men_wrestling",
                      ],
                      "name": "men_wrestling",
                    },
                  ],
                  "key": "activity-21",
                },
                Object {
                  "items": Array [
                    Object {
                      "aliases": Array [
                        "woman_cartwheeling",
                      ],
                      "name": "woman_cartwheeling",
                    },
                    Object {
                      "aliases": Array [
                        "man_cartwheeling",
                      ],
                      "name": "man_cartwheeling",
                    },
                    Object {
                      "aliases": Array [
                        "basketball_woman",
                      ],
                      "name": "basketball_woman",
                    },
                    Object {
                      "aliases": Array [
                        "basketball_man",
                      ],
                      "name": "basketball_man",
                    },
                    Object {
                      "aliases": Array [
                        "woman_playing_handball",
                      ],
                      "name": "woman_playing_handball",
                    },
                    Object {
                      "aliases": Array [
                        "man_playing_handball",
                      ],
                      "name": "man_playing_handball",
                    },
                    Object {
                      "aliases": Array [
                        "golfing_woman",
                      ],
                      "name": "golfing_woman",
                    },
                  ],
                  "key": "activity-28",
                },
                Object {
                  "items": Array [
                    Object {
                      "aliases": Array [
                        "golfing_man",
                      ],
                      "name": "golfing_man",
                    },
                    Object {
                      "aliases": Array [
                        "surfing_woman",
                      ],
                      "name": "surfing_woman",
                    },
                    Object {
                      "aliases": Array [
                        "surfing_man",
                        "surfer",
                      ],
                      "name": "surfing_man",
                    },
                    Object {
                      "aliases": Array [
                        "swimming_woman",
                      ],
                      "name": "swimming_woman",
                    },
                    Object {
                      "aliases": Array [
                        "swimming_man",
                        "swimmer",
                      ],
                      "name": "swimming_man",
                    },
                    Object {
                      "aliases": Array [
                        "woman_playing_water_polo",
                      ],
                      "name": "woman_playing_water_polo",
                    },
                    Object {
                      "aliases": Array [
                        "man_playing_water_polo",
                      ],
                      "name": "man_playing_water_polo",
                    },
                  ],
                  "key": "activity-35",
                },
                Object {
                  "items": Array [
                    Object {
                      "aliases": Array [
                        "rowing_woman",
                      ],
                      "name": "rowing_woman",
                    },
                    Object {
                      "aliases": Array [
                        "rowing_man",
                        "rowboat",
                      ],
                      "name": "rowing_man",
                    },
                    Object {
                      "aliases": Array [
                        "horse_racing",
                      ],
                      "name": "horse_racing",
                    },
                    Object {
                      "aliases": Array [
                        "biking_woman",
                      ],
                      "name": "biking_woman",
                    },
                    Object {
                      "aliases": Array [
                        "biking_man",
                        "bicyclist",
                      ],
                      "name": "biking_man",
                    },
                    Object {
                      "aliases": Array [
                        "mountain_biking_woman",
                      ],
                      "name": "mountain_biking_woman",
                    },
                    Object {
                      "aliases": Array [
                        "mountain_biking_man",
                        "mountain_bicyclist",
                      ],
                      "name": "mountain_biking_man",
                    },
                  ],
                  "key": "activity-42",
                },
                Object {
                  "items": Array [
                    Object {
                      "aliases": Array [
                        "running_shirt_with_sash",
                      ],
                      "name": "running_shirt_with_sash",
                    },
                    Object {
                      "aliases": Array [
                        "medal_sports",
                      ],
                      "name": "medal_sports",
                    },
                    Object {
                      "aliases": Array [
                        "medal_military",
                      ],
                      "name": "medal_military",
                    },
                    Object {
                      "aliases": Array [
                        "1st_place_medal",
                      ],
                      "name": "1st_place_medal",
                    },
                    Object {
                      "aliases": Array [
                        "2nd_place_medal",
                      ],
                      "name": "2nd_place_medal",
                    },
                    Object {
                      "aliases": Array [
                        "3rd_place_medal",
                      ],
                      "name": "3rd_place_medal",
                    },
                    Object {
                      "aliases": Array [
                        "trophy",
                      ],
                      "name": "trophy",
                    },
                  ],
                  "key": "activity-49",
                },
                Object {
                  "items": Array [
                    Object {
                      "aliases": Array [
                        "rosette",
                      ],
                      "name": "rosette",
                    },
                    Object {
                      "aliases": Array [
                        "reminder_ribbon",
                      ],
                      "name": "reminder_ribbon",
                    },
                    Object {
                      "aliases": Array [
                        "ticket",
                      ],
                      "name": "ticket",
                    },
                    Object {
                      "aliases": Array [
                        "tickets",
                      ],
                      "name": "tickets",
                    },
                    Object {
                      "aliases": Array [
                        "circus_tent",
                      ],
                      "name": "circus_tent",
                    },
                    Object {
                      "aliases": Array [
                        "woman_juggling",
                      ],
                      "name": "woman_juggling",
                    },
                    Object {
                      "aliases": Array [
                        "man_juggling",
                      ],
                      "name": "man_juggling",
                    },
                  ],
                  "key": "activity-56",
                },
                Object {
                  "items": Array [
                    Object {
                      "aliases": Array [
                        "performing_arts",
                      ],
                      "name": "performing_arts",
                    },
                    Object {
                      "aliases": Array [
                        "art",
                      ],
                      "name": "art",
                    },
                    Object {
                      "aliases": Array [
                        "clapper",
                      ],
                      "name": "clapper",
                    },
                    Object {
                      "aliases": Array [
                        "microphone",
                      ],
                      "name": "microphone",
                    },
                    Object {
                      "aliases": Array [
                        "headphones",
                      ],
                      "name": "headphones",
                    },
                    Object {
                      "aliases": Array [
                        "musical_score",
                      ],
                      "name": "musical_score",
                    },
                    Object {
                      "aliases": Array [
                        "musical_keyboard",
                      ],
                      "name": "musical_keyboard",
                    },
                  ],
                  "key": "activity-63",
                },
                Object {
                  "items": Array [
                    Object {
                      "aliases": Array [
                        "drum",
                      ],
                      "name": "drum",
                    },
                    Object {
                      "aliases": Array [
                        "saxophone",
                      ],
                      "name": "saxophone",
                    },
                    Object {
                      "aliases": Array [
                        "trumpet",
                      ],
                      "name": "trumpet",
                    },
                    Object {
                      "aliases": Array [
                        "guitar",
                      ],
                      "name": "guitar",
                    },
                    Object {
                      "aliases": Array [
                        "violin",
                      ],
                      "name": "violin",
                    },
                    Object {
                      "aliases": Array [
                        "game_die",
                      ],
                      "name": "game_die",
                    },
                    Object {
                      "aliases": Array [
                        "dart",
                      ],
                      "name": "dart",
                    },
                  ],
                  "key": "activity-70",
                },
                Object {
                  "items": Array [
                    Object {
                      "aliases": Array [
                        "bowling",
                      ],
                      "name": "bowling",
                    },
                    Object {
                      "aliases": Array [
                        "video_game",
                      ],
                      "name": "video_game",
                    },
                    Object {
                      "aliases": Array [
                        "slot_machine",
                      ],
                      "name": "slot_machine",
                    },
                    undefined,
                    undefined,
                    undefined,
                    undefined,
                  ],
                  "key": "activity-77",
                },
              ],
              "defaultMessage": "ACTIVITY",
              "icon": "basketball",
              "id": "mobile.emoji_picker.activity",
              "key": "activity",
            },
            Object {
              "data": Array [
                Object {
                  "items": Array [
                    Object {
                      "aliases": Array [
                        "car",
                        "red_car",
                      ],
                      "name": "car",
                    },
                    Object {
                      "aliases": Array [
                        "taxi",
                      ],
                      "name": "taxi",
                    },
                    Object {
                      "aliases": Array [
                        "blue_car",
                      ],
                      "name": "blue_car",
                    },
                    Object {
                      "aliases": Array [
                        "bus",
                      ],
                      "name": "bus",
                    },
                    Object {
                      "aliases": Array [
                        "trolleybus",
                      ],
                      "name": "trolleybus",
                    },
                    Object {
                      "aliases": Array [
                        "racing_car",
                      ],
                      "name": "racing_car",
                    },
                    Object {
                      "aliases": Array [
                        "police_car",
                      ],
                      "name": "police_car",
                    },
                  ],
                  "key": "places-0",
                },
                Object {
                  "items": Array [
                    Object {
                      "aliases": Array [
                        "ambulance",
                      ],
                      "name": "ambulance",
                    },
                    Object {
                      "aliases": Array [
                        "fire_engine",
                      ],
                      "name": "fire_engine",
                    },
                    Object {
                      "aliases": Array [
                        "minibus",
                      ],
                      "name": "minibus",
                    },
                    Object {
                      "aliases": Array [
                        "truck",
                      ],
                      "name": "truck",
                    },
                    Object {
                      "aliases": Array [
                        "articulated_lorry",
                      ],
                      "name": "articulated_lorry",
                    },
                    Object {
                      "aliases": Array [
                        "tractor",
                      ],
                      "name": "tractor",
                    },
                    Object {
                      "aliases": Array [
                        "kick_scooter",
                      ],
                      "name": "kick_scooter",
                    },
                  ],
                  "key": "places-7",
                },
                Object {
                  "items": Array [
                    Object {
                      "aliases": Array [
                        "bike",
                      ],
                      "name": "bike",
                    },
                    Object {
                      "aliases": Array [
                        "motor_scooter",
                      ],
                      "name": "motor_scooter",
                    },
                    Object {
                      "aliases": Array [
                        "motorcycle",
                      ],
                      "name": "motorcycle",
                    },
                    Object {
                      "aliases": Array [
                        "rotating_light",
                      ],
                      "name": "rotating_light",
                    },
                    Object {
                      "aliases": Array [
                        "oncoming_police_car",
                      ],
                      "name": "oncoming_police_car",
                    },
                    Object {
                      "aliases": Array [
                        "oncoming_bus",
                      ],
                      "name": "oncoming_bus",
                    },
                    Object {
                      "aliases": Array [
                        "oncoming_automobile",
                      ],
                      "name": "oncoming_automobile",
                    },
                  ],
                  "key": "places-14",
                },
                Object {
                  "items": Array [
                    Object {
                      "aliases": Array [
                        "oncoming_taxi",
                      ],
                      "name": "oncoming_taxi",
                    },
                    Object {
                      "aliases": Array [
                        "aerial_tramway",
                      ],
                      "name": "aerial_tramway",
                    },
                    Object {
                      "aliases": Array [
                        "mountain_cableway",
                      ],
                      "name": "mountain_cableway",
                    },
                    Object {
                      "aliases": Array [
                        "suspension_railway",
                      ],
                      "name": "suspension_railway",
                    },
                    Object {
                      "aliases": Array [
                        "railway_car",
                      ],
                      "name": "railway_car",
                    },
                    Object {
                      "aliases": Array [
                        "train",
                      ],
                      "name": "train",
                    },
                    Object {
                      "aliases": Array [
                        "mountain_railway",
                      ],
                      "name": "mountain_railway",
                    },
                  ],
                  "key": "places-21",
                },
                Object {
                  "items": Array [
                    Object {
                      "aliases": Array [
                        "monorail",
                      ],
                      "name": "monorail",
                    },
                    Object {
                      "aliases": Array [
                        "bullettrain_side",
                      ],
                      "name": "bullettrain_side",
                    },
                    Object {
                      "aliases": Array [
                        "bullettrain_front",
                      ],
                      "name": "bullettrain_front",
                    },
                    Object {
                      "aliases": Array [
                        "light_rail",
                      ],
                      "name": "light_rail",
                    },
                    Object {
                      "aliases": Array [
                        "steam_locomotive",
                      ],
                      "name": "steam_locomotive",
                    },
                    Object {
                      "aliases": Array [
                        "train2",
                      ],
                      "name": "train2",
                    },
                    Object {
                      "aliases": Array [
                        "metro",
                      ],
                      "name": "metro",
                    },
                  ],
                  "key": "places-28",
                },
                Object {
                  "items": Array [
                    Object {
                      "aliases": Array [
                        "tram",
                      ],
                      "name": "tram",
                    },
                    Object {
                      "aliases": Array [
                        "station",
                      ],
                      "name": "station",
                    },
                    Object {
                      "aliases": Array [
                        "helicopter",
                      ],
                      "name": "helicopter",
                    },
                    Object {
                      "aliases": Array [
                        "small_airplane",
                      ],
                      "name": "small_airplane",
                    },
                    Object {
                      "aliases": Array [
                        "airplane",
                      ],
                      "name": "airplane",
                    },
                    Object {
                      "aliases": Array [
                        "flight_departure",
                      ],
                      "name": "flight_departure",
                    },
                    Object {
                      "aliases": Array [
                        "flight_arrival",
                      ],
                      "name": "flight_arrival",
                    },
                  ],
                  "key": "places-35",
                },
                Object {
                  "items": Array [
                    Object {
                      "aliases": Array [
                        "rocket",
                      ],
                      "name": "rocket",
                    },
                    Object {
                      "aliases": Array [
                        "artificial_satellite",
                      ],
                      "name": "artificial_satellite",
                    },
                    Object {
                      "aliases": Array [
                        "seat",
                      ],
                      "name": "seat",
                    },
                    Object {
                      "aliases": Array [
                        "canoe",
                      ],
                      "name": "canoe",
                    },
                    Object {
                      "aliases": Array [
                        "boat",
                        "sailboat",
                      ],
                      "name": "boat",
                    },
                    Object {
                      "aliases": Array [
                        "motor_boat",
                      ],
                      "name": "motor_boat",
                    },
                    Object {
                      "aliases": Array [
                        "speedboat",
                      ],
                      "name": "speedboat",
                    },
                  ],
                  "key": "places-42",
                },
                Object {
                  "items": Array [
                    Object {
                      "aliases": Array [
                        "passenger_ship",
                      ],
                      "name": "passenger_ship",
                    },
                    Object {
                      "aliases": Array [
                        "ferry",
                      ],
                      "name": "ferry",
                    },
                    Object {
                      "aliases": Array [
                        "ship",
                      ],
                      "name": "ship",
                    },
                    Object {
                      "aliases": Array [
                        "anchor",
                      ],
                      "name": "anchor",
                    },
                    Object {
                      "aliases": Array [
                        "construction",
                      ],
                      "name": "construction",
                    },
                    Object {
                      "aliases": Array [
                        "fuelpump",
                      ],
                      "name": "fuelpump",
                    },
                    Object {
                      "aliases": Array [
                        "busstop",
                      ],
                      "name": "busstop",
                    },
                  ],
                  "key": "places-49",
                },
                Object {
                  "items": Array [
                    Object {
                      "aliases": Array [
                        "vertical_traffic_light",
                      ],
                      "name": "vertical_traffic_light",
                    },
                    Object {
                      "aliases": Array [
                        "traffic_light",
                      ],
                      "name": "traffic_light",
                    },
                    Object {
                      "aliases": Array [
                        "world_map",
                      ],
                      "name": "world_map",
                    },
                    Object {
                      "aliases": Array [
                        "moyai",
                      ],
                      "name": "moyai",
                    },
                    Object {
                      "aliases": Array [
                        "statue_of_liberty",
                      ],
                      "name": "statue_of_liberty",
                    },
                    Object {
                      "aliases": Array [
                        "fountain",
                      ],
                      "name": "fountain",
                    },
                    Object {
                      "aliases": Array [
                        "tokyo_tower",
                      ],
                      "name": "tokyo_tower",
                    },
                  ],
                  "key": "places-56",
                },
                Object {
                  "items": Array [
                    Object {
                      "aliases": Array [
                        "european_castle",
                      ],
                      "name": "european_castle",
                    },
                    Object {
                      "aliases": Array [
                        "japanese_castle",
                      ],
                      "name": "japanese_castle",
                    },
                    Object {
                      "aliases": Array [
                        "stadium",
                      ],
                      "name": "stadium",
                    },
                    Object {
                      "aliases": Array [
                        "ferris_wheel",
                      ],
                      "name": "ferris_wheel",
                    },
                    Object {
                      "aliases": Array [
                        "roller_coaster",
                      ],
                      "name": "roller_coaster",
                    },
                    Object {
                      "aliases": Array [
                        "carousel_horse",
                      ],
                      "name": "carousel_horse",
                    },
                    Object {
                      "aliases": Array [
                        "parasol_on_ground",
                      ],
                      "name": "parasol_on_ground",
                    },
                  ],
                  "key": "places-63",
                },
                Object {
                  "items": Array [
                    Object {
                      "aliases": Array [
                        "beach_umbrella",
                      ],
                      "name": "beach_umbrella",
                    },
                    Object {
                      "aliases": Array [
                        "desert_island",
                      ],
                      "name": "desert_island",
                    },
                    Object {
                      "aliases": Array [
                        "mountain",
                      ],
                      "name": "mountain",
                    },
                    Object {
                      "aliases": Array [
                        "mountain_snow",
                      ],
                      "name": "mountain_snow",
                    },
                    Object {
                      "aliases": Array [
                        "mount_fuji",
                      ],
                      "name": "mount_fuji",
                    },
                    Object {
                      "aliases": Array [
                        "volcano",
                      ],
                      "name": "volcano",
                    },
                    Object {
                      "aliases": Array [
                        "desert",
                      ],
                      "name": "desert",
                    },
                  ],
                  "key": "places-70",
                },
                Object {
                  "items": Array [
                    Object {
                      "aliases": Array [
                        "camping",
                      ],
                      "name": "camping",
                    },
                    Object {
                      "aliases": Array [
                        "tent",
                      ],
                      "name": "tent",
                    },
                    Object {
                      "aliases": Array [
                        "railway_track",
                      ],
                      "name": "railway_track",
                    },
                    Object {
                      "aliases": Array [
                        "motorway",
                      ],
                      "name": "motorway",
                    },
                    Object {
                      "aliases": Array [
                        "building_construction",
                      ],
                      "name": "building_construction",
                    },
                    Object {
                      "aliases": Array [
                        "factory",
                      ],
                      "name": "factory",
                    },
                    Object {
                      "aliases": Array [
                        "house",
                      ],
                      "name": "house",
                    },
                  ],
                  "key": "places-77",
                },
                Object {
                  "items": Array [
                    Object {
                      "aliases": Array [
                        "house_with_garden",
                      ],
                      "name": "house_with_garden",
                    },
                    Object {
                      "aliases": Array [
                        "houses",
                      ],
                      "name": "houses",
                    },
                    Object {
                      "aliases": Array [
                        "derelict_house",
                      ],
                      "name": "derelict_house",
                    },
                    Object {
                      "aliases": Array [
                        "office",
                      ],
                      "name": "office",
                    },
                    Object {
                      "aliases": Array [
                        "department_store",
                      ],
                      "name": "department_store",
                    },
                    Object {
                      "aliases": Array [
                        "post_office",
                      ],
                      "name": "post_office",
                    },
                    Object {
                      "aliases": Array [
                        "european_post_office",
                      ],
                      "name": "european_post_office",
                    },
                  ],
                  "key": "places-84",
                },
                Object {
                  "items": Array [
                    Object {
                      "aliases": Array [
                        "hospital",
                      ],
                      "name": "hospital",
                    },
                    Object {
                      "aliases": Array [
                        "bank",
                      ],
                      "name": "bank",
                    },
                    Object {
                      "aliases": Array [
                        "hotel",
                      ],
                      "name": "hotel",
                    },
                    Object {
                      "aliases": Array [
                        "convenience_store",
                      ],
                      "name": "convenience_store",
                    },
                    Object {
                      "aliases": Array [
                        "school",
                      ],
                      "name": "school",
                    },
                    Object {
                      "aliases": Array [
                        "love_hotel",
                      ],
                      "name": "love_hotel",
                    },
                    Object {
                      "aliases": Array [
                        "wedding",
                      ],
                      "name": "wedding",
                    },
                  ],
                  "key": "places-91",
                },
                Object {
                  "items": Array [
                    Object {
                      "aliases": Array [
                        "classical_building",
                      ],
                      "name": "classical_building",
                    },
                    Object {
                      "aliases": Array [
                        "church",
                      ],
                      "name": "church",
                    },
                    Object {
                      "aliases": Array [
                        "mosque",
                      ],
                      "name": "mosque",
                    },
                    Object {
                      "aliases": Array [
                        "synagogue",
                      ],
                      "name": "synagogue",
                    },
                    Object {
                      "aliases": Array [
                        "kaaba",
                      ],
                      "name": "kaaba",
                    },
                    Object {
                      "aliases": Array [
                        "shinto_shrine",
                      ],
                      "name": "shinto_shrine",
                    },
                    Object {
                      "aliases": Array [
                        "japan",
                      ],
                      "name": "japan",
                    },
                  ],
                  "key": "places-98",
                },
                Object {
                  "items": Array [
                    Object {
                      "aliases": Array [
                        "rice_scene",
                      ],
                      "name": "rice_scene",
                    },
                    Object {
                      "aliases": Array [
                        "national_park",
                      ],
                      "name": "national_park",
                    },
                    Object {
                      "aliases": Array [
                        "sunrise",
                      ],
                      "name": "sunrise",
                    },
                    Object {
                      "aliases": Array [
                        "sunrise_over_mountains",
                      ],
                      "name": "sunrise_over_mountains",
                    },
                    Object {
                      "aliases": Array [
                        "stars",
                      ],
                      "name": "stars",
                    },
                    Object {
                      "aliases": Array [
                        "sparkler",
                      ],
                      "name": "sparkler",
                    },
                    Object {
                      "aliases": Array [
                        "fireworks",
                      ],
                      "name": "fireworks",
                    },
                  ],
                  "key": "places-105",
                },
                Object {
                  "items": Array [
                    Object {
                      "aliases": Array [
                        "city_sunrise",
                      ],
                      "name": "city_sunrise",
                    },
                    Object {
                      "aliases": Array [
                        "city_sunset",
                      ],
                      "name": "city_sunset",
                    },
                    Object {
                      "aliases": Array [
                        "cityscape",
                      ],
                      "name": "cityscape",
                    },
                    Object {
                      "aliases": Array [
                        "night_with_stars",
                      ],
                      "name": "night_with_stars",
                    },
                    Object {
                      "aliases": Array [
                        "milky_way",
                      ],
                      "name": "milky_way",
                    },
                    Object {
                      "aliases": Array [
                        "bridge_at_night",
                      ],
                      "name": "bridge_at_night",
                    },
                    Object {
                      "aliases": Array [
                        "foggy",
                      ],
                      "name": "foggy",
                    },
                  ],
                  "key": "places-112",
                },
              ],
              "defaultMessage": "PLACES",
              "icon": "airplane-variant",
              "id": "mobile.emoji_picker.places",
              "key": "places",
            },
            Object {
              "data": Array [
                Object {
                  "items": Array [
                    Object {
                      "aliases": Array [
                        "watch",
                      ],
                      "name": "watch",
                    },
                    Object {
                      "aliases": Array [
                        "iphone",
                      ],
                      "name": "iphone",
                    },
                    Object {
                      "aliases": Array [
                        "calling",
                      ],
                      "name": "calling",
                    },
                    Object {
                      "aliases": Array [
                        "computer",
                      ],
                      "name": "computer",
                    },
                    Object {
                      "aliases": Array [
                        "keyboard",
                      ],
                      "name": "keyboard",
                    },
                    Object {
                      "aliases": Array [
                        "desktop_computer",
                      ],
                      "name": "desktop_computer",
                    },
                    Object {
                      "aliases": Array [
                        "printer",
                      ],
                      "name": "printer",
                    },
                  ],
                  "key": "objects-0",
                },
                Object {
                  "items": Array [
                    Object {
                      "aliases": Array [
                        "computer_mouse",
                      ],
                      "name": "computer_mouse",
                    },
                    Object {
                      "aliases": Array [
                        "trackball",
                      ],
                      "name": "trackball",
                    },
                    Object {
                      "aliases": Array [
                        "joystick",
                      ],
                      "name": "joystick",
                    },
                    Object {
                      "aliases": Array [
                        "clamp",
                      ],
                      "name": "clamp",
                    },
                    Object {
                      "aliases": Array [
                        "minidisc",
                      ],
                      "name": "minidisc",
                    },
                    Object {
                      "aliases": Array [
                        "floppy_disk",
                      ],
                      "name": "floppy_disk",
                    },
                    Object {
                      "aliases": Array [
                        "cd",
                      ],
                      "name": "cd",
                    },
                  ],
                  "key": "objects-7",
                },
                Object {
                  "items": Array [
                    Object {
                      "aliases": Array [
                        "dvd",
                      ],
                      "name": "dvd",
                    },
                    Object {
                      "aliases": Array [
                        "vhs",
                      ],
                      "name": "vhs",
                    },
                    Object {
                      "aliases": Array [
                        "camera",
                      ],
                      "name": "camera",
                    },
                    Object {
                      "aliases": Array [
                        "camera_flash",
                      ],
                      "name": "camera_flash",
                    },
                    Object {
                      "aliases": Array [
                        "video_camera",
                      ],
                      "name": "video_camera",
                    },
                    Object {
                      "aliases": Array [
                        "movie_camera",
                      ],
                      "name": "movie_camera",
                    },
                    Object {
                      "aliases": Array [
                        "film_projector",
                      ],
                      "name": "film_projector",
                    },
                  ],
                  "key": "objects-14",
                },
                Object {
                  "items": Array [
                    Object {
                      "aliases": Array [
                        "film_strip",
                      ],
                      "name": "film_strip",
                    },
                    Object {
                      "aliases": Array [
                        "telephone_receiver",
                      ],
                      "name": "telephone_receiver",
                    },
                    Object {
                      "aliases": Array [
                        "phone",
                        "telephone",
                      ],
                      "name": "phone",
                    },
                    Object {
                      "aliases": Array [
                        "pager",
                      ],
                      "name": "pager",
                    },
                    Object {
                      "aliases": Array [
                        "fax",
                      ],
                      "name": "fax",
                    },
                    Object {
                      "aliases": Array [
                        "tv",
                      ],
                      "name": "tv",
                    },
                    Object {
                      "aliases": Array [
                        "radio",
                      ],
                      "name": "radio",
                    },
                  ],
                  "key": "objects-21",
                },
                Object {
                  "items": Array [
                    Object {
                      "aliases": Array [
                        "studio_microphone",
                      ],
                      "name": "studio_microphone",
                    },
                    Object {
                      "aliases": Array [
                        "level_slider",
                      ],
                      "name": "level_slider",
                    },
                    Object {
                      "aliases": Array [
                        "control_knobs",
                      ],
                      "name": "control_knobs",
                    },
                    Object {
                      "aliases": Array [
                        "stopwatch",
                      ],
                      "name": "stopwatch",
                    },
                    Object {
                      "aliases": Array [
                        "timer_clock",
                      ],
                      "name": "timer_clock",
                    },
                    Object {
                      "aliases": Array [
                        "alarm_clock",
                      ],
                      "name": "alarm_clock",
                    },
                    Object {
                      "aliases": Array [
                        "mantelpiece_clock",
                      ],
                      "name": "mantelpiece_clock",
                    },
                  ],
                  "key": "objects-28",
                },
                Object {
                  "items": Array [
                    Object {
                      "aliases": Array [
                        "hourglass",
                      ],
                      "name": "hourglass",
                    },
                    Object {
                      "aliases": Array [
                        "hourglass_flowing_sand",
                      ],
                      "name": "hourglass_flowing_sand",
                    },
                    Object {
                      "aliases": Array [
                        "satellite",
                      ],
                      "name": "satellite",
                    },
                    Object {
                      "aliases": Array [
                        "battery",
                      ],
                      "name": "battery",
                    },
                    Object {
                      "aliases": Array [
                        "electric_plug",
                      ],
                      "name": "electric_plug",
                    },
                    Object {
                      "aliases": Array [
                        "bulb",
                      ],
                      "name": "bulb",
                    },
                    Object {
                      "aliases": Array [
                        "flashlight",
                      ],
                      "name": "flashlight",
                    },
                  ],
                  "key": "objects-35",
                },
                Object {
                  "items": Array [
                    Object {
                      "aliases": Array [
                        "candle",
                      ],
                      "name": "candle",
                    },
                    Object {
                      "aliases": Array [
                        "wastebasket",
                      ],
                      "name": "wastebasket",
                    },
                    Object {
                      "aliases": Array [
                        "oil_drum",
                      ],
                      "name": "oil_drum",
                    },
                    Object {
                      "aliases": Array [
                        "money_with_wings",
                      ],
                      "name": "money_with_wings",
                    },
                    Object {
                      "aliases": Array [
                        "dollar",
                      ],
                      "name": "dollar",
                    },
                    Object {
                      "aliases": Array [
                        "yen",
                      ],
                      "name": "yen",
                    },
                    Object {
                      "aliases": Array [
                        "euro",
                      ],
                      "name": "euro",
                    },
                  ],
                  "key": "objects-42",
                },
                Object {
                  "items": Array [
                    Object {
                      "aliases": Array [
                        "pound",
                      ],
                      "name": "pound",
                    },
                    Object {
                      "aliases": Array [
                        "moneybag",
                      ],
                      "name": "moneybag",
                    },
                    Object {
                      "aliases": Array [
                        "credit_card",
                      ],
                      "name": "credit_card",
                    },
                    Object {
                      "aliases": Array [
                        "gem",
                      ],
                      "name": "gem",
                    },
                    Object {
                      "aliases": Array [
                        "balance_scale",
                      ],
                      "name": "balance_scale",
                    },
                    Object {
                      "aliases": Array [
                        "wrench",
                      ],
                      "name": "wrench",
                    },
                    Object {
                      "aliases": Array [
                        "hammer",
                      ],
                      "name": "hammer",
                    },
                  ],
                  "key": "objects-49",
                },
                Object {
                  "items": Array [
                    Object {
                      "aliases": Array [
                        "hammer_and_pick",
                      ],
                      "name": "hammer_and_pick",
                    },
                    Object {
                      "aliases": Array [
                        "hammer_and_wrench",
                      ],
                      "name": "hammer_and_wrench",
                    },
                    Object {
                      "aliases": Array [
                        "pick",
                      ],
                      "name": "pick",
                    },
                    Object {
                      "aliases": Array [
                        "nut_and_bolt",
                      ],
                      "name": "nut_and_bolt",
                    },
                    Object {
                      "aliases": Array [
                        "gear",
                      ],
                      "name": "gear",
                    },
                    Object {
                      "aliases": Array [
                        "chains",
                      ],
                      "name": "chains",
                    },
                    Object {
                      "aliases": Array [
                        "gun",
                      ],
                      "name": "gun",
                    },
                  ],
                  "key": "objects-56",
                },
                Object {
                  "items": Array [
                    Object {
                      "aliases": Array [
                        "bomb",
                      ],
                      "name": "bomb",
                    },
                    Object {
                      "aliases": Array [
                        "hocho",
                        "knife",
                      ],
                      "name": "hocho",
                    },
                    Object {
                      "aliases": Array [
                        "dagger",
                      ],
                      "name": "dagger",
                    },
                    Object {
                      "aliases": Array [
                        "crossed_swords",
                      ],
                      "name": "crossed_swords",
                    },
                    Object {
                      "aliases": Array [
                        "shield",
                      ],
                      "name": "shield",
                    },
                    Object {
                      "aliases": Array [
                        "smoking",
                      ],
                      "name": "smoking",
                    },
                    Object {
                      "aliases": Array [
                        "coffin",
                      ],
                      "name": "coffin",
                    },
                  ],
                  "key": "objects-63",
                },
                Object {
                  "items": Array [
                    Object {
                      "aliases": Array [
                        "funeral_urn",
                      ],
                      "name": "funeral_urn",
                    },
                    Object {
                      "aliases": Array [
                        "amphora",
                      ],
                      "name": "amphora",
                    },
                    Object {
                      "aliases": Array [
                        "crystal_ball",
                      ],
                      "name": "crystal_ball",
                    },
                    Object {
                      "aliases": Array [
                        "prayer_beads",
                      ],
                      "name": "prayer_beads",
                    },
                    Object {
                      "aliases": Array [
                        "barber",
                      ],
                      "name": "barber",
                    },
                    Object {
                      "aliases": Array [
                        "alembic",
                      ],
                      "name": "alembic",
                    },
                    Object {
                      "aliases": Array [
                        "telescope",
                      ],
                      "name": "telescope",
                    },
                  ],
                  "key": "objects-70",
                },
                Object {
                  "items": Array [
                    Object {
                      "aliases": Array [
                        "microscope",
                      ],
                      "name": "microscope",
                    },
                    Object {
                      "aliases": Array [
                        "hole",
                      ],
                      "name": "hole",
                    },
                    Object {
                      "aliases": Array [
                        "pill",
                      ],
                      "name": "pill",
                    },
                    Object {
                      "aliases": Array [
                        "syringe",
                      ],
                      "name": "syringe",
                    },
                    Object {
                      "aliases": Array [
                        "thermometer",
                      ],
                      "name": "thermometer",
                    },
                    Object {
                      "aliases": Array [
                        "toilet",
                      ],
                      "name": "toilet",
                    },
                    Object {
                      "aliases": Array [
                        "potable_water",
                      ],
                      "name": "potable_water",
                    },
                  ],
                  "key": "objects-77",
                },
                Object {
                  "items": Array [
                    Object {
                      "aliases": Array [
                        "shower",
                      ],
                      "name": "shower",
                    },
                    Object {
                      "aliases": Array [
                        "bathtub",
                      ],
                      "name": "bathtub",
                    },
                    Object {
                      "aliases": Array [
                        "bath",
                      ],
                      "name": "bath",
                    },
                    Object {
                      "aliases": Array [
                        "bellhop_bell",
                      ],
                      "name": "bellhop_bell",
                    },
                    Object {
                      "aliases": Array [
                        "key",
                      ],
                      "name": "key",
                    },
                    Object {
                      "aliases": Array [
                        "old_key",
                      ],
                      "name": "old_key",
                    },
                    Object {
                      "aliases": Array [
                        "door",
                      ],
                      "name": "door",
                    },
                  ],
                  "key": "objects-84",
                },
                Object {
                  "items": Array [
                    Object {
                      "aliases": Array [
                        "couch_and_lamp",
                      ],
                      "name": "couch_and_lamp",
                    },
                    Object {
                      "aliases": Array [
                        "bed",
                      ],
                      "name": "bed",
                    },
                    Object {
                      "aliases": Array [
                        "sleeping_bed",
                      ],
                      "name": "sleeping_bed",
                    },
                    Object {
                      "aliases": Array [
                        "framed_picture",
                      ],
                      "name": "framed_picture",
                    },
                    Object {
                      "aliases": Array [
                        "shopping",
                      ],
                      "name": "shopping",
                    },
                    Object {
                      "aliases": Array [
                        "shopping_cart",
                      ],
                      "name": "shopping_cart",
                    },
                    Object {
                      "aliases": Array [
                        "gift",
                      ],
                      "name": "gift",
                    },
                  ],
                  "key": "objects-91",
                },
                Object {
                  "items": Array [
                    Object {
                      "aliases": Array [
                        "balloon",
                      ],
                      "name": "balloon",
                    },
                    Object {
                      "aliases": Array [
                        "flags",
                      ],
                      "name": "flags",
                    },
                    Object {
                      "aliases": Array [
                        "ribbon",
                      ],
                      "name": "ribbon",
                    },
                    Object {
                      "aliases": Array [
                        "confetti_ball",
                      ],
                      "name": "confetti_ball",
                    },
                    Object {
                      "aliases": Array [
                        "tada",
                      ],
                      "name": "tada",
                    },
                    Object {
                      "aliases": Array [
                        "dolls",
                      ],
                      "name": "dolls",
                    },
                    Object {
                      "aliases": Array [
                        "izakaya_lantern",
                        "lantern",
                      ],
                      "name": "izakaya_lantern",
                    },
                  ],
                  "key": "objects-98",
                },
                Object {
                  "items": Array [
                    Object {
                      "aliases": Array [
                        "wind_chime",
                      ],
                      "name": "wind_chime",
                    },
                    Object {
                      "aliases": Array [
                        "email",
                        "envelope",
                      ],
                      "name": "email",
                    },
                    Object {
                      "aliases": Array [
                        "envelope_with_arrow",
                      ],
                      "name": "envelope_with_arrow",
                    },
                    Object {
                      "aliases": Array [
                        "incoming_envelope",
                      ],
                      "name": "incoming_envelope",
                    },
                    Object {
                      "aliases": Array [
                        "e-mail",
                      ],
                      "name": "e-mail",
                    },
                    Object {
                      "aliases": Array [
                        "love_letter",
                      ],
                      "name": "love_letter",
                    },
                    Object {
                      "aliases": Array [
                        "inbox_tray",
                      ],
                      "name": "inbox_tray",
                    },
                  ],
                  "key": "objects-105",
                },
                Object {
                  "items": Array [
                    Object {
                      "aliases": Array [
                        "outbox_tray",
                      ],
                      "name": "outbox_tray",
                    },
                    Object {
                      "aliases": Array [
                        "package",
                      ],
                      "name": "package",
                    },
                    Object {
                      "aliases": Array [
                        "label",
                      ],
                      "name": "label",
                    },
                    Object {
                      "aliases": Array [
                        "mailbox_closed",
                      ],
                      "name": "mailbox_closed",
                    },
                    Object {
                      "aliases": Array [
                        "mailbox",
                      ],
                      "name": "mailbox",
                    },
                    Object {
                      "aliases": Array [
                        "mailbox_with_mail",
                      ],
                      "name": "mailbox_with_mail",
                    },
                    Object {
                      "aliases": Array [
                        "mailbox_with_no_mail",
                      ],
                      "name": "mailbox_with_no_mail",
                    },
                  ],
                  "key": "objects-112",
                },
                Object {
                  "items": Array [
                    Object {
                      "aliases": Array [
                        "postbox",
                      ],
                      "name": "postbox",
                    },
                    Object {
                      "aliases": Array [
                        "postal_horn",
                      ],
                      "name": "postal_horn",
                    },
                    Object {
                      "aliases": Array [
                        "scroll",
                      ],
                      "name": "scroll",
                    },
                    Object {
                      "aliases": Array [
                        "page_with_curl",
                      ],
                      "name": "page_with_curl",
                    },
                    Object {
                      "aliases": Array [
                        "page_facing_up",
                      ],
                      "name": "page_facing_up",
                    },
                    Object {
                      "aliases": Array [
                        "bookmark_tabs",
                      ],
                      "name": "bookmark_tabs",
                    },
                    Object {
                      "aliases": Array [
                        "bar_chart",
                      ],
                      "name": "bar_chart",
                    },
                  ],
                  "key": "objects-119",
                },
                Object {
                  "items": Array [
                    Object {
                      "aliases": Array [
                        "chart_with_upwards_trend",
                      ],
                      "name": "chart_with_upwards_trend",
                    },
                    Object {
                      "aliases": Array [
                        "chart_with_downwards_trend",
                      ],
                      "name": "chart_with_downwards_trend",
                    },
                    Object {
                      "aliases": Array [
                        "spiral_notepad",
                      ],
                      "name": "spiral_notepad",
                    },
                    Object {
                      "aliases": Array [
                        "spiral_calendar",
                      ],
                      "name": "spiral_calendar",
                    },
                    Object {
                      "aliases": Array [
                        "calendar",
                      ],
                      "name": "calendar",
                    },
                    Object {
                      "aliases": Array [
                        "date",
                      ],
                      "name": "date",
                    },
                    Object {
                      "aliases": Array [
                        "card_index",
                      ],
                      "name": "card_index",
                    },
                  ],
                  "key": "objects-126",
                },
                Object {
                  "items": Array [
                    Object {
                      "aliases": Array [
                        "card_file_box",
                      ],
                      "name": "card_file_box",
                    },
                    Object {
                      "aliases": Array [
                        "ballot_box",
                      ],
                      "name": "ballot_box",
                    },
                    Object {
                      "aliases": Array [
                        "file_cabinet",
                      ],
                      "name": "file_cabinet",
                    },
                    Object {
                      "aliases": Array [
                        "clipboard",
                      ],
                      "name": "clipboard",
                    },
                    Object {
                      "aliases": Array [
                        "file_folder",
                      ],
                      "name": "file_folder",
                    },
                    Object {
                      "aliases": Array [
                        "open_file_folder",
                      ],
                      "name": "open_file_folder",
                    },
                    Object {
                      "aliases": Array [
                        "card_index_dividers",
                      ],
                      "name": "card_index_dividers",
                    },
                  ],
                  "key": "objects-133",
                },
                Object {
                  "items": Array [
                    Object {
                      "aliases": Array [
                        "newspaper_roll",
                      ],
                      "name": "newspaper_roll",
                    },
                    Object {
                      "aliases": Array [
                        "newspaper",
                      ],
                      "name": "newspaper",
                    },
                    Object {
                      "aliases": Array [
                        "notebook",
                      ],
                      "name": "notebook",
                    },
                    Object {
                      "aliases": Array [
                        "notebook_with_decorative_cover",
                      ],
                      "name": "notebook_with_decorative_cover",
                    },
                    Object {
                      "aliases": Array [
                        "ledger",
                      ],
                      "name": "ledger",
                    },
                    Object {
                      "aliases": Array [
                        "closed_book",
                      ],
                      "name": "closed_book",
                    },
                    Object {
                      "aliases": Array [
                        "green_book",
                      ],
                      "name": "green_book",
                    },
                  ],
                  "key": "objects-140",
                },
                Object {
                  "items": Array [
                    Object {
                      "aliases": Array [
                        "blue_book",
                      ],
                      "name": "blue_book",
                    },
                    Object {
                      "aliases": Array [
                        "orange_book",
                      ],
                      "name": "orange_book",
                    },
                    Object {
                      "aliases": Array [
                        "books",
                      ],
                      "name": "books",
                    },
                    Object {
                      "aliases": Array [
                        "book",
                        "open_book",
                      ],
                      "name": "book",
                    },
                    Object {
                      "aliases": Array [
                        "bookmark",
                      ],
                      "name": "bookmark",
                    },
                    Object {
                      "aliases": Array [
                        "link",
                      ],
                      "name": "link",
                    },
                    Object {
                      "aliases": Array [
                        "paperclip",
                      ],
                      "name": "paperclip",
                    },
                  ],
                  "key": "objects-147",
                },
                Object {
                  "items": Array [
                    Object {
                      "aliases": Array [
                        "paperclips",
                      ],
                      "name": "paperclips",
                    },
                    Object {
                      "aliases": Array [
                        "triangular_ruler",
                      ],
                      "name": "triangular_ruler",
                    },
                    Object {
                      "aliases": Array [
                        "straight_ruler",
                      ],
                      "name": "straight_ruler",
                    },
                    Object {
                      "aliases": Array [
                        "pushpin",
                      ],
                      "name": "pushpin",
                    },
                    Object {
                      "aliases": Array [
                        "round_pushpin",
                      ],
                      "name": "round_pushpin",
                    },
                    Object {
                      "aliases": Array [
                        "scissors",
                      ],
                      "name": "scissors",
                    },
                    Object {
                      "aliases": Array [
                        "pen",
                      ],
                      "name": "pen",
                    },
                  ],
                  "key": "objects-154",
                },
                Object {
                  "items": Array [
                    Object {
                      "aliases": Array [
                        "fountain_pen",
                      ],
                      "name": "fountain_pen",
                    },
                    Object {
                      "aliases": Array [
                        "black_nib",
                      ],
                      "name": "black_nib",
                    },
                    Object {
                      "aliases": Array [
                        "paintbrush",
                      ],
                      "name": "paintbrush",
                    },
                    Object {
                      "aliases": Array [
                        "crayon",
                      ],
                      "name": "crayon",
                    },
                    Object {
                      "aliases": Array [
                        "memo",
                        "pencil",
                      ],
                      "name": "memo",
                    },
                    Object {
                      "aliases": Array [
                        "pencil2",
                      ],
                      "name": "pencil2",
                    },
                    Object {
                      "aliases": Array [
                        "mag",
                      ],
                      "name": "mag",
                    },
                  ],
                  "key": "objects-161",
                },
                Object {
                  "items": Array [
                    Object {
                      "aliases": Array [
                        "mag_right",
                      ],
                      "name": "mag_right",
                    },
                    Object {
                      "aliases": Array [
                        "lock_with_ink_pen",
                      ],
                      "name": "lock_with_ink_pen",
                    },
                    Object {
                      "aliases": Array [
                        "closed_lock_with_key",
                      ],
                      "name": "closed_lock_with_key",
                    },
                    Object {
                      "aliases": Array [
                        "lock",
                      ],
                      "name": "lock",
                    },
                    Object {
                      "aliases": Array [
                        "unlock",
                      ],
                      "name": "unlock",
                    },
                    undefined,
                    undefined,
                  ],
                  "key": "objects-168",
                },
              ],
              "defaultMessage": "OBJECTS",
              "icon": "lightbulb-outline",
              "id": "mobile.emoji_picker.objects",
              "key": "objects",
            },
            Object {
              "data": Array [
                Object {
                  "items": Array [
                    Object {
                      "aliases": Array [
                        "heart",
                      ],
                      "name": "heart",
                    },
                    Object {
                      "aliases": Array [
                        "yellow_heart",
                      ],
                      "name": "yellow_heart",
                    },
                    Object {
                      "aliases": Array [
                        "green_heart",
                      ],
                      "name": "green_heart",
                    },
                    Object {
                      "aliases": Array [
                        "blue_heart",
                      ],
                      "name": "blue_heart",
                    },
                    Object {
                      "aliases": Array [
                        "purple_heart",
                      ],
                      "name": "purple_heart",
                    },
                    Object {
                      "aliases": Array [
                        "black_heart",
                      ],
                      "name": "black_heart",
                    },
                    Object {
                      "aliases": Array [
                        "broken_heart",
                      ],
                      "name": "broken_heart",
                    },
                  ],
                  "key": "symbols-0",
                },
                Object {
                  "items": Array [
                    Object {
                      "aliases": Array [
                        "heavy_heart_exclamation",
                      ],
                      "name": "heavy_heart_exclamation",
                    },
                    Object {
                      "aliases": Array [
                        "two_hearts",
                      ],
                      "name": "two_hearts",
                    },
                    Object {
                      "aliases": Array [
                        "revolving_hearts",
                      ],
                      "name": "revolving_hearts",
                    },
                    Object {
                      "aliases": Array [
                        "heartbeat",
                      ],
                      "name": "heartbeat",
                    },
                    Object {
                      "aliases": Array [
                        "heartpulse",
                      ],
                      "name": "heartpulse",
                    },
                    Object {
                      "aliases": Array [
                        "sparkling_heart",
                      ],
                      "name": "sparkling_heart",
                    },
                    Object {
                      "aliases": Array [
                        "cupid",
                      ],
                      "name": "cupid",
                    },
                  ],
                  "key": "symbols-7",
                },
                Object {
                  "items": Array [
                    Object {
                      "aliases": Array [
                        "gift_heart",
                      ],
                      "name": "gift_heart",
                    },
                    Object {
                      "aliases": Array [
                        "heart_decoration",
                      ],
                      "name": "heart_decoration",
                    },
                    Object {
                      "aliases": Array [
                        "peace_symbol",
                      ],
                      "name": "peace_symbol",
                    },
                    Object {
                      "aliases": Array [
                        "latin_cross",
                      ],
                      "name": "latin_cross",
                    },
                    Object {
                      "aliases": Array [
                        "star_and_crescent",
                      ],
                      "name": "star_and_crescent",
                    },
                    Object {
                      "aliases": Array [
                        "om",
                      ],
                      "name": "om",
                    },
                    Object {
                      "aliases": Array [
                        "wheel_of_dharma",
                      ],
                      "name": "wheel_of_dharma",
                    },
                  ],
                  "key": "symbols-14",
                },
                Object {
                  "items": Array [
                    Object {
                      "aliases": Array [
                        "star_of_david",
                      ],
                      "name": "star_of_david",
                    },
                    Object {
                      "aliases": Array [
                        "six_pointed_star",
                      ],
                      "name": "six_pointed_star",
                    },
                    Object {
                      "aliases": Array [
                        "menorah",
                      ],
                      "name": "menorah",
                    },
                    Object {
                      "aliases": Array [
                        "yin_yang",
                      ],
                      "name": "yin_yang",
                    },
                    Object {
                      "aliases": Array [
                        "orthodox_cross",
                      ],
                      "name": "orthodox_cross",
                    },
                    Object {
                      "aliases": Array [
                        "place_of_worship",
                      ],
                      "name": "place_of_worship",
                    },
                    Object {
                      "aliases": Array [
                        "ophiuchus",
                      ],
                      "name": "ophiuchus",
                    },
                  ],
                  "key": "symbols-21",
                },
                Object {
                  "items": Array [
                    Object {
                      "aliases": Array [
                        "aries",
                      ],
                      "name": "aries",
                    },
                    Object {
                      "aliases": Array [
                        "taurus",
                      ],
                      "name": "taurus",
                    },
                    Object {
                      "aliases": Array [
                        "gemini",
                      ],
                      "name": "gemini",
                    },
                    Object {
                      "aliases": Array [
                        "cancer",
                      ],
                      "name": "cancer",
                    },
                    Object {
                      "aliases": Array [
                        "leo",
                      ],
                      "name": "leo",
                    },
                    Object {
                      "aliases": Array [
                        "virgo",
                      ],
                      "name": "virgo",
                    },
                    Object {
                      "aliases": Array [
                        "libra",
                      ],
                      "name": "libra",
                    },
                  ],
                  "key": "symbols-28",
                },
                Object {
                  "items": Array [
                    Object {
                      "aliases": Array [
                        "scorpius",
                      ],
                      "name": "scorpius",
                    },
                    Object {
                      "aliases": Array [
                        "sagittarius",
                      ],
                      "name": "sagittarius",
                    },
                    Object {
                      "aliases": Array [
                        "capricorn",
                      ],
                      "name": "capricorn",
                    },
                    Object {
                      "aliases": Array [
                        "aquarius",
                      ],
                      "name": "aquarius",
                    },
                    Object {
                      "aliases": Array [
                        "pisces",
                      ],
                      "name": "pisces",
                    },
                    Object {
                      "aliases": Array [
                        "id",
                      ],
                      "name": "id",
                    },
                    Object {
                      "aliases": Array [
                        "atom_symbol",
                      ],
                      "name": "atom_symbol",
                    },
                  ],
                  "key": "symbols-35",
                },
                Object {
                  "items": Array [
                    Object {
                      "aliases": Array [
                        "accept",
                      ],
                      "name": "accept",
                    },
                    Object {
                      "aliases": Array [
                        "radioactive",
                      ],
                      "name": "radioactive",
                    },
                    Object {
                      "aliases": Array [
                        "biohazard",
                      ],
                      "name": "biohazard",
                    },
                    Object {
                      "aliases": Array [
                        "mobile_phone_off",
                      ],
                      "name": "mobile_phone_off",
                    },
                    Object {
                      "aliases": Array [
                        "vibration_mode",
                      ],
                      "name": "vibration_mode",
                    },
                    Object {
                      "aliases": Array [
                        "u6709",
                      ],
                      "name": "u6709",
                    },
                    Object {
                      "aliases": Array [
                        "u7121",
                      ],
                      "name": "u7121",
                    },
                  ],
                  "key": "symbols-42",
                },
                Object {
                  "items": Array [
                    Object {
                      "aliases": Array [
                        "u7533",
                      ],
                      "name": "u7533",
                    },
                    Object {
                      "aliases": Array [
                        "u55b6",
                      ],
                      "name": "u55b6",
                    },
                    Object {
                      "aliases": Array [
                        "u6708",
                      ],
                      "name": "u6708",
                    },
                    Object {
                      "aliases": Array [
                        "eight_pointed_black_star",
                      ],
                      "name": "eight_pointed_black_star",
                    },
                    Object {
                      "aliases": Array [
                        "vs",
                      ],
                      "name": "vs",
                    },
                    Object {
                      "aliases": Array [
                        "white_flower",
                      ],
                      "name": "white_flower",
                    },
                    Object {
                      "aliases": Array [
                        "ideograph_advantage",
                      ],
                      "name": "ideograph_advantage",
                    },
                  ],
                  "key": "symbols-49",
                },
                Object {
                  "items": Array [
                    Object {
                      "aliases": Array [
                        "secret",
                      ],
                      "name": "secret",
                    },
                    Object {
                      "aliases": Array [
                        "congratulations",
                      ],
                      "name": "congratulations",
                    },
                    Object {
                      "aliases": Array [
                        "u5408",
                      ],
                      "name": "u5408",
                    },
                    Object {
                      "aliases": Array [
                        "u6e80",
                      ],
                      "name": "u6e80",
                    },
                    Object {
                      "aliases": Array [
                        "u5272",
                      ],
                      "name": "u5272",
                    },
                    Object {
                      "aliases": Array [
                        "u7981",
                      ],
                      "name": "u7981",
                    },
                    Object {
                      "aliases": Array [
                        "a",
                      ],
                      "name": "a",
                    },
                  ],
                  "key": "symbols-56",
                },
                Object {
                  "items": Array [
                    Object {
                      "aliases": Array [
                        "b",
                      ],
                      "name": "b",
                    },
                    Object {
                      "aliases": Array [
                        "ab",
                      ],
                      "name": "ab",
                    },
                    Object {
                      "aliases": Array [
                        "cl",
                      ],
                      "name": "cl",
                    },
                    Object {
                      "aliases": Array [
                        "o2",
                      ],
                      "name": "o2",
                    },
                    Object {
                      "aliases": Array [
                        "sos",
                      ],
                      "name": "sos",
                    },
                    Object {
                      "aliases": Array [
                        "x",
                      ],
                      "name": "x",
                    },
                    Object {
                      "aliases": Array [
                        "o",
                      ],
                      "name": "o",
                    },
                  ],
                  "key": "symbols-63",
                },
                Object {
                  "items": Array [
                    Object {
                      "aliases": Array [
                        "stop_sign",
                      ],
                      "name": "stop_sign",
                    },
                    Object {
                      "aliases": Array [
                        "no_entry",
                      ],
                      "name": "no_entry",
                    },
                    Object {
                      "aliases": Array [
                        "name_badge",
                      ],
                      "name": "name_badge",
                    },
                    Object {
                      "aliases": Array [
                        "no_entry_sign",
                      ],
                      "name": "no_entry_sign",
                    },
                    Object {
                      "aliases": Array [
                        "100",
                      ],
                      "name": "100",
                    },
                    Object {
                      "aliases": Array [
                        "anger",
                      ],
                      "name": "anger",
                    },
                    Object {
                      "aliases": Array [
                        "hotsprings",
                      ],
                      "name": "hotsprings",
                    },
                  ],
                  "key": "symbols-70",
                },
                Object {
                  "items": Array [
                    Object {
                      "aliases": Array [
                        "no_pedestrians",
                      ],
                      "name": "no_pedestrians",
                    },
                    Object {
                      "aliases": Array [
                        "do_not_litter",
                      ],
                      "name": "do_not_litter",
                    },
                    Object {
                      "aliases": Array [
                        "no_bicycles",
                      ],
                      "name": "no_bicycles",
                    },
                    Object {
                      "aliases": Array [
                        "non-potable_water",
                      ],
                      "name": "non-potable_water",
                    },
                    Object {
                      "aliases": Array [
                        "underage",
                      ],
                      "name": "underage",
                    },
                    Object {
                      "aliases": Array [
                        "no_mobile_phones",
                      ],
                      "name": "no_mobile_phones",
                    },
                    Object {
                      "aliases": Array [
                        "no_smoking",
                      ],
                      "name": "no_smoking",
                    },
                  ],
                  "key": "symbols-77",
                },
                Object {
                  "items": Array [
                    Object {
                      "aliases": Array [
                        "exclamation",
                        "heavy_exclamation_mark",
                      ],
                      "name": "exclamation",
                    },
                    Object {
                      "aliases": Array [
                        "grey_exclamation",
                      ],
                      "name": "grey_exclamation",
                    },
                    Object {
                      "aliases": Array [
                        "question",
                      ],
                      "name": "question",
                    },
                    Object {
                      "aliases": Array [
                        "grey_question",
                      ],
                      "name": "grey_question",
                    },
                    Object {
                      "aliases": Array [
                        "bangbang",
                      ],
                      "name": "bangbang",
                    },
                    Object {
                      "aliases": Array [
                        "interrobang",
                      ],
                      "name": "interrobang",
                    },
                    Object {
                      "aliases": Array [
                        "low_brightness",
                      ],
                      "name": "low_brightness",
                    },
                  ],
                  "key": "symbols-84",
                },
                Object {
                  "items": Array [
                    Object {
                      "aliases": Array [
                        "high_brightness",
                      ],
                      "name": "high_brightness",
                    },
                    Object {
                      "aliases": Array [
                        "part_alternation_mark",
                      ],
                      "name": "part_alternation_mark",
                    },
                    Object {
                      "aliases": Array [
                        "warning",
                      ],
                      "name": "warning",
                    },
                    Object {
                      "aliases": Array [
                        "children_crossing",
                      ],
                      "name": "children_crossing",
                    },
                    Object {
                      "aliases": Array [
                        "trident",
                      ],
                      "name": "trident",
                    },
                    Object {
                      "aliases": Array [
                        "fleur_de_lis",
                      ],
                      "name": "fleur_de_lis",
                    },
                    Object {
                      "aliases": Array [
                        "beginner",
                      ],
                      "name": "beginner",
                    },
                  ],
                  "key": "symbols-91",
                },
                Object {
                  "items": Array [
                    Object {
                      "aliases": Array [
                        "recycle",
                      ],
                      "name": "recycle",
                    },
                    Object {
                      "aliases": Array [
                        "white_check_mark",
                      ],
                      "name": "white_check_mark",
                    },
                    Object {
                      "aliases": Array [
                        "u6307",
                      ],
                      "name": "u6307",
                    },
                    Object {
                      "aliases": Array [
                        "chart",
                      ],
                      "name": "chart",
                    },
                    Object {
                      "aliases": Array [
                        "sparkle",
                      ],
                      "name": "sparkle",
                    },
                    Object {
                      "aliases": Array [
                        "eight_spoked_asterisk",
                      ],
                      "name": "eight_spoked_asterisk",
                    },
                    Object {
                      "aliases": Array [
                        "negative_squared_cross_mark",
                      ],
                      "name": "negative_squared_cross_mark",
                    },
                  ],
                  "key": "symbols-98",
                },
                Object {
                  "items": Array [
                    Object {
                      "aliases": Array [
                        "globe_with_meridians",
                      ],
                      "name": "globe_with_meridians",
                    },
                    Object {
                      "aliases": Array [
                        "diamond_shape_with_a_dot_inside",
                      ],
                      "name": "diamond_shape_with_a_dot_inside",
                    },
                    Object {
                      "aliases": Array [
                        "m",
                      ],
                      "name": "m",
                    },
                    Object {
                      "aliases": Array [
                        "cyclone",
                      ],
                      "name": "cyclone",
                    },
                    Object {
                      "aliases": Array [
                        "zzz",
                      ],
                      "name": "zzz",
                    },
                    Object {
                      "aliases": Array [
                        "atm",
                      ],
                      "name": "atm",
                    },
                    Object {
                      "aliases": Array [
                        "wc",
                      ],
                      "name": "wc",
                    },
                  ],
                  "key": "symbols-105",
                },
                Object {
                  "items": Array [
                    Object {
                      "aliases": Array [
                        "wheelchair",
                      ],
                      "name": "wheelchair",
                    },
                    Object {
                      "aliases": Array [
                        "parking",
                      ],
                      "name": "parking",
                    },
                    Object {
                      "aliases": Array [
                        "u7a7a",
                      ],
                      "name": "u7a7a",
                    },
                    Object {
                      "aliases": Array [
                        "sa",
                      ],
                      "name": "sa",
                    },
                    Object {
                      "aliases": Array [
                        "passport_control",
                      ],
                      "name": "passport_control",
                    },
                    Object {
                      "aliases": Array [
                        "customs",
                      ],
                      "name": "customs",
                    },
                    Object {
                      "aliases": Array [
                        "baggage_claim",
                      ],
                      "name": "baggage_claim",
                    },
                  ],
                  "key": "symbols-112",
                },
                Object {
                  "items": Array [
                    Object {
                      "aliases": Array [
                        "left_luggage",
                      ],
                      "name": "left_luggage",
                    },
                    Object {
                      "aliases": Array [
                        "mens",
                      ],
                      "name": "mens",
                    },
                    Object {
                      "aliases": Array [
                        "womens",
                      ],
                      "name": "womens",
                    },
                    Object {
                      "aliases": Array [
                        "baby_symbol",
                      ],
                      "name": "baby_symbol",
                    },
                    Object {
                      "aliases": Array [
                        "restroom",
                      ],
                      "name": "restroom",
                    },
                    Object {
                      "aliases": Array [
                        "put_litter_in_its_place",
                      ],
                      "name": "put_litter_in_its_place",
                    },
                    Object {
                      "aliases": Array [
                        "cinema",
                      ],
                      "name": "cinema",
                    },
                  ],
                  "key": "symbols-119",
                },
                Object {
                  "items": Array [
                    Object {
                      "aliases": Array [
                        "signal_strength",
                      ],
                      "name": "signal_strength",
                    },
                    Object {
                      "aliases": Array [
                        "koko",
                      ],
                      "name": "koko",
                    },
                    Object {
                      "aliases": Array [
                        "symbols",
                      ],
                      "name": "symbols",
                    },
                    Object {
                      "aliases": Array [
                        "information_source",
                      ],
                      "name": "information_source",
                    },
                    Object {
                      "aliases": Array [
                        "abc",
                      ],
                      "name": "abc",
                    },
                    Object {
                      "aliases": Array [
                        "abcd",
                      ],
                      "name": "abcd",
                    },
                    Object {
                      "aliases": Array [
                        "capital_abcd",
                      ],
                      "name": "capital_abcd",
                    },
                  ],
                  "key": "symbols-126",
                },
                Object {
                  "items": Array [
                    Object {
                      "aliases": Array [
                        "ng",
                      ],
                      "name": "ng",
                    },
                    Object {
                      "aliases": Array [
                        "ok",
                      ],
                      "name": "ok",
                    },
                    Object {
                      "aliases": Array [
                        "up",
                      ],
                      "name": "up",
                    },
                    Object {
                      "aliases": Array [
                        "cool",
                      ],
                      "name": "cool",
                    },
                    Object {
                      "aliases": Array [
                        "new",
                      ],
                      "name": "new",
                    },
                    Object {
                      "aliases": Array [
                        "free",
                      ],
                      "name": "free",
                    },
                    Object {
                      "aliases": Array [
                        "zero",
                      ],
                      "name": "zero",
                    },
                  ],
                  "key": "symbols-133",
                },
                Object {
                  "items": Array [
                    Object {
                      "aliases": Array [
                        "one",
                      ],
                      "name": "one",
                    },
                    Object {
                      "aliases": Array [
                        "two",
                      ],
                      "name": "two",
                    },
                    Object {
                      "aliases": Array [
                        "three",
                      ],
                      "name": "three",
                    },
                    Object {
                      "aliases": Array [
                        "four",
                      ],
                      "name": "four",
                    },
                    Object {
                      "aliases": Array [
                        "five",
                      ],
                      "name": "five",
                    },
                    Object {
                      "aliases": Array [
                        "six",
                      ],
                      "name": "six",
                    },
                    Object {
                      "aliases": Array [
                        "seven",
                      ],
                      "name": "seven",
                    },
                  ],
                  "key": "symbols-140",
                },
                Object {
                  "items": Array [
                    Object {
                      "aliases": Array [
                        "eight",
                      ],
                      "name": "eight",
                    },
                    Object {
                      "aliases": Array [
                        "nine",
                      ],
                      "name": "nine",
                    },
                    Object {
                      "aliases": Array [
                        "keycap_ten",
                      ],
                      "name": "keycap_ten",
                    },
                    Object {
                      "aliases": Array [
                        "1234",
                      ],
                      "name": "1234",
                    },
                    Object {
                      "aliases": Array [
                        "hash",
                      ],
                      "name": "hash",
                    },
                    Object {
                      "aliases": Array [
                        "asterisk",
                      ],
                      "name": "asterisk",
                    },
                    Object {
                      "aliases": Array [
                        "arrow_forward",
                      ],
                      "name": "arrow_forward",
                    },
                  ],
                  "key": "symbols-147",
                },
                Object {
                  "items": Array [
                    Object {
                      "aliases": Array [
                        "pause_button",
                      ],
                      "name": "pause_button",
                    },
                    Object {
                      "aliases": Array [
                        "play_or_pause_button",
                      ],
                      "name": "play_or_pause_button",
                    },
                    Object {
                      "aliases": Array [
                        "stop_button",
                      ],
                      "name": "stop_button",
                    },
                    Object {
                      "aliases": Array [
                        "record_button",
                      ],
                      "name": "record_button",
                    },
                    Object {
                      "aliases": Array [
                        "next_track_button",
                      ],
                      "name": "next_track_button",
                    },
                    Object {
                      "aliases": Array [
                        "previous_track_button",
                      ],
                      "name": "previous_track_button",
                    },
                    Object {
                      "aliases": Array [
                        "fast_forward",
                      ],
                      "name": "fast_forward",
                    },
                  ],
                  "key": "symbols-154",
                },
                Object {
                  "items": Array [
                    Object {
                      "aliases": Array [
                        "rewind",
                      ],
                      "name": "rewind",
                    },
                    Object {
                      "aliases": Array [
                        "arrow_double_up",
                      ],
                      "name": "arrow_double_up",
                    },
                    Object {
                      "aliases": Array [
                        "arrow_double_down",
                      ],
                      "name": "arrow_double_down",
                    },
                    Object {
                      "aliases": Array [
                        "arrow_backward",
                      ],
                      "name": "arrow_backward",
                    },
                    Object {
                      "aliases": Array [
                        "arrow_up_small",
                      ],
                      "name": "arrow_up_small",
                    },
                    Object {
                      "aliases": Array [
                        "arrow_down_small",
                      ],
                      "name": "arrow_down_small",
                    },
                    Object {
                      "aliases": Array [
                        "arrow_right",
                      ],
                      "name": "arrow_right",
                    },
                  ],
                  "key": "symbols-161",
                },
                Object {
                  "items": Array [
                    Object {
                      "aliases": Array [
                        "arrow_left",
                      ],
                      "name": "arrow_left",
                    },
                    Object {
                      "aliases": Array [
                        "arrow_up",
                      ],
                      "name": "arrow_up",
                    },
                    Object {
                      "aliases": Array [
                        "arrow_down",
                      ],
                      "name": "arrow_down",
                    },
                    Object {
                      "aliases": Array [
                        "arrow_upper_right",
                      ],
                      "name": "arrow_upper_right",
                    },
                    Object {
                      "aliases": Array [
                        "arrow_lower_right",
                      ],
                      "name": "arrow_lower_right",
                    },
                    Object {
                      "aliases": Array [
                        "arrow_lower_left",
                      ],
                      "name": "arrow_lower_left",
                    },
                    Object {
                      "aliases": Array [
                        "arrow_upper_left",
                      ],
                      "name": "arrow_upper_left",
                    },
                  ],
                  "key": "symbols-168",
                },
                Object {
                  "items": Array [
                    Object {
                      "aliases": Array [
                        "arrow_up_down",
                      ],
                      "name": "arrow_up_down",
                    },
                    Object {
                      "aliases": Array [
                        "left_right_arrow",
                      ],
                      "name": "left_right_arrow",
                    },
                    Object {
                      "aliases": Array [
                        "arrow_right_hook",
                      ],
                      "name": "arrow_right_hook",
                    },
                    Object {
                      "aliases": Array [
                        "leftwards_arrow_with_hook",
                      ],
                      "name": "leftwards_arrow_with_hook",
                    },
                    Object {
                      "aliases": Array [
                        "arrow_heading_up",
                      ],
                      "name": "arrow_heading_up",
                    },
                    Object {
                      "aliases": Array [
                        "arrow_heading_down",
                      ],
                      "name": "arrow_heading_down",
                    },
                    Object {
                      "aliases": Array [
                        "twisted_rightwards_arrows",
                      ],
                      "name": "twisted_rightwards_arrows",
                    },
                  ],
                  "key": "symbols-175",
                },
                Object {
                  "items": Array [
                    Object {
                      "aliases": Array [
                        "repeat",
                      ],
                      "name": "repeat",
                    },
                    Object {
                      "aliases": Array [
                        "repeat_one",
                      ],
                      "name": "repeat_one",
                    },
                    Object {
                      "aliases": Array [
                        "arrows_counterclockwise",
                      ],
                      "name": "arrows_counterclockwise",
                    },
                    Object {
                      "aliases": Array [
                        "arrows_clockwise",
                      ],
                      "name": "arrows_clockwise",
                    },
                    Object {
                      "aliases": Array [
                        "musical_note",
                      ],
                      "name": "musical_note",
                    },
                    Object {
                      "aliases": Array [
                        "notes",
                      ],
                      "name": "notes",
                    },
                    Object {
                      "aliases": Array [
                        "heavy_plus_sign",
                      ],
                      "name": "heavy_plus_sign",
                    },
                  ],
                  "key": "symbols-182",
                },
                Object {
                  "items": Array [
                    Object {
                      "aliases": Array [
                        "heavy_minus_sign",
                      ],
                      "name": "heavy_minus_sign",
                    },
                    Object {
                      "aliases": Array [
                        "heavy_division_sign",
                      ],
                      "name": "heavy_division_sign",
                    },
                    Object {
                      "aliases": Array [
                        "heavy_multiplication_x",
                      ],
                      "name": "heavy_multiplication_x",
                    },
                    Object {
                      "aliases": Array [
                        "heavy_dollar_sign",
                      ],
                      "name": "heavy_dollar_sign",
                    },
                    Object {
                      "aliases": Array [
                        "currency_exchange",
                      ],
                      "name": "currency_exchange",
                    },
                    Object {
                      "aliases": Array [
                        "tm",
                      ],
                      "name": "tm",
                    },
                    Object {
                      "aliases": Array [
                        "copyright",
                      ],
                      "name": "copyright",
                    },
                  ],
                  "key": "symbols-189",
                },
                Object {
                  "items": Array [
                    Object {
                      "aliases": Array [
                        "registered",
                      ],
                      "name": "registered",
                    },
                    Object {
                      "aliases": Array [
                        "wavy_dash",
                      ],
                      "name": "wavy_dash",
                    },
                    Object {
                      "aliases": Array [
                        "curly_loop",
                      ],
                      "name": "curly_loop",
                    },
                    Object {
                      "aliases": Array [
                        "loop",
                      ],
                      "name": "loop",
                    },
                    Object {
                      "aliases": Array [
                        "end",
                      ],
                      "name": "end",
                    },
                    Object {
                      "aliases": Array [
                        "back",
                      ],
                      "name": "back",
                    },
                    Object {
                      "aliases": Array [
                        "on",
                      ],
                      "name": "on",
                    },
                  ],
                  "key": "symbols-196",
                },
                Object {
                  "items": Array [
                    Object {
                      "aliases": Array [
                        "top",
                      ],
                      "name": "top",
                    },
                    Object {
                      "aliases": Array [
                        "soon",
                      ],
                      "name": "soon",
                    },
                    Object {
                      "aliases": Array [
                        "heavy_check_mark",
                      ],
                      "name": "heavy_check_mark",
                    },
                    Object {
                      "aliases": Array [
                        "ballot_box_with_check",
                      ],
                      "name": "ballot_box_with_check",
                    },
                    Object {
                      "aliases": Array [
                        "radio_button",
                      ],
                      "name": "radio_button",
                    },
                    Object {
                      "aliases": Array [
                        "white_circle",
                      ],
                      "name": "white_circle",
                    },
                    Object {
                      "aliases": Array [
                        "black_circle",
                      ],
                      "name": "black_circle",
                    },
                  ],
                  "key": "symbols-203",
                },
                Object {
                  "items": Array [
                    Object {
                      "aliases": Array [
                        "red_circle",
                      ],
                      "name": "red_circle",
                    },
                    Object {
                      "aliases": Array [
                        "large_blue_circle",
                      ],
                      "name": "large_blue_circle",
                    },
                    Object {
                      "aliases": Array [
                        "small_red_triangle",
                      ],
                      "name": "small_red_triangle",
                    },
                    Object {
                      "aliases": Array [
                        "small_red_triangle_down",
                      ],
                      "name": "small_red_triangle_down",
                    },
                    Object {
                      "aliases": Array [
                        "small_orange_diamond",
                      ],
                      "name": "small_orange_diamond",
                    },
                    Object {
                      "aliases": Array [
                        "small_blue_diamond",
                      ],
                      "name": "small_blue_diamond",
                    },
                    Object {
                      "aliases": Array [
                        "large_orange_diamond",
                      ],
                      "name": "large_orange_diamond",
                    },
                  ],
                  "key": "symbols-210",
                },
                Object {
                  "items": Array [
                    Object {
                      "aliases": Array [
                        "large_blue_diamond",
                      ],
                      "name": "large_blue_diamond",
                    },
                    Object {
                      "aliases": Array [
                        "white_square_button",
                      ],
                      "name": "white_square_button",
                    },
                    Object {
                      "aliases": Array [
                        "black_square_button",
                      ],
                      "name": "black_square_button",
                    },
                    Object {
                      "aliases": Array [
                        "black_small_square",
                      ],
                      "name": "black_small_square",
                    },
                    Object {
                      "aliases": Array [
                        "white_small_square",
                      ],
                      "name": "white_small_square",
                    },
                    Object {
                      "aliases": Array [
                        "black_medium_small_square",
                      ],
                      "name": "black_medium_small_square",
                    },
                    Object {
                      "aliases": Array [
                        "white_medium_small_square",
                      ],
                      "name": "white_medium_small_square",
                    },
                  ],
                  "key": "symbols-217",
                },
                Object {
                  "items": Array [
                    Object {
                      "aliases": Array [
                        "black_medium_square",
                      ],
                      "name": "black_medium_square",
                    },
                    Object {
                      "aliases": Array [
                        "white_medium_square",
                      ],
                      "name": "white_medium_square",
                    },
                    Object {
                      "aliases": Array [
                        "black_large_square",
                      ],
                      "name": "black_large_square",
                    },
                    Object {
                      "aliases": Array [
                        "white_large_square",
                      ],
                      "name": "white_large_square",
                    },
                    Object {
                      "aliases": Array [
                        "speaker",
                      ],
                      "name": "speaker",
                    },
                    Object {
                      "aliases": Array [
                        "mute",
                      ],
                      "name": "mute",
                    },
                    Object {
                      "aliases": Array [
                        "sound",
                      ],
                      "name": "sound",
                    },
                  ],
                  "key": "symbols-224",
                },
                Object {
                  "items": Array [
                    Object {
                      "aliases": Array [
                        "loud_sound",
                      ],
                      "name": "loud_sound",
                    },
                    Object {
                      "aliases": Array [
                        "bell",
                      ],
                      "name": "bell",
                    },
                    Object {
                      "aliases": Array [
                        "no_bell",
                      ],
                      "name": "no_bell",
                    },
                    Object {
                      "aliases": Array [
                        "mega",
                      ],
                      "name": "mega",
                    },
                    Object {
                      "aliases": Array [
                        "loudspeaker",
                      ],
                      "name": "loudspeaker",
                    },
                    Object {
                      "aliases": Array [
                        "eye_speech_bubble",
                      ],
                      "name": "eye_speech_bubble",
                    },
                    Object {
                      "aliases": Array [
                        "speech_balloon",
                      ],
                      "name": "speech_balloon",
                    },
                  ],
                  "key": "symbols-231",
                },
                Object {
                  "items": Array [
                    Object {
                      "aliases": Array [
                        "thought_balloon",
                      ],
                      "name": "thought_balloon",
                    },
                    Object {
                      "aliases": Array [
                        "right_anger_bubble",
                      ],
                      "name": "right_anger_bubble",
                    },
                    Object {
                      "aliases": Array [
                        "spades",
                      ],
                      "name": "spades",
                    },
                    Object {
                      "aliases": Array [
                        "clubs",
                      ],
                      "name": "clubs",
                    },
                    Object {
                      "aliases": Array [
                        "hearts",
                      ],
                      "name": "hearts",
                    },
                    Object {
                      "aliases": Array [
                        "diamonds",
                      ],
                      "name": "diamonds",
                    },
                    Object {
                      "aliases": Array [
                        "black_joker",
                      ],
                      "name": "black_joker",
                    },
                  ],
                  "key": "symbols-238",
                },
                Object {
                  "items": Array [
                    Object {
                      "aliases": Array [
                        "flower_playing_cards",
                      ],
                      "name": "flower_playing_cards",
                    },
                    Object {
                      "aliases": Array [
                        "mahjong",
                      ],
                      "name": "mahjong",
                    },
                    Object {
                      "aliases": Array [
                        "clock1",
                      ],
                      "name": "clock1",
                    },
                    Object {
                      "aliases": Array [
                        "clock2",
                      ],
                      "name": "clock2",
                    },
                    Object {
                      "aliases": Array [
                        "clock3",
                      ],
                      "name": "clock3",
                    },
                    Object {
                      "aliases": Array [
                        "clock4",
                      ],
                      "name": "clock4",
                    },
                    Object {
                      "aliases": Array [
                        "clock5",
                      ],
                      "name": "clock5",
                    },
                  ],
                  "key": "symbols-245",
                },
                Object {
                  "items": Array [
                    Object {
                      "aliases": Array [
                        "clock6",
                      ],
                      "name": "clock6",
                    },
                    Object {
                      "aliases": Array [
                        "clock7",
                      ],
                      "name": "clock7",
                    },
                    Object {
                      "aliases": Array [
                        "clock8",
                      ],
                      "name": "clock8",
                    },
                    Object {
                      "aliases": Array [
                        "clock9",
                      ],
                      "name": "clock9",
                    },
                    Object {
                      "aliases": Array [
                        "clock10",
                      ],
                      "name": "clock10",
                    },
                    Object {
                      "aliases": Array [
                        "clock11",
                      ],
                      "name": "clock11",
                    },
                    Object {
                      "aliases": Array [
                        "clock12",
                      ],
                      "name": "clock12",
                    },
                  ],
                  "key": "symbols-252",
                },
                Object {
                  "items": Array [
                    Object {
                      "aliases": Array [
                        "clock130",
                      ],
                      "name": "clock130",
                    },
                    Object {
                      "aliases": Array [
                        "clock230",
                      ],
                      "name": "clock230",
                    },
                    Object {
                      "aliases": Array [
                        "clock330",
                      ],
                      "name": "clock330",
                    },
                    Object {
                      "aliases": Array [
                        "clock430",
                      ],
                      "name": "clock430",
                    },
                    Object {
                      "aliases": Array [
                        "clock530",
                      ],
                      "name": "clock530",
                    },
                    Object {
                      "aliases": Array [
                        "clock630",
                      ],
                      "name": "clock630",
                    },
                    Object {
                      "aliases": Array [
                        "clock730",
                      ],
                      "name": "clock730",
                    },
                  ],
                  "key": "symbols-259",
                },
                Object {
                  "items": Array [
                    Object {
                      "aliases": Array [
                        "clock830",
                      ],
                      "name": "clock830",
                    },
                    Object {
                      "aliases": Array [
                        "clock930",
                      ],
                      "name": "clock930",
                    },
                    Object {
                      "aliases": Array [
                        "clock1030",
                      ],
                      "name": "clock1030",
                    },
                    Object {
                      "aliases": Array [
                        "clock1130",
                      ],
                      "name": "clock1130",
                    },
                    Object {
                      "aliases": Array [
                        "clock1230",
                      ],
                      "name": "clock1230",
                    },
                    undefined,
                    undefined,
                  ],
                  "key": "symbols-266",
                },
              ],
              "defaultMessage": "SYMBOLS",
              "icon": "heart-outline",
              "id": "mobile.emoji_picker.symbols",
              "key": "symbols",
            },
            Object {
              "data": Array [
                Object {
                  "items": Array [
                    Object {
                      "aliases": Array [
                        "white_flag",
                      ],
                      "name": "white_flag",
                    },
                    Object {
                      "aliases": Array [
                        "black_flag",
                      ],
                      "name": "black_flag",
                    },
                    Object {
                      "aliases": Array [
                        "checkered_flag",
                      ],
                      "name": "checkered_flag",
                    },
                    Object {
                      "aliases": Array [
                        "triangular_flag_on_post",
                      ],
                      "name": "triangular_flag_on_post",
                    },
                    Object {
                      "aliases": Array [
                        "rainbow_flag",
                      ],
                      "name": "rainbow_flag",
                    },
                    Object {
                      "aliases": Array [
                        "afghanistan",
                      ],
                      "name": "afghanistan",
                    },
                    Object {
                      "aliases": Array [
                        "aland_islands",
                      ],
                      "name": "aland_islands",
                    },
                  ],
                  "key": "flags-0",
                },
                Object {
                  "items": Array [
                    Object {
                      "aliases": Array [
                        "albania",
                      ],
                      "name": "albania",
                    },
                    Object {
                      "aliases": Array [
                        "algeria",
                      ],
                      "name": "algeria",
                    },
                    Object {
                      "aliases": Array [
                        "american_samoa",
                      ],
                      "name": "american_samoa",
                    },
                    Object {
                      "aliases": Array [
                        "andorra",
                      ],
                      "name": "andorra",
                    },
                    Object {
                      "aliases": Array [
                        "angola",
                      ],
                      "name": "angola",
                    },
                    Object {
                      "aliases": Array [
                        "anguilla",
                      ],
                      "name": "anguilla",
                    },
                    Object {
                      "aliases": Array [
                        "antarctica",
                      ],
                      "name": "antarctica",
                    },
                  ],
                  "key": "flags-7",
                },
                Object {
                  "items": Array [
                    Object {
                      "aliases": Array [
                        "antigua_barbuda",
                      ],
                      "name": "antigua_barbuda",
                    },
                    Object {
                      "aliases": Array [
                        "argentina",
                      ],
                      "name": "argentina",
                    },
                    Object {
                      "aliases": Array [
                        "armenia",
                      ],
                      "name": "armenia",
                    },
                    Object {
                      "aliases": Array [
                        "aruba",
                      ],
                      "name": "aruba",
                    },
                    Object {
                      "aliases": Array [
                        "australia",
                      ],
                      "name": "australia",
                    },
                    Object {
                      "aliases": Array [
                        "austria",
                      ],
                      "name": "austria",
                    },
                    Object {
                      "aliases": Array [
                        "azerbaijan",
                      ],
                      "name": "azerbaijan",
                    },
                  ],
                  "key": "flags-14",
                },
                Object {
                  "items": Array [
                    Object {
                      "aliases": Array [
                        "bahamas",
                      ],
                      "name": "bahamas",
                    },
                    Object {
                      "aliases": Array [
                        "bahrain",
                      ],
                      "name": "bahrain",
                    },
                    Object {
                      "aliases": Array [
                        "bangladesh",
                      ],
                      "name": "bangladesh",
                    },
                    Object {
                      "aliases": Array [
                        "barbados",
                      ],
                      "name": "barbados",
                    },
                    Object {
                      "aliases": Array [
                        "belarus",
                      ],
                      "name": "belarus",
                    },
                    Object {
                      "aliases": Array [
                        "belgium",
                      ],
                      "name": "belgium",
                    },
                    Object {
                      "aliases": Array [
                        "belize",
                      ],
                      "name": "belize",
                    },
                  ],
                  "key": "flags-21",
                },
                Object {
                  "items": Array [
                    Object {
                      "aliases": Array [
                        "benin",
                      ],
                      "name": "benin",
                    },
                    Object {
                      "aliases": Array [
                        "bermuda",
                      ],
                      "name": "bermuda",
                    },
                    Object {
                      "aliases": Array [
                        "bhutan",
                      ],
                      "name": "bhutan",
                    },
                    Object {
                      "aliases": Array [
                        "bolivia",
                      ],
                      "name": "bolivia",
                    },
                    Object {
                      "aliases": Array [
                        "caribbean_netherlands",
                      ],
                      "name": "caribbean_netherlands",
                    },
                    Object {
                      "aliases": Array [
                        "bosnia_herzegovina",
                      ],
                      "name": "bosnia_herzegovina",
                    },
                    Object {
                      "aliases": Array [
                        "botswana",
                      ],
                      "name": "botswana",
                    },
                  ],
                  "key": "flags-28",
                },
                Object {
                  "items": Array [
                    Object {
                      "aliases": Array [
                        "brazil",
                      ],
                      "name": "brazil",
                    },
                    Object {
                      "aliases": Array [
                        "british_indian_ocean_territory",
                      ],
                      "name": "british_indian_ocean_territory",
                    },
                    Object {
                      "aliases": Array [
                        "british_virgin_islands",
                      ],
                      "name": "british_virgin_islands",
                    },
                    Object {
                      "aliases": Array [
                        "brunei",
                      ],
                      "name": "brunei",
                    },
                    Object {
                      "aliases": Array [
                        "bulgaria",
                      ],
                      "name": "bulgaria",
                    },
                    Object {
                      "aliases": Array [
                        "burkina_faso",
                      ],
                      "name": "burkina_faso",
                    },
                    Object {
                      "aliases": Array [
                        "burundi",
                      ],
                      "name": "burundi",
                    },
                  ],
                  "key": "flags-35",
                },
                Object {
                  "items": Array [
                    Object {
                      "aliases": Array [
                        "cape_verde",
                      ],
                      "name": "cape_verde",
                    },
                    Object {
                      "aliases": Array [
                        "cambodia",
                      ],
                      "name": "cambodia",
                    },
                    Object {
                      "aliases": Array [
                        "cameroon",
                      ],
                      "name": "cameroon",
                    },
                    Object {
                      "aliases": Array [
                        "canada",
                      ],
                      "name": "canada",
                    },
                    Object {
                      "aliases": Array [
                        "canary_islands",
                      ],
                      "name": "canary_islands",
                    },
                    Object {
                      "aliases": Array [
                        "cayman_islands",
                      ],
                      "name": "cayman_islands",
                    },
                    Object {
                      "aliases": Array [
                        "central_african_republic",
                      ],
                      "name": "central_african_republic",
                    },
                  ],
                  "key": "flags-42",
                },
                Object {
                  "items": Array [
                    Object {
                      "aliases": Array [
                        "chad",
                      ],
                      "name": "chad",
                    },
                    Object {
                      "aliases": Array [
                        "chile",
                      ],
                      "name": "chile",
                    },
                    Object {
                      "aliases": Array [
                        "cn",
                      ],
                      "name": "cn",
                    },
                    Object {
                      "aliases": Array [
                        "christmas_island",
                      ],
                      "name": "christmas_island",
                    },
                    Object {
                      "aliases": Array [
                        "cocos_islands",
                      ],
                      "name": "cocos_islands",
                    },
                    Object {
                      "aliases": Array [
                        "colombia",
                      ],
                      "name": "colombia",
                    },
                    Object {
                      "aliases": Array [
                        "comoros",
                      ],
                      "name": "comoros",
                    },
                  ],
                  "key": "flags-49",
                },
                Object {
                  "items": Array [
                    Object {
                      "aliases": Array [
                        "congo_brazzaville",
                      ],
                      "name": "congo_brazzaville",
                    },
                    Object {
                      "aliases": Array [
                        "congo_kinshasa",
                      ],
                      "name": "congo_kinshasa",
                    },
                    Object {
                      "aliases": Array [
                        "cook_islands",
                      ],
                      "name": "cook_islands",
                    },
                    Object {
                      "aliases": Array [
                        "costa_rica",
                      ],
                      "name": "costa_rica",
                    },
                    Object {
                      "aliases": Array [
                        "cote_divoire",
                      ],
                      "name": "cote_divoire",
                    },
                    Object {
                      "aliases": Array [
                        "croatia",
                      ],
                      "name": "croatia",
                    },
                    Object {
                      "aliases": Array [
                        "cuba",
                      ],
                      "name": "cuba",
                    },
                  ],
                  "key": "flags-56",
                },
                Object {
                  "items": Array [
                    Object {
                      "aliases": Array [
                        "curacao",
                      ],
                      "name": "curacao",
                    },
                    Object {
                      "aliases": Array [
                        "cyprus",
                      ],
                      "name": "cyprus",
                    },
                    Object {
                      "aliases": Array [
                        "czech_republic",
                      ],
                      "name": "czech_republic",
                    },
                    Object {
                      "aliases": Array [
                        "denmark",
                      ],
                      "name": "denmark",
                    },
                    Object {
                      "aliases": Array [
                        "djibouti",
                      ],
                      "name": "djibouti",
                    },
                    Object {
                      "aliases": Array [
                        "dominica",
                      ],
                      "name": "dominica",
                    },
                    Object {
                      "aliases": Array [
                        "dominican_republic",
                      ],
                      "name": "dominican_republic",
                    },
                  ],
                  "key": "flags-63",
                },
                Object {
                  "items": Array [
                    Object {
                      "aliases": Array [
                        "ecuador",
                      ],
                      "name": "ecuador",
                    },
                    Object {
                      "aliases": Array [
                        "egypt",
                      ],
                      "name": "egypt",
                    },
                    Object {
                      "aliases": Array [
                        "el_salvador",
                      ],
                      "name": "el_salvador",
                    },
                    Object {
                      "aliases": Array [
                        "equatorial_guinea",
                      ],
                      "name": "equatorial_guinea",
                    },
                    Object {
                      "aliases": Array [
                        "eritrea",
                      ],
                      "name": "eritrea",
                    },
                    Object {
                      "aliases": Array [
                        "estonia",
                      ],
                      "name": "estonia",
                    },
                    Object {
                      "aliases": Array [
                        "ethiopia",
                      ],
                      "name": "ethiopia",
                    },
                  ],
                  "key": "flags-70",
                },
                Object {
                  "items": Array [
                    Object {
                      "aliases": Array [
                        "eu",
                        "european_union",
                      ],
                      "name": "eu",
                    },
                    Object {
                      "aliases": Array [
                        "falkland_islands",
                      ],
                      "name": "falkland_islands",
                    },
                    Object {
                      "aliases": Array [
                        "faroe_islands",
                      ],
                      "name": "faroe_islands",
                    },
                    Object {
                      "aliases": Array [
                        "fiji",
                      ],
                      "name": "fiji",
                    },
                    Object {
                      "aliases": Array [
                        "finland",
                      ],
                      "name": "finland",
                    },
                    Object {
                      "aliases": Array [
                        "fr",
                      ],
                      "name": "fr",
                    },
                    Object {
                      "aliases": Array [
                        "french_guiana",
                      ],
                      "name": "french_guiana",
                    },
                  ],
                  "key": "flags-77",
                },
                Object {
                  "items": Array [
                    Object {
                      "aliases": Array [
                        "french_polynesia",
                      ],
                      "name": "french_polynesia",
                    },
                    Object {
                      "aliases": Array [
                        "french_southern_territories",
                      ],
                      "name": "french_southern_territories",
                    },
                    Object {
                      "aliases": Array [
                        "gabon",
                      ],
                      "name": "gabon",
                    },
                    Object {
                      "aliases": Array [
                        "gambia",
                      ],
                      "name": "gambia",
                    },
                    Object {
                      "aliases": Array [
                        "georgia",
                      ],
                      "name": "georgia",
                    },
                    Object {
                      "aliases": Array [
                        "de",
                      ],
                      "name": "de",
                    },
                    Object {
                      "aliases": Array [
                        "ghana",
                      ],
                      "name": "ghana",
                    },
                  ],
                  "key": "flags-84",
                },
                Object {
                  "items": Array [
                    Object {
                      "aliases": Array [
                        "gibraltar",
                      ],
                      "name": "gibraltar",
                    },
                    Object {
                      "aliases": Array [
                        "greece",
                      ],
                      "name": "greece",
                    },
                    Object {
                      "aliases": Array [
                        "greenland",
                      ],
                      "name": "greenland",
                    },
                    Object {
                      "aliases": Array [
                        "grenada",
                      ],
                      "name": "grenada",
                    },
                    Object {
                      "aliases": Array [
                        "guadeloupe",
                      ],
                      "name": "guadeloupe",
                    },
                    Object {
                      "aliases": Array [
                        "guam",
                      ],
                      "name": "guam",
                    },
                    Object {
                      "aliases": Array [
                        "guatemala",
                      ],
                      "name": "guatemala",
                    },
                  ],
                  "key": "flags-91",
                },
                Object {
                  "items": Array [
                    Object {
                      "aliases": Array [
                        "guernsey",
                      ],
                      "name": "guernsey",
                    },
                    Object {
                      "aliases": Array [
                        "guinea",
                      ],
                      "name": "guinea",
                    },
                    Object {
                      "aliases": Array [
                        "guinea_bissau",
                      ],
                      "name": "guinea_bissau",
                    },
                    Object {
                      "aliases": Array [
                        "guyana",
                      ],
                      "name": "guyana",
                    },
                    Object {
                      "aliases": Array [
                        "haiti",
                      ],
                      "name": "haiti",
                    },
                    Object {
                      "aliases": Array [
                        "honduras",
                      ],
                      "name": "honduras",
                    },
                    Object {
                      "aliases": Array [
                        "hong_kong",
                      ],
                      "name": "hong_kong",
                    },
                  ],
                  "key": "flags-98",
                },
                Object {
                  "items": Array [
                    Object {
                      "aliases": Array [
                        "hungary",
                      ],
                      "name": "hungary",
                    },
                    Object {
                      "aliases": Array [
                        "iceland",
                      ],
                      "name": "iceland",
                    },
                    Object {
                      "aliases": Array [
                        "india",
                      ],
                      "name": "india",
                    },
                    Object {
                      "aliases": Array [
                        "indonesia",
                      ],
                      "name": "indonesia",
                    },
                    Object {
                      "aliases": Array [
                        "iran",
                      ],
                      "name": "iran",
                    },
                    Object {
                      "aliases": Array [
                        "iraq",
                      ],
                      "name": "iraq",
                    },
                    Object {
                      "aliases": Array [
                        "ireland",
                      ],
                      "name": "ireland",
                    },
                  ],
                  "key": "flags-105",
                },
                Object {
                  "items": Array [
                    Object {
                      "aliases": Array [
                        "isle_of_man",
                      ],
                      "name": "isle_of_man",
                    },
                    Object {
                      "aliases": Array [
                        "israel",
                      ],
                      "name": "israel",
                    },
                    Object {
                      "aliases": Array [
                        "it",
                      ],
                      "name": "it",
                    },
                    Object {
                      "aliases": Array [
                        "jamaica",
                      ],
                      "name": "jamaica",
                    },
                    Object {
                      "aliases": Array [
                        "jp",
                      ],
                      "name": "jp",
                    },
                    Object {
                      "aliases": Array [
                        "crossed_flags",
                      ],
                      "name": "crossed_flags",
                    },
                    Object {
                      "aliases": Array [
                        "jersey",
                      ],
                      "name": "jersey",
                    },
                  ],
                  "key": "flags-112",
                },
                Object {
                  "items": Array [
                    Object {
                      "aliases": Array [
                        "jordan",
                      ],
                      "name": "jordan",
                    },
                    Object {
                      "aliases": Array [
                        "kazakhstan",
                      ],
                      "name": "kazakhstan",
                    },
                    Object {
                      "aliases": Array [
                        "kenya",
                      ],
                      "name": "kenya",
                    },
                    Object {
                      "aliases": Array [
                        "kiribati",
                      ],
                      "name": "kiribati",
                    },
                    Object {
                      "aliases": Array [
                        "kosovo",
                      ],
                      "name": "kosovo",
                    },
                    Object {
                      "aliases": Array [
                        "kuwait",
                      ],
                      "name": "kuwait",
                    },
                    Object {
                      "aliases": Array [
                        "kyrgyzstan",
                      ],
                      "name": "kyrgyzstan",
                    },
                  ],
                  "key": "flags-119",
                },
                Object {
                  "items": Array [
                    Object {
                      "aliases": Array [
                        "laos",
                      ],
                      "name": "laos",
                    },
                    Object {
                      "aliases": Array [
                        "latvia",
                      ],
                      "name": "latvia",
                    },
                    Object {
                      "aliases": Array [
                        "lebanon",
                      ],
                      "name": "lebanon",
                    },
                    Object {
                      "aliases": Array [
                        "lesotho",
                      ],
                      "name": "lesotho",
                    },
                    Object {
                      "aliases": Array [
                        "liberia",
                      ],
                      "name": "liberia",
                    },
                    Object {
                      "aliases": Array [
                        "libya",
                      ],
                      "name": "libya",
                    },
                    Object {
                      "aliases": Array [
                        "liechtenstein",
                      ],
                      "name": "liechtenstein",
                    },
                  ],
                  "key": "flags-126",
                },
                Object {
                  "items": Array [
                    Object {
                      "aliases": Array [
                        "lithuania",
                      ],
                      "name": "lithuania",
                    },
                    Object {
                      "aliases": Array [
                        "luxembourg",
                      ],
                      "name": "luxembourg",
                    },
                    Object {
                      "aliases": Array [
                        "macau",
                      ],
                      "name": "macau",
                    },
                    Object {
                      "aliases": Array [
                        "macedonia",
                      ],
                      "name": "macedonia",
                    },
                    Object {
                      "aliases": Array [
                        "madagascar",
                      ],
                      "name": "madagascar",
                    },
                    Object {
                      "aliases": Array [
                        "malawi",
                      ],
                      "name": "malawi",
                    },
                    Object {
                      "aliases": Array [
                        "malaysia",
                      ],
                      "name": "malaysia",
                    },
                  ],
                  "key": "flags-133",
                },
                Object {
                  "items": Array [
                    Object {
                      "aliases": Array [
                        "maldives",
                      ],
                      "name": "maldives",
                    },
                    Object {
                      "aliases": Array [
                        "mali",
                      ],
                      "name": "mali",
                    },
                    Object {
                      "aliases": Array [
                        "malta",
                      ],
                      "name": "malta",
                    },
                    Object {
                      "aliases": Array [
                        "marshall_islands",
                      ],
                      "name": "marshall_islands",
                    },
                    Object {
                      "aliases": Array [
                        "martinique",
                      ],
                      "name": "martinique",
                    },
                    Object {
                      "aliases": Array [
                        "mauritania",
                      ],
                      "name": "mauritania",
                    },
                    Object {
                      "aliases": Array [
                        "mauritius",
                      ],
                      "name": "mauritius",
                    },
                  ],
                  "key": "flags-140",
                },
                Object {
                  "items": Array [
                    Object {
                      "aliases": Array [
                        "mayotte",
                      ],
                      "name": "mayotte",
                    },
                    Object {
                      "aliases": Array [
                        "mexico",
                      ],
                      "name": "mexico",
                    },
                    Object {
                      "aliases": Array [
                        "micronesia",
                      ],
                      "name": "micronesia",
                    },
                    Object {
                      "aliases": Array [
                        "moldova",
                      ],
                      "name": "moldova",
                    },
                    Object {
                      "aliases": Array [
                        "monaco",
                      ],
                      "name": "monaco",
                    },
                    Object {
                      "aliases": Array [
                        "mongolia",
                      ],
                      "name": "mongolia",
                    },
                    Object {
                      "aliases": Array [
                        "montenegro",
                      ],
                      "name": "montenegro",
                    },
                  ],
                  "key": "flags-147",
                },
                Object {
                  "items": Array [
                    Object {
                      "aliases": Array [
                        "montserrat",
                      ],
                      "name": "montserrat",
                    },
                    Object {
                      "aliases": Array [
                        "morocco",
                      ],
                      "name": "morocco",
                    },
                    Object {
                      "aliases": Array [
                        "mozambique",
                      ],
                      "name": "mozambique",
                    },
                    Object {
                      "aliases": Array [
                        "myanmar",
                      ],
                      "name": "myanmar",
                    },
                    Object {
                      "aliases": Array [
                        "namibia",
                      ],
                      "name": "namibia",
                    },
                    Object {
                      "aliases": Array [
                        "nauru",
                      ],
                      "name": "nauru",
                    },
                    Object {
                      "aliases": Array [
                        "nepal",
                      ],
                      "name": "nepal",
                    },
                  ],
                  "key": "flags-154",
                },
                Object {
                  "items": Array [
                    Object {
                      "aliases": Array [
                        "netherlands",
                      ],
                      "name": "netherlands",
                    },
                    Object {
                      "aliases": Array [
                        "new_caledonia",
                      ],
                      "name": "new_caledonia",
                    },
                    Object {
                      "aliases": Array [
                        "new_zealand",
                      ],
                      "name": "new_zealand",
                    },
                    Object {
                      "aliases": Array [
                        "nicaragua",
                      ],
                      "name": "nicaragua",
                    },
                    Object {
                      "aliases": Array [
                        "niger",
                      ],
                      "name": "niger",
                    },
                    Object {
                      "aliases": Array [
                        "nigeria",
                      ],
                      "name": "nigeria",
                    },
                    Object {
                      "aliases": Array [
                        "niue",
                      ],
                      "name": "niue",
                    },
                  ],
                  "key": "flags-161",
                },
                Object {
                  "items": Array [
                    Object {
                      "aliases": Array [
                        "norfolk_island",
                      ],
                      "name": "norfolk_island",
                    },
                    Object {
                      "aliases": Array [
                        "northern_mariana_islands",
                      ],
                      "name": "northern_mariana_islands",
                    },
                    Object {
                      "aliases": Array [
                        "north_korea",
                      ],
                      "name": "north_korea",
                    },
                    Object {
                      "aliases": Array [
                        "norway",
                      ],
                      "name": "norway",
                    },
                    Object {
                      "aliases": Array [
                        "oman",
                      ],
                      "name": "oman",
                    },
                    Object {
                      "aliases": Array [
                        "pakistan",
                      ],
                      "name": "pakistan",
                    },
                    Object {
                      "aliases": Array [
                        "palau",
                      ],
                      "name": "palau",
                    },
                  ],
                  "key": "flags-168",
                },
                Object {
                  "items": Array [
                    Object {
                      "aliases": Array [
                        "palestinian_territories",
                      ],
                      "name": "palestinian_territories",
                    },
                    Object {
                      "aliases": Array [
                        "panama",
                      ],
                      "name": "panama",
                    },
                    Object {
                      "aliases": Array [
                        "papua_new_guinea",
                      ],
                      "name": "papua_new_guinea",
                    },
                    Object {
                      "aliases": Array [
                        "paraguay",
                      ],
                      "name": "paraguay",
                    },
                    Object {
                      "aliases": Array [
                        "peru",
                      ],
                      "name": "peru",
                    },
                    Object {
                      "aliases": Array [
                        "philippines",
                      ],
                      "name": "philippines",
                    },
                    Object {
                      "aliases": Array [
                        "pitcairn_islands",
                      ],
                      "name": "pitcairn_islands",
                    },
                  ],
                  "key": "flags-175",
                },
                Object {
                  "items": Array [
                    Object {
                      "aliases": Array [
                        "poland",
                      ],
                      "name": "poland",
                    },
                    Object {
                      "aliases": Array [
                        "portugal",
                      ],
                      "name": "portugal",
                    },
                    Object {
                      "aliases": Array [
                        "puerto_rico",
                      ],
                      "name": "puerto_rico",
                    },
                    Object {
                      "aliases": Array [
                        "qatar",
                      ],
                      "name": "qatar",
                    },
                    Object {
                      "aliases": Array [
                        "reunion",
                      ],
                      "name": "reunion",
                    },
                    Object {
                      "aliases": Array [
                        "romania",
                      ],
                      "name": "romania",
                    },
                    Object {
                      "aliases": Array [
                        "ru",
                      ],
                      "name": "ru",
                    },
                  ],
                  "key": "flags-182",
                },
                Object {
                  "items": Array [
                    Object {
                      "aliases": Array [
                        "rwanda",
                      ],
                      "name": "rwanda",
                    },
                    Object {
                      "aliases": Array [
                        "st_barthelemy",
                      ],
                      "name": "st_barthelemy",
                    },
                    Object {
                      "aliases": Array [
                        "st_helena",
                      ],
                      "name": "st_helena",
                    },
                    Object {
                      "aliases": Array [
                        "st_kitts_nevis",
                      ],
                      "name": "st_kitts_nevis",
                    },
                    Object {
                      "aliases": Array [
                        "st_lucia",
                      ],
                      "name": "st_lucia",
                    },
                    Object {
                      "aliases": Array [
                        "st_pierre_miquelon",
                      ],
                      "name": "st_pierre_miquelon",
                    },
                    Object {
                      "aliases": Array [
                        "st_vincent_grenadines",
                      ],
                      "name": "st_vincent_grenadines",
                    },
                  ],
                  "key": "flags-189",
                },
                Object {
                  "items": Array [
                    Object {
                      "aliases": Array [
                        "samoa",
                      ],
                      "name": "samoa",
                    },
                    Object {
                      "aliases": Array [
                        "san_marino",
                      ],
                      "name": "san_marino",
                    },
                    Object {
                      "aliases": Array [
                        "sao_tome_principe",
                      ],
                      "name": "sao_tome_principe",
                    },
                    Object {
                      "aliases": Array [
                        "saudi_arabia",
                      ],
                      "name": "saudi_arabia",
                    },
                    Object {
                      "aliases": Array [
                        "senegal",
                      ],
                      "name": "senegal",
                    },
                    Object {
                      "aliases": Array [
                        "serbia",
                      ],
                      "name": "serbia",
                    },
                    Object {
                      "aliases": Array [
                        "seychelles",
                      ],
                      "name": "seychelles",
                    },
                  ],
                  "key": "flags-196",
                },
                Object {
                  "items": Array [
                    Object {
                      "aliases": Array [
                        "sierra_leone",
                      ],
                      "name": "sierra_leone",
                    },
                    Object {
                      "aliases": Array [
                        "singapore",
                      ],
                      "name": "singapore",
                    },
                    Object {
                      "aliases": Array [
                        "sint_maarten",
                      ],
                      "name": "sint_maarten",
                    },
                    Object {
                      "aliases": Array [
                        "slovakia",
                      ],
                      "name": "slovakia",
                    },
                    Object {
                      "aliases": Array [
                        "slovenia",
                      ],
                      "name": "slovenia",
                    },
                    Object {
                      "aliases": Array [
                        "solomon_islands",
                      ],
                      "name": "solomon_islands",
                    },
                    Object {
                      "aliases": Array [
                        "somalia",
                      ],
                      "name": "somalia",
                    },
                  ],
                  "key": "flags-203",
                },
                Object {
                  "items": Array [
                    Object {
                      "aliases": Array [
                        "south_africa",
                      ],
                      "name": "south_africa",
                    },
                    Object {
                      "aliases": Array [
                        "south_georgia_south_sandwich_islands",
                      ],
                      "name": "south_georgia_south_sandwich_islands",
                    },
                    Object {
                      "aliases": Array [
                        "kr",
                      ],
                      "name": "kr",
                    },
                    Object {
                      "aliases": Array [
                        "south_sudan",
                      ],
                      "name": "south_sudan",
                    },
                    Object {
                      "aliases": Array [
                        "es",
                      ],
                      "name": "es",
                    },
                    Object {
                      "aliases": Array [
                        "sri_lanka",
                      ],
                      "name": "sri_lanka",
                    },
                    Object {
                      "aliases": Array [
                        "sudan",
                      ],
                      "name": "sudan",
                    },
                  ],
                  "key": "flags-210",
                },
                Object {
                  "items": Array [
                    Object {
                      "aliases": Array [
                        "suriname",
                      ],
                      "name": "suriname",
                    },
                    Object {
                      "aliases": Array [
                        "swaziland",
                      ],
                      "name": "swaziland",
                    },
                    Object {
                      "aliases": Array [
                        "sweden",
                      ],
                      "name": "sweden",
                    },
                    Object {
                      "aliases": Array [
                        "switzerland",
                      ],
                      "name": "switzerland",
                    },
                    Object {
                      "aliases": Array [
                        "syria",
                      ],
                      "name": "syria",
                    },
                    Object {
                      "aliases": Array [
                        "taiwan",
                      ],
                      "name": "taiwan",
                    },
                    Object {
                      "aliases": Array [
                        "tajikistan",
                      ],
                      "name": "tajikistan",
                    },
                  ],
                  "key": "flags-217",
                },
                Object {
                  "items": Array [
                    Object {
                      "aliases": Array [
                        "tanzania",
                      ],
                      "name": "tanzania",
                    },
                    Object {
                      "aliases": Array [
                        "thailand",
                      ],
                      "name": "thailand",
                    },
                    Object {
                      "aliases": Array [
                        "timor_leste",
                      ],
                      "name": "timor_leste",
                    },
                    Object {
                      "aliases": Array [
                        "togo",
                      ],
                      "name": "togo",
                    },
                    Object {
                      "aliases": Array [
                        "tokelau",
                      ],
                      "name": "tokelau",
                    },
                    Object {
                      "aliases": Array [
                        "tonga",
                      ],
                      "name": "tonga",
                    },
                    Object {
                      "aliases": Array [
                        "trinidad_tobago",
                      ],
                      "name": "trinidad_tobago",
                    },
                  ],
                  "key": "flags-224",
                },
                Object {
                  "items": Array [
                    Object {
                      "aliases": Array [
                        "tunisia",
                      ],
                      "name": "tunisia",
                    },
                    Object {
                      "aliases": Array [
                        "tr",
                      ],
                      "name": "tr",
                    },
                    Object {
                      "aliases": Array [
                        "turkmenistan",
                      ],
                      "name": "turkmenistan",
                    },
                    Object {
                      "aliases": Array [
                        "turks_caicos_islands",
                      ],
                      "name": "turks_caicos_islands",
                    },
                    Object {
                      "aliases": Array [
                        "tuvalu",
                      ],
                      "name": "tuvalu",
                    },
                    Object {
                      "aliases": Array [
                        "uganda",
                      ],
                      "name": "uganda",
                    },
                    Object {
                      "aliases": Array [
                        "ukraine",
                      ],
                      "name": "ukraine",
                    },
                  ],
                  "key": "flags-231",
                },
                Object {
                  "items": Array [
                    Object {
                      "aliases": Array [
                        "united_arab_emirates",
                      ],
                      "name": "united_arab_emirates",
                    },
                    Object {
                      "aliases": Array [
                        "gb",
                        "uk",
                      ],
                      "name": "gb",
                    },
                    Object {
                      "aliases": Array [
                        "us",
                      ],
                      "name": "us",
                    },
                    Object {
                      "aliases": Array [
                        "us_virgin_islands",
                      ],
                      "name": "us_virgin_islands",
                    },
                    Object {
                      "aliases": Array [
                        "uruguay",
                      ],
                      "name": "uruguay",
                    },
                    Object {
                      "aliases": Array [
                        "uzbekistan",
                      ],
                      "name": "uzbekistan",
                    },
                    Object {
                      "aliases": Array [
                        "vanuatu",
                      ],
                      "name": "vanuatu",
                    },
                  ],
                  "key": "flags-238",
                },
                Object {
                  "items": Array [
                    Object {
                      "aliases": Array [
                        "vatican_city",
                      ],
                      "name": "vatican_city",
                    },
                    Object {
                      "aliases": Array [
                        "venezuela",
                      ],
                      "name": "venezuela",
                    },
                    Object {
                      "aliases": Array [
                        "vietnam",
                      ],
                      "name": "vietnam",
                    },
                    Object {
                      "aliases": Array [
                        "wallis_futuna",
                      ],
                      "name": "wallis_futuna",
                    },
                    Object {
                      "aliases": Array [
                        "western_sahara",
                      ],
                      "name": "western_sahara",
                    },
                    Object {
                      "aliases": Array [
                        "yemen",
                      ],
                      "name": "yemen",
                    },
                    Object {
                      "aliases": Array [
                        "zambia",
                      ],
                      "name": "zambia",
                    },
                  ],
                  "key": "flags-245",
                },
                Object {
                  "items": Array [
                    Object {
                      "aliases": Array [
                        "zimbabwe",
                      ],
                      "name": "zimbabwe",
                    },
                    undefined,
                    undefined,
                    undefined,
                    undefined,
                    undefined,
                    undefined,
                  ],
                  "key": "flags-252",
                },
              ],
              "defaultMessage": "FLAGS",
              "icon": "flag-outline",
              "id": "mobile.emoji_picker.flags",
              "key": "flags",
            },
            Object {
              "data": Array [
                Object {
                  "items": Array [
                    Object {
                      "name": "bowtie",
                    },
                    Object {
                      "name": "feelsgood",
                    },
                    Object {
                      "name": "finnadie",
                    },
                    Object {
                      "name": "goberserk",
                    },
                    Object {
                      "name": "godmode",
                    },
                    Object {
                      "name": "hurtrealbad",
                    },
                    Object {
                      "name": "neckbeard",
                    },
                  ],
                  "key": "custom-0",
                },
                Object {
                  "items": Array [
                    Object {
                      "name": "octocat",
                    },
                    Object {
                      "name": "rage1",
                    },
                    Object {
                      "name": "rage2",
                    },
                    Object {
                      "name": "rage3",
                    },
                    Object {
                      "name": "rage4",
                    },
                    Object {
                      "name": "squirrel",
                    },
                    Object {
                      "name": "shipit",
                    },
                  ],
                  "key": "custom-7",
                },
                Object {
                  "items": Array [
                    Object {
                      "name": "suspect",
                    },
                    Object {
                      "name": "trollface",
                    },
                    Object {
                      "name": "mattermost",
                    },
                    undefined,
                    undefined,
                    undefined,
                    undefined,
                  ],
                  "key": "custom-14",
                },
              ],
              "defaultMessage": "CUSTOM",
              "icon": "emoticon-custom-outline",
              "id": "mobile.emoji_picker.custom",
              "key": "custom",
            },
          ]
        }
        showsVerticalScrollIndicator={false}
        stickySectionHeadersEnabled={true}
        style={
          Array [
            Object {},
            Object {
              "width": 370,
            },
          ]
        }
        updateCellsBatchingPeriod={50}
        windowSize={21}
      />
      <KeyboardTrackingView
        normalList={true}
        scrollViewNativeID="emojiPicker"
      >
        <View
          style={
            Object {
              "backgroundColor": "#ffffff",
              "flexDirection": "row",
              "height": 35,
              "width": "100%",
            }
          }
        >
          <View
            style={
              Object {
                "backgroundColor": "rgba(61,60,64,0.1)",
                "borderTopColor": "rgba(61,60,64,0.3)",
                "borderTopWidth": 1,
                "flexDirection": "row",
                "justifyContent": "space-between",
                "width": "100%",
              }
            }
          >
            <ForwardRef
              onPress={[Function]}
              style={
                Object {
                  "alignItems": "center",
                  "flex": 1,
                  "height": 35,
                  "justifyContent": "center",
                }
              }
            >
              <CompassIcon
                name="emoticon-happy-outline"
                size={17}
                style={
                  Array [
                    Object {
                      "color": "rgba(61,60,64,0.3)",
                    },
                    Object {
                      "color": "#3d3c40",
                    },
                  ]
                }
              />
            </ForwardRef>
            <ForwardRef
              onPress={[Function]}
              style={
                Object {
                  "alignItems": "center",
                  "flex": 1,
                  "height": 35,
                  "justifyContent": "center",
                }
              }
            >
              <CompassIcon
                name="leaf-outline"
                size={17}
                style={
                  Array [
                    Object {
                      "color": "rgba(61,60,64,0.3)",
                    },
                    false,
                  ]
                }
              />
            </ForwardRef>
            <ForwardRef
              onPress={[Function]}
              style={
                Object {
                  "alignItems": "center",
                  "flex": 1,
                  "height": 35,
                  "justifyContent": "center",
                }
              }
            >
              <CompassIcon
                name="food-apple"
                size={17}
                style={
                  Array [
                    Object {
                      "color": "rgba(61,60,64,0.3)",
                    },
                    false,
                  ]
                }
              />
            </ForwardRef>
            <ForwardRef
              onPress={[Function]}
              style={
                Object {
                  "alignItems": "center",
                  "flex": 1,
                  "height": 35,
                  "justifyContent": "center",
                }
              }
            >
              <CompassIcon
                name="basketball"
                size={17}
                style={
                  Array [
                    Object {
                      "color": "rgba(61,60,64,0.3)",
                    },
                    false,
                  ]
                }
              />
            </ForwardRef>
            <ForwardRef
              onPress={[Function]}
              style={
                Object {
                  "alignItems": "center",
                  "flex": 1,
                  "height": 35,
                  "justifyContent": "center",
                }
              }
            >
              <CompassIcon
                name="airplane-variant"
                size={17}
                style={
                  Array [
                    Object {
                      "color": "rgba(61,60,64,0.3)",
                    },
                    false,
                  ]
                }
              />
            </ForwardRef>
            <ForwardRef
              onPress={[Function]}
              style={
                Object {
                  "alignItems": "center",
                  "flex": 1,
                  "height": 35,
                  "justifyContent": "center",
                }
              }
            >
              <CompassIcon
                name="lightbulb-outline"
                size={17}
                style={
                  Array [
                    Object {
                      "color": "rgba(61,60,64,0.3)",
                    },
                    false,
                  ]
                }
              />
            </ForwardRef>
            <ForwardRef
              onPress={[Function]}
              style={
                Object {
                  "alignItems": "center",
                  "flex": 1,
                  "height": 35,
                  "justifyContent": "center",
                }
              }
            >
              <CompassIcon
                name="heart-outline"
                size={17}
                style={
                  Array [
                    Object {
                      "color": "rgba(61,60,64,0.3)",
                    },
                    false,
                  ]
                }
              />
            </ForwardRef>
            <ForwardRef
              onPress={[Function]}
              style={
                Object {
                  "alignItems": "center",
                  "flex": 1,
                  "height": 35,
                  "justifyContent": "center",
                }
              }
            >
              <CompassIcon
                name="flag-outline"
                size={17}
                style={
                  Array [
                    Object {
                      "color": "rgba(61,60,64,0.3)",
                    },
                    false,
                  ]
                }
              />
            </ForwardRef>
            <ForwardRef
              onPress={[Function]}
              style={
                Object {
                  "alignItems": "center",
                  "flex": 1,
                  "height": 35,
                  "justifyContent": "center",
                }
              }
            >
              <CompassIcon
                name="emoticon-custom-outline"
                size={17}
                style={
                  Array [
                    Object {
                      "color": "rgba(61,60,64,0.3)",
                    },
                    false,
                  ]
                }
              />
            </ForwardRef>
          </View>
        </View>
      </KeyboardTrackingView>
    </View>
  </KeyboardAvoidingView>
</RNCSafeAreaView>
`;<|MERGE_RESOLUTION|>--- conflicted
+++ resolved
@@ -51,30 +51,6 @@
             "color": "#3d3c40",
             "fontSize": 13,
           }
-<<<<<<< HEAD
-          keyboardAppearance="light"
-          keyboardShouldPersist={false}
-          keyboardType="default"
-          onAnimationComplete={[Function]}
-          onBlur={[Function]}
-          onCancelButtonPress={[Function]}
-          onChangeText={[Function]}
-          onSelectionChange={[Function]}
-          placeholder="Search"
-          placeholderTextColor="rgba(61,60,64,0.5)"
-          returnKeyType="search"
-          searchBarRightMargin={0}
-          searchIconSize={24}
-          showArrow={false}
-          showCancel={true}
-          testID="emoji_picker.search_bar"
-          tintColorDelete="rgba(61,60,64,0.5)"
-          tintColorSearch="rgba(61,60,64,0.8)"
-          titleCancelColor="#3d3c40"
-          value=""
-        />
-      </View>
-=======
         }
         keyboardAppearance="light"
         keyboardShouldPersist={false}
@@ -91,12 +67,12 @@
         searchIconSize={24}
         showArrow={false}
         showCancel={true}
+        testID="emoji_picker.search_bar"
         tintColorDelete="rgba(61,60,64,0.5)"
         tintColorSearch="rgba(61,60,64,0.8)"
         titleCancelColor="#3d3c40"
         value=""
       />
->>>>>>> dcaaaee4
     </View>
     <View
       style={
