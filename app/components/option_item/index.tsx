// Copyright (c) 2015-present Mattermost, Inc. All Rights Reserved.
// See LICENSE.txt for license information.

import React, {useCallback, useMemo} from 'react';
import {Platform, StyleProp, Switch, Text, TextStyle, TouchableOpacity, View, ViewStyle} from 'react-native';

import CompassIcon from '@components/compass_icon';
import TouchableWithFeedback from '@components/touchable_with_feedback';
import {useTheme} from '@context/theme';
import {changeOpacity, makeStyleSheetFromTheme} from '@utils/theme';
import {typography} from '@utils/typography';

<<<<<<< HEAD
export type OptionItemProps = {
    action?: (React.Dispatch<React.SetStateAction<string | boolean>>)|((value: string | boolean) => void) ;
    description?: string;
    inline?: boolean;
    destructive?: boolean;
    icon?: string;
    info?: string;
    label: string;
    onRemove?: () => void;
    selected?: boolean;
    testID?: string;
    type: OptionType;
    value?: string;
    containerStyle?: StyleProp<ViewStyle>;
    optionLabelTextStyle?: StyleProp<TextStyle>;
    optionDescriptionTextStyle?: StyleProp<TextStyle>;
}
=======
import RadioItem, {RadioItemProps} from './radio_item';
>>>>>>> adde833e

const OptionType = {
    ARROW: 'arrow',
    DEFAULT: 'default',
<<<<<<< HEAD
    TOGGLE: 'toggle',
    SELECT: 'select',
    REMOVE: 'remove',
=======
>>>>>>> adde833e
    NONE: 'none',
    RADIO: 'radio',
    SELECT: 'select',
    TOGGLE: 'toggle',
} as const;

type OptionType = typeof OptionType[keyof typeof OptionType];

export const ITEM_HEIGHT = 48;

const hitSlop = {top: 11, bottom: 11, left: 11, right: 11};
const getStyleSheet = makeStyleSheetFromTheme((theme: Theme) => {
    return {
        actionContainer: {
            flexDirection: 'row',
            alignItems: 'center',
            marginLeft: 16,
        },
        container: {
            flexDirection: 'row',
            alignItems: 'center',
            minHeight: ITEM_HEIGHT,
        },
        destructive: {
            color: theme.dndIndicator,
        },
        description: {
            color: changeOpacity(theme.centerChannelColor, 0.64),
            ...typography('Body', 75),
            marginTop: 2,
        },
        iconContainer: {marginRight: 16},
        infoContainer: {marginRight: 2},
        info: {
            color: changeOpacity(theme.centerChannelColor, 0.56),
            ...typography('Body', 100),
        },
        inlineLabel: {
            flexDirection: 'row',
            flexShrink: 1,
            justifyContent: 'center',
        },
        inlineLabelText: {
            color: theme.centerChannelColor,
            ...typography('Body', 200, 'SemiBold'),
        },
        inlineDescription: {
            color: theme.centerChannelColor,
            ...typography('Body', 200),
        },
        label: {
            flexShrink: 1,
            justifyContent: 'center',
        },
        labelContainer: {
            flexDirection: 'row',
            alignItems: 'center',
        },
        labelText: {
            color: theme.centerChannelColor,
            ...typography('Body', 200),
        },
        removeContainer: {
            flex: 1,
            alignItems: 'flex-end',
            color: theme.centerChannelColor,
            marginRight: 20,
            ...typography('Body', 200),
        },
        row: {
            flex: 1,
            flexDirection: 'row',
        },
    };
});

export type OptionItemProps = {
    action?: (React.Dispatch<React.SetStateAction<string | boolean>>)|((value: string | boolean) => void);
    containerStyle?: StyleProp<ViewStyle>;
    description?: string;
    destructive?: boolean;
    icon?: string;
    info?: string;
    inline?: boolean;
    label: string;
    optionDescriptionTextStyle?: StyleProp<TextStyle>;
    optionLabelTextStyle?: StyleProp<TextStyle>;
    radioItemProps?: Partial<RadioItemProps>;
    selected?: boolean;
    testID?: string;
    type: OptionType;
    value?: string;
}
const OptionItem = ({
    action,
    containerStyle,
    description,
    destructive,
    icon,
    info,
    inline = false,
    label,
    onRemove,
    optionDescriptionTextStyle,
    optionLabelTextStyle,
    radioItemProps,
    selected,
    testID = 'optionItem',
    type,
    value,
}: OptionItemProps) => {
    const theme = useTheme();
    const styles = getStyleSheet(theme);

    const isInLine = inline && Boolean(description);

    const labelStyle = useMemo(() => {
        return isInLine ? styles.inlineLabel : styles.label;
    }, [inline, styles, isInLine]);

    const labelTextStyle = useMemo(() => {
        return [
            isInLine ? styles.inlineLabelText : styles.labelText,
            destructive && styles.destructive,
        ];
    }, [destructive, styles, isInLine]);

    const descriptionTextStyle = useMemo(() => {
        return [
            isInLine ? styles.inlineDescription : styles.description,
            destructive && styles.destructive,
        ];
    }, [destructive, styles, isInLine]);

    let actionComponent;
    let radioComponent;
    if (type === OptionType.SELECT && selected) {
        actionComponent = (
            <CompassIcon
                color={theme.linkColor}
                name='check'
                size={24}
                testID={`${testID}.selected`}
            />
        );
    } else if (type === OptionType.RADIO) {
        radioComponent = (
            <RadioItem
                selected={Boolean(selected)}
                {...radioItemProps}
            />
        );
    } else if (type === OptionType.TOGGLE) {
        const trackColor = Platform.select({
            ios: {true: theme.buttonBg, false: changeOpacity(theme.centerChannelColor, 0.16)},
            default: {true: changeOpacity(theme.buttonBg, 0.32), false: changeOpacity(theme.centerChannelColor, 0.24)},
        });
        const thumbColor = Platform.select({
            android: selected ? theme.buttonBg : '#F3F3F3', // Hardcoded color specified in ticket MM-45143
        });
        actionComponent = (
            <Switch
                onValueChange={action}
                value={selected}
                trackColor={trackColor}
                thumbColor={thumbColor}
                testID={`${testID}.toggled.${selected}`}
            />
        );
    } else if (type === OptionType.ARROW) {
        actionComponent = (
            <CompassIcon
                color={changeOpacity(theme.centerChannelColor, 0.32)}
                name='chevron-right'
                size={24}
            />
        );
    } else if (type === OptionType.REMOVE) {
        actionComponent = (
            <TouchableWithFeedback
                hitSlop={hitSlop}
                onPress={onRemove}
                style={[styles.iconContainer]}
                type='opacity'
            >
                <CompassIcon
                    name={'close'}
                    size={18}
                    color={changeOpacity(theme.centerChannelColor, 0.64)}
                />
            </TouchableWithFeedback>
        );
    }

    const onPress = useCallback(() => {
        action?.(value || '');
    }, [value, action]);

    const component = (
        <View
            testID={testID}
            style={[styles.container, containerStyle]}
        >
            <View style={styles.row}>
                <View style={styles.labelContainer}>
                    {Boolean(icon) && (
                        <View style={styles.iconContainer}>
                            <CompassIcon
                                name={icon!}
                                size={24}
                                color={destructive ? theme.dndIndicator : changeOpacity(theme.centerChannelColor, 0.64)}
                            />
                        </View>
                    )}
                    {type === OptionType.RADIO && radioComponent}
                    <View style={labelStyle}>
                        <Text
                            style={[optionLabelTextStyle, labelTextStyle]}
                            testID={`${testID}.label`}
                        >
                            {label}
                        </Text>
                        {Boolean(description) &&
                        <Text
                            style={[optionDescriptionTextStyle, descriptionTextStyle]}
                            testID={`${testID}.description`}
                        >
                            {description}
                        </Text>
                        }
                    </View>
                </View>
            </View>
            {Boolean(actionComponent || info) &&
            <View style={styles.actionContainer}>
                {
                    Boolean(info) &&
                    <View style={styles.infoContainer}>
                        <Text style={[styles.info, destructive && {color: theme.dndIndicator}]}>{info}</Text>
                    </View>
                }
                {actionComponent}
            </View>
            }
        </View>
    );

<<<<<<< HEAD
    if (type === OptionType.DEFAULT || type === OptionType.SELECT || type === OptionType.ARROW || type === OptionType.REMOVE) {
=======
    if (type === OptionType.DEFAULT || type === OptionType.SELECT || type === OptionType.ARROW || type === OptionType.RADIO) {
>>>>>>> adde833e
        return (
            <TouchableOpacity onPress={onPress}>
                {component}
            </TouchableOpacity>
        );
    }

    return component;
};

export default OptionItem;<|MERGE_RESOLUTION|>--- conflicted
+++ resolved
@@ -10,39 +10,14 @@
 import {changeOpacity, makeStyleSheetFromTheme} from '@utils/theme';
 import {typography} from '@utils/typography';
 
-<<<<<<< HEAD
-export type OptionItemProps = {
-    action?: (React.Dispatch<React.SetStateAction<string | boolean>>)|((value: string | boolean) => void) ;
-    description?: string;
-    inline?: boolean;
-    destructive?: boolean;
-    icon?: string;
-    info?: string;
-    label: string;
-    onRemove?: () => void;
-    selected?: boolean;
-    testID?: string;
-    type: OptionType;
-    value?: string;
-    containerStyle?: StyleProp<ViewStyle>;
-    optionLabelTextStyle?: StyleProp<TextStyle>;
-    optionDescriptionTextStyle?: StyleProp<TextStyle>;
-}
-=======
 import RadioItem, {RadioItemProps} from './radio_item';
->>>>>>> adde833e
 
 const OptionType = {
     ARROW: 'arrow',
     DEFAULT: 'default',
-<<<<<<< HEAD
-    TOGGLE: 'toggle',
-    SELECT: 'select',
-    REMOVE: 'remove',
-=======
->>>>>>> adde833e
     NONE: 'none',
     RADIO: 'radio',
+    REMOVE: 'remove',
     SELECT: 'select',
     TOGGLE: 'toggle',
 } as const;
@@ -126,6 +101,7 @@
     info?: string;
     inline?: boolean;
     label: string;
+    onRemove?: () => void;
     optionDescriptionTextStyle?: StyleProp<TextStyle>;
     optionLabelTextStyle?: StyleProp<TextStyle>;
     radioItemProps?: Partial<RadioItemProps>;
@@ -134,6 +110,7 @@
     type: OptionType;
     value?: string;
 }
+
 const OptionItem = ({
     action,
     containerStyle,
@@ -288,11 +265,11 @@
         </View>
     );
 
-<<<<<<< HEAD
-    if (type === OptionType.DEFAULT || type === OptionType.SELECT || type === OptionType.ARROW || type === OptionType.REMOVE) {
-=======
-    if (type === OptionType.DEFAULT || type === OptionType.SELECT || type === OptionType.ARROW || type === OptionType.RADIO) {
->>>>>>> adde833e
+    if (type === OptionType.DEFAULT ||
+        type === OptionType.SELECT ||
+            type === OptionType.ARROW ||
+                type === OptionType.RADIO ||
+                    type === OptionType.REMOVE) {
         return (
             <TouchableOpacity onPress={onPress}>
                 {component}
