// Copyright (c) 2015-present Mattermost, Inc. All Rights Reserved.
// See LICENSE.txt for license information.

import React, {useCallback, useEffect, useMemo, useState} from 'react';
import {InteractionManager, View} from 'react-native';
import Tooltip from 'react-native-walkthrough-tooltip';

import {storeScheduledPostTutorial} from '@actions/app/global';
import CompassIcon from '@components/compass_icon';
import ScheduledPostTooltip from '@components/post_draft/send_button/scheduled_post_tooltip';
import TouchableWithFeedback from '@components/touchable_with_feedback';
import {useTheme} from '@context/theme';
import {usePreventDoubleTap} from '@hooks/utils';
import {changeOpacity, makeStyleSheetFromTheme} from '@utils/theme';

type Props = {
    testID: string;
    disabled: boolean;
    sendMessage: () => void;
    showScheduledPostOptions: () => void;
    scheduledPostFeatureTooltipWatched: boolean;
    scheduledPostEnabled: boolean;
}

const getStyleSheet = makeStyleSheetFromTheme((theme) => {
    return {
        disableButton: {
            backgroundColor: changeOpacity(theme.buttonBg, 0.3),
        },
        sendButtonContainer: {
            justifyContent: 'flex-end',
            paddingRight: 8,
        },
        sendButton: {
            backgroundColor: theme.buttonBg,
            borderRadius: 4,
            height: 32,
            width: 80,
            alignItems: 'center',
            justifyContent: 'center',
        },
        scheduledPostTooltipStyle: {
            shadowColor: '#000',
            shadowOffset: {width: 0, height: 2},
            shadowRadius: 2,
            shadowOpacity: 0.16,
            elevation: 24,
            width: 250,
            height: 140,
        },
    };
});

const SendButton: React.FC<Props> = ({
    testID,
    disabled,
    sendMessage,
    showScheduledPostOptions,
    scheduledPostFeatureTooltipWatched,
<<<<<<< HEAD
}) => {
=======
    scheduledPostEnabled,
}: Props) {
>>>>>>> 58388870
    const theme = useTheme();
    const sendButtonTestID = `${testID}.send.button` + (disabled ? '.disabled' : '');
    const style = getStyleSheet(theme);

    const [scheduledPostTooltipVisible, setScheduledPostTooltipVisible] = useState(false);

    useEffect(() => {
        if (scheduledPostFeatureTooltipWatched || !scheduledPostEnabled) {
            return;
        }

        InteractionManager.runAfterInteractions(() => {
            setScheduledPostTooltipVisible(true);
        });

        // This effect is intended to run only on the first mount, so dependencies are omitted intentionally.
        // eslint-disable-next-line react-hooks/exhaustive-deps
    }, []);

    const onCloseScheduledPostTooltip = useCallback(() => {
        setScheduledPostTooltipVisible(false);
        storeScheduledPostTutorial();
    }, []);

    const viewStyle = useMemo(() => [style.sendButton, disabled ? style.disableButton : {}], [disabled, style]);

    const buttonColor = disabled ? changeOpacity(theme.buttonColor, 0.5) : theme.buttonColor;

    const sendMessageWithDoubleTapPrevention = usePreventDoubleTap(sendMessage);

    return (
        <TouchableWithFeedback
            testID={sendButtonTestID}
            onPress={sendMessageWithDoubleTapPrevention}
            style={style.sendButtonContainer}
            type={'opacity'}
            disabled={disabled}
            onLongPress={scheduledPostEnabled ? showScheduledPostOptions : undefined}
        >
            <Tooltip
                isVisible={scheduledPostTooltipVisible}
                useInteractionManager={true}
                placement='top'
                content={<ScheduledPostTooltip onClose={onCloseScheduledPostTooltip}/>}
                onClose={onCloseScheduledPostTooltip}
                tooltipStyle={style.scheduledPostTooltipStyle}
            >
                <View style={viewStyle}>
                    <CompassIcon
                        name='send'
                        size={24}
                        color={buttonColor}
                    />
                </View>
            </Tooltip>
        </TouchableWithFeedback>
    );
};

export default SendButton;<|MERGE_RESOLUTION|>--- conflicted
+++ resolved
@@ -57,12 +57,8 @@
     sendMessage,
     showScheduledPostOptions,
     scheduledPostFeatureTooltipWatched,
-<<<<<<< HEAD
-}) => {
-=======
     scheduledPostEnabled,
 }: Props) {
->>>>>>> 58388870
     const theme = useTheme();
     const sendButtonTestID = `${testID}.send.button` + (disabled ? '.disabled' : '');
     const style = getStyleSheet(theme);
