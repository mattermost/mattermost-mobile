--- conflicted
+++ resolved
@@ -134,21 +134,11 @@
 
             const {getByTestId} = renderWithEverything(<DraftInput {...baseProps}/>, {database});
             fireEvent(getByTestId('draft_input.send_action.send.button'), 'longPress');
-<<<<<<< HEAD
-
-=======
->>>>>>> 5de1382b
             expect(openAsBottomSheet).toHaveBeenCalledWith(expect.objectContaining({
                 screen: Screens.SCHEDULED_POST_OPTIONS,
                 closeButtonId: 'close-scheduled-post-picker',
             }));
-<<<<<<< HEAD
-
-            // Verify sendMessage was called with the scheduled time
-            expect(baseProps.sendMessage).toHaveBeenCalledWith(scheduledTime);
-=======
             expect(baseProps.sendMessage).not.toHaveBeenCalled();
->>>>>>> 5de1382b
         });
 
         it('handles persistent notifications', async () => {
