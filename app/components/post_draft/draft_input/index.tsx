// Copyright (c) 2015-present Mattermost, Inc. All Rights Reserved.
// See LICENSE.txt for license information.

import {PasteInputRef} from '@mattermost/react-native-paste-input';
import React, {useCallback, useRef} from 'react';
import {LayoutChangeEvent, Platform, ScrollView, View} from 'react-native';
import {Edge, SafeAreaView} from 'react-native-safe-area-context';

import PostPriorityLabel from '@components/post_priority/post_priority_label';
import {useTheme} from '@context/theme';
import {changeOpacity, makeStyleSheetFromTheme} from '@utils/theme';

import PostInput from '../post_input';
import QuickActions from '../quick_actions';
import SendAction from '../send_action';
import Typing from '../typing';
import Uploads from '../uploads';

type Props = {
    testID?: string;
    channelId: string;
    rootId?: string;
    currentUserId: string;
    location: string;

    // Post Props
    postProps: Post['props'];
    updatePostProps: (postProps: Post['props']) => void;

    // Cursor Position Handler
    updateCursorPosition: React.Dispatch<React.SetStateAction<number>>;
    cursorPosition: number;

    // Send Handler
    sendMessage: () => void;
    canSend: boolean;
    maxMessageLength: number;

    // Draft Handler
    files: FileInfo[];
    value: string;
    uploadFileError: React.ReactNode;
    updateValue: React.Dispatch<React.SetStateAction<string>>;
    addFiles: (files: FileInfo[]) => void;
    updatePostInputTop: (top: number) => void;
    setIsFocused: (isFocused: boolean) => void;
}

const SAFE_AREA_VIEW_EDGES: Edge[] = ['left', 'right'];

const getStyleSheet = makeStyleSheetFromTheme((theme) => {
    return {
        actionsContainer: {
            display: 'flex',
            flexDirection: 'row',
            justifyContent: 'space-between',
            alignItems: 'center',
            paddingBottom: Platform.select({
                ios: 1,
                android: 2,
            }),
        },
        inputContainer: {
            flex: 1,
            flexDirection: 'column',
        },
        inputContentContainer: {
            alignItems: 'stretch',
            paddingTop: Platform.select({
                ios: 7,
                android: 0,
            }),
        },
        inputWrapper: {
            alignItems: 'flex-end',
            flexDirection: 'row',
            justifyContent: 'center',
            paddingBottom: 2,
            backgroundColor: theme.centerChannelBg,
            borderWidth: 1,
            borderBottomWidth: 0,
            borderColor: changeOpacity(theme.centerChannelColor, 0.20),
            borderTopLeftRadius: 12,
            borderTopRightRadius: 12,
        },
        postPriorityLabel: {
            marginLeft: 12,
            marginTop: 3,
        },
    };
});

export default function DraftInput({
    testID,
    channelId,
    currentUserId,
    location,
    files,
    maxMessageLength,
    rootId = '',
    value,
    uploadFileError,
    sendMessage,
    canSend,
    updateValue,
    addFiles,
    updateCursorPosition,
    cursorPosition,
    updatePostInputTop,
    postProps,
    updatePostProps,
    setIsFocused,
}: Props) {
    const theme = useTheme();

    const handleLayout = useCallback((e: LayoutChangeEvent) => {
        updatePostInputTop(e.nativeEvent.layout.height);
    }, []);

    const inputRef = useRef<PasteInputRef>();
    const focus = useCallback(() => {
        inputRef.current?.focus();
    }, []);

    // Render
    const postInputTestID = `${testID}.post.input`;
    const quickActionsTestID = `${testID}.quick_actions`;
    const sendActionTestID = `${testID}.send_action`;
    const style = getStyleSheet(theme);

    return (
        <>
            <Typing
                channelId={channelId}
                rootId={rootId}
            />
            <SafeAreaView
                edges={SAFE_AREA_VIEW_EDGES}
                onLayout={handleLayout}
                style={style.inputWrapper}
                testID={testID}
            >

                <ScrollView
                    style={style.inputContainer}
                    contentContainerStyle={style.inputContentContainer}
                    keyboardShouldPersistTaps={'always'}
                    scrollEnabled={false}
                    showsVerticalScrollIndicator={false}
                    showsHorizontalScrollIndicator={false}
                    pinchGestureEnabled={false}
                    overScrollMode={'never'}
                    disableScrollViewPanResponder={true}
                >
                    {Boolean(postProps.priority) && (
                        <View style={style.postPriorityLabel}>
                            <PostPriorityLabel label={postProps.priority}/>
                        </View>
                    )}
                    <PostInput
                        testID={postInputTestID}
                        channelId={channelId}
                        maxMessageLength={maxMessageLength}
                        rootId={rootId}
                        cursorPosition={cursorPosition}
                        updateCursorPosition={updateCursorPosition}
                        updateValue={updateValue}
                        value={value}
                        addFiles={addFiles}
                        sendMessage={sendMessage}
                        inputRef={inputRef}
                        setIsFocused={setIsFocused}
                    />
                    <Uploads
                        currentUserId={currentUserId}
                        files={files}
                        uploadFileError={uploadFileError}
                        channelId={channelId}
                        rootId={rootId}
                    />
                    <View style={style.actionsContainer}>
                        <QuickActions
                            testID={quickActionsTestID}
                            fileCount={files.length}
                            addFiles={addFiles}
                            updateValue={updateValue}
                            value={value}
<<<<<<< HEAD
                            postProps={postProps}
                            updatePostProps={updatePostProps}
                            location={location}
=======
                            focus={focus}
>>>>>>> 684bbb4a
                        />
                        <SendAction
                            testID={sendActionTestID}
                            disabled={!canSend}
                            sendMessage={sendMessage}
                        />
                    </View>
                </ScrollView>
            </SafeAreaView>
        </>
    );
}<|MERGE_RESOLUTION|>--- conflicted
+++ resolved
@@ -185,13 +185,10 @@
                             addFiles={addFiles}
                             updateValue={updateValue}
                             value={value}
-<<<<<<< HEAD
                             postProps={postProps}
                             updatePostProps={updatePostProps}
                             location={location}
-=======
                             focus={focus}
->>>>>>> 684bbb4a
                         />
                         <SendAction
                             testID={sendActionTestID}
