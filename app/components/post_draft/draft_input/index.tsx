// Copyright (c) 2015-present Mattermost, Inc. All Rights Reserved.
// See LICENSE.txt for license information.

import {PasteInputRef} from '@mattermost/react-native-paste-input';
import React, {useCallback, useRef} from 'react';
import {LayoutChangeEvent, Platform, ScrollView, View} from 'react-native';
import {Edge, SafeAreaView} from 'react-native-safe-area-context';

import {useTheme} from '@context/theme';
import {changeOpacity, makeStyleSheetFromTheme} from '@utils/theme';

import PostInput from '../post_input';
import QuickActions from '../quick_actions';
import SendAction from '../send_action';
import Typing from '../typing';
import Uploads from '../uploads';

type Props = {
    testID?: string;
    channelId: string;
    rootId?: string;
    currentUserId: string;

    // Cursor Position Handler
    updateCursorPosition: React.Dispatch<React.SetStateAction<number>>;
    cursorPosition: number;

    // Send Handler
    sendMessage: () => void;
    canSend: boolean;
    maxMessageLength: number;

    // Draft Handler
    files: FileInfo[];
    value: string;
    uploadFileError: React.ReactNode;
    updateValue: React.Dispatch<React.SetStateAction<string>>;
    addFiles: (files: FileInfo[]) => void;
    updatePostInputTop: (top: number) => void;
    setIsFocused: (isFocused: boolean) => void;
}

const SAFE_AREA_VIEW_EDGES: Edge[] = ['left', 'right'];

const getStyleSheet = makeStyleSheetFromTheme((theme) => {
    return {
        actionsContainer: {
            display: 'flex',
            flexDirection: 'row',
            justifyContent: 'space-between',
            alignItems: 'center',
            paddingBottom: Platform.select({
                ios: 1,
                android: 2,
            }),
        },
        inputContainer: {
            flex: 1,
            flexDirection: 'column',
        },
        inputContentContainer: {
            alignItems: 'stretch',
            paddingTop: Platform.select({
                ios: 7,
                android: 0,
            }),
        },
        inputWrapper: {
            alignItems: 'flex-end',
            flexDirection: 'row',
            justifyContent: 'center',
            paddingBottom: 2,
            backgroundColor: theme.centerChannelBg,
            borderWidth: 1,
            borderBottomWidth: 0,
            borderColor: changeOpacity(theme.centerChannelColor, 0.20),
            borderTopLeftRadius: 12,
            borderTopRightRadius: 12,
        },
    };
});

export default function DraftInput({
    testID,
    channelId,
    currentUserId,
    files,
    maxMessageLength,
    rootId = '',
    value,
    uploadFileError,
    sendMessage,
    canSend,
    updateValue,
    addFiles,
    updateCursorPosition,
    cursorPosition,
    updatePostInputTop,
    setIsFocused,
}: Props) {
    const theme = useTheme();

    const handleLayout = useCallback((e: LayoutChangeEvent) => {
        updatePostInputTop(e.nativeEvent.layout.height);
    }, []);

    const inputRef = useRef<PasteInputRef>();
    const focus = useCallback(() => {
        inputRef.current?.focus();
    }, []);

    // Render
    const postInputTestID = `${testID}.post.input`;
    const quickActionsTestID = `${testID}.quick_actions`;
    const sendActionTestID = `${testID}.send_action`;
    const style = getStyleSheet(theme);

    return (
        <>
            <Typing
                channelId={channelId}
                rootId={rootId}
            />
            <SafeAreaView
                edges={SAFE_AREA_VIEW_EDGES}
                onLayout={handleLayout}
                style={style.inputWrapper}
                testID={testID}
            >

                <ScrollView
                    style={style.inputContainer}
                    contentContainerStyle={style.inputContentContainer}
                    keyboardShouldPersistTaps={'always'}
                    scrollEnabled={false}
                    showsVerticalScrollIndicator={false}
                    showsHorizontalScrollIndicator={false}
                    pinchGestureEnabled={false}
                    overScrollMode={'never'}
                    disableScrollViewPanResponder={true}
                >
                    <PostInput
                        testID={postInputTestID}
                        channelId={channelId}
                        maxMessageLength={maxMessageLength}
                        rootId={rootId}
                        cursorPosition={cursorPosition}
                        updateCursorPosition={updateCursorPosition}
                        updateValue={updateValue}
                        value={value}
                        addFiles={addFiles}
                        sendMessage={sendMessage}
<<<<<<< HEAD
                        inputRef={inputRef}
=======
                        setIsFocused={setIsFocused}
>>>>>>> bb051b83
                    />
                    <Uploads
                        currentUserId={currentUserId}
                        files={files}
                        uploadFileError={uploadFileError}
                        channelId={channelId}
                        rootId={rootId}
                    />
                    <View style={style.actionsContainer}>
                        <QuickActions
                            testID={quickActionsTestID}
                            fileCount={files.length}
                            addFiles={addFiles}
                            updateValue={updateValue}
                            value={value}
                            focus={focus}
                        />
                        <SendAction
                            testID={sendActionTestID}
                            disabled={!canSend}
                            sendMessage={sendMessage}
                        />
                    </View>
                </ScrollView>
            </SafeAreaView>
        </>
    );
}<|MERGE_RESOLUTION|>--- conflicted
+++ resolved
@@ -150,11 +150,8 @@
                         value={value}
                         addFiles={addFiles}
                         sendMessage={sendMessage}
-<<<<<<< HEAD
                         inputRef={inputRef}
-=======
                         setIsFocused={setIsFocused}
->>>>>>> bb051b83
                     />
                     <Uploads
                         currentUserId={currentUserId}
