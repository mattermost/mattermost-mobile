// Copyright (c) 2015-present Mattermost, Inc. All Rights Reserved.
// See LICENSE.txt for license information.

<<<<<<< HEAD
import {PasteInputRef} from '@mattermost/react-native-paste-input';
import React, {useCallback, useMemo, useRef} from 'react';
import {useIntl} from 'react-intl';
import {Alert, LayoutChangeEvent, Platform, ScrollView, View} from 'react-native';
=======
import React, {useCallback, useRef} from 'react';
import {LayoutChangeEvent, Platform, ScrollView, View} from 'react-native';
>>>>>>> 35c98e67
import {Edge, SafeAreaView} from 'react-native-safe-area-context';

import {General} from '@constants';
import {MENTIONS_REGEX, SPECIAL_MENTIONS_REGEX} from '@constants/autocomplete';
import {PostPriorityType} from '@constants/post';
import {useServerUrl} from '@context/server';
import {useTheme} from '@context/theme';
import DatabaseManager from '@database/manager';
import {getUsersCountFromMentions} from '@queries/servers/post';
import {changeOpacity, makeStyleSheetFromTheme} from '@utils/theme';

import PostInput from '../post_input';
import QuickActions from '../quick_actions';
import SendAction from '../send_action';
import Typing from '../typing';
import Uploads from '../uploads';

<<<<<<< HEAD
import Header from './header';
=======
import type {PasteInputRef} from '@mattermost/react-native-paste-input';
>>>>>>> 35c98e67

type Props = {
    testID?: string;
    channelId: string;
    channelType?: ChannelType;
    rootId?: string;
    currentUserId: string;
    canShowPostPriority?: boolean;

    // Post Props
    postPriority: PostPriority;
    updatePostPriority: (postPriority: PostPriority) => void;
    persistentNotificationInterval: number;
    persistentNotificationMaxRecipients: number;

    // Cursor Position Handler
    updateCursorPosition: React.Dispatch<React.SetStateAction<number>>;
    cursorPosition: number;

    // Send Handler
    sendMessage: () => void;
    canSend: boolean;
    maxMessageLength: number;

    // Draft Handler
    files: FileInfo[];
    value: string;
    uploadFileError: React.ReactNode;
    updateValue: React.Dispatch<React.SetStateAction<string>>;
    addFiles: (files: FileInfo[]) => void;
    updatePostInputTop: (top: number) => void;
    setIsFocused: (isFocused: boolean) => void;
}

const SAFE_AREA_VIEW_EDGES: Edge[] = ['left', 'right'];

const getStyleSheet = makeStyleSheetFromTheme((theme) => {
    return {
        actionsContainer: {
            display: 'flex',
            flexDirection: 'row',
            justifyContent: 'space-between',
            alignItems: 'center',
            paddingBottom: Platform.select({
                ios: 1,
                android: 2,
            }),
        },
        inputContainer: {
            flex: 1,
            flexDirection: 'column',
        },
        inputContentContainer: {
            alignItems: 'stretch',
            paddingTop: Platform.select({
                ios: 7,
                android: 0,
            }),
        },
        inputWrapper: {
            alignItems: 'flex-end',
            flexDirection: 'row',
            justifyContent: 'center',
            paddingBottom: 2,
            backgroundColor: theme.centerChannelBg,
            borderWidth: 1,
            borderBottomWidth: 0,
            borderColor: changeOpacity(theme.centerChannelColor, 0.20),
            borderTopLeftRadius: 12,
            borderTopRightRadius: 12,
        },
        postPriorityLabel: {
            marginLeft: 12,
            marginTop: Platform.select({
                ios: 3,
                android: 10,
            }),
        },
    };
});

export default function DraftInput({
    testID,
    channelId,
    channelType,
    currentUserId,
    canShowPostPriority,
    files,
    maxMessageLength,
    rootId = '',
    value,
    uploadFileError,
    sendMessage,
    canSend,
    updateValue,
    addFiles,
    updateCursorPosition,
    cursorPosition,
    updatePostInputTop,
    postPriority,
    updatePostPriority,
    persistentNotificationInterval,
    persistentNotificationMaxRecipients,
    setIsFocused,
}: Props) {
    const intl = useIntl();
    const serverUrl = useServerUrl();
    const theme = useTheme();

    const database = DatabaseManager.serverDatabases[serverUrl]?.database;

    const handleLayout = useCallback((e: LayoutChangeEvent) => {
        updatePostInputTop(e.nativeEvent.layout.height);
    }, []);

    const inputRef = useRef<PasteInputRef>();
    const focus = useCallback(() => {
        inputRef.current?.focus();
    }, []);

    // Render
    const postInputTestID = `${testID}.post.input`;
    const quickActionsTestID = `${testID}.quick_actions`;
    const sendActionTestID = `${testID}.send_action`;
    const style = getStyleSheet(theme);

    const persistenNotificationsEnabled = postPriority?.persistent_notifications && postPriority?.priority === PostPriorityType.URGENT;
    const {noMentionsError, mentionsList} = useMemo(() => {
        let error = false;
        let mentions: string[] = [];
        if (
            channelType !== General.DM_CHANNEL &&
            persistenNotificationsEnabled
        ) {
            mentions = (value.match(MENTIONS_REGEX) || []);
            error = mentions.length === 0;
        }

        return {noMentionsError: error, mentionsList: mentions};
    }, [channelType, persistenNotificationsEnabled, value]);

    const handleSendMessage = useCallback(async () => {
        if (persistenNotificationsEnabled) {
            let title = '';
            let description = '';
            let error = true;
            if (new RegExp(SPECIAL_MENTIONS_REGEX).test(value)) {
                description = intl.formatMessage({
                    id: 'persistent_notifications.error.special_mentions',
                    defaultMessage: 'Cannot use @channel, @all or @here to mention recipients of persistent notifications.',
                });
            } else {
                const formattedMentionsList = mentionsList.map((mention) => mention.slice(1));
                const usersCount = database ? await getUsersCountFromMentions(database, formattedMentionsList) : 0;
                if (usersCount > persistentNotificationMaxRecipients) {
                    title = intl.formatMessage({
                        id: 'persistent_notifications.error.max_recipients.title',
                        defaultMessage: 'Too many recipients',
                    });
                    description = intl.formatMessage({
                        id: 'persistent_notifications.error.max_recipients.description',
                        defaultMessage: 'You can send persistent notifications to a maximum of {max} recipients. There are {count} recipients mentioned in your message. You’ll need to change who you’ve mentioned before you can send.',
                    }, {
                        max: persistentNotificationMaxRecipients,
                        count: mentionsList.length,
                    });
                } else if (usersCount === 0) {
                    title = intl.formatMessage({
                        id: 'persistent_notifications.error.no_mentions.title',
                        defaultMessage: 'Recipients must be @mentioned',
                    });
                    description = intl.formatMessage({
                        id: 'persistent_notifications.error.no_mentions.description',
                        defaultMessage: 'There are no recipients mentioned in your message. You’ll need add mentions to be able to send persistent notifications.',
                    });
                } else {
                    error = false;
                    title = intl.formatMessage({
                        id: 'persistent_notifications.confirm.title',
                        defaultMessage: 'Send persistent notifications',
                    });
                    description = intl.formatMessage({
                        id: 'persistent_notifications.confirm.description',
                        defaultMessage: '@mentioned recipients will be notified every {interval, plural, one {1 minute} other {{interval} minutes}} until they’ve acknowledged or replied to the message.',
                    }, {
                        interval: persistentNotificationInterval,
                    });
                }
            }
            Alert.alert(
                title,
                description,
                error ? [{
                    text: intl.formatMessage({
                        id: 'persistent_notifications.error.okay',
                        defaultMessage: 'Okay',
                    }),
                    style: 'cancel',
                }] : [
                    {
                        text: intl.formatMessage({
                            id: 'persistent_notifications.confirm.cancel',
                            defaultMessage: 'Cancel',
                        }),
                        style: 'cancel',
                    },
                    {
                        text: intl.formatMessage({
                            id: 'persistent_notifications.confirm.send',
                            defaultMessage: 'Send',
                        }),
                        onPress: sendMessage,
                    },
                ],
            );
        } else {
            sendMessage();
        }
    }, [database, mentionsList, persistenNotificationsEnabled, persistentNotificationMaxRecipients, sendMessage, value]);

    const sendActionDisabled = !canSend || noMentionsError;

    return (
        <>
            <Typing
                channelId={channelId}
                rootId={rootId}
            />
            <SafeAreaView
                edges={SAFE_AREA_VIEW_EDGES}
                onLayout={handleLayout}
                style={style.inputWrapper}
                testID={testID}
            >

                <ScrollView
                    style={style.inputContainer}
                    contentContainerStyle={style.inputContentContainer}
                    keyboardShouldPersistTaps={'always'}
                    scrollEnabled={false}
                    showsVerticalScrollIndicator={false}
                    showsHorizontalScrollIndicator={false}
                    pinchGestureEnabled={false}
                    overScrollMode={'never'}
                    disableScrollViewPanResponder={true}
                >
                    <Header
                        noMentionsError={noMentionsError}
                        postPriority={postPriority}
                    />
                    <PostInput
                        testID={postInputTestID}
                        channelId={channelId}
                        maxMessageLength={maxMessageLength}
                        rootId={rootId}
                        cursorPosition={cursorPosition}
                        updateCursorPosition={updateCursorPosition}
                        updateValue={updateValue}
                        value={value}
                        addFiles={addFiles}
                        sendMessage={sendMessage}
                        inputRef={inputRef}
                        setIsFocused={setIsFocused}
                    />
                    <Uploads
                        currentUserId={currentUserId}
                        files={files}
                        uploadFileError={uploadFileError}
                        channelId={channelId}
                        rootId={rootId}
                    />
                    <View style={style.actionsContainer}>
                        <QuickActions
                            testID={quickActionsTestID}
                            fileCount={files.length}
                            addFiles={addFiles}
                            updateValue={updateValue}
                            value={value}
                            postPriority={postPriority}
                            updatePostPriority={updatePostPriority}
                            canShowPostPriority={canShowPostPriority}
                            focus={focus}
                        />
                        <SendAction
                            testID={sendActionTestID}
                            disabled={sendActionDisabled}
                            sendMessage={handleSendMessage}
                        />
                    </View>
                </ScrollView>
            </SafeAreaView>
        </>
    );
}<|MERGE_RESOLUTION|>--- conflicted
+++ resolved
@@ -1,15 +1,9 @@
 // Copyright (c) 2015-present Mattermost, Inc. All Rights Reserved.
 // See LICENSE.txt for license information.
 
-<<<<<<< HEAD
-import {PasteInputRef} from '@mattermost/react-native-paste-input';
 import React, {useCallback, useMemo, useRef} from 'react';
 import {useIntl} from 'react-intl';
 import {Alert, LayoutChangeEvent, Platform, ScrollView, View} from 'react-native';
-=======
-import React, {useCallback, useRef} from 'react';
-import {LayoutChangeEvent, Platform, ScrollView, View} from 'react-native';
->>>>>>> 35c98e67
 import {Edge, SafeAreaView} from 'react-native-safe-area-context';
 
 import {General} from '@constants';
@@ -27,11 +21,9 @@
 import Typing from '../typing';
 import Uploads from '../uploads';
 
-<<<<<<< HEAD
 import Header from './header';
-=======
+
 import type {PasteInputRef} from '@mattermost/react-native-paste-input';
->>>>>>> 35c98e67
 
 type Props = {
     testID?: string;
