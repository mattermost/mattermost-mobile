--- conflicted
+++ resolved
@@ -75,7 +75,6 @@
         );
     }
 
-<<<<<<< HEAD
     if (isMinimumServerVersion(state.entities.general.serverVersion, 5, 24) && license && license.IsLicensed === 'true') {
         useGroupMentions = haveIChannelPermission(
             state,
@@ -89,13 +88,11 @@
         if (useGroupMentions) {
             groupsWithAllowReference = getAssociatedGroupsForReferenceMap(state, channelTeamId, channelId);
         }
-=======
-    const channelId = ownProps.channelId || (currentChannel ? currentChannel.id : '');
+    }
 
     let channelIsReadOnly = false;
     if (currentUserId && channelId) {
         channelIsReadOnly = isCurrentChannelReadOnly(state) || false;
->>>>>>> 934dbfde
     }
 
     return {
@@ -104,10 +101,6 @@
         channelId,
         channelTeamId,
         channelDisplayName: state.views.channel.displayName || (currentChannel ? currentChannel.display_name : ''),
-<<<<<<< HEAD
-=======
-        channelId,
->>>>>>> 934dbfde
         channelIsArchived: ownProps.channelIsArchived || (currentChannel ? currentChannel.delete_at !== 0 : false),
         channelIsReadOnly,
         currentUserId,
