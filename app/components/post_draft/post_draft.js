// Copyright (c) 2015-present Mattermost, Inc. All Rights Reserved.
// See LICENSE.txt for license information.

import React, {PureComponent} from 'react';
import PropTypes from 'prop-types';
import {Alert, Platform, ScrollView, View} from 'react-native';
import {intlShape} from 'react-intl';
import RNFetchBlob from 'rn-fetch-blob';

import Autocomplete from '@components/autocomplete';
import {paddingHorizontal as padding} from '@components/safe_area_view/iphone_x_spacing';
import {CHANNEL_POST_TEXTBOX_CURSOR_CHANGE, CHANNEL_POST_TEXTBOX_VALUE_CHANGE, IS_REACTION_REGEX, MAX_FILE_COUNT} from '@constants/post_draft';
import {NOTIFY_ALL_MEMBERS} from '@constants/view';
import {AT_MENTION_REGEX_GLOBAL, CODE_REGEX} from 'app/constants/autocomplete';
import {General} from '@mm-redux/constants';
import EventEmitter from '@mm-redux/utils/event_emitter';
import {getFormattedFileSize} from '@mm-redux/utils/file_utils';
import EphemeralStore from '@store/ephemeral_store';
import {confirmOutOfOfficeDisabled} from '@utils/status';
import {changeOpacity, makeStyleSheetFromTheme} from '@utils/theme';

import Archived from './archived';
import PostInput from './post_input';
import QuickActions from './quick_actions';
import Typing from './typing';
import Uploads from './uploads';

const AUTOCOMPLETE_MARGIN = 20;
const AUTOCOMPLETE_MAX_HEIGHT = 200;

export default class PostDraft extends PureComponent {
    static propTypes = {
        registerTypingAnimation: PropTypes.func.isRequired,
        addReactionToLatestPost: PropTypes.func.isRequired,
        getChannelMemberCountsByGroup: PropTypes.func.isRequired,
        canPost: PropTypes.bool.isRequired,
        channelDisplayName: PropTypes.string,
        channelId: PropTypes.string.isRequired,
        channelIsArchived: PropTypes.bool,
        channelIsReadOnly: PropTypes.bool.isRequired,
        createPost: PropTypes.func.isRequired,
        currentUserId: PropTypes.string.isRequired,
        cursorPositionEvent: PropTypes.string,
        deactivatedChannel: PropTypes.bool.isRequired,
        enableConfirmNotificationsToChannel: PropTypes.bool,
        executeCommand: PropTypes.func.isRequired,
        files: PropTypes.array,
        getChannelTimezones: PropTypes.func.isRequired,
        handleClearFiles: PropTypes.func.isRequired,
        handleClearFailedFiles: PropTypes.func.isRequired,
        initUploadFiles: PropTypes.func.isRequired,
        isLandscape: PropTypes.bool.isRequired,
        isTimezoneEnabled: PropTypes.bool,
        maxMessageLength: PropTypes.number.isRequired,
        maxFileSize: PropTypes.number.isRequired,
        membersCount: PropTypes.number,
        rootId: PropTypes.string,
        screenId: PropTypes.string.isRequired,
        setStatus: PropTypes.func.isRequired,
        theme: PropTypes.object.isRequired,
        useChannelMentions: PropTypes.bool.isRequired,
        userIsOutOfOffice: PropTypes.bool.isRequired,
        value: PropTypes.string.isRequired,
        valueEvent: PropTypes.string,
        useGroupMentions: PropTypes.bool.isRequired,
        channelMemberCountsByGroup: PropTypes.object,
        groupsWithAllowReference: PropTypes.object,
    };

    static defaultProps = {
        canPost: true,
        cursorPositionEvent: CHANNEL_POST_TEXTBOX_CURSOR_CHANGE,
        files: [],
        rootId: '',
        value: '',
        valueEvent: CHANNEL_POST_TEXTBOX_VALUE_CHANGE,
    };

    static contextTypes = {
        intl: intlShape,
    };

    constructor(props) {
        super(props);

        this.input = React.createRef();

        this.state = {
            top: 0,
            value: props.value,
            rootId: props.rootId,
            channelId: props.channelId,
            channelTimezoneCount: 0,
        };
    }

    componentDidMount() {
        const {getChannelMemberCountsByGroup, channelId, isTimezoneEnabled, useGroupMentions} = this.props;
        if (useGroupMentions) {
            getChannelMemberCountsByGroup(channelId, isTimezoneEnabled);
        }
    }

    componentDidUpdate(prevProps) {
        const {channelId, rootId, value, useGroupMentions, getChannelMemberCountsByGroup, isTimezoneEnabled} = this.props;
        const diffChannel = channelId !== prevProps?.channelId;
        const diffTimezoneEnabled = isTimezoneEnabled !== prevProps?.isTimezoneEnabled;

        if (this.input.current) {
            const diffThread = rootId !== prevProps.rootId;
            if (diffChannel || diffThread) {
                const trimmed = value.trim();
                this.input.current.setValue(trimmed);
                this.updateInitialValue(trimmed);
            }
        }

        if (diffTimezoneEnabled || diffChannel) {
            this.numberOfTimezones().then((channelTimezoneCount) => this.setState({channelTimezoneCount}));
            if (useGroupMentions) {
                getChannelMemberCountsByGroup(channelId, isTimezoneEnabled);
            }
        }
    }

    blurTextBox = () => {
        if (this.input.current) {
            this.input.current.blur();
        }
    }

    canSend = () => {
        const {files, maxMessageLength} = this.props;
        const value = this.input.current?.getValue() || '';
        const messageLength = value.trim().length;

        if (messageLength > maxMessageLength) {
            return false;
        }

        if (files.length) {
            const loadingComplete = !this.isFileLoading();
            return loadingComplete;
        }

        return messageLength > 0;
    };

    showSendToGroupsAlert = (groupMentions, memberNotifyCount, channelTimezoneCount, msg) => {
        const {intl} = this.context;

        let notifyAllMessage = '';
        if (groupMentions.length === 1) {
            if (channelTimezoneCount > 0) {
                notifyAllMessage = (
                    intl.formatMessage(
                        {
                            id: 'mobile.post_textbox.one_group.message.with_timezones',
                            defaultMessage: 'By using {mention} you are about to send notifications to {totalMembers} people in {timezones, number} {timezones, plural, one {timezone} other {timezones}}. Are you sure you want to do this?',
                        },
                        {
                            mention: groupMentions[0],
                            totalMembers: memberNotifyCount,
                            timezones: channelTimezoneCount,
                        },
                    )
                );
            } else {
                notifyAllMessage = (
                    intl.formatMessage(
                        {
                            id: 'mobile.post_textbox.one_group.message.without_timezones',
                            defaultMessage: 'By using {mention} you are about to send notifications to {totalMembers} people. Are you sure you want to do this?',
                        },
                        {
                            mention: groupMentions[0],
                            totalMembers: memberNotifyCount,
                        },
                    )
                );
            }
        } else if (channelTimezoneCount > 0) {
            notifyAllMessage = (
                intl.formatMessage(
                    {
                        id: 'mobile.post_textbox.multi_group.message.with_timezones',
                        defaultMessage: 'By using {mentions} and {finalMention} you are about to send notifications to at least {totalMembers} people in {timezones, number} {timezones, plural, one {timezone} other {timezones}}. Are you sure you want to do this?',
                    },
                    {
                        mentions: groupMentions.slice(0, -1).join(', '),
                        finalMention: groupMentions[groupMentions.length - 1],
                        totalMembers: memberNotifyCount,
                        timezones: channelTimezoneCount,
                    },
                )
            );
        } else {
            notifyAllMessage = (
                intl.formatMessage(
                    {
                        id: 'mobile.post_textbox.multi_group.message.without_timezones',
                        defaultMessage: 'By using {mentions} and {finalMention} you are about to send notifications to at least {totalMembers} people. Are you sure you want to do this?',
                    },
                    {
                        mentions: groupMentions.slice(0, -1).join(', '),
                        finalMention: groupMentions[groupMentions.length - 1],
                        totalMembers: memberNotifyCount,
                    },
                )
            );
        }

        Alert.alert(
            intl.formatMessage({
                id: 'mobile.post_textbox.groups.title',
                defaultMessage: 'Confirm sending notifications to groups',
            }),
            notifyAllMessage,
            [
                {
                    text: intl.formatMessage({
                        id: 'mobile.post_textbox.entire_channel.cancel',
                        defaultMessage: 'Cancel',
                    }),
                    onPress: () => {
                        this.input.current.setValue(msg);
                        this.setState({sendingMessage: false});
                    },
                },
                {
                    text: intl.formatMessage({
                        id: 'mobile.post_textbox.entire_channel.confirm',
                        defaultMessage: 'Confirm',
                    }),
                    onPress: () => this.doSubmitMessage(),
                },
            ],
        );
    };

    doSubmitMessage = () => {
        const {createPost, currentUserId, channelId, files, handleClearFiles, rootId} = this.props;
        const value = this.input.current?.getValue() || '';
        const postFiles = files.filter((f) => !f.failed);
        const post = {
            user_id: currentUserId,
            channel_id: channelId,
            root_id: rootId,
            parent_id: rootId,
            message: value,
        };

        createPost(post, postFiles);

        if (postFiles.length) {
            handleClearFiles(channelId, rootId);
        }

        if (this.input.current) {
            this.input.current.setValue('');
            this.input.current.changeDraft('');
        }

        this.setState({sendingMessage: false});

        if (Platform.OS === 'android') {
            // Fixes the issue where Android predictive text would prepend suggestions to the post draft when messages
            // are typed successively without blurring the input
            const nextState = {
                keyboardType: 'email-address',
            };

            const callback = () => this.setState({keyboardType: 'default'});

            this.setState(nextState, callback);
        }

        EventEmitter.emit('scroll-to-bottom');
    };

    getStatusFromSlashCommand = (message) => {
        const tokens = message.split(' ');

        if (tokens.length > 0) {
            return tokens[0].substring(1);
        }
        return '';
    };

    handleInputQuickAction = (inputValue) => {
        if (this.input.current) {
            this.input.current.setValue(inputValue, true);
            this.input.current.focus();
        }
    };

    handleLayout = (e) => {
        this.setState({
            top: e.nativeEvent.layout.y,
        });
    };

    handlePasteFiles = (error, files) => {
        if (this.props.screenId === EphemeralStore.getNavigationTopComponentId()) {
            if (error) {
                this.showPasteFilesErrorDialog();
                return;
            }

            const {maxFileSize} = this.props;
            const availableCount = MAX_FILE_COUNT - this.props.files.length;
            if (files.length > availableCount) {
                this.onShowFileMaxWarning();
                return;
            }

            const largeFile = files.find((image) => image.fileSize > maxFileSize);
            if (largeFile) {
                this.onShowFileSizeWarning(largeFile.fileName);
                return;
            }

            this.handleUploadFiles(files);
        }
    };

    handleSendMessage = () => {
        if (!this.input.current) {
            return;
        }

        this.input.current.resetTextInput();

        requestAnimationFrame(() => {
            const value = this.input.current.getValue();
            if (!this.isSendButtonEnabled()) {
                this.input.current.setValue(value);
                return;
            }

            this.setState({sendingMessage: true});

            const {channelId, files, handleClearFailedFiles, rootId} = this.props;

            const isReactionMatch = value.match(IS_REACTION_REGEX);
            if (isReactionMatch) {
                const emoji = isReactionMatch[2];
                this.sendReaction(emoji);
                return;
            }

            const hasFailedAttachments = files.some((f) => f.failed);
            if (hasFailedAttachments) {
                const {intl} = this.context;

                Alert.alert(
                    intl.formatMessage({
                        id: 'mobile.post_textbox.uploadFailedTitle',
                        defaultMessage: 'Attachment failure',
                    }),
                    intl.formatMessage({
                        id: 'mobile.post_textbox.uploadFailedDesc',
                        defaultMessage: 'Some attachments failed to upload to the server. Are you sure you want to post the message?',
                    }),
                    [{
                        text: intl.formatMessage({id: 'mobile.channel_info.alertNo', defaultMessage: 'No'}),
                        onPress: () => {
                            this.input.current.setValue(value);
                            this.setState({sendingMessage: false});
                        },
                    }, {
                        text: intl.formatMessage({id: 'mobile.channel_info.alertYes', defaultMessage: 'Yes'}),
                        onPress: () => {
                            // Remove only failed files
                            handleClearFailedFiles(channelId, rootId);
                            this.sendMessage();
                        },
                    }],
                );
            } else {
                this.sendMessage();
            }
        });
    };

    handleUploadFiles = async (files) => {
        const file = files[0];
        if (!file.fileSize | !file.fileName) {
            const path = (file.path || file.uri).replace('file://', '');
            const fileInfo = await RNFetchBlob.fs.stat(path);
            file.fileSize = fileInfo.size;
            file.fileName = fileInfo.filename;
        }

        if (file.fileSize > this.props.maxFileSize) {
            this.onShowFileSizeWarning(file.fileName);
        } else {
            this.props.initUploadFiles(files, this.props.rootId);
        }
    };

    isFileLoading = () => {
        const {files} = this.props;

        return files.some((file) => file.loading);
    };

    isSendButtonEnabled = () => {
        return this.canSend() && !this.isFileLoading() && !this.state.sendingMessage;
    };

    isStatusSlashCommand = (command) => {
        return command === General.ONLINE || command === General.AWAY ||
            command === General.DND || command === General.OFFLINE;
    };

    onShowFileMaxWarning = () => {
        EventEmitter.emit('fileMaxWarning');
    };

    onShowFileSizeWarning = (filename) => {
        const {formatMessage} = this.context.intl;
        const fileSizeWarning = formatMessage({
            id: 'file_upload.fileAbove',
            defaultMessage: 'File above {max} cannot be uploaded: {filename}',
        }, {
            max: getFormattedFileSize({size: this.props.maxFileSize}),
            filename,
        });

        EventEmitter.emit('fileSizeWarning', fileSizeWarning);
        setTimeout(() => {
            EventEmitter.emit('fileSizeWarning', null);
        }, 5000);
    };

    numberOfTimezones = async () => {
        const {channelId, getChannelTimezones} = this.props;
        const {data} = await getChannelTimezones(channelId);
        return data?.length || 0;
    };

    sendCommand = async (msg) => {
        const {intl} = this.context;
        const {channelId, executeCommand, rootId, userIsOutOfOffice} = this.props;

        const status = this.getStatusFromSlashCommand(msg);
        if (userIsOutOfOffice && this.isStatusSlashCommand(status)) {
            confirmOutOfOfficeDisabled(intl, status, this.updateStatus);
            this.setState({sendingMessage: false});
            return;
        }

        const {error} = await executeCommand(msg, channelId, rootId);
        this.setState({sendingMessage: false});

        if (error) {
            this.input.current.setValue(msg);
            Alert.alert(
                intl.formatMessage({
                    id: 'mobile.commands.error_title',
                    defaultMessage: 'Error Executing Command',
                }),
                error.message,
            );
            return;
        }

        this.input.current.setValue('');
        this.input.current.changeDraft('');
    };

    mapGroupMentions = (groupMentions) => {
        const {channelMemberCountsByGroup} = this.props;
        let memberNotifyCount = 0;
        let channelTimezoneCount = 0;
        const groupMentionsSet = new Set();
        groupMentions.
            forEach((group) => {
                const mappedValue = channelMemberCountsByGroup[group.id];
                if (mappedValue?.channel_member_count > NOTIFY_ALL_MEMBERS && mappedValue?.channel_member_count > memberNotifyCount) {
                    memberNotifyCount = mappedValue.channel_member_count;
                    channelTimezoneCount = mappedValue.channel_member_timezones_count;
                }
                groupMentionsSet.add(`@${group.name}`);
            });
        return {groupMentionsSet, memberNotifyCount, channelTimezoneCount};
    }

    sendMessage = () => {
        const value = this.input.current?.getValue() || '';
        const {enableConfirmNotificationsToChannel, membersCount, useGroupMentions, useChannelMentions} = this.props;
        const notificationsToChannel = enableConfirmNotificationsToChannel && useChannelMentions;
        const notificationsToGroups = enableConfirmNotificationsToChannel && useGroupMentions;
        const toAllOrChannel = this.textContainsAtAllAtChannel(value);
        const groupMentions = (!toAllOrChannel && notificationsToGroups) ? this.groupsMentionedInText(value) : [];

        if (value.indexOf('/') === 0) {
            this.sendCommand(value);
        } else if (notificationsToChannel && membersCount > NOTIFY_ALL_MEMBERS && toAllOrChannel) {
            this.showSendToAllOrChannelAlert(membersCount, value);
        } else if (groupMentions.length > 0) {
            const {groupMentionsSet, memberNotifyCount, channelTimezoneCount} = this.mapGroupMentions(groupMentions);
            if (memberNotifyCount > 0) {
                this.showSendToGroupsAlert(Array.from(groupMentionsSet), memberNotifyCount, channelTimezoneCount, value);
            } else {
                this.doSubmitMessage();
            }
        } else {
            this.doSubmitMessage();
        }
    };

    sendReaction = (emoji) => {
        const {addReactionToLatestPost, rootId} = this.props;
        addReactionToLatestPost(emoji, rootId);

        this.input.current.setValue('');
        this.input.current.changeDraft('');

        this.setState({sendingMessage: false});
    };

    showPasteFilesErrorDialog = () => {
        const {formatMessage} = this.context.intl;
        Alert.alert(
            formatMessage({
                id: 'mobile.files_paste.error_title',
                defaultMessage: 'Paste failed',
            }),
            formatMessage({
                id: 'mobile.files_paste.error_description',
                defaultMessage: 'An error occurred while pasting the file(s). Please try again.',
            }),
            [
                {
                    text: formatMessage({
                        id: 'mobile.files_paste.error_dismiss',
                        defaultMessage: 'Dismiss',
                    }),
                },
            ],
        );
    };

    showSendToAllOrChannelAlert = (membersCount, msg) => {
        const {intl} = this.context;
        const {channelTimezoneCount} = this.state;
        const {isTimezoneEnabled} = this.props;

        let notifyAllMessage = '';
        if (isTimezoneEnabled && channelTimezoneCount) {
            notifyAllMessage = (
                intl.formatMessage(
                    {
                        id: 'mobile.post_textbox.entire_channel.message.with_timezones',
                        defaultMessage: 'By using @all or @channel you are about to send notifications to {totalMembers, number} {totalMembers, plural, one {person} other {people}} in {timezones, number} {timezones, plural, one {timezone} other {timezones}}. Are you sure you want to do this?',
                    },
                    {
                        totalMembers: membersCount - 1,
                        timezones: channelTimezoneCount,
                    },
                )
            );
        } else {
            notifyAllMessage = (
                intl.formatMessage(
                    {
                        id: 'mobile.post_textbox.entire_channel.message',
                        defaultMessage: 'By using @all or @channel you are about to send notifications to {totalMembers, number} {totalMembers, plural, one {person} other {people}}. Are you sure you want to do this?',
                    },
                    {
                        totalMembers: membersCount - 1,
                    },
                )
            );
        }

        Alert.alert(
            intl.formatMessage({
                id: 'mobile.post_textbox.entire_channel.title',
                defaultMessage: 'Confirm sending notifications to entire channel',
            }),
            notifyAllMessage,
            [
                {
                    text: intl.formatMessage({
                        id: 'mobile.post_textbox.entire_channel.cancel',
                        defaultMessage: 'Cancel',
                    }),
                    onPress: () => {
                        this.input.current.setValue(msg);
                        this.setState({sendingMessage: false});
                    },
                },
                {
                    text: intl.formatMessage({
                        id: 'mobile.post_textbox.entire_channel.confirm',
                        defaultMessage: 'Confirm',
                    }),
                    onPress: () => this.doSubmitMessage(),
                },
            ],
        );
    };

    textContainsAtAllAtChannel = (text) => {
        const textWithoutCode = text.replace(CODE_REGEX, '');
        return (/(?:\B|\b_+)@(channel|all)(?!(\.|-|_)*[^\W_])/i).test(textWithoutCode);
    };

    groupsMentionedInText = (text) => {
        const {groupsWithAllowReference} = this.props;
        const groups = [];
        if (groupsWithAllowReference.size > 0) {
            const textWithoutCode = text.replace(CODE_REGEX, '');
            const mentions = textWithoutCode.match(AT_MENTION_REGEX_GLOBAL) || [];
            mentions.forEach((mention) => {
                const group = groupsWithAllowReference.get(mention);
                if (group) {
                    groups.push(group);
                }
            });
        }
        return groups;
    }

    updateInitialValue = (value) => {
        this.setState({value});
    }

    updateStatus = (status) => {
        const {currentUserId, setStatus} = this.props;
        setStatus({
            user_id: currentUserId,
            status,
        });
    };

    render = () => {
        const {channelIsArchived, deactivatedChannel, rootId, theme} = this.props;
        if (channelIsArchived || deactivatedChannel) {
            return (
                <Archived
                    defactivated={deactivatedChannel}
                    rootId={rootId}
                    theme={theme}
                />
            );
        }

        const {
            canPost,
            channelDisplayName,
            channelId,
            channelIsReadOnly,
            cursorPositionEvent,
            isLandscape,
            files,
            maxFileSize,
            maxMessageLength,
            screenId,
            valueEvent,
            registerTypingAnimation,
        } = this.props;
        const style = getStyleSheet(theme);
        const readonly = channelIsReadOnly || !canPost;

        return (
            <>
                <Typing
                    theme={theme}
                    registerTypingAnimation={registerTypingAnimation}
                />
                {Platform.OS === 'android' &&
                <Autocomplete
                    cursorPositionEvent={cursorPositionEvent}
                    maxHeight={Math.min(this.state.top - AUTOCOMPLETE_MARGIN, AUTOCOMPLETE_MAX_HEIGHT)}
                    onChangeText={this.handleInputQuickAction}
                    valueEvent={valueEvent}
<<<<<<< HEAD
                    offsetY={40}
=======
                    rootId={rootId}
                    channelId={channelId}
>>>>>>> a99e938e
                />
                }
                <View
                    style={[style.inputWrapper, padding(isLandscape)]}
                    onLayout={this.handleLayout}
                >
                    <ScrollView
                        style={[style.inputContainer, readonly ? style.readonlyContainer : null]}
                        contentContainerStyle={style.inputContentContainer}
                        keyboardShouldPersistTaps={'always'}
                        scrollEnabled={false}
                        showsVerticalScrollIndicator={false}
                        showsHorizontalScrollIndicator={false}
                        pinchGestureEnabled={false}
                        overScrollMode={'never'}
                        disableScrollViewPanResponder={true}
                    >
                        <PostInput
                            channelDisplayName={channelDisplayName}
                            channelId={channelId}
                            cursorPositionEvent={cursorPositionEvent}
                            inputEventType={valueEvent}
                            isLandscape={isLandscape}
                            maxMessageLength={maxMessageLength}
                            onPasteFiles={this.handlePasteFiles}
                            onSend={this.handleSendMessage}
                            readonly={readonly}
                            ref={this.input}
                            rootId={rootId}
                            screenId={screenId}
                            theme={theme}
                            updateInitialValue={this.updateInitialValue}
                        />
                        <Uploads
                            files={files}
                            rootId={rootId}
                            theme={theme}
                        />
                        <QuickActions
                            blurTextBox={this.blurTextBox}
                            canSend={this.isSendButtonEnabled()}
                            fileCount={files.length}
                            initialValue={this.state.value}
                            inputEventType={valueEvent}
                            maxFileSize={maxFileSize}
                            onSend={this.handleSendMessage}
                            onShowFileMaxWarning={this.onShowFileMaxWarning}
                            onTextChange={this.handleInputQuickAction}
                            onUploadFiles={this.handleUploadFiles}
                            readonly={readonly}
                            theme={theme}
                        />
                    </ScrollView>
                </View>
            </>
        );
    };
}

const getStyleSheet = makeStyleSheetFromTheme((theme) => {
    return {
        inputContainer: {
            flex: 1,
            flexDirection: 'column',
        },
        inputContentContainer: {
            alignItems: 'stretch',
            paddingTop: Platform.select({
                ios: 7,
                android: 0,
            }),
        },
        inputWrapper: {
            alignItems: 'flex-end',
            flexDirection: 'row',
            justifyContent: 'center',
            paddingBottom: 2,
            backgroundColor: theme.centerChannelBg,
            borderTopWidth: 1,
            borderTopColor: changeOpacity(theme.centerChannelColor, 0.20),
        },
        readonlyContainer: {
            marginLeft: 10,
        },
    };
});<|MERGE_RESOLUTION|>--- conflicted
+++ resolved
@@ -678,12 +678,9 @@
                     maxHeight={Math.min(this.state.top - AUTOCOMPLETE_MARGIN, AUTOCOMPLETE_MAX_HEIGHT)}
                     onChangeText={this.handleInputQuickAction}
                     valueEvent={valueEvent}
-<<<<<<< HEAD
                     offsetY={40}
-=======
                     rootId={rootId}
                     channelId={channelId}
->>>>>>> a99e938e
                 />
                 }
                 <View
