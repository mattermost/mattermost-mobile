// Copyright (c) 2015-present Mattermost, Inc. All Rights Reserved.
// See LICENSE.txt for license information.

import {withDatabase} from '@nozbe/watermelondb/DatabaseProvider';
import withObservables from '@nozbe/with-observables';
import {combineLatest, of as of$, from as from$} from 'rxjs';
import {switchMap} from 'rxjs/operators';

import {General, Permissions} from '@constants';
import {MAX_MESSAGE_LENGTH_FALLBACK} from '@constants/post_draft';
import {observeChannel, observeCurrentChannel} from '@queries/servers/channel';
import {queryAllCustomEmojis} from '@queries/servers/custom_emoji';
import {queryGroupsForTeamAndChannel} from '@queries/servers/groups';
import {observeConfig, observeCurrentUserId, observeLicense} from '@queries/servers/system';
import {observeUser} from '@queries/servers/user';
import {hasPermissionForChannel} from '@utils/role';

import SendHandler from './send_handler';

import type {WithDatabaseArgs} from '@typings/database/database';
import type ChannelInfoModel from '@typings/database/models/servers/channel_info';
<<<<<<< HEAD
=======
import type CustomEmojiModel from '@typings/database/models/servers/custom_emoji';
import type SystemModel from '@typings/database/models/servers/system';
import type UserModel from '@typings/database/models/servers/user';

const {SERVER: {SYSTEM, USER, CHANNEL, CUSTOM_EMOJI}} = MM_TABLES;
>>>>>>> 9e77c419

type OwnProps = {
    rootId: string;
    channelId: string;
    channelIsArchived?: boolean;
}

const enhanced = withObservables([], (ownProps: WithDatabaseArgs & OwnProps) => {
    const database = ownProps.database;
    const {rootId, channelId} = ownProps;
    let channel;
    if (rootId) {
        channel = observeChannel(database, channelId);
    } else {
        channel = observeCurrentChannel(database);
    }

    const currentUserId = observeCurrentUserId(database);
    const currentUser = currentUserId.pipe(
        switchMap((id) => observeUser(database, id),
        ));
    const userIsOutOfOffice = currentUser.pipe(
        switchMap((u) => of$(u?.status === General.OUT_OF_OFFICE)),
    );

    const config = observeConfig(database);
    const enableConfirmNotificationsToChannel = config.pipe(
        switchMap((cfg) => of$(Boolean(cfg?.EnableConfirmNotificationsToChannel === 'true'))),
    );
    const isTimezoneEnabled = config.pipe(
        switchMap((cfg) => of$(Boolean(cfg?.ExperimentalTimezone === 'true'))),
    );
    const maxMessageLength = config.pipe(
        switchMap((cfg) => of$(parseInt(cfg?.MaxPostSize || '0', 10) || MAX_MESSAGE_LENGTH_FALLBACK)),
    );

    const useChannelMentions = combineLatest([channel, currentUser]).pipe(
        switchMap(([c, u]) => {
            if (!c) {
                return of$(true);
            }

            return u ? from$(hasPermissionForChannel(c, u, Permissions.USE_CHANNEL_MENTIONS, false)) : of$(false);
        }),
    );

<<<<<<< HEAD
    const license = observeLicense(database);

    const useGroupMentions = combineLatest([channel, currentUser, license]).pipe(
        switchMap(([c, u, l]) => {
            if (!c || l?.IsLicensed !== 'true') {
                return of$(false);
            }

            return u ? from$(hasPermissionForChannel(c, u, Permissions.USE_GROUP_MENTIONS, true)) : of$(false);
        }),
    );

    const groupsWithAllowReference = channel.pipe(switchMap(
        (c) => (c ? queryGroupsForTeamAndChannel(database, c.teamId, c.id).observeWithColumns(['name']) : of$([]))),
    );

    const membersCount = channel.pipe(
        switchMap((c) => (c ? c.info.observe() : of$({memberCount: 0}))),
    ).pipe(
=======
    const channelInfo = channel.pipe(switchMap((c) => c.info.observe()));
    const membersCount = channelInfo.pipe(
>>>>>>> 9e77c419
        switchMap((i: ChannelInfoModel) => of$(i.memberCount)),
    );

    const customEmojis = queryAllCustomEmojis(database).observe();

    return {
        currentUserId,
        enableConfirmNotificationsToChannel,
        isTimezoneEnabled,
        maxMessageLength,
        membersCount,
        userIsOutOfOffice,
        useChannelMentions,
        customEmojis,
    };
});

export default withDatabase(enhanced(SendHandler));<|MERGE_RESOLUTION|>--- conflicted
+++ resolved
@@ -10,8 +10,7 @@
 import {MAX_MESSAGE_LENGTH_FALLBACK} from '@constants/post_draft';
 import {observeChannel, observeCurrentChannel} from '@queries/servers/channel';
 import {queryAllCustomEmojis} from '@queries/servers/custom_emoji';
-import {queryGroupsForTeamAndChannel} from '@queries/servers/groups';
-import {observeConfig, observeCurrentUserId, observeLicense} from '@queries/servers/system';
+import {observeConfig, observeCurrentUserId} from '@queries/servers/system';
 import {observeUser} from '@queries/servers/user';
 import {hasPermissionForChannel} from '@utils/role';
 
@@ -19,14 +18,6 @@
 
 import type {WithDatabaseArgs} from '@typings/database/database';
 import type ChannelInfoModel from '@typings/database/models/servers/channel_info';
-<<<<<<< HEAD
-=======
-import type CustomEmojiModel from '@typings/database/models/servers/custom_emoji';
-import type SystemModel from '@typings/database/models/servers/system';
-import type UserModel from '@typings/database/models/servers/user';
-
-const {SERVER: {SYSTEM, USER, CHANNEL, CUSTOM_EMOJI}} = MM_TABLES;
->>>>>>> 9e77c419
 
 type OwnProps = {
     rootId: string;
@@ -73,30 +64,8 @@
         }),
     );
 
-<<<<<<< HEAD
-    const license = observeLicense(database);
-
-    const useGroupMentions = combineLatest([channel, currentUser, license]).pipe(
-        switchMap(([c, u, l]) => {
-            if (!c || l?.IsLicensed !== 'true') {
-                return of$(false);
-            }
-
-            return u ? from$(hasPermissionForChannel(c, u, Permissions.USE_GROUP_MENTIONS, true)) : of$(false);
-        }),
-    );
-
-    const groupsWithAllowReference = channel.pipe(switchMap(
-        (c) => (c ? queryGroupsForTeamAndChannel(database, c.teamId, c.id).observeWithColumns(['name']) : of$([]))),
-    );
-
-    const membersCount = channel.pipe(
-        switchMap((c) => (c ? c.info.observe() : of$({memberCount: 0}))),
-    ).pipe(
-=======
-    const channelInfo = channel.pipe(switchMap((c) => c.info.observe()));
+    const channelInfo = channel.pipe(switchMap((c) => (c ? c.info.observe() : of$(undefined))));
     const membersCount = channelInfo.pipe(
->>>>>>> 9e77c419
         switchMap((i: ChannelInfoModel) => of$(i.memberCount)),
     );
 
