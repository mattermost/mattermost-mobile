// Copyright (c) 2015-present Mattermost, Inc. All Rights Reserved.
// See LICENSE.txt for license information.

import {withDatabase} from '@nozbe/watermelondb/DatabaseProvider';
import withObservables from '@nozbe/with-observables';
import {combineLatest, of as of$} from 'rxjs';
import {switchMap} from 'rxjs/operators';

import {General, Permissions} from '@constants';
import {MAX_MESSAGE_LENGTH_FALLBACK} from '@constants/post_draft';
import {observeChannel, observeChannelInfo, observeCurrentChannel} from '@queries/servers/channel';
import {queryAllCustomEmojis} from '@queries/servers/custom_emoji';
import {observePermissionForChannel} from '@queries/servers/role';
import {observeConfigBooleanValue, observeConfigIntValue, observeCurrentUserId} from '@queries/servers/system';
import {observeUser} from '@queries/servers/user';

import SendHandler from './send_handler';

import type {WithDatabaseArgs} from '@typings/database/database';

type OwnProps = {
    rootId: string;
    channelId: string;
    channelIsArchived?: boolean;
}

const enhanced = withObservables([], (ownProps: WithDatabaseArgs & OwnProps) => {
    const database = ownProps.database;
    const {rootId, channelId} = ownProps;
    let channel;
    if (rootId) {
        channel = observeChannel(database, channelId);
    } else {
        channel = observeCurrentChannel(database);
    }

    const currentUserId = observeCurrentUserId(database);
    const currentUser = currentUserId.pipe(
        switchMap((id) => observeUser(database, id),
        ));
    const userIsOutOfOffice = currentUser.pipe(
        switchMap((u) => of$(u?.status === General.OUT_OF_OFFICE)),
    );

    const enableConfirmNotificationsToChannel = observeConfigBooleanValue(database, 'EnableConfirmNotificationsToChannel');
    const isTimezoneEnabled = observeConfigBooleanValue(database, 'ExperimentalTimezone');
    const maxMessageLength = observeConfigIntValue(database, 'MaxPostSize', MAX_MESSAGE_LENGTH_FALLBACK);
    const persistentNotificationInterval = observeConfigIntValue(database, 'PersistentNotificationInterval');
    const persistentNotificationMaxRecipients = observeConfigIntValue(database, 'PersistentNotificationMaxRecipients');

    const useChannelMentions = combineLatest([channel, currentUser]).pipe(
        switchMap(([c, u]) => {
            if (!c) {
                return of$(true);
            }

            return u ? observePermissionForChannel(database, c, u, Permissions.USE_CHANNEL_MENTIONS, false) : of$(false);
        }),
    );

<<<<<<< HEAD
    const channelInfo = channel.pipe(switchMap((c) => (c ? c.info.observe() : of$(undefined))));
    const channelType = channel.pipe(switchMap((c) => of$(c?.type)));
=======
    const channelInfo = channel.pipe(switchMap((c) => (c ? observeChannelInfo(database, c.id) : of$(undefined))));
>>>>>>> 35c98e67
    const membersCount = channelInfo.pipe(
        switchMap((i) => (i ? of$(i.memberCount) : of$(0))),
    );

    const customEmojis = queryAllCustomEmojis(database).observe();

    return {
        channelType,
        currentUserId,
        enableConfirmNotificationsToChannel,
        isTimezoneEnabled,
        maxMessageLength,
        membersCount,
        userIsOutOfOffice,
        useChannelMentions,
        customEmojis,
        persistentNotificationInterval,
        persistentNotificationMaxRecipients,
    };
});

export default withDatabase(enhanced(SendHandler));<|MERGE_RESOLUTION|>--- conflicted
+++ resolved
@@ -58,12 +58,8 @@
         }),
     );
 
-<<<<<<< HEAD
-    const channelInfo = channel.pipe(switchMap((c) => (c ? c.info.observe() : of$(undefined))));
+    const channelInfo = channel.pipe(switchMap((c) => (c ? observeChannelInfo(database, c.id) : of$(undefined))));
     const channelType = channel.pipe(switchMap((c) => of$(c?.type)));
-=======
-    const channelInfo = channel.pipe(switchMap((c) => (c ? observeChannelInfo(database, c.id) : of$(undefined))));
->>>>>>> 35c98e67
     const membersCount = channelInfo.pipe(
         switchMap((i) => (i ? of$(i.memberCount) : of$(0))),
     );
