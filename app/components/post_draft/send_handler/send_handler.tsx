// Copyright (c) 2015-present Mattermost, Inc. All Rights Reserved.
// See LICENSE.txt for license information.

import React, {useCallback, useEffect, useState} from 'react';
import {useIntl} from 'react-intl';
import {Alert, DeviceEventEmitter} from 'react-native';

import {getChannelTimezones} from '@actions/remote/channel';
import {executeCommand, handleGotoLocation} from '@actions/remote/command';
import {createPost} from '@actions/remote/post';
import {handleReactionToLatestPost} from '@actions/remote/reactions';
import {setStatus} from '@actions/remote/user';
import {canEndCall, endCall, getEndCallMessage} from '@calls/actions/calls';
import ClientError from '@client/rest/error';
import {Events, Screens} from '@constants';
import {NOTIFY_ALL_MEMBERS} from '@constants/post_draft';
import {useServerUrl} from '@context/server';
import DraftUploadManager from '@managers/draft_upload_manager';
import * as DraftUtils from '@utils/draft';
import {isReactionMatch} from '@utils/emoji/helpers';
import {preventDoubleTap} from '@utils/tap';
import {confirmOutOfOfficeDisabled} from '@utils/user';

import DraftInput from '../draft_input';

import type CustomEmojiModel from '@typings/database/models/servers/custom_emoji';

type Props = {
    testID?: string;
    channelId: string;
    rootId: string;
<<<<<<< HEAD
    location: string;
=======
    setIsFocused: (isFocused: boolean) => void;
>>>>>>> c82c6345

    // From database
    currentUserId: string;
    cursorPosition: number;
    enableConfirmNotificationsToChannel?: boolean;
    isTimezoneEnabled: boolean;
    maxMessageLength: number;
    membersCount?: number;
    useChannelMentions: boolean;
    userIsOutOfOffice: boolean;
    customEmojis: CustomEmojiModel[];

    // DRAFT Handler
    value: string;
    files: FileInfo[];
    clearDraft: () => void;
    updateValue: (message: string) => void;
    updateCursorPosition: (cursorPosition: number) => void;
    updatePostInputTop: (top: number) => void;
    addFiles: (file: FileInfo[]) => void;
    uploadFileError: React.ReactNode;
}

export default function SendHandler({
    testID,
    channelId,
    currentUserId,
    enableConfirmNotificationsToChannel,
    files,
    isTimezoneEnabled,
    maxMessageLength,
    membersCount = 0,
    cursorPosition,
    rootId,
    location,
    useChannelMentions,
    userIsOutOfOffice,
    customEmojis,
    value,
    clearDraft,
    updateValue,
    addFiles,
    uploadFileError,
    updateCursorPosition,
    updatePostInputTop,
    setIsFocused,
}: Props) {
    const intl = useIntl();
    const serverUrl = useServerUrl();

    const [channelTimezoneCount, setChannelTimezoneCount] = useState(0);
    const [sendingMessage, setSendingMessage] = useState(false);

    const [postProps, setPostProps] = useState<Post['props']>({});

    const canSend = useCallback(() => {
        if (sendingMessage) {
            return false;
        }

        const messageLength = value.trim().length;

        if (messageLength > maxMessageLength) {
            return false;
        }

        if (files.length) {
            const loadingComplete = !files.some((file) => DraftUploadManager.isUploading(file.clientId!));
            return loadingComplete;
        }

        return messageLength > 0;
    }, [sendingMessage, value, files, maxMessageLength]);

    const handleReaction = useCallback((emoji: string, add: boolean) => {
        handleReactionToLatestPost(serverUrl, emoji, add, rootId);
        clearDraft();
        setSendingMessage(false);
    }, [serverUrl, rootId, clearDraft]);

    const doSubmitMessage = useCallback(() => {
        const postFiles = files.filter((f) => !f.failed);
        const post = {
            user_id: currentUserId,
            channel_id: channelId,
            root_id: rootId,
            message: value,
        } as Post;

        if (Object.keys(postProps).length) {
            post.props = postProps;
        }

        createPost(serverUrl, post, postFiles);

        clearDraft();
        setSendingMessage(false);
        setPostProps({});
        DeviceEventEmitter.emit(Events.POST_LIST_SCROLL_TO_BOTTOM, rootId ? Screens.THREAD : Screens.CHANNEL);
    }, [files, currentUserId, channelId, rootId, value, clearDraft, postProps]);

    const showSendToAllOrChannelOrHereAlert = useCallback((calculatedMembersCount: number, atHere: boolean) => {
        const notifyAllMessage = DraftUtils.buildChannelWideMentionMessage(intl, calculatedMembersCount, Boolean(isTimezoneEnabled), channelTimezoneCount, atHere);
        const cancel = () => {
            setSendingMessage(false);
        };

        DraftUtils.alertChannelWideMention(intl, notifyAllMessage, doSubmitMessage, cancel);
    }, [intl, isTimezoneEnabled, channelTimezoneCount, doSubmitMessage]);

    const handleEndCall = useCallback(async () => {
        const hasPermissions = await canEndCall(serverUrl, channelId);

        if (!hasPermissions) {
            Alert.alert(
                intl.formatMessage({
                    id: 'mobile.calls_end_permission_title',
                    defaultMessage: 'Error',
                }),
                intl.formatMessage({
                    id: 'mobile.calls_end_permission_msg',
                    defaultMessage: 'You don\'t have permission to end the call. Please ask the call owner to end the call.',
                }));
            return;
        }

        const message = await getEndCallMessage(serverUrl, channelId, currentUserId, intl);
        const title = intl.formatMessage({id: 'mobile.calls_end_call_title', defaultMessage: 'End call'});

        Alert.alert(
            title,
            message,
            [
                {
                    text: intl.formatMessage({id: 'mobile.post.cancel', defaultMessage: 'Cancel'}),
                },
                {
                    text: title,
                    onPress: async () => {
                        try {
                            await endCall(serverUrl, channelId);
                        } catch (e) {
                            const err = (e as ClientError).message || 'unable to complete command, see server logs';
                            Alert.alert('Error', `Error: ${err}`);
                        }
                    },
                    style: 'cancel',
                },
            ],
        );
    }, [serverUrl, channelId, currentUserId, intl]);

    const sendCommand = useCallback(async () => {
        if (value.trim() === '/call end') {
            await handleEndCall();
            setSendingMessage(false);
            clearDraft();
            return;
        }

        const status = DraftUtils.getStatusFromSlashCommand(value);
        if (userIsOutOfOffice && status) {
            const updateStatus = (newStatus: string) => {
                setStatus(serverUrl, {
                    status: newStatus,
                    last_activity_at: Date.now(),
                    manual: true,
                    user_id: currentUserId,
                });
            };
            confirmOutOfOfficeDisabled(intl, status, updateStatus);
            setSendingMessage(false);
            return;
        }

        const {data, error} = await executeCommand(serverUrl, intl, value, channelId, rootId);
        setSendingMessage(false);

        if (error) {
            const errorMessage = typeof (error) === 'string' ? error : error.message;
            DraftUtils.alertSlashCommandFailed(intl, errorMessage);
            return;
        }

        clearDraft();

        // TODO Apps related https://mattermost.atlassian.net/browse/MM-41233
        // if (data?.form) {
        //     showAppForm(data.form, data.call, theme);
        // }

        if (data?.goto_location && !value.startsWith('/leave')) {
            handleGotoLocation(serverUrl, intl, data.goto_location);
        }
    }, [userIsOutOfOffice, currentUserId, intl, value, serverUrl, channelId, rootId, handleEndCall]);

    const sendMessage = useCallback(() => {
        const notificationsToChannel = enableConfirmNotificationsToChannel && useChannelMentions;
        const toAllOrChannel = DraftUtils.textContainsAtAllAtChannel(value);
        const toHere = DraftUtils.textContainsAtHere(value);

        if (value.indexOf('/') === 0) {
            sendCommand();
        } else if (notificationsToChannel && membersCount > NOTIFY_ALL_MEMBERS && (toAllOrChannel || toHere)) {
            showSendToAllOrChannelOrHereAlert(membersCount, toHere && !toAllOrChannel);
        } else {
            doSubmitMessage();
        }
    }, [
        enableConfirmNotificationsToChannel,
        useChannelMentions,
        value,
        channelTimezoneCount,
        sendCommand,
        showSendToAllOrChannelOrHereAlert,
        doSubmitMessage,
    ]);

    const handleSendMessage = useCallback(preventDoubleTap(() => {
        if (!canSend()) {
            return;
        }

        setSendingMessage(true);

        const match = isReactionMatch(value, customEmojis);
        if (match && !files.length) {
            handleReaction(match.emoji, match.add);
            return;
        }

        const hasFailedAttachments = files.some((f) => f.failed);
        if (hasFailedAttachments) {
            const cancel = () => {
                setSendingMessage(false);
            };
            const accept = () => {
                // Files are filtered on doSubmitMessage
                sendMessage();
            };

            DraftUtils.alertAttachmentFail(intl, accept, cancel);
        } else {
            sendMessage();
        }
    }), [canSend, value, handleReaction, files, sendMessage, customEmojis]);

    useEffect(() => {
        getChannelTimezones(serverUrl, channelId).then(({channelTimezones}) => {
            setChannelTimezoneCount(channelTimezones?.length || 0);
        });
    }, [serverUrl, channelId]);

    return (
        <DraftInput
            testID={testID}
            channelId={channelId}
            currentUserId={currentUserId}
            rootId={rootId}
            location={location}
            cursorPosition={cursorPosition}
            updateCursorPosition={updateCursorPosition}
            value={value}
            files={files}
            updateValue={updateValue}
            addFiles={addFiles}
            uploadFileError={uploadFileError}
            sendMessage={handleSendMessage}
            canSend={canSend()}
            maxMessageLength={maxMessageLength}
            updatePostInputTop={updatePostInputTop}
<<<<<<< HEAD
            postProps={postProps}
            updatePostProps={setPostProps}
=======
            setIsFocused={setIsFocused}
>>>>>>> c82c6345
        />
    );
}<|MERGE_RESOLUTION|>--- conflicted
+++ resolved
@@ -29,11 +29,8 @@
     testID?: string;
     channelId: string;
     rootId: string;
-<<<<<<< HEAD
     location: string;
-=======
     setIsFocused: (isFocused: boolean) => void;
->>>>>>> c82c6345
 
     // From database
     currentUserId: string;
@@ -305,12 +302,9 @@
             canSend={canSend()}
             maxMessageLength={maxMessageLength}
             updatePostInputTop={updatePostInputTop}
-<<<<<<< HEAD
             postProps={postProps}
             updatePostProps={setPostProps}
-=======
             setIsFocused={setIsFocused}
->>>>>>> c82c6345
         />
     );
 }