--- conflicted
+++ resolved
@@ -16,11 +16,8 @@
         fileCount: 1,
         inputEventType: 'input-event-type',
         maxFileSize: 10,
-<<<<<<< HEAD
         maxFileCount: 10,
-=======
         screenId: 'Channel',
->>>>>>> 8228ed34
         theme: Preferences.THEMES.default,
     };
 
