--- conflicted
+++ resolved
@@ -37,12 +37,8 @@
                     <CompassIcon
                         name='close-circle'
                         color={changeOpacity(theme.centerChannelColor, 0.64)}
-<<<<<<< HEAD
                         size={24}
                         style={style.removeIcon}
-=======
-                        size={21}
->>>>>>> 52f6f1dc
                     />
                 </View>
             </TouchableWithFeedback>
