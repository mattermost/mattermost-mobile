// Copyright (c) 2015-present Mattermost, Inc. All Rights Reserved.
// See LICENSE.txt for license information.

import React, {PureComponent} from 'react';
import PropTypes from 'prop-types';
import {StyleSheet, TouchableOpacity, View} from 'react-native';
import RNFetchBlob from 'rn-fetch-blob';

import {Client4} from '@mm-redux/client';

import mattermostBucket from 'app/mattermost_bucket';
import FileAttachmentImage from '@components/file_attachment_list/file_attachment_image';
import FileAttachmentIcon from '@components/file_attachment_list/file_attachment_icon';
import ProgressBar from '@components/progress_bar';
import {buildFileUploadData, encodeHeaderURIStringToUTF8, isImage} from '@utils/file';
import {emptyFunction} from '@utils/general';
import ImageCacheManager from '@utils/image_cache_manager';
import {changeOpacity} from '@utils/theme';

import UploadRemove from './upload_remove';
import UploadRetry from './upload_retry';
import {analytics} from '@init/analytics.ts';

export default class UploadItem extends PureComponent {
    static propTypes = {
        channelId: PropTypes.string.isRequired,
        file: PropTypes.object.isRequired,
        handleRemoveFile: PropTypes.func.isRequired,
        onPress: PropTypes.func,
        retryFileUpload: PropTypes.func.isRequired,
        rootId: PropTypes.string,
        theme: PropTypes.object.isRequired,
        uploadComplete: PropTypes.func.isRequired,
        uploadFailed: PropTypes.func.isRequired,
    };

    state = {
        progress: 0,
    };

    componentDidMount() {
        const {file} = this.props;
        if (file.loading) {
            this.downloadAndUploadFile(file);
        }
    }

    componentDidUpdate(prevProps) {
        const {file: prevFile} = prevProps;
        const {file} = this.props;

        if (prevFile.failed !== file.failed && file.loading) {
            this.downloadAndUploadFile(file);
        }
    }

    handlePress = () => {
        this.props.onPress(this.props.file);
    }

    handleRetryFileUpload = (file) => {
        if (!file.failed) {
            return;
        }

        this.props.retryFileUpload(file, this.props.rootId);
    };

    handleRemoveFile = (clientId, channelId, rootId) => {
        const {handleRemoveFile} = this.props;
        if (this.uploadPromise) {
            this.uploadPromise.cancel(() => {
                this.canceled = true;
                handleRemoveFile(clientId, channelId, rootId);
            });
        } else {
            handleRemoveFile(clientId, channelId, rootId);
        }
    };

    handleUploadCompleted = (res) => {
        const {channelId, file, rootId, uploadComplete, uploadFailed} = this.props;
        const response = JSON.parse(res.data);
        if (res.respInfo.status === 200 || res.respInfo.status === 201) {
            const data = response.file_infos.map((f) => {
                return {
                    ...f,
                    clientId: file.clientId,
                };
            });
            uploadComplete(data, channelId, rootId);
        } else {
            uploadFailed([file.clientId], channelId, rootId, response.message);
        }
        this.uploadPromise = null;
    };

    handleUploadError = (error) => {
        const {channelId, file, rootId, uploadFailed} = this.props;
        if (!this.canceled) {
            uploadFailed([file.clientId], channelId, rootId, error);
        }
        this.uploadPromise = null;
    };

    handleUploadProgress = (loaded, total) => {
        this.setState({progress: Math.floor((loaded / total))});
    };

    downloadAndUploadFile = async (file) => {
        const newFile = {...file};
        if (newFile.localPath.startsWith('http')) {
            try {
                newFile.localPath = await ImageCacheManager.cache(newFile.name, newFile.localPath, emptyFunction);
            } catch (e) {
                this.handleUploadError(e);
                return;
            }
        }

        this.uploadFile(newFile);
    }

    uploadFile = async (file) => {
        const {channelId} = this.props;
        const fileData = buildFileUploadData(file);

        const headers = {
            ...Client4.getOptions({method: 'post'}).headers,
            'Content-Type': 'multipart/form-data',
        };

        const fileInfo = {
            name: 'files',
            filename: encodeHeaderURIStringToUTF8(fileData.name),
            data: RNFetchBlob.wrap(file.localPath.replace('file://', '')),
            type: fileData.type,
        };

        const data = [
            {name: 'channel_id', data: channelId},
            {name: 'client_ids', data: file.clientId},
            fileInfo,
        ];

        analytics.trackAPI('api_files_upload');

        const certificate = await mattermostBucket.getPreference('cert');
        const options = {
            timeout: 60000,
            certificate,
        };
        this.uploadPromise = RNFetchBlob.config(options).fetch('POST', Client4.getFilesRoute(), headers, data);
        this.uploadPromise.uploadProgress(this.handleUploadProgress);
        this.uploadPromise.then(this.handleUploadCompleted).catch(this.handleUploadError);
    };

    render() {
        const {
            channelId,
            file,
            rootId,
            theme,
        } = this.props;
        const {progress} = this.state;
        let filePreviewComponent;

        if (isImage(file)) {
            filePreviewComponent = (
<<<<<<< HEAD
                <TouchableOpacity onPress={this.handlePress}>
                    <View style={styles.filePreview}>
                        <FileAttachmentImage
                            file={file}
                            theme={theme}
                            resizeMode='cover'
                        />
                    </View>
                </TouchableOpacity>
            );
        } else {
            filePreviewComponent = (
                <TouchableOpacity onPress={this.handlePress}>
                    <View style={styles.filePreview}>
                        <FileAttachmentIcon
                            file={file}
                            theme={theme}
                            wrapperHeight={53}
                            wrapperWidth={53}
                        />
                    </View>
                </TouchableOpacity>
=======
                <View style={styles.filePreview}>
                    <FileAttachmentImage
                        file={file}
                        theme={theme}
                        resizeMode='center'
                        backgroundColor={changeOpacity(theme.centerChannelColor, 0.08)}
                    />
                </View>
            );
        } else {
            filePreviewComponent = (
                <View style={styles.filePreview}>
                    <FileAttachmentIcon
                        file={file}
                        theme={theme}
                        backgroundColor={changeOpacity(theme.centerChannelColor, 0.08)}
                    />
                </View>
>>>>>>> 30d4aa2a
            );
        }

        return (
            <View
                key={file.clientId}
                style={styles.preview}
            >
                <View style={styles.previewContainer}>
                    {filePreviewComponent}
                    {file.failed &&
                    <UploadRetry
                        file={file}
                        onPress={this.handleRetryFileUpload}
                    />
                    }
                    {file.loading && !file.failed &&
                    <View style={styles.progressCircleContent}>
                        <ProgressBar
                            progress={progress}
                            color={this.props.theme.buttonBg}
                        />
                    </View>
                    }
                </View>
                <UploadRemove
                    theme={this.props.theme}
                    channelId={channelId}
                    clientId={file.clientId}
                    onPress={this.handleRemoveFile}
                    rootId={rootId}
                />
            </View>
        );
    }
}

const styles = StyleSheet.create({
    preview: {
        paddingTop: 5,
        marginLeft: 12,
    },
    previewContainer: {
        height: 56,
        width: 56,
        borderRadius: 4,
    },
    progressCircleContent: {
        alignItems: 'center',
        backgroundColor: 'rgba(0, 0, 0, 0.7)',
        height: 56,
        width: 56,
        justifyContent: 'flex-end',
        position: 'absolute',
        borderRadius: 4,
    },
    filePreview: {
        width: 56,
        height: 56,
    },
});<|MERGE_RESOLUTION|>--- conflicted
+++ resolved
@@ -104,7 +104,8 @@
     };
 
     handleUploadProgress = (loaded, total) => {
-        this.setState({progress: Math.floor((loaded / total))});
+        const progress = parseFloat((loaded / total).toFixed(1));
+        this.setState({progress});
     };
 
     downloadAndUploadFile = async (file) => {
@@ -167,7 +168,6 @@
 
         if (isImage(file)) {
             filePreviewComponent = (
-<<<<<<< HEAD
                 <TouchableOpacity onPress={this.handlePress}>
                     <View style={styles.filePreview}>
                         <FileAttachmentImage
@@ -185,31 +185,10 @@
                         <FileAttachmentIcon
                             file={file}
                             theme={theme}
-                            wrapperHeight={53}
-                            wrapperWidth={53}
+                            backgroundColor={changeOpacity(theme.centerChannelColor, 0.08)}
                         />
                     </View>
                 </TouchableOpacity>
-=======
-                <View style={styles.filePreview}>
-                    <FileAttachmentImage
-                        file={file}
-                        theme={theme}
-                        resizeMode='center'
-                        backgroundColor={changeOpacity(theme.centerChannelColor, 0.08)}
-                    />
-                </View>
-            );
-        } else {
-            filePreviewComponent = (
-                <View style={styles.filePreview}>
-                    <FileAttachmentIcon
-                        file={file}
-                        theme={theme}
-                        backgroundColor={changeOpacity(theme.centerChannelColor, 0.08)}
-                    />
-                </View>
->>>>>>> 30d4aa2a
             );
         }
 
@@ -259,7 +238,7 @@
     },
     progressCircleContent: {
         alignItems: 'center',
-        backgroundColor: 'rgba(0, 0, 0, 0.7)',
+        backgroundColor: 'rgba(0, 0, 0, 0.1)',
         height: 56,
         width: 56,
         justifyContent: 'flex-end',
