--- conflicted
+++ resolved
@@ -93,7 +93,7 @@
               Object {
                 "color": "rgba(255,255,255,0.72)",
                 "marginTop": -1,
-                "paddingLeft": 12,
+                "paddingHorizontal": 12,
               },
               false,
               false,
@@ -103,80 +103,8 @@
           }
           testID="channel_list_item.hello.display_name"
         >
-<<<<<<< HEAD
-          <View
-            style={
-              Array [
-                Object {
-                  "alignItems": "center",
-                  "backgroundColor": "rgba(255,255,255,0.16)",
-                  "borderRadius": 4,
-                  "justifyContent": "center",
-                },
-                undefined,
-                undefined,
-                Object {
-                  "height": 24,
-                  "width": 24,
-                },
-              ]
-            }
-          >
-            <Text
-              style={
-                Array [
-                  Object {
-                    "color": "#ffffff",
-                    "fontFamily": "OpenSans-SemiBold",
-                    "fontSize": 12,
-                    "fontWeight": "600",
-                    "lineHeight": 16,
-                  },
-                  undefined,
-                  undefined,
-                  Object {
-                    "fontSize": 12,
-                  },
-                ]
-              }
-              testID="undefined.gm_member_count"
-            >
-              1
-            </Text>
-          </View>
-        </View>
-        <View>
-          <Text
-            ellipsizeMode="tail"
-            numberOfLines={1}
-            style={
-              Array [
-                Object {
-                  "fontFamily": "OpenSans",
-                  "fontSize": 16,
-                  "fontWeight": "400",
-                  "lineHeight": 24,
-                },
-                Object {
-                  "color": "rgba(255,255,255,0.72)",
-                  "marginTop": -1,
-                  "paddingHorizontal": 12,
-                },
-                false,
-                false,
-                null,
-                null,
-              ]
-            }
-            testID="channel_list_item.hello.display_name"
-          >
-            Hello!
-          </Text>
-        </View>
-=======
           Hello!
         </Text>
->>>>>>> a0d2f33b
       </View>
     </View>
   </View>
@@ -276,7 +204,7 @@
               Object {
                 "color": "rgba(255,255,255,0.72)",
                 "marginTop": -1,
-                "paddingLeft": 12,
+                "paddingHorizontal": 12,
               },
               false,
               false,
@@ -286,57 +214,8 @@
           }
           testID="channel_list_item.hello.display_name"
         >
-<<<<<<< HEAD
-          <Icon
-            name="pencil-outline"
-            style={
-              Array [
-                Object {
-                  "color": "rgba(255,255,255,0.4)",
-                },
-                undefined,
-                undefined,
-                Object {
-                  "fontSize": 24,
-                  "left": 2,
-                },
-              ]
-            }
-            testID="undefined.draft"
-          />
-        </View>
-        <View>
-          <Text
-            ellipsizeMode="tail"
-            numberOfLines={1}
-            style={
-              Array [
-                Object {
-                  "fontFamily": "OpenSans",
-                  "fontSize": 16,
-                  "fontWeight": "400",
-                  "lineHeight": 24,
-                },
-                Object {
-                  "color": "rgba(255,255,255,0.72)",
-                  "marginTop": -1,
-                  "paddingHorizontal": 12,
-                },
-                false,
-                false,
-                null,
-                null,
-              ]
-            }
-            testID="channel_list_item.hello.display_name"
-          >
-            Hello!
-          </Text>
-        </View>
-=======
           Hello!
         </Text>
->>>>>>> a0d2f33b
       </View>
     </View>
   </View>
