--- conflicted
+++ resolved
@@ -39,8 +39,7 @@
     const currentUserId = observeCurrentUserId(database);
     const myChannel = observeMyChannel(database, channel.id);
 
-<<<<<<< HEAD
-    const hasDraft = queryDraft(database, channel.id).observeWithColumns(['message', 'files', 'metadata']).pipe(
+    const hasDraft = shouldHighlightState ? queryDraft(database, channel.id).observeWithColumns(['message', 'files', 'metadata']).pipe(
         switchMap((drafts) => {
             if (!drafts.length) {
                 return of$(false);
@@ -56,28 +55,7 @@
             return of$(true);
         }),
         distinctUntilChanged(),
-    );
-
-    const isActive = observeCurrentChannelId(database).pipe(
-        switchMap((id) => of$(id ? id === channel.id : false)),
-        distinctUntilChanged(),
-    );
-
-    const isMuted = myChannel.pipe(
-        switchMap((mc) => {
-            if (!mc) {
-                return of$(false);
-            }
-            return observeIsMutedSetting(database, mc.id);
-        }),
-    );
-=======
-    const hasDraft = shouldHighlightState ?
-        queryDraft(database, channel.id).observeWithColumns(['message', 'files']).pipe(
-            switchMap((draft) => of$(draft.length > 0)),
-            distinctUntilChanged(),
-        ) : of$(false);
->>>>>>> d3a9b35d
+    ) : of$(false);
 
     const isActive = shouldHighlightActive ?
         observeCurrentChannelId(database).pipe(
