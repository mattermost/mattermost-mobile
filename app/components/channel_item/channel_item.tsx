--- conflicted
+++ resolved
@@ -138,6 +138,8 @@
 
     // Make it bolded if it has unreads or mentions
     const isBolded = isUnread || mentionsCount > 0;
+
+    const channelItemTestId = `${testID}.${channel.name}`;
 
     const height = useMemo(() => {
         let h = 40;
@@ -204,7 +206,6 @@
         displayName = formatMessage({id: 'channel_header.directchannel.you', defaultMessage: '{displayName} (you)'}, {displayName});
     }
 
-<<<<<<< HEAD
     const customStatus = useMemo(() => {
         return teammateId ? (
             <CustomStatus
@@ -234,7 +235,7 @@
                 ellipsizeMode='tail'
                 numberOfLines={1}
                 style={[styles.teamName, isMuted && styles.teamNameMuted]}
-                testID={`${testID}.${channel.name}.team_display_name`}
+                testID={`${channelItemTestId}.team_display_name`}
             >
                 {teamDisplayName}
             </Text>
@@ -251,7 +252,7 @@
                 ellipsizeMode='tail'
                 numberOfLines={1}
                 style={[styles.teamName, styles.teamNameTablet, isMuted && styles.teamNameMuted]}
-                testID={`${testID}.${channel.name}.team_display_name`}
+                testID={`${channelItemTestId}.team_display_name`}
             >
                 {teamDisplayName}
             </Text>
@@ -269,7 +270,7 @@
                     ellipsizeMode='tail'
                     numberOfLines={1}
                     style={[styles.teamName, isMuted && styles.teamNameMuted]}
-                    testID={`${testID}.${channel.name}.team_display_name`}
+                    testID={`${channelItemTestId}.team_display_name`}
                 >
                     {teamDisplayName}
                 </Text>
@@ -282,7 +283,7 @@
                     ellipsizeMode='tail'
                     numberOfLines={1}
                     style={[styles.teamName, styles.teamNameTablet, isMuted && styles.teamNameMuted]}
-                    testID={`${testID}.${channel.name}.team_display_name`}
+                    testID={`${channelItemTestId}.team_display_name`}
                 >
                     {teamDisplayName}
                 </Text>
@@ -295,7 +296,7 @@
             ellipsizeMode='tail'
             numberOfLines={1}
             style={textStyles}
-            testID={`${testID}.${channel.name}.display_name`}
+            testID={`${channelItemTestId}.display_name`}
         >
             {displayName}
         </Text>
@@ -309,7 +310,7 @@
         <TouchableOpacity onPress={handleOnPress}>
             <View
                 style={containerStyle}
-                testID={`${testID}.${channel.name}`}
+                testID={channelItemTestId}
             >
                 <View style={styles.wrapper}>
                     {channelIcon}
@@ -317,68 +318,6 @@
                         {channelDisplayName}
                         {!isTablet && teamNameMobile}
                         {/* {!isTablet && teamNameBoth} */}
-=======
-    const channelItemTestId = `${testID}.${channel.name}`;
-
-    return (
-        <TouchableOpacity onPress={handleOnPress}>
-            <>
-                <View
-                    style={containerStyle}
-                    testID={channelItemTestId}
-                >
-                    <View style={styles.wrapper}>
-                        <ChannelIcon
-                            hasDraft={hasDraft}
-                            isActive={isInfo ? false : isTablet && isActive}
-                            isInfo={isInfo}
-                            isUnread={isBolded}
-                            isArchived={channel.deleteAt > 0}
-                            membersCount={membersCount}
-                            name={channel.name}
-                            shared={channel.shared}
-                            size={24}
-                            type={channel.type}
-                            isMuted={isMuted}
-                        />
-                        <View>
-                            <Text
-                                ellipsizeMode='tail'
-                                numberOfLines={1}
-                                style={textStyles}
-                                testID={`${channelItemTestId}.display_name`}
-                            >
-                                {displayName}
-                            </Text>
-                            {isInfo && Boolean(teamDisplayName) && !isTablet &&
-                            <Text
-                                ellipsizeMode='tail'
-                                numberOfLines={1}
-                                style={[styles.teamName, isMuted && styles.teamNameMuted]}
-                                testID={`${channelItemTestId}.team_display_name`}
-                            >
-                                {teamDisplayName}
-                            </Text>
-                            }
-                        </View>
-                        {Boolean(teammateId) &&
-                        <CustomStatus
-                            isInfo={isInfo}
-                            testID={channelItemTestId}
-                            userId={teammateId!}
-                        />
-                        }
-                        {isInfo && Boolean(teamDisplayName) && isTablet &&
-                        <Text
-                            ellipsizeMode='tail'
-                            numberOfLines={1}
-                            style={[styles.teamName, styles.teamNameTablet, isMuted && styles.teamNameMuted]}
-                            testID={`${channelItemTestId}.team_display_name`}
-                        >
-                            {teamDisplayName}
-                        </Text>
-                        }
->>>>>>> d469ffed
                     </View>
                     {customStatus}
                     {isTablet && teamNameTablet}
