--- conflicted
+++ resolved
@@ -113,13 +113,8 @@
 });
 
 const ChannelListItem = ({
-<<<<<<< HEAD
     channel, currentUserId, hasDraft,
-    isActive, isInfo, isMuted, isVisible,
-=======
-    channel, collapsed, currentUserId, hasDraft,
     isActive, isInfo, isMuted, isVisible, membersCount,
->>>>>>> abc5dc4b
     myChannel, onPress, teamDisplayName, testID}: Props) => {
     const {formatMessage} = useIntl();
     const theme = useTheme();
