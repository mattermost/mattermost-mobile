--- conflicted
+++ resolved
@@ -41,11 +41,8 @@
         >
             <TeamList
                 teams={otherTeams}
-<<<<<<< HEAD
                 onTeamAdded={onTeamAdded}
-=======
                 testID='team_sidebar.add_team_slide_up.team_list'
->>>>>>> 776f56ef
             />
         </BottomSheetContent>
     );
