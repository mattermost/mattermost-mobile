// Copyright (c) 2015-present Mattermost, Inc. All Rights Reserved.
// See LICENSE.txt for license information.

import React, {useCallback} from 'react';
import {ListRenderItemInfo, View} from 'react-native';
import {FlatList} from 'react-native-gesture-handler'; // Keep the FlatList from gesture handler so it works well with bottom sheet

import FormattedText from '@components/formatted_text';
import Empty from '@components/illustrations/no_team';
import {useTheme} from '@context/theme';
import {makeStyleSheetFromTheme} from '@utils/theme';

import TeamListItem from './team_list_item';

import type TeamModel from '@typings/database/models/servers/team';

type Props = {
<<<<<<< HEAD
    teams: Array<Team|TeamModel>;
    textColor?: string;
    iconTextColor?: string;
    iconBackgroundColor?: string;
    onTeamAdded: (id: string) => void;
=======
    teams: TeamModel[];
    testID?: string;
>>>>>>> 776f56ef
}

const getStyleSheet = makeStyleSheetFromTheme((theme: Theme) => ({
    container: {
        flexShrink: 1,
    },
    contentContainer: {
        marginBottom: 4,
    },
    empty: {
        flex: 1,
        alignItems: 'center',
        justifyContent: 'center',
    },
    title: {
        fontFamily: 'Metropolis',
        fontSize: 20,
        color: theme.centerChannelColor,
        lineHeight: 28,
        marginTop: 16,
    },
    description: {
        fontFamily: 'Open Sans',
        fontSize: 16,
        color: theme.centerChannelColor,
        lineHeight: 24,
        marginTop: 8,
        maxWidth: 334,
    },
}));

const keyExtractor = (item: TeamModel) => item.id;

<<<<<<< HEAD
export default function TeamList({teams, textColor, iconTextColor, iconBackgroundColor, onTeamAdded}: Props) {
=======
export default function TeamList({teams, testID}: Props) {
>>>>>>> 776f56ef
    const theme = useTheme();
    const styles = getStyleSheet(theme);

    const renderTeam = useCallback(({item: t}: ListRenderItemInfo<Team|TeamModel>) => {
        return (
            <TeamListItem
                team={t}
                textColor={textColor}
                iconBackgroundColor={iconBackgroundColor}
                iconTextColor={iconTextColor}
                onTeamAdded={onTeamAdded}
            />
        );
    }, [textColor, iconTextColor, iconBackgroundColor, onTeamAdded]);

    if (teams.length) {
        return (
            <View style={styles.container}>
                <FlatList
                    data={teams}
                    renderItem={renderTeam}
                    keyExtractor={keyExtractor}
                    contentContainerStyle={styles.contentContainer}
                    testID={`${testID}.flat_list`}
                />
            </View>
        );
    }

    return (
        <View style={styles.empty}>
            <Empty theme={theme}/>
            <FormattedText
                id='team_list.no_other_teams.title'
                defaultMessage='No additional teams to join'
                style={styles.title}
                testID={`${testID}.no_other_teams.title`}
            />
            <FormattedText
                id='team_list.no_other_teams.description'
                defaultMessage='To join another team, ask a Team Admin for an invitation, or create your own team.'
                style={styles.description}
                testID={`${testID}.no_other_teams.description`}
            />
        </View>
    );
}<|MERGE_RESOLUTION|>--- conflicted
+++ resolved
@@ -15,16 +15,12 @@
 import type TeamModel from '@typings/database/models/servers/team';
 
 type Props = {
-<<<<<<< HEAD
     teams: Array<Team|TeamModel>;
     textColor?: string;
     iconTextColor?: string;
     iconBackgroundColor?: string;
     onTeamAdded: (id: string) => void;
-=======
-    teams: TeamModel[];
     testID?: string;
->>>>>>> 776f56ef
 }
 
 const getStyleSheet = makeStyleSheetFromTheme((theme: Theme) => ({
@@ -58,11 +54,7 @@
 
 const keyExtractor = (item: TeamModel) => item.id;
 
-<<<<<<< HEAD
-export default function TeamList({teams, textColor, iconTextColor, iconBackgroundColor, onTeamAdded}: Props) {
-=======
-export default function TeamList({teams, testID}: Props) {
->>>>>>> 776f56ef
+export default function TeamList({teams, textColor, iconTextColor, iconBackgroundColor, onTeamAdded, testID}: Props) {
     const theme = useTheme();
     const styles = getStyleSheet(theme);
 
