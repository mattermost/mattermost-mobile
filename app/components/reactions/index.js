--- conflicted
+++ resolved
@@ -61,11 +61,8 @@
             highlightedReactions,
             reactions: reactionsByName,
             theme: getTheme(state),
-<<<<<<< HEAD
             canAddReaction,
-            canRemoveReaction
-=======
->>>>>>> 30a70227
+            canRemoveReaction,
         };
     };
 }
