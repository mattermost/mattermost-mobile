--- conflicted
+++ resolved
@@ -5,12 +5,7 @@
 import PropTypes from 'prop-types';
 import {
     Image,
-<<<<<<< HEAD
     View,
-    TouchableOpacity,
-=======
-    ScrollView,
->>>>>>> 5ce68529
 } from 'react-native';
 import {intlShape} from 'react-intl';
 import MaterialIcon from 'react-native-vector-icons/MaterialIcons';
