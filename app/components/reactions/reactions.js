--- conflicted
+++ resolved
@@ -26,11 +26,8 @@
         postId: PropTypes.string.isRequired,
         reactions: PropTypes.object.isRequired,
         theme: PropTypes.object.isRequired,
-<<<<<<< HEAD
         canAddReaction: PropTypes.bool,
         canRemoveReaction: PropTypes.bool.isRequired
-=======
->>>>>>> 30a70227
     }
 
     componentDidMount() {
