--- conflicted
+++ resolved
@@ -93,15 +93,10 @@
             postId,
         };
 
-<<<<<<< HEAD
-        showModalOverCurrentContext(screen, passProps);
-    }
-=======
         if (!this.onPressDetected) {
-            actions.showModalOverCurrentContext(screen, passProps);
-        }
-    };
->>>>>>> 9975a19b
+            showModalOverCurrentContext(screen, passProps);
+        }
+    };
 
     renderReactions = () => {
         const {currentUserId, reactions, theme, postId} = this.props;
