--- conflicted
+++ resolved
@@ -244,29 +244,14 @@
 
         const showTeams = openDrawerOffset === DRAWER_INITIAL_OFFSET && teamsCount > 1;
 
-<<<<<<< HEAD
-        let teams;
-        if (showTeams) {
-            teams = (
-                <View style={style.swiperContent}>
-                    <TeamsList
-                        closeChannelDrawer={this.closeChannelDrawer}
-                        navigator={navigator}
-                    />
-                </View>
-            );
-        }
-=======
         const teams = (
-            <View style={{flex: 1, marginBottom: 10}}>
+            <View style={style.swiperContent}>
                 <TeamsList
                     closeChannelDrawer={this.closeChannelDrawer}
-                    myTeamMembers={myTeamMembers}
                     navigator={navigator}
                 />
             </View>
         );
->>>>>>> 1fbf3e9e
 
         const channelsList = (
             <View style={style.swiperContent}>
