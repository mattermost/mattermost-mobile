// Copyright (c) 2015-present Mattermost, Inc. All Rights Reserved.
// See LICENSE.txt for license information.

import {forwardRef, useImperativeHandle, type ReactNode, useCallback} from 'react';
import {useIntl} from 'react-intl';

import {alertDownloadDocumentDisabled} from '@utils/document';

export type DocumentRef = {
    handlePreviewPress: () => void;
}

type DocumentProps = {
    canDownloadFiles: boolean;
    file: FileInfo;
    children: ReactNode;
    downloadAndPreviewFile: (file: FileInfo) => void;
}

const Document = forwardRef<DocumentRef, DocumentProps>(({canDownloadFiles, children, downloadAndPreviewFile, file}: DocumentProps, ref) => {
    const intl = useIntl();
<<<<<<< HEAD
=======
    const serverUrl = useServerUrl();
    const theme = useTheme();
    const [didCancel, setDidCancel] = useState(false);
    const [downloading, setDownloading] = useState(false);
    const [preview, setPreview] = useState(false);
    const downloadTask = useRef<ProgressPromise<ClientResponse>>();

    const cancelDownload = () => {
        setDidCancel(true);
        if (downloadTask.current?.cancel) {
            downloadTask.current.cancel();
        }
    };

    const downloadAndPreviewFile = useCallback(async () => {
        setDidCancel(false);
        let path;
        let exists = false;

        try {
            path = file.localPath || '';
            if (path) {
                exists = await fileExists(path);
            }

            if (!exists) {
                path = getLocalFilePathFromFile(serverUrl, file);
                exists = await fileExists(path);
            }

            if (exists) {
                openDocument();
            } else {
                setDownloading(true);
                downloadTask.current = downloadFile(serverUrl, file.id!, path!);
                downloadTask.current?.progress?.(onProgress);

                await downloadTask.current;
                onProgress(1);
                openDocument();
            }
        } catch (error) {
            if (path) {
                deleteAsync(path, {idempotent: true});
            }
            setDownloading(false);
            onProgress(0);

            if (!isErrorWithMessage(error) || error.message !== 'cancelled') {
                logDebug('error on downloadAndPreviewFile', getFullErrorMessage(error));
                alertDownloadFailed(intl);
            }
        }
    }, [file, onProgress]);

    const setStatusBarColor = useCallback((style: StatusBarStyle = 'light-content') => {
        if (Platform.OS === 'ios') {
            if (style) {
                StatusBar.setBarStyle(style, true);
            } else {
                const headerColor = tinyColor(theme.sidebarHeaderBg);
                let barStyle: StatusBarStyle = 'light-content';
                if (headerColor.isLight() && Platform.OS === 'ios') {
                    barStyle = 'dark-content';
                }
                StatusBar.setBarStyle(barStyle, true);
            }
        }
    }, [theme]);

    const openDocument = useCallback(async () => {
        if (!didCancel && !preview) {
            let path = file.localPath || '';
            let exists = false;
            if (path) {
                exists = await fileExists(path);
            }

            if (!exists) {
                path = getLocalFilePathFromFile(serverUrl, file);
            }

            setPreview(true);
            setStatusBarColor('dark-content');
            FileViewer.open(path!.replace('file://', ''), {
                displayName: file.name,
                onDismiss: onDonePreviewingFile,
                showOpenWithDialog: true,
                showAppsSuggestions: true,
            }).then(() => {
                setDownloading(false);
                onProgress(0);
            }).catch(() => {
                alertFailedToOpenDocument(file, intl);
                onDonePreviewingFile();

                if (path) {
                    deleteAsync(path, {idempotent: true});
                }
            });
        }
    }, [didCancel, preview, file, onProgress, setStatusBarColor]);
>>>>>>> fb57c423

    const handlePreviewPress = useCallback(async () => {
        if (!canDownloadFiles) {
            alertDownloadDocumentDisabled(intl);
            return;
        }

        downloadAndPreviewFile(file);
    }, [canDownloadFiles, downloadAndPreviewFile, intl]);

    useImperativeHandle(ref, () => ({
        handlePreviewPress,
    }), [handlePreviewPress]);

    return children;
});

Document.displayName = 'Document';

export default Document;<|MERGE_RESOLUTION|>--- conflicted
+++ resolved
@@ -19,111 +19,6 @@
 
 const Document = forwardRef<DocumentRef, DocumentProps>(({canDownloadFiles, children, downloadAndPreviewFile, file}: DocumentProps, ref) => {
     const intl = useIntl();
-<<<<<<< HEAD
-=======
-    const serverUrl = useServerUrl();
-    const theme = useTheme();
-    const [didCancel, setDidCancel] = useState(false);
-    const [downloading, setDownloading] = useState(false);
-    const [preview, setPreview] = useState(false);
-    const downloadTask = useRef<ProgressPromise<ClientResponse>>();
-
-    const cancelDownload = () => {
-        setDidCancel(true);
-        if (downloadTask.current?.cancel) {
-            downloadTask.current.cancel();
-        }
-    };
-
-    const downloadAndPreviewFile = useCallback(async () => {
-        setDidCancel(false);
-        let path;
-        let exists = false;
-
-        try {
-            path = file.localPath || '';
-            if (path) {
-                exists = await fileExists(path);
-            }
-
-            if (!exists) {
-                path = getLocalFilePathFromFile(serverUrl, file);
-                exists = await fileExists(path);
-            }
-
-            if (exists) {
-                openDocument();
-            } else {
-                setDownloading(true);
-                downloadTask.current = downloadFile(serverUrl, file.id!, path!);
-                downloadTask.current?.progress?.(onProgress);
-
-                await downloadTask.current;
-                onProgress(1);
-                openDocument();
-            }
-        } catch (error) {
-            if (path) {
-                deleteAsync(path, {idempotent: true});
-            }
-            setDownloading(false);
-            onProgress(0);
-
-            if (!isErrorWithMessage(error) || error.message !== 'cancelled') {
-                logDebug('error on downloadAndPreviewFile', getFullErrorMessage(error));
-                alertDownloadFailed(intl);
-            }
-        }
-    }, [file, onProgress]);
-
-    const setStatusBarColor = useCallback((style: StatusBarStyle = 'light-content') => {
-        if (Platform.OS === 'ios') {
-            if (style) {
-                StatusBar.setBarStyle(style, true);
-            } else {
-                const headerColor = tinyColor(theme.sidebarHeaderBg);
-                let barStyle: StatusBarStyle = 'light-content';
-                if (headerColor.isLight() && Platform.OS === 'ios') {
-                    barStyle = 'dark-content';
-                }
-                StatusBar.setBarStyle(barStyle, true);
-            }
-        }
-    }, [theme]);
-
-    const openDocument = useCallback(async () => {
-        if (!didCancel && !preview) {
-            let path = file.localPath || '';
-            let exists = false;
-            if (path) {
-                exists = await fileExists(path);
-            }
-
-            if (!exists) {
-                path = getLocalFilePathFromFile(serverUrl, file);
-            }
-
-            setPreview(true);
-            setStatusBarColor('dark-content');
-            FileViewer.open(path!.replace('file://', ''), {
-                displayName: file.name,
-                onDismiss: onDonePreviewingFile,
-                showOpenWithDialog: true,
-                showAppsSuggestions: true,
-            }).then(() => {
-                setDownloading(false);
-                onProgress(0);
-            }).catch(() => {
-                alertFailedToOpenDocument(file, intl);
-                onDonePreviewingFile();
-
-                if (path) {
-                    deleteAsync(path, {idempotent: true});
-                }
-            });
-        }
-    }, [didCancel, preview, file, onProgress, setStatusBarColor]);
->>>>>>> fb57c423
 
     const handlePreviewPress = useCallback(async () => {
         if (!canDownloadFiles) {
@@ -132,7 +27,7 @@
         }
 
         downloadAndPreviewFile(file);
-    }, [canDownloadFiles, downloadAndPreviewFile, intl]);
+    }, [canDownloadFiles, downloadAndPreviewFile, intl, file]);
 
     useImperativeHandle(ref, () => ({
         handlePreviewPress,
