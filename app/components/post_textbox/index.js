// Copyright (c) 2015-present Mattermost, Inc. All Rights Reserved.
// See LICENSE.txt for license information.

import {bindActionCreators} from 'redux';
import {connect} from 'react-redux';

import {General} from 'mattermost-redux/constants';
import {createPost} from 'mattermost-redux/actions/posts';
import {setStatus} from 'mattermost-redux/actions/users';
import {getCurrentChannel, isCurrentChannelReadOnly, getCurrentChannelStats} from 'mattermost-redux/selectors/entities/channels';
import {canUploadFilesOnMobile, getConfig} from 'mattermost-redux/selectors/entities/general';
import {getTheme} from 'mattermost-redux/selectors/entities/preferences';
import {getCurrentUserId, getStatusForUserId} from 'mattermost-redux/selectors/entities/users';
import {getChannelTimezones} from 'mattermost-redux/actions/channels';

import {executeCommand} from 'app/actions/views/command';
import {addReactionToLatestPost} from 'app/actions/views/emoji';
import {handlePostDraftChanged, selectPenultimateChannel} from 'app/actions/views/channel';
import {handleClearFiles, handleClearFailedFiles, handleRemoveLastFile, initUploadFiles} from 'app/actions/views/file_upload';
import {handleCommentDraftChanged, handleCommentDraftSelectionChanged} from 'app/actions/views/thread';
import {userTyping} from 'app/actions/views/typing';
import {getCurrentChannelDraft, getThreadDraft} from 'app/selectors/views';
import {getChannelMembersForDm} from 'app/selectors/channel';
import {getAllowedServerMaxFileSize} from 'app/utils/file';
import {isLandscape} from 'app/selectors/device';

import PostTextbox from './post_textbox';

const MAX_MESSAGE_LENGTH = 4000;

function mapStateToProps(state, ownProps) {
    const currentDraft = ownProps.rootId ? getThreadDraft(state, ownProps.rootId) : getCurrentChannelDraft(state);
    const config = getConfig(state);

    const currentChannel = getCurrentChannel(state);
    let deactivatedChannel = false;
    if (currentChannel && currentChannel.type === General.DM_CHANNEL) {
        const teammate = getChannelMembersForDm(state, currentChannel);
        if (teammate.length && teammate[0].delete_at) {
            deactivatedChannel = true;
        }
    }

    const currentUserId = getCurrentUserId(state);
    const status = getStatusForUserId(state, currentUserId);
    const userIsOutOfOffice = status === General.OUT_OF_OFFICE;
    const enableConfirmNotificationsToChannel = config?.EnableConfirmNotificationsToChannel === 'true';
    const currentChannelStats = getCurrentChannelStats(state);
    const currentChannelMembersCount = currentChannelStats?.member_count || 0; // eslint-disable-line camelcase
    const isTimezoneEnabled = config?.ExperimentalTimezone === 'true';

    return {
        currentChannel,
        channelId: ownProps.channelId || (currentChannel ? currentChannel.id : ''),
        channelTeamId: currentChannel ? currentChannel.team_id : '',
        canUploadFiles: canUploadFilesOnMobile(state),
        channelDisplayName: state.views.channel.displayName || (currentChannel ? currentChannel.display_name : ''),
        channelIsLoading: state.views.channel.loading,
        channelIsReadOnly: isCurrentChannelReadOnly(state) || false,
        channelIsArchived: ownProps.channelIsArchived || (currentChannel ? currentChannel.delete_at !== 0 : false),
        currentUserId,
        userIsOutOfOffice,
        deactivatedChannel,
        files: currentDraft.files,
        maxFileSize: getAllowedServerMaxFileSize(config),
        maxMessageLength: (config && parseInt(config.MaxPostSize || 0, 10)) || MAX_MESSAGE_LENGTH,
        theme: getTheme(state),
        uploadFileRequestStatus: state.requests.files.uploadFiles.status,
        value: currentDraft.draft,
<<<<<<< HEAD
        isLandscape: isLandscape(state),
=======
        enableConfirmNotificationsToChannel,
        currentChannelMembersCount,
        isTimezoneEnabled,
>>>>>>> 5869e1a1
    };
}

function mapDispatchToProps(dispatch) {
    return {
        actions: bindActionCreators({
            addReactionToLatestPost,
            createPost,
            executeCommand,
            handleClearFiles,
            handleClearFailedFiles,
            handleCommentDraftChanged,
            handlePostDraftChanged,
            handleRemoveLastFile,
            initUploadFiles,
            userTyping,
            handleCommentDraftSelectionChanged,
            setStatus,
            selectPenultimateChannel,
            getChannelTimezones,
        }, dispatch),
    };
}

export default connect(mapStateToProps, mapDispatchToProps, null, {forwardRef: true})(PostTextbox);<|MERGE_RESOLUTION|>--- conflicted
+++ resolved
@@ -67,13 +67,10 @@
         theme: getTheme(state),
         uploadFileRequestStatus: state.requests.files.uploadFiles.status,
         value: currentDraft.draft,
-<<<<<<< HEAD
-        isLandscape: isLandscape(state),
-=======
         enableConfirmNotificationsToChannel,
         currentChannelMembersCount,
         isTimezoneEnabled,
->>>>>>> 5869e1a1
+        isLandscape: isLandscape(state),
     };
 }
 
