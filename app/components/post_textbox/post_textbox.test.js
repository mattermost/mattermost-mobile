--- conflicted
+++ resolved
@@ -63,13 +63,10 @@
         valueEvent: '',
         isLandscape: false,
         screenId: 'NavigationScreen1',
-<<<<<<< HEAD
         canPost: true,
-=======
         currentChannelMembersCount: 50,
         enableConfirmNotificationsToChannel: true,
         useChannelMentions: true,
->>>>>>> 815e54bc
     };
 
     test('should match, full snapshot', () => {
