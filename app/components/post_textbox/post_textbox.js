// Copyright (c) 2015-present Mattermost, Inc. All Rights Reserved.
// See LICENSE.txt for license information.

import React, {PureComponent} from 'react';
import PropTypes from 'prop-types';
<<<<<<< HEAD
import {
    Alert,
    BackHandler,
    Keyboard,
    Platform,
    Text,
    TextInput,
    TouchableOpacity,
    View,
    NativeModules,
    NativeEventEmitter,
} from 'react-native';
=======
import {Alert, BackHandler, findNodeHandle, Keyboard, NativeModules, Platform, Text, TextInput, View} from 'react-native';
>>>>>>> 963adcdc
import {intlShape} from 'react-intl';
import Button from 'react-native-button';
import {General, RequestStatus} from 'mattermost-redux/constants';
import EventEmitter from 'mattermost-redux/utils/event_emitter';
import {getFormattedFileSize} from 'mattermost-redux/utils/file_utils';
import mattermostManaged from 'app/mattermost_managed';

import AttachmentButton from 'app/components/attachment_button';
import Autocomplete from 'app/components/autocomplete';
import Fade from 'app/components/fade';
import FileUploadPreview from 'app/components/file_upload_preview';
import {INITIAL_HEIGHT, INSERT_TO_COMMENT, INSERT_TO_DRAFT, IS_REACTION_REGEX, MAX_CONTENT_HEIGHT, MAX_FILE_COUNT} from 'app/constants/post_textbox';
import {confirmOutOfOfficeDisabled} from 'app/utils/status';
import {changeOpacity, makeStyleSheetFromTheme} from 'app/utils/theme';
import {t} from 'app/utils/i18n';
import FormattedMarkdownText from 'app/components/formatted_markdown_text';
import FormattedText from 'app/components/formatted_text';
import SendButton from 'app/components/send_button';

import Typing from './components/typing';

const {RNTextInputReset} = NativeModules;

const AUTOCOMPLETE_MARGIN = 20;
const AUTOCOMPLETE_MAX_HEIGHT = 200;

export default class PostTextbox extends PureComponent {
    static propTypes = {
        actions: PropTypes.shape({
            addReactionToLatestPost: PropTypes.func.isRequired,
            createPost: PropTypes.func.isRequired,
            executeCommand: PropTypes.func.isRequired,
            handleCommentDraftChanged: PropTypes.func.isRequired,
            handlePostDraftChanged: PropTypes.func.isRequired,
            handleClearFiles: PropTypes.func.isRequired,
            handleClearFailedFiles: PropTypes.func.isRequired,
            handleRemoveLastFile: PropTypes.func.isRequired,
            initUploadFiles: PropTypes.func.isRequired,
            userTyping: PropTypes.func.isRequired,
            handleCommentDraftSelectionChanged: PropTypes.func.isRequired,
            setStatus: PropTypes.func.isRequired,
            selectPenultimateChannel: PropTypes.func.isRequired,
        }).isRequired,
        canUploadFiles: PropTypes.bool.isRequired,
        channelId: PropTypes.string.isRequired,
        channelDisplayName: PropTypes.string,
        channelTeamId: PropTypes.string.isRequired,
        channelIsLoading: PropTypes.bool,
        channelIsReadOnly: PropTypes.bool.isRequired,
        currentUserId: PropTypes.string.isRequired,
        deactivatedChannel: PropTypes.bool.isRequired,
        files: PropTypes.array,
        maxFileSize: PropTypes.number.isRequired,
        maxMessageLength: PropTypes.number.isRequired,
        navigator: PropTypes.object,
        rootId: PropTypes.string,
        theme: PropTypes.object.isRequired,
        uploadFileRequestStatus: PropTypes.string.isRequired,
        value: PropTypes.string.isRequired,
        userIsOutOfOffice: PropTypes.bool.isRequired,
        channelIsArchived: PropTypes.bool,
        onCloseChannel: PropTypes.func,
    };

    static defaultProps = {
        files: [],
        rootId: '',
        value: '',
    };

    static contextTypes = {
        intl: intlShape,
    };

    constructor(props) {
        super(props);

        this.state = {
            contentHeight: INITIAL_HEIGHT,
            cursorPosition: 0,
            keyboardType: 'default',
            fileSizeWarning: null,
            top: 0,
            value: props.value,
            showFileMaxWarning: false,
            keyboardState: 'hidden',
        };
    }

    componentDidMount() {
        const event = this.props.rootId ? INSERT_TO_COMMENT : INSERT_TO_DRAFT;
        EventEmitter.on(event, this.handleInsertTextToDraft);
        Keyboard.addListener('keyboardDidShow', this.onKeyboardShow);
        Keyboard.addListener('keyboardDidHide', this.onKeyboardHide);

        if (Platform.OS === 'android') {
            BackHandler.addEventListener('hardwareBackPress', this.handleAndroidBack);
            this.listenerId = mattermostManaged.addEventListener('hardwareEnter', this.handleHardwareEnterKey);
        } else if (Platform.OS === 'ios') {
            const {EventEmitModule} = NativeModules;
            this.eventEmitter = new NativeEventEmitter(EventEmitModule);
            this.eventEmitter.addListener('handleIosEnter', this.handleHardwareEnterKey);
        }
    }

    componentWillReceiveProps(nextProps) {
        if (nextProps.channelId !== this.props.channelId || nextProps.rootId !== this.props.rootId) {
            this.setState({value: nextProps.value});
        }
    }

    componentWillUnmount() {
        const event = this.props.rootId ? INSERT_TO_COMMENT : INSERT_TO_DRAFT;
        EventEmitter.off(event, this.handleInsertTextToDraft);
        Keyboard.removeListener('keyboardDidShow', this.onKeyboardShow);
        Keyboard.removeListener('keyboardDidHide', this.onKeyboardHide);

        if (Platform.OS === 'android') {
            BackHandler.removeEventListener('hardwareBackPress', this.handleAndroidBack);
            mattermostManaged.removeEventListener(this.listenerId);
        } else if (Platform.OS === 'ios') {
            this.eventEmitter.removeListener('handleIosEnter', this.handleHardwareEnterKey);
        }
    }

    blur = () => {
        if (this.refs.input) {
            this.refs.input.blur();
        }
    };

    canSend = () => {
        const {files, maxMessageLength, uploadFileRequestStatus} = this.props;
        const {value} = this.state;
        const messageLength = value.trim().length;

        if (messageLength > maxMessageLength) {
            return false;
        }

        if (files.length) {
            const loadingComplete = !this.isFileLoading();
            const alreadySendingFiles = uploadFileRequestStatus === RequestStatus.STARTED;
            return loadingComplete && !alreadySendingFiles;
        }

        return messageLength > 0;
    };

    changeDraft = (text) => {
        const {
            actions,
            channelId,
            rootId,
        } = this.props;

        if (rootId) {
            actions.handleCommentDraftChanged(rootId, text);
        } else {
            actions.handlePostDraftChanged(channelId, text);
        }
    };

    checkMessageLength = (value) => {
        const {intl} = this.context;
        const {maxMessageLength} = this.props;
        const valueLength = value.trim().length;

        if (valueLength > maxMessageLength) {
            Alert.alert(
                intl.formatMessage({
                    id: 'mobile.message_length.title',
                    defaultMessage: 'Message Length',
                }),
                intl.formatMessage({
                    id: 'mobile.message_length.message',
                    defaultMessage: 'Your current message is too long. Current character count: {max}/{count}',
                }, {
                    max: maxMessageLength,
                    count: valueLength,
                })
            );
        }
    };

    handleHardwareEnterKey = () => {
        if (this.state.keyboardState === 'hidden') {
            this.handleSendMessage();
        }
    };

    onKeyboardShow = () => {
        this.setState({
            keyboardState: 'shown',
        });
    };

    onKeyboardHide = () => {
        this.setState({
            keyboardState: 'hidden',
        });
    };

    handleAndroidBack = () => {
        const {channelId, files, rootId} = this.props;
        if (files.length) {
            this.props.actions.handleRemoveLastFile(channelId, rootId);
            return true;
        }
        return false;
    };

    handleContentSizeChange = (event) => {
        if (Platform.OS === 'android') {
            let contentHeight = event.nativeEvent.contentSize.height;
            if (contentHeight < INITIAL_HEIGHT) {
                contentHeight = INITIAL_HEIGHT;
            }

            this.setState({
                contentHeight,
            });
        }
    };

    handleEndEditing = (e) => {
        if (e && e.nativeEvent) {
            this.changeDraft(e.nativeEvent.text || '');
        }
    };

    handlePostDraftSelectionChanged = (event) => {
        const cursorPosition = event.nativeEvent.selection.end;
        this.setState({
            cursorPosition,
        });
    };

    handleSendMessage = () => {
        if (!this.canSend()) {
            return;
        }

        const {actions, channelId, files, rootId} = this.props;
        const {value} = this.state;

        const isReactionMatch = value.match(IS_REACTION_REGEX);
        if (isReactionMatch) {
            const emoji = isReactionMatch[2];
            this.sendReaction(emoji);
            return;
        }

        const hasFailedAttachments = files.some((f) => f.failed);
        if (hasFailedAttachments) {
            const {intl} = this.context;

            Alert.alert(
                intl.formatMessage({
                    id: 'mobile.post_textbox.uploadFailedTitle',
                    defaultMessage: 'Attachment failure',
                }),
                intl.formatMessage({
                    id: 'mobile.post_textbox.uploadFailedDesc',
                    defaultMessage: 'Some attachments failed to upload to the server. Are you sure you want to post the message?',
                }),
                [{
                    text: intl.formatMessage({id: 'mobile.channel_info.alertNo', defaultMessage: 'No'}),
                }, {
                    text: intl.formatMessage({id: 'mobile.channel_info.alertYes', defaultMessage: 'Yes'}),
                    onPress: () => {
                        // Remove only failed files
                        actions.handleClearFailedFiles(channelId, rootId);
                        this.sendMessage();
                    },
                }],
            );
        } else {
            this.sendMessage();
        }
    };

    handleInsertTextToDraft = (text) => {
        const {cursorPosition, value} = this.state;

        let completed;
        if (value.length === 0) {
            completed = text;
        } else {
            const firstPart = value.substring(0, cursorPosition);
            const secondPart = value.substring(cursorPosition);
            completed = `${firstPart}${text}${secondPart}`;
        }

        this.setState({
            value: completed,
        });
    }

    handleTextChange = (value, autocomplete = false) => {
        const {
            actions,
            channelId,
            rootId,
        } = this.props;

        // Workaround for some Android keyboards that don't play well with cursors (e.g. Samsung keyboards)
        if (autocomplete && Platform.OS === 'android') {
            RNTextInputReset.resetKeyboardInput(findNodeHandle(this.refs.input));
        }

        this.checkMessageLength(value);
        this.setState({value});

        if (value) {
            actions.userTyping(channelId, rootId);
        }
    };

    handleUploadFiles = (images) => {
        this.props.actions.initUploadFiles(images, this.props.rootId);
    };

    isFileLoading() {
        const {files} = this.props;

        return files.some((file) => file.loading);
    }

    isSendButtonVisible() {
        return this.canSend() || this.isFileLoading();
    }

    sendMessage = () => {
        const {actions, currentUserId, channelId, files, rootId} = this.props;
        const {intl} = this.context;
        const {value} = this.state;

        if (files.length === 0 && !value) {
            Alert.alert(
                intl.formatMessage({
                    id: 'mobile.post_textbox.empty.title',
                    defaultMessage: 'Empty Message',
                }),
                intl.formatMessage({
                    id: 'mobile.post_textbox.empty.message',
                    defaultMessage: 'You are trying to send an empty message.\nPlease make sure you have a message or at least one attached file.',
                }),
                [{
                    text: intl.formatMessage({id: 'mobile.post_textbox.empty.ok', defaultMessage: 'OK'}),
                }],
            );
        } else {
            if (value.indexOf('/') === 0) {
                this.sendCommand(value);
            } else {
                const postFiles = files.filter((f) => !f.failed);
                const post = {
                    user_id: currentUserId,
                    channel_id: channelId,
                    root_id: rootId,
                    parent_id: rootId,
                    message: value,
                };

                actions.createPost(post, postFiles);

                if (postFiles.length) {
                    actions.handleClearFiles(channelId, rootId);
                }
            }

            if (Platform.OS === 'ios') {
                // On iOS, if the PostTextbox height increases from its
                // initial height (due to a multiline post or a post whose
                // message wraps, for example), then when the text is cleared
                // the PostTextbox height decrease will be animated. This
                // animation in conjunction with the PostList animation as it
                // receives the newly created post is causing issues in the iOS
                // PostList component as it fails to properly react to its content
                // size changes. While a proper fix is determined for the PostList
                // component, a small delay in triggering the height decrease
                // animation gives the PostList enough time to first handle content
                // size changes from the new post.
                setTimeout(() => {
                    this.handleTextChange('');
                }, 250);
            } else {
                this.handleTextChange('');
            }

            this.changeDraft('');

            let callback;
            if (Platform.OS === 'android') {
                // Shrink the input textbox since the layout events lag slightly
                const nextState = {
                    contentHeight: INITIAL_HEIGHT,
                };

                // Fixes the issue where Android predictive text would prepend suggestions to the post draft when messages
                // are typed successively without blurring the input
                nextState.keyboardType = 'email-address';
                callback = () => this.setState({keyboardType: 'default'});

                this.setState(nextState, callback);
            }
        }
    };

    getStatusFromSlashCommand = (message) => {
        const tokens = message.split(' ');

        if (tokens.length > 0) {
            return tokens[0].substring(1);
        }
        return '';
    };

    isStatusSlashCommand = (command) => {
        return command === General.ONLINE || command === General.AWAY ||
            command === General.DND || command === General.OFFLINE;
    };

    updateStatus = (status) => {
        const {actions, currentUserId} = this.props;
        actions.setStatus({
            user_id: currentUserId,
            status,
        });
    };

    sendCommand = async (msg) => {
        const {intl} = this.context;
        const {userIsOutOfOffice, actions, channelId, rootId} = this.props;

        const status = this.getStatusFromSlashCommand(msg);
        if (userIsOutOfOffice && this.isStatusSlashCommand(status)) {
            confirmOutOfOfficeDisabled(intl, status, this.updateStatus);
            return;
        }

        const {error} = await actions.executeCommand(msg, channelId, rootId);

        if (error) {
            this.handleTextChange(msg);
            this.changeDraft(msg);
            Alert.alert(
                intl.formatMessage({
                    id: 'mobile.commands.error_title',
                    defaultMessage: 'Error Executing Command',
                }),
                error.message
            );
        }
    };

    sendReaction = (emoji) => {
        const {actions, rootId} = this.props;
        actions.addReactionToLatestPost(emoji, rootId);
        this.handleTextChange('');
        this.changeDraft('');
    };

    onShowFileMaxWarning = () => {
        this.setState({showFileMaxWarning: true}, () => {
            setTimeout(() => {
                this.setState({showFileMaxWarning: false});
            }, 3000);
        });
    };

    onShowFileSizeWarning = (filename) => {
        const {formatMessage} = this.context.intl;
        const fileSizeWarning = formatMessage({
            id: 'file_upload.fileAbove',
            defaultMessage: 'File above {max}MB cannot be uploaded: {filename}',
        }, {
            max: getFormattedFileSize({size: this.props.maxFileSize}),
            filename,
        });

        this.setState({fileSizeWarning}, () => {
            setTimeout(() => {
                this.setState({fileSizeWarning: null});
            }, 3000);
        });
    };

    onCloseChannelPress = () => {
        const {onCloseChannel, channelTeamId} = this.props;
        this.props.actions.selectPenultimateChannel(channelTeamId);
        if (onCloseChannel) {
            onCloseChannel();
        }
    };

    archivedView = (theme, style) => {
        return (<View style={style.archivedWrapper}>
            <FormattedMarkdownText
                id='archivedChannelMessage'
                defaultMessage='You are viewing an **archived channel**. New messages cannot be posted.'
                theme={theme}
                style={style.archivedText}
            />
            <Button
                containerStyle={style.closeButton}
                onPress={this.onCloseChannelPress}
            >
                <FormattedText
                    id='center_panel.archived.closeChannel'
                    defaultMessage='Close Channel'
                    style={style.closeButtonText}
                />
            </Button>
        </View>);
    };

    handleLayout = (e) => {
        this.setState({
            top: e.nativeEvent.layout.y,
        });
    };

    render() {
        const {intl} = this.context;
        const {
            canUploadFiles,
            channelId,
            channelDisplayName,
            channelIsLoading,
            channelIsReadOnly,
            deactivatedChannel,
            files,
            maxFileSize,
            navigator,
            rootId,
            theme,
            channelIsArchived,
        } = this.props;

        const style = getStyleSheet(theme);
        if (deactivatedChannel) {
            return (
                <Text style={style.deactivatedMessage}>
                    {intl.formatMessage({
                        id: 'create_post.deactivated',
                        defaultMessage: 'You are viewing an archived channel with a deactivated user.',
                    })}
                </Text>
            );
        }

        const {
            contentHeight,
            cursorPosition,
            fileSizeWarning,
            showFileMaxWarning,
            top,
            value,
        } = this.state;

        const textInputHeight = Math.min(contentHeight, MAX_CONTENT_HEIGHT);
        const textValue = channelIsLoading ? '' : value;

        let placeholder;
        if (channelIsReadOnly) {
            placeholder = {id: t('mobile.create_post.read_only'), defaultMessage: 'This channel is read-only.'};
        } else if (rootId) {
            placeholder = {id: t('create_comment.addComment'), defaultMessage: 'Add a comment...'};
        } else {
            placeholder = {id: t('create_post.write'), defaultMessage: 'Write to {channelDisplayName}'};
        }

        let attachmentButton = null;
        const inputContainerStyle = [style.inputContainer];
        if (canUploadFiles) {
            attachmentButton = (
                <AttachmentButton
                    blurTextBox={this.blur}
                    theme={theme}
                    navigator={navigator}
                    fileCount={files.length}
                    maxFileSize={maxFileSize}
                    maxFileCount={MAX_FILE_COUNT}
                    onShowFileMaxWarning={this.onShowFileMaxWarning}
                    onShowFileSizeWarning={this.onShowFileSizeWarning}
                    uploadFiles={this.handleUploadFiles}
                />
            );
        } else {
            inputContainerStyle.push(style.inputContainerWithoutFileUpload);
        }

        return (
            <React.Fragment>
                <Typing/>
                <FileUploadPreview
                    channelId={channelId}
                    files={files}
                    fileSizeWarning={fileSizeWarning}
                    rootId={rootId}
                    showFileMaxWarning={showFileMaxWarning}
                />
                <Autocomplete
                    cursorPosition={cursorPosition}
                    maxHeight={Math.min(top - AUTOCOMPLETE_MARGIN, AUTOCOMPLETE_MAX_HEIGHT)}
                    onChangeText={this.handleTextChange}
                    value={this.state.value}
                    rootId={rootId}
                />
                {!channelIsArchived && (
                    <View
                        style={style.inputWrapper}
                        onLayout={this.handleLayout}
                    >
                        {!channelIsReadOnly && attachmentButton}
                        <View style={[inputContainerStyle, (channelIsReadOnly && {marginLeft: 10})]}>
                            <TextInput
                                ref='input'
                                value={textValue}
                                onChangeText={this.handleTextChange}
                                onSelectionChange={this.handlePostDraftSelectionChanged}
                                placeholder={intl.formatMessage(placeholder, {channelDisplayName})}
                                placeholderTextColor={changeOpacity('#000', 0.5)}
                                multiline={true}
                                numberOfLines={5}
                                blurOnSubmit={false}
                                underlineColorAndroid='transparent'
                                style={[style.input, Platform.OS === 'android' ? {height: textInputHeight} : {maxHeight: MAX_CONTENT_HEIGHT}]}
                                onContentSizeChange={this.handleContentSizeChange}
                                keyboardType={this.state.keyboardType}
                                onEndEditing={this.handleEndEditing}
                                disableFullscreenUI={true}
                                editable={!channelIsReadOnly}
                            />
                            <Fade visible={this.isSendButtonVisible()}>
                                <SendButton
                                    disabled={this.isFileLoading()}
                                    handleSendMessage={this.handleSendMessage}
                                    theme={theme}
                                />
                            </Fade>
                        </View>
                    </View>
                )}
                {channelIsArchived && this.archivedView(theme, style)}
            </React.Fragment>
        );
    }
}

const getStyleSheet = makeStyleSheetFromTheme((theme) => {
    return {
        input: {
            color: '#000',
            flex: 1,
            fontSize: 14,
            paddingBottom: 8,
            paddingLeft: 12,
            paddingRight: 12,
            paddingTop: 8,
            textAlignVertical: 'top',
        },
        hidden: {
            position: 'absolute',
            top: 10000, // way off screen
            left: 10000, // way off screen
            backgroundColor: 'transparent',
            borderColor: 'transparent',
            color: 'transparent',
        },
        inputContainer: {
            flex: 1,
            flexDirection: 'row',
            backgroundColor: '#fff',
            alignItems: 'stretch',
            marginRight: 10,
        },
        inputContainerWithoutFileUpload: {
            marginLeft: 10,
        },
        inputWrapper: {
            alignItems: 'flex-end',
            flexDirection: 'row',
            paddingVertical: 4,
            backgroundColor: theme.centerChannelBg,
            borderTopWidth: 1,
            borderTopColor: changeOpacity(theme.centerChannelColor, 0.20),
        },
        deactivatedMessage: {
            color: changeOpacity(theme.centerChannelColor, 0.8),
            fontSize: 15,
            lineHeight: 22,
            alignItems: 'flex-end',
            flexDirection: 'row',
            paddingVertical: 4,
            backgroundColor: theme.centerChannelBg,
            borderTopWidth: 1,
            borderTopColor: changeOpacity(theme.centerChannelColor, 0.20),
            marginLeft: 10,
            marginRight: 10,
        },
        archivedWrapper: {
            paddingLeft: 20,
            paddingRight: 20,
            paddingTop: 10,
            paddingBottom: 10,
            borderTopWidth: 1,
            borderTopColor: changeOpacity(theme.centerChannelColor, 0.20),
        },
        archivedText: {
            textAlign: 'center',
            color: theme.centerChannelColor,
        },
        closeButton: {
            backgroundColor: theme.buttonBg,
            alignItems: 'center',
            paddingTop: 5,
            paddingBottom: 5,
            borderRadius: 4,
            marginTop: 10,
            height: 40,
        },
        closeButtonText: {
            marginTop: 7,
            color: 'white',
            fontWeight: 'bold',
        },
    };
});<|MERGE_RESOLUTION|>--- conflicted
+++ resolved
@@ -3,22 +3,7 @@
 
 import React, {PureComponent} from 'react';
 import PropTypes from 'prop-types';
-<<<<<<< HEAD
-import {
-    Alert,
-    BackHandler,
-    Keyboard,
-    Platform,
-    Text,
-    TextInput,
-    TouchableOpacity,
-    View,
-    NativeModules,
-    NativeEventEmitter,
-} from 'react-native';
-=======
-import {Alert, BackHandler, findNodeHandle, Keyboard, NativeModules, Platform, Text, TextInput, View} from 'react-native';
->>>>>>> 963adcdc
+import {Alert, BackHandler, findNodeHandle, Keyboard, NativeModules, Platform, Text, TextInput, View, NativeEventEmitter} from 'react-native';
 import {intlShape} from 'react-intl';
 import Button from 'react-native-button';
 import {General, RequestStatus} from 'mattermost-redux/constants';
