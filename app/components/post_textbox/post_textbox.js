--- conflicted
+++ resolved
@@ -10,8 +10,8 @@
     Platform,
     StyleSheet,
     Text,
+    TextInput,
     TouchableOpacity,
-    TextInput,
     View
 } from 'react-native';
 import Icon from 'react-native-vector-icons/Ionicons';
@@ -25,7 +25,6 @@
 import PaperPlane from 'app/components/paper_plane';
 import {changeOpacity, makeStyleSheetFromTheme} from 'app/utils/theme';
 
-<<<<<<< HEAD
 import {
     KeyboardAccessoryView,
     KeyboardRegistry
@@ -38,9 +37,6 @@
 }
 
 const INITIAL_HEIGHT = Platform.OS === 'ios' ? 34 : 31;
-=======
-const INITIAL_HEIGHT = Platform.OS === 'ios' ? 34 : 36;
->>>>>>> 94c8cb1f
 const MAX_CONTENT_HEIGHT = 100;
 const MAX_MESSAGE_LENGTH = 4000;
 
@@ -74,26 +70,15 @@
         value: ''
     };
 
-<<<<<<< HEAD
     state = {
         canSend: false,
         contentHeight: INITIAL_HEIGHT,
+        inputWidth: null,
         customKeyboard: {
-            component: undefined,
-            initialProps: undefined
-        }
-    };
-=======
-    constructor(props) {
-        super(props);
-
-        this.state = {
-            canSend: false,
-            contentHeight: INITIAL_HEIGHT,
-            inputWidth: null
-        };
-    }
->>>>>>> 94c8cb1f
+            component: null,
+            initialProps: null
+        }
+    };
 
     componentDidMount() {
         if (Platform.OS === 'android') {
