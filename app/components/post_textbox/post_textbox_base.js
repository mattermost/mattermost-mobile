--- conflicted
+++ resolved
@@ -74,14 +74,11 @@
         onCloseChannel: PropTypes.func,
         cursorPositionEvent: PropTypes.string,
         valueEvent: PropTypes.string,
-<<<<<<< HEAD
-        isLandscape: PropTypes.bool.isRequired,
-=======
         currentChannelMembersCount: PropTypes.number,
         enableConfirmNotificationsToChannel: PropTypes.bool,
         isTimezoneEnabled: PropTypes.bool,
         currentChannel: PropTypes.object,
->>>>>>> 5869e1a1
+        isLandscape: PropTypes.bool.isRequired,
     };
 
     static defaultProps = {
@@ -151,7 +148,7 @@
     numberOfTimezones = async () => {
         const {data} = await this.props.actions.getChannelTimezones(this.props.channelId);
         return data?.length || 0;
-    }
+    };
 
     canSend = () => {
         const {files, maxMessageLength, uploadFileRequestStatus} = this.props;
@@ -413,6 +410,7 @@
         const {files} = this.props;
         const {intl} = this.context;
         const {value} = this.state;
+
         if (files.length === 0 && !value) {
             Alert.alert(
                 intl.formatMessage({
