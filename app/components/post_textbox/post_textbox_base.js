// Copyright (c) 2015-present Mattermost, Inc. All Rights Reserved.
// See LICENSE.txt for license information.

import React, {PureComponent} from 'react';
import PropTypes from 'prop-types';
import {
    Alert,
    AppState,
    BackHandler,
    findNodeHandle,
    Keyboard,
    NativeModules,
    Platform,
    Text,
    View,
} from 'react-native';
import {intlShape} from 'react-intl';
import Button from 'react-native-button';
import {General, RequestStatus} from 'mattermost-redux/constants';
import EventEmitter from 'mattermost-redux/utils/event_emitter';
import {getFormattedFileSize} from 'mattermost-redux/utils/file_utils';

import AttachmentButton from 'app/components/attachment_button';
import Fade from 'app/components/fade';
import FormattedMarkdownText from 'app/components/formatted_markdown_text';
import FormattedText from 'app/components/formatted_text';
import SendButton from 'app/components/send_button';
import PasteableTextInput from 'app/components/pasteable_text_input';

import {INSERT_TO_COMMENT, INSERT_TO_DRAFT, IS_REACTION_REGEX, MAX_CONTENT_HEIGHT, MAX_FILE_COUNT} from 'app/constants/post_textbox';
import {NOTIFY_ALL_MEMBERS} from 'app/constants/view';
import {t} from 'app/utils/i18n';
import {confirmOutOfOfficeDisabled} from 'app/utils/status';
import {
    changeOpacity,
    makeStyleSheetFromTheme,
    getKeyboardAppearanceFromTheme,
} from 'app/utils/theme';
import {paddingHorizontal as padding} from 'app/components/safe_area_view/iphone_x_spacing';

const {RNTextInputReset} = NativeModules;

export default class PostTextBoxBase extends PureComponent {
    static propTypes = {
        actions: PropTypes.shape({
            addReactionToLatestPost: PropTypes.func.isRequired,
            createPost: PropTypes.func.isRequired,
            executeCommand: PropTypes.func.isRequired,
            handleCommentDraftChanged: PropTypes.func.isRequired,
            handlePostDraftChanged: PropTypes.func.isRequired,
            handleClearFiles: PropTypes.func.isRequired,
            handleClearFailedFiles: PropTypes.func.isRequired,
            handleRemoveLastFile: PropTypes.func.isRequired,
            initUploadFiles: PropTypes.func.isRequired,
            userTyping: PropTypes.func.isRequired,
            handleCommentDraftSelectionChanged: PropTypes.func.isRequired,
            setStatus: PropTypes.func.isRequired,
            selectPenultimateChannel: PropTypes.func.isRequired,
            getChannelTimezones: PropTypes.func.isRequired,
        }).isRequired,
        canUploadFiles: PropTypes.bool.isRequired,
        channelId: PropTypes.string.isRequired,
        channelDisplayName: PropTypes.string,
        channelTeamId: PropTypes.string.isRequired,
        channelIsLoading: PropTypes.bool,
        channelIsReadOnly: PropTypes.bool.isRequired,
        currentUserId: PropTypes.string.isRequired,
        deactivatedChannel: PropTypes.bool.isRequired,
        files: PropTypes.array,
        maxFileSize: PropTypes.number.isRequired,
        maxMessageLength: PropTypes.number.isRequired,
        rootId: PropTypes.string,
        theme: PropTypes.object.isRequired,
        uploadFileRequestStatus: PropTypes.string.isRequired,
        value: PropTypes.string.isRequired,
        userIsOutOfOffice: PropTypes.bool.isRequired,
        channelIsArchived: PropTypes.bool,
        onCloseChannel: PropTypes.func,
        cursorPositionEvent: PropTypes.string,
        valueEvent: PropTypes.string,
        currentChannelMembersCount: PropTypes.number,
        enableConfirmNotificationsToChannel: PropTypes.bool,
        isTimezoneEnabled: PropTypes.bool,
        currentChannel: PropTypes.object,
        isLandscape: PropTypes.bool.isRequired,
    };

    static defaultProps = {
        files: [],
        rootId: '',
        value: '',
    };

    static contextTypes = {
        intl: intlShape,
    };

    constructor(props) {
        super(props);

        this.input = React.createRef();

        this.state = {
            cursorPosition: 0,
            keyboardType: 'default',
            top: 0,
            value: props.value,
            channelTimezoneCount: 0,
        };
    }

    componentDidMount(prevProps) {
        const event = this.props.rootId ? INSERT_TO_COMMENT : INSERT_TO_DRAFT;

        EventEmitter.on(event, this.handleInsertTextToDraft);
        AppState.addEventListener('change', this.handleAppStateChange);

        if (Platform.OS === 'android') {
            Keyboard.addListener('keyboardDidHide', this.handleAndroidKeyboard);
            BackHandler.addEventListener('hardwareBackPress', this.handleAndroidBack);
        }

        if (this.props.isTimezoneEnabled !== prevProps?.isTimezoneEnabled || prevProps?.channelId !== this.props.channelId) {
            this.numberOfTimezones().then((channelTimezoneCount) => this.setState({channelTimezoneCount}));
        }
    }

    componentWillReceiveProps(nextProps) {
        if (nextProps.channelId !== this.props.channelId || nextProps.rootId !== this.props.rootId) {
            this.setState({value: nextProps.value});
        }
    }

    componentWillUnmount() {
        const event = this.props.rootId ? INSERT_TO_COMMENT : INSERT_TO_DRAFT;

        EventEmitter.off(event, this.handleInsertTextToDraft);
        AppState.removeEventListener('change', this.handleAppStateChange);

        if (Platform.OS === 'android') {
            Keyboard.removeListener('keyboardDidHide', this.handleAndroidKeyboard);
            BackHandler.removeEventListener('hardwareBackPress', this.handleAndroidBack);
        }
    }

    blur = () => {
        if (this.input.current) {
            this.input.current.blur();
        }
    };

    numberOfTimezones = async () => {
        const {data} = await this.props.actions.getChannelTimezones(this.props.channelId);
        return data?.length || 0;
    };

    canSend = () => {
        const {files, maxMessageLength, uploadFileRequestStatus} = this.props;
        const {value} = this.state;
        const messageLength = value.trim().length;

        if (messageLength > maxMessageLength) {
            return false;
        }

        if (files.length) {
            const loadingComplete = !this.isFileLoading();
            const alreadySendingFiles = uploadFileRequestStatus === RequestStatus.STARTED;
            return loadingComplete && !alreadySendingFiles;
        }

        return messageLength > 0;
    };

    changeDraft = (text) => {
        const {
            actions,
            channelId,
            rootId,
        } = this.props;

        if (rootId) {
            actions.handleCommentDraftChanged(rootId, text);
        } else {
            actions.handlePostDraftChanged(channelId, text);
        }
    };

    checkMessageLength = (value) => {
        const {intl} = this.context;
        const {maxMessageLength} = this.props;
        const valueLength = value.trim().length;

        if (valueLength > maxMessageLength) {
            Alert.alert(
                intl.formatMessage({
                    id: 'mobile.message_length.title',
                    defaultMessage: 'Message Length',
                }),
                intl.formatMessage({
                    id: 'mobile.message_length.message',
                    defaultMessage: 'Your current message is too long. Current character count: {max}/{count}',
                }, {
                    max: maxMessageLength,
                    count: valueLength,
                })
            );
        }
    };

    getAttachmentButton = () => {
        const {canUploadFiles, channelIsReadOnly, files, maxFileSize, theme} = this.props;
        let attachmentButton = null;

        if (canUploadFiles && !channelIsReadOnly) {
            attachmentButton = (
                <AttachmentButton
                    blurTextBox={this.blur}
                    theme={theme}
                    fileCount={files.length}
                    maxFileSize={maxFileSize}
                    maxFileCount={MAX_FILE_COUNT}
                    onShowFileMaxWarning={this.onShowFileMaxWarning}
                    onShowFileSizeWarning={this.onShowFileSizeWarning}
                    uploadFiles={this.handleUploadFiles}
                />
            );
        }

        return attachmentButton;
    };

    getInputContainerStyle = () => {
        const {canUploadFiles, channelIsReadOnly, theme} = this.props;
        const style = getStyleSheet(theme);
        const inputContainerStyle = [style.inputContainer];

        if (!canUploadFiles) {
            inputContainerStyle.push(style.inputContainerWithoutFileUpload);
        }

        if (channelIsReadOnly) {
            inputContainerStyle.push(style.readonlyContainer);
        }

        return inputContainerStyle;
    };

    getPlaceHolder = () => {
        const {channelIsReadOnly, rootId} = this.props;
        let placeholder;

        if (channelIsReadOnly) {
            placeholder = {id: t('mobile.create_post.read_only'), defaultMessage: 'This channel is read-only.'};
        } else if (rootId) {
            placeholder = {id: t('create_comment.addComment'), defaultMessage: 'Add a comment...'};
        } else {
            placeholder = {id: t('create_post.write'), defaultMessage: 'Write to {channelDisplayName}'};
        }

        return placeholder;
    };

    handleAndroidKeyboard = () => {
        this.blur();
    };

    handleAndroidBack = () => {
        const {channelId, files, rootId} = this.props;
        if (files.length) {
            this.props.actions.handleRemoveLastFile(channelId, rootId);
            return true;
        }
        return false;
    };

    handleAppStateChange = (nextAppState) => {
        if (nextAppState !== 'active') {
            this.changeDraft(this.state.value);
        }
    };

    handleEndEditing = (e) => {
        if (e && e.nativeEvent) {
            this.changeDraft(e.nativeEvent.text || '');
        }
    };

    handlePostDraftSelectionChanged = (event) => {
        const cursorPosition = event.nativeEvent.selection.end;
        const {cursorPositionEvent} = this.props;

        if (cursorPositionEvent) {
            EventEmitter.emit(cursorPositionEvent, cursorPosition);
        }

        this.setState({
            cursorPosition,
        });
    };

    handleSendMessage = () => {
        if (!this.isSendButtonEnabled()) {
            return;
        }

        this.setState({sendingMessage: true});

        const {actions, channelId, files, rootId} = this.props;
        const {value} = this.state;

        const isReactionMatch = value.match(IS_REACTION_REGEX);
        if (isReactionMatch) {
            const emoji = isReactionMatch[2];
            this.sendReaction(emoji);
            return;
        }

        const hasFailedAttachments = files.some((f) => f.failed);
        if (hasFailedAttachments) {
            const {intl} = this.context;

            Alert.alert(
                intl.formatMessage({
                    id: 'mobile.post_textbox.uploadFailedTitle',
                    defaultMessage: 'Attachment failure',
                }),
                intl.formatMessage({
                    id: 'mobile.post_textbox.uploadFailedDesc',
                    defaultMessage: 'Some attachments failed to upload to the server. Are you sure you want to post the message?',
                }),
                [{
                    text: intl.formatMessage({id: 'mobile.channel_info.alertNo', defaultMessage: 'No'}),
                    onPress: () => {
                        this.setState({sendingMessage: false});
                    },
                }, {
                    text: intl.formatMessage({id: 'mobile.channel_info.alertYes', defaultMessage: 'Yes'}),
                    onPress: () => {
                        // Remove only failed files
                        actions.handleClearFailedFiles(channelId, rootId);
                        this.sendMessage();
                    },
                }],
            );
        } else {
            this.sendMessage();
        }
    };

    handleInsertTextToDraft = (text) => {
        const {cursorPosition, value} = this.state;

        let completed;
        if (value.length === 0) {
            completed = text;
        } else {
            const firstPart = value.substring(0, cursorPosition);
            const secondPart = value.substring(cursorPosition);
            completed = `${firstPart}${text}${secondPart}`;
        }

        this.setState({
            value: completed,
        });
    };

    handleTextChange = (value, autocomplete = false) => {
        const {
            actions,
            channelId,
            rootId,
            cursorPositionEvent,
            valueEvent,
        } = this.props;

        if (valueEvent) {
            EventEmitter.emit(valueEvent, value);
        }

        const nextState = {value};

        // Workaround for some Android keyboards that don't play well with cursors (e.g. Samsung keyboards)
        if (autocomplete && this.input?.current) {
            if (Platform.OS === 'android') {
                RNTextInputReset.resetKeyboardInput(findNodeHandle(this.input.current));
            } else {
                nextState.cursorPosition = value.length;
                if (cursorPositionEvent) {
                    EventEmitter.emit(cursorPositionEvent, nextState.cursorPosition);
                }
            }
        }

        this.checkMessageLength(value);

        this.setState(nextState);

        if (value) {
            actions.userTyping(channelId, rootId);
        }
    };

    handleUploadFiles = (images) => {
        this.props.actions.initUploadFiles(images, this.props.rootId);
    };

    isFileLoading() {
        const {files} = this.props;

        return files.some((file) => file.loading);
    }

    isSendButtonVisible() {
        return this.canSend() || this.isFileLoading();
    }

    isSendButtonEnabled() {
        return this.canSend() && !this.isFileLoading() && !this.state.sendingMessage;
    }

    sendMessage = () => {
        const {value} = this.state;

        const currentMembersCount = this.props.currentChannelMembersCount;
        const notificationsToChannel = this.props.enableConfirmNotificationsToChannel;
        const toAllOrChannel = this.textContainsAtAllAtChannel(value);

        if (value.indexOf('/') === 0) {
            this.sendCommand(value);
        } else if (notificationsToChannel && currentMembersCount > NOTIFY_ALL_MEMBERS && toAllOrChannel) {
            this.showSendToAllOrChannelAlert(currentMembersCount);
        } else {
            this.doSubmitMessage();
        }
    };

    textContainsAtAllAtChannel = (text) => {
        const textWithoutCode = text.replace(/(`+)([^`]|[^`][\s\S]*?[^`])\1(?!`)| *(`{3,}|~{3,})[ .]*(\S+)? *\n([\s\S]*?\s*)\3 *(?:\n+|$)/g, '');
        return (/\B@(all|channel)\b/i).test(textWithoutCode);
    }

    showSendToAllOrChannelAlert = (currentMembersCount) => {
        const {intl} = this.context;
        const {channelTimezoneCount} = this.state;
        const {isTimezoneEnabled} = this.props;

        let notifyAllMessage = '';
        if (isTimezoneEnabled && channelTimezoneCount) {
            notifyAllMessage = (
                intl.formatMessage(
                    {
                        id: 'mobile.post_textbox.entire_channel.message.with_timezones',
                        defaultMessage: 'By using @all or @channel you are about to send notifications to {totalMembers} people in {timezones, number} {timezones, plural, one {timezone} other {timezones}}. Are you sure you want to do this?',
                    },
                    {
                        totalMembers: currentMembersCount - 1,
                        timezones: channelTimezoneCount,
                    }
                )
            );
        } else {
            notifyAllMessage = (
                intl.formatMessage(
                    {
                        id: 'mobile.post_textbox.entire_channel.message',
                        defaultMessage: 'By using @all or @channel you are about to send notifications to {totalMembers} people. Are you sure you want to do this?',
                    },
                    {
                        totalMembers: currentMembersCount - 1,
                    }
                )
            );
        }

        Alert.alert(
            intl.formatMessage({
                id: 'mobile.post_textbox.entire_channel.title',
                defaultMessage: 'Confirm sending notifications to entire channel',
            }),
            notifyAllMessage,
            [
                {
                    text: intl.formatMessage({
                        id: 'mobile.post_textbox.entire_channel.cancel',
                        defaultMessage: 'Cancel',
                    }),
                    onPress: () => {
                        this.setState({sendingMessage: false});
                    },
                },
                {
                    text: intl.formatMessage({
                        id: 'mobile.post_textbox.entire_channel.confirm',
                        defaultMessage: 'Confirm',
                    }),
                    onPress: () => this.doSubmitMessage(),
                },
            ],
        );
    }

    doSubmitMessage = () => {
        const {actions, currentUserId, channelId, files, rootId} = this.props;
        const {value} = this.state;
        const postFiles = files.filter((f) => !f.failed);
        const post = {
            user_id: currentUserId,
            channel_id: channelId,
            root_id: rootId,
            parent_id: rootId,
            message: value,
        };

        actions.createPost(post, postFiles);

        if (postFiles.length) {
            actions.handleClearFiles(channelId, rootId);
        }

        if (Platform.OS === 'ios') {
            // On iOS, if the PostTextbox height increases from its
            // initial height (due to a multiline post or a post whose
            // message wraps, for example), then when the text is cleared
            // the PostTextbox height decrease will be animated. This
            // animation in conjunction with the PostList animation as it
            // receives the newly created post is causing issues in the iOS
            // PostList component as it fails to properly react to its content
            // size changes. While a proper fix is determined for the PostList
            // component, a small delay in triggering the height decrease
            // animation gives the PostList enough time to first handle content
            // size changes from the new post.
            setTimeout(() => {
                this.handleTextChange('');
                this.setState({sendingMessage: false});
            }, 250);
        } else {
            this.handleTextChange('');
            this.setState({sendingMessage: false});
        }

        this.changeDraft('');

        let callback;
        if (Platform.OS === 'android') {
            // Fixes the issue where Android predictive text would prepend suggestions to the post draft when messages
            // are typed successively without blurring the input
            const nextState = {
                keyboardType: 'email-address',
            };

            callback = () => this.setState({keyboardType: 'default'});

            this.setState(nextState, callback);
        }

        EventEmitter.emit('scroll-to-bottom');
    }

    getStatusFromSlashCommand = (message) => {
        const tokens = message.split(' ');

        if (tokens.length > 0) {
            return tokens[0].substring(1);
        }
        return '';
    };

    isStatusSlashCommand = (command) => {
        return command === General.ONLINE || command === General.AWAY ||
            command === General.DND || command === General.OFFLINE;
    };

    updateStatus = (status) => {
        const {actions, currentUserId} = this.props;
        actions.setStatus({
            user_id: currentUserId,
            status,
        });
    };

    sendCommand = async (msg) => {
        const {intl} = this.context;
        const {userIsOutOfOffice, actions, channelId, rootId} = this.props;

        const status = this.getStatusFromSlashCommand(msg);
        if (userIsOutOfOffice && this.isStatusSlashCommand(status)) {
            confirmOutOfOfficeDisabled(intl, status, this.updateStatus);
            this.setState({sendingMessage: false});
            return;
        }

        const {error} = await actions.executeCommand(msg, channelId, rootId);

        if (error) {
            this.handleTextChange(msg);
            this.changeDraft(msg);
            Alert.alert(
                intl.formatMessage({
                    id: 'mobile.commands.error_title',
                    defaultMessage: 'Error Executing Command',
                }),
                error.message
            );
        }

        this.handleTextChange('');
        this.changeDraft('');

        this.setState({sendingMessage: false});
    };

    sendReaction = (emoji) => {
        const {actions, rootId} = this.props;
        actions.addReactionToLatestPost(emoji, rootId);

        this.handleTextChange('');
        this.changeDraft('');

        this.setState({sendingMessage: false});
    };

    onShowFileMaxWarning = () => {
        EventEmitter.emit('fileMaxWarning');
    };

    onShowFileSizeWarning = (filename) => {
        const {formatMessage} = this.context.intl;
        const fileSizeWarning = formatMessage({
            id: 'file_upload.fileAbove',
            defaultMessage: 'File above {max} cannot be uploaded: {filename}',
        }, {
            max: getFormattedFileSize({size: this.props.maxFileSize}),
            filename,
        });

        EventEmitter.emit('fileSizeWarning', fileSizeWarning);
        setTimeout(() => {
            EventEmitter.emit('fileSizeWarning', null);
        }, 3000);
    };

    onCloseChannelPress = () => {
        const {onCloseChannel, channelTeamId} = this.props;
        this.props.actions.selectPenultimateChannel(channelTeamId);
        if (onCloseChannel) {
            onCloseChannel();
        }
    };

    archivedView = (theme, style) => {
        return (
            <View style={style.archivedWrapper}>
                <FormattedMarkdownText
                    id='archivedChannelMessage'
                    defaultMessage='You are viewing an **archived channel**. New messages cannot be posted.'
                    theme={theme}
                    style={style.archivedText}
                />
                <Button
                    containerStyle={style.closeButton}
                    onPress={this.onCloseChannelPress}
                >
                    <FormattedText
                        id='center_panel.archived.closeChannel'
                        defaultMessage='Close Channel'
                        style={style.closeButtonText}
                    />
                </Button>
            </View>
        );
    };

    handleLayout = (e) => {
        this.setState({
            top: e.nativeEvent.layout.y,
        });
    };

    renderDeactivatedChannel = () => {
        const {intl} = this.context;
        const style = getStyleSheet(this.props.theme);

        return (
            <Text style={style.deactivatedMessage}>
                {intl.formatMessage({
                    id: 'create_post.deactivated',
                    defaultMessage: 'You are viewing an archived channel with a deactivated user.',
                })}
            </Text>
        );
    }

    handlePasteImages = (images) => {
        const {maxFileSize, files} = this.props;
        const availableCount = MAX_FILE_COUNT - files.length;
        if (images.length > availableCount) {
            this.onShowFileMaxWarning();
            return;
        }

        const largeImage = images.find((image) => image.fileSize > maxFileSize);
        if (largeImage) {
            this.onShowFileSizeWarning(largeImage.fileName);
            return;
        }

        this.handleUploadFiles(images);
    }

    renderTextBox = () => {
        const {intl} = this.context;
        const {channelDisplayName, channelIsArchived, channelIsLoading, channelIsReadOnly, theme, isLandscape} = this.props;
        const style = getStyleSheet(theme);

        if (channelIsArchived) {
            return this.archivedView(theme, style);
        }

        const {value} = this.state;
        const textValue = channelIsLoading ? '' : value;
        const placeholder = this.getPlaceHolder();

        return (
            <View
                style={[style.inputWrapper, padding(isLandscape)]}
                onLayout={this.handleLayout}
            >
                {this.getAttachmentButton()}
                <View style={this.getInputContainerStyle()}>
                    <PasteableTextInput
                        ref={this.input}
                        value={textValue}
                        onChangeText={this.handleTextChange}
                        onSelectionChange={this.handlePostDraftSelectionChanged}
                        placeholder={intl.formatMessage(placeholder, {channelDisplayName})}
                        placeholderTextColor={changeOpacity('#000', 0.5)}
                        multiline={true}
                        blurOnSubmit={false}
                        underlineColorAndroid='transparent'
                        style={style.input}
                        keyboardType={this.state.keyboardType}
                        onEndEditing={this.handleEndEditing}
                        disableFullscreenUI={true}
                        editable={!channelIsReadOnly}
<<<<<<< HEAD
                        onPaste={this.handlePasteImages}
=======
                        keyboardAppearance={getKeyboardAppearanceFromTheme(theme)}
>>>>>>> 16aef391
                    />
                    <Fade visible={this.isSendButtonVisible()}>
                        <SendButton
                            disabled={!this.isSendButtonEnabled()}
                            handleSendMessage={this.handleSendMessage}
                            theme={theme}
                        />
                    </Fade>
                </View>
            </View>
        );
    };
}

const getStyleSheet = makeStyleSheetFromTheme((theme) => {
    return {
        input: {
            color: '#000',
            flex: 1,
            fontSize: 14,
            maxHeight: MAX_CONTENT_HEIGHT,
            paddingBottom: 8,
            paddingLeft: 12,
            paddingRight: 12,
            paddingTop: 8,
        },
        hidden: {
            position: 'absolute',
            top: 10000, // way off screen
            left: 10000, // way off screen
            backgroundColor: 'transparent',
            borderColor: 'transparent',
            color: 'transparent',
        },
        inputContainer: {
            flex: 1,
            flexDirection: 'row',
            backgroundColor: '#fff',
            alignItems: 'stretch',
            marginRight: 10,
        },
        inputContainerWithoutFileUpload: {
            marginLeft: 10,
        },
        inputWrapper: {
            alignItems: 'flex-end',
            flexDirection: 'row',
            paddingVertical: 4,
            backgroundColor: theme.centerChannelBg,
            borderTopWidth: 1,
            borderTopColor: changeOpacity(theme.centerChannelColor, 0.20),
        },
        deactivatedMessage: {
            color: changeOpacity(theme.centerChannelColor, 0.8),
            fontSize: 15,
            lineHeight: 22,
            alignItems: 'flex-end',
            flexDirection: 'row',
            paddingVertical: 4,
            backgroundColor: theme.centerChannelBg,
            borderTopWidth: 1,
            borderTopColor: changeOpacity(theme.centerChannelColor, 0.20),
            marginLeft: 10,
            marginRight: 10,
        },
        archivedWrapper: {
            paddingLeft: 20,
            paddingRight: 20,
            paddingTop: 10,
            paddingBottom: 10,
            borderTopWidth: 1,
            borderTopColor: changeOpacity(theme.centerChannelColor, 0.20),
        },
        archivedText: {
            textAlign: 'center',
            color: theme.centerChannelColor,
        },
        closeButton: {
            backgroundColor: theme.buttonBg,
            alignItems: 'center',
            paddingTop: 5,
            paddingBottom: 5,
            borderRadius: 4,
            marginTop: 10,
            height: 40,
        },
        closeButtonText: {
            marginTop: 7,
            color: 'white',
            fontWeight: 'bold',
        },
        readonlyContainer: {
            marginLeft: 10,
        },
    };
});<|MERGE_RESOLUTION|>--- conflicted
+++ resolved
@@ -743,11 +743,8 @@
                         onEndEditing={this.handleEndEditing}
                         disableFullscreenUI={true}
                         editable={!channelIsReadOnly}
-<<<<<<< HEAD
                         onPaste={this.handlePasteImages}
-=======
                         keyboardAppearance={getKeyboardAppearanceFromTheme(theme)}
->>>>>>> 16aef391
                     />
                     <Fade visible={this.isSendButtonVisible()}>
                         <SendButton
