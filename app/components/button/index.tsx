// Copyright (c) 2015-present Mattermost, Inc. All Rights Reserved.
// See LICENSE.txt for license information.

import {Button as ElementButton, type ButtonProps} from '@rneui/base';
import React, {useMemo, type ReactNode} from 'react';
import {type StyleProp, StyleSheet, Text, type TextStyle, View, type ViewStyle, type Insets} from 'react-native';

import CompassIcon from '@components/compass_icon';
import Loading from '@components/loading';
import {buttonBackgroundStyle, buttonTextStyle} from '@utils/buttonStyles';

type Props = Omit<ButtonProps, 'size'> & {
    theme: Theme;
    backgroundStyle?: StyleProp<ViewStyle>;
    buttonContainerStyle?: StyleProp<ViewStyle>;
    buttonDisabledStyle?: StyleProp<ViewStyle>;
    textStyle?: StyleProp<TextStyle>;
    size?: ButtonSize;
    emphasis?: ButtonEmphasis;
    testID?: string;
    onPress?: () => void;
    text: string;
    iconComponent?: ReactNode;
    disabled?: boolean;
    hitSlop?: Insets;
    isIconOnTheRight?: boolean;
    iconName?: string;
    showLoader?: boolean;
    isInverted?: boolean;
    isDestructive?: boolean;
};

const styles = StyleSheet.create({
    container: {
        flexDirection: 'row',
        gap: 7,
        alignItems: 'center',
    },
});

const iconSizePerSize: Record<ButtonSize, number> = {
    xs: 14,
    s: 14,
    m: 18,
    lg: 22,
};

const Button = ({
    theme,
    backgroundStyle,
    buttonContainerStyle,
    buttonDisabledStyle,
    textStyle,
    size = 'm',
    emphasis,
    onPress,
    text,
    testID,
    iconName,
    isIconOnTheRight = false,
    iconComponent,
    disabled,
    hitSlop,
    showLoader = false,
    isInverted = false,
    isDestructive = false,
}: Props) => {
    let buttonType: ButtonType = 'default';
    if (isDestructive) {
        buttonType = 'destructive';
    } else if (isInverted) {
        buttonType = 'inverted';
    }

    const bgStyle = useMemo(() => [
        buttonBackgroundStyle(theme, size, emphasis, buttonType),
        backgroundStyle,
    ], [theme, backgroundStyle, size, emphasis, buttonType]);

    const bgDisabledStyle = useMemo(() => [
        buttonBackgroundStyle(theme, size, emphasis, 'disabled'),
        backgroundStyle,
    ], [theme, backgroundStyle, size, emphasis]);

    const txtStyle = useMemo(() => StyleSheet.flatten([
        buttonTextStyle(theme, size, emphasis, buttonType),
        textStyle,
<<<<<<< HEAD
    ], [theme, textStyle, size, emphasis, buttonType]);

    const disabledStyle = useMemo(() => {
        if (disabled) {
            return [
                buttonBackgroundStyle(theme, size, emphasis, 'disabled'),
                buttonDisabledStyle,
            ];
        }
        return undefined;

    }, [buttonDisabledStyle, disabled, emphasis, size, theme]);
=======
    ]), [theme, textStyle, size, emphasis, buttonType]);

    const txtDisabledStyle = useMemo(() => StyleSheet.flatten([
        buttonTextStyle(theme, size, emphasis, 'disabled'),
        textStyle,
    ]), [theme, textStyle, size, emphasis]);

    const txtStyleToUse = disabled ? txtDisabledStyle : txtStyle;

    const loadingComponent = (
        <Loading
            color={txtStyleToUse.color}
        />
    );
>>>>>>> dffb30de

    let icon: ReactNode;

    if (iconComponent) {
        icon = iconComponent;
    } else if (iconName) {
        // We wrap the icon in a view to avoid it to follow text layout
        icon = (
            <View>
                <CompassIcon
                    name={iconName!}
                    size={iconSizePerSize[size]}
                    color={txtStyleToUse.color}
                    testID={`${testID}-icon`}
                />
            </View>
        );
    }

    return (
        <ElementButton
            buttonStyle={bgStyle}
            containerStyle={buttonContainerStyle}
<<<<<<< HEAD
            disabledStyle={disabledStyle}
=======
            disabledStyle={bgDisabledStyle}
>>>>>>> dffb30de
            onPress={onPress}
            testID={testID}
            disabled={disabled}
            hitSlop={hitSlop}
        >
            <View
                style={styles.container}
                testID={`${testID}-text-container`}
            >
                {showLoader && loadingComponent}
                {!isIconOnTheRight && icon}
                <Text
                    style={txtStyleToUse}
                    numberOfLines={1}
                >
                    {text}
                </Text>
                {isIconOnTheRight && icon}
            </View>
        </ElementButton>
    );
};

export default Button;<|MERGE_RESOLUTION|>--- conflicted
+++ resolved
@@ -13,7 +13,6 @@
     theme: Theme;
     backgroundStyle?: StyleProp<ViewStyle>;
     buttonContainerStyle?: StyleProp<ViewStyle>;
-    buttonDisabledStyle?: StyleProp<ViewStyle>;
     textStyle?: StyleProp<TextStyle>;
     size?: ButtonSize;
     emphasis?: ButtonEmphasis;
@@ -49,7 +48,6 @@
     theme,
     backgroundStyle,
     buttonContainerStyle,
-    buttonDisabledStyle,
     textStyle,
     size = 'm',
     emphasis,
@@ -85,20 +83,6 @@
     const txtStyle = useMemo(() => StyleSheet.flatten([
         buttonTextStyle(theme, size, emphasis, buttonType),
         textStyle,
-<<<<<<< HEAD
-    ], [theme, textStyle, size, emphasis, buttonType]);
-
-    const disabledStyle = useMemo(() => {
-        if (disabled) {
-            return [
-                buttonBackgroundStyle(theme, size, emphasis, 'disabled'),
-                buttonDisabledStyle,
-            ];
-        }
-        return undefined;
-
-    }, [buttonDisabledStyle, disabled, emphasis, size, theme]);
-=======
     ]), [theme, textStyle, size, emphasis, buttonType]);
 
     const txtDisabledStyle = useMemo(() => StyleSheet.flatten([
@@ -113,7 +97,6 @@
             color={txtStyleToUse.color}
         />
     );
->>>>>>> dffb30de
 
     let icon: ReactNode;
 
@@ -137,11 +120,7 @@
         <ElementButton
             buttonStyle={bgStyle}
             containerStyle={buttonContainerStyle}
-<<<<<<< HEAD
-            disabledStyle={disabledStyle}
-=======
             disabledStyle={bgDisabledStyle}
->>>>>>> dffb30de
             onPress={onPress}
             testID={testID}
             disabled={disabled}
