// Copyright (c) 2015-present Mattermost, Inc. All Rights Reserved.
// See LICENSE.txt for license information.

import React, {useCallback, useEffect, useMemo, useState} from 'react';
import {Animated, Easing, type LayoutChangeEvent, type StyleProp, Text, type TextStyle, View} from 'react-native';

interface Props {
    animateToNumber: number;
    fontStyle?: StyleProp<TextStyle>;
    animationDuration?: number;
    easing?: number;
  }

const NUMBERS = Array(10).fill(null).map((_, i) => i);

const usePrevious = (value: number) => {
    const ref = React.useRef<number>(value);
    React.useEffect(() => {
        ref.current = value;
    }, [value]);

    return ref.current;
};

const AnimatedNumber = ({
    animateToNumber,
    animationDuration = 1400,
    fontStyle,
    easing = 1.2,
}: Props) => {
    const previousNumber = usePrevious(animateToNumber);
    const [numberHeight, setNumberHeight] = useState(0);

    const animateToNumberString = String(Math.abs(animateToNumber));

    const previousNumberString = useMemo(() => {
        // comparing previousNumber and animateToNumber gets trickier when the number of digits changes and the length differs.
        // By padding the previousNumber with 0s, or slicing the previousNumber to match the length of animateToNumber
        // we can compare them digit by digit
        const _previousNumberString = String(Math.abs(previousNumber)).padStart(
            animateToNumberString.length,
            '0',
        );

        if (_previousNumberString.length > animateToNumberString.length) {
            _previousNumberString.slice(_previousNumberString.length - animateToNumberString.length);
        }

        return _previousNumberString;
    }, [animateToNumberString, previousNumber]);

    const animations = useMemo(() => {
        const animateToNumberArray = Array.from(animateToNumberString, Number);

        if (!numberHeight) {
            return animateToNumberArray.map(() => new Animated.Value(0));
        }

        const previousNumberArray = Array.from(previousNumberString, Number);

        return animateToNumberArray.map((_, index) => {
            const useDigit = previousNumberArray[index] === animateToNumberArray[index] ? animateToNumberArray[index] : previousNumberArray[index];

            return new Animated.Value(-1 * (numberHeight * useDigit));
        });
    }, [animateToNumberString, numberHeight, previousNumberString]);

    useEffect(() => {
        if (!numberHeight) {
            return;
        }

        const animateToNumberArray = Array.from(animateToNumberString, Number);
        animations.forEach((animation, index) => {
            Animated.timing(animation, {
                toValue: -1 * (numberHeight * animateToNumberArray[index]),
                duration: animationDuration,
                useNativeDriver: true,
                easing: Easing.elastic(easing),
            }).start();
        });
    }, [
        animateToNumberString,
        animationDuration,
        animations,
        easing,
        numberHeight,
    ]);

    const setButtonLayout = useCallback((e: LayoutChangeEvent) => {
        setNumberHeight(e.nativeEvent.layout.height);
    }, []);

    return (
        <>
            {numberHeight !== 0 && (
                <View
                    style={{flexDirection: 'row'}}
                    testID='animation-number-main'
                >
                    {animateToNumber < 0 && (
                        <Text style={[fontStyle, {height: numberHeight}]}>{'-'}</Text>
                    )}
<<<<<<< HEAD
                    {numberStringToDigitsArray.map((n, index) => {
                        const useIndex = numberStringToDigitsArray.length - 1 - index;
                        return (
                            <View
                                key={`${index.toString()}`}
                                style={{height: numberHeight, overflow: 'hidden'}}
                            >
                                <Animated.View
                                    style={[
=======
                    {Array.from(animateToNumberString, Number).map((_, index) => (
                        <View
                            key={`${animateToNumberString.length - index}`}
                            style={{height: numberHeight, overflow: 'hidden'}}
                        >
                            <Animated.View
                                style={{
                                    transform: [
>>>>>>> e4dc8dbb
                                        {
                                            translateY: animations[index],
                                        },
<<<<<<< HEAD
                                    ]}
                                    testID={`animated-number-view-${useIndex}`}
                                >
                                    {NUMBERS.map((number, i) => (
                                        <View
                                            style={{flexDirection: 'row'}}
                                            key={`${i.toString()}`}
                                        >
                                            <Text
                                                style={[fontStyle, {height: numberHeight}]}
                                                testID={`text-${useIndex}-${number}`}
                                            >
                                                {number}
                                            </Text>
                                        </View>
                                    ))}
                                </Animated.View>
                            </View>
                        );
                    })}
=======
                                    ],
                                }}
                            >
                                {NUMBERS.map((number, i) => (
                                    <View
                                        key={`${NUMBERS.length - i}`}
                                        style={{flexDirection: 'row'}}
                                    >
                                        <Text style={[fontStyle, {height: numberHeight}]}>
                                            {number}
                                        </Text>
                                    </View>
                                ))}
                            </Animated.View>
                        </View>
                    ))}
>>>>>>> e4dc8dbb
                </View>
            )}
            {numberHeight === 0 &&
            <Text
                style={[fontStyle]}
                onLayout={setButtonLayout}
                testID={'no-animation-number'}
            >
                {animateToNumberString}
            </Text>
            }
        </>
    );
};

export default AnimatedNumber;<|MERGE_RESOLUTION|>--- conflicted
+++ resolved
@@ -101,37 +101,27 @@
                     {animateToNumber < 0 && (
                         <Text style={[fontStyle, {height: numberHeight}]}>{'-'}</Text>
                     )}
-<<<<<<< HEAD
-                    {numberStringToDigitsArray.map((n, index) => {
-                        const useIndex = numberStringToDigitsArray.length - 1 - index;
+                    {Array.from(animateToNumberString, Number).map((_, index) => {
+                        const useIndex = animateToNumberString.length - 1 - index;
                         return (
                             <View
-                                key={`${index.toString()}`}
+                                key={`${animateToNumberString.length - index}`}
                                 style={{height: numberHeight, overflow: 'hidden'}}
                             >
                                 <Animated.View
-                                    style={[
-=======
-                    {Array.from(animateToNumberString, Number).map((_, index) => (
-                        <View
-                            key={`${animateToNumberString.length - index}`}
-                            style={{height: numberHeight, overflow: 'hidden'}}
-                        >
-                            <Animated.View
-                                style={{
-                                    transform: [
->>>>>>> e4dc8dbb
-                                        {
-                                            translateY: animations[index],
-                                        },
-<<<<<<< HEAD
-                                    ]}
+                                    style={{
+                                        transform: [
+                                            {
+                                                translateY: animations[index],
+                                            },
+                                        ],
+                                    }}
                                     testID={`animated-number-view-${useIndex}`}
                                 >
                                     {NUMBERS.map((number, i) => (
                                         <View
+                                            key={`${NUMBERS.length - i}`}
                                             style={{flexDirection: 'row'}}
-                                            key={`${i.toString()}`}
                                         >
                                             <Text
                                                 style={[fontStyle, {height: numberHeight}]}
@@ -145,24 +135,6 @@
                             </View>
                         );
                     })}
-=======
-                                    ],
-                                }}
-                            >
-                                {NUMBERS.map((number, i) => (
-                                    <View
-                                        key={`${NUMBERS.length - i}`}
-                                        style={{flexDirection: 'row'}}
-                                    >
-                                        <Text style={[fontStyle, {height: numberHeight}]}>
-                                            {number}
-                                        </Text>
-                                    </View>
-                                ))}
-                            </Animated.View>
-                        </View>
-                    ))}
->>>>>>> e4dc8dbb
                 </View>
             )}
             {numberHeight === 0 &&
