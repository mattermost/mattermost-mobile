--- conflicted
+++ resolved
@@ -61,11 +61,8 @@
     availableSpace: SharedValue<number>;
     inPost?: boolean;
     growDown?: boolean;
-<<<<<<< HEAD
     teamId?: string;
-=======
     containerStyle?: StyleProp<ViewStyle>;
->>>>>>> a98c3d5d
 }
 
 const Autocomplete = ({
@@ -84,11 +81,8 @@
     hasFilesAttached,
     inPost = false,
     growDown = false,
-<<<<<<< HEAD
+    containerStyle,
     teamId,
-=======
-    containerStyle,
->>>>>>> a98c3d5d
 }: Props) => {
     const theme = useTheme();
     const isTablet = useIsTablet();
@@ -139,47 +133,6 @@
             testID='autocomplete'
             style={containerStyles}
         >
-<<<<<<< HEAD
-            <View
-                testID='autocomplete'
-                style={containerStyles}
-            >
-                {isAppsEnabled && channelId && (
-                    <AppSlashSuggestion
-                        maxListHeight={maxListHeight}
-                        updateValue={updateValue}
-                        onShowingChange={setShowingAppCommand}
-                        value={value || ''}
-                        nestedScrollEnabled={nestedScrollEnabled}
-                        channelId={channelId}
-                        rootId={rootId}
-                    />
-                )}
-                {(!appsTakeOver || !isAppsEnabled) && (<>
-                    <AtMention
-                        cursorPosition={cursorPosition}
-                        maxListHeight={maxListHeight}
-                        updateValue={updateValue}
-                        onShowingChange={setShowingAtMention}
-                        value={value || ''}
-                        nestedScrollEnabled={nestedScrollEnabled}
-                        isSearch={isSearch}
-                        channelId={channelId}
-                        teamId={teamId}
-                    />
-                    <ChannelMention
-                        cursorPosition={cursorPosition}
-                        maxListHeight={maxListHeight}
-                        updateValue={updateValue}
-                        onShowingChange={setShowingChannelMention}
-                        value={value || ''}
-                        nestedScrollEnabled={nestedScrollEnabled}
-                        isSearch={isSearch}
-                        channelId={channelId}
-                        teamId={teamId}
-                    />
-                    {!isSearch &&
-=======
             {isAppsEnabled && channelId && (
                 <AppSlashSuggestion
                     listStyle={style.listStyle}
@@ -201,6 +154,7 @@
                     nestedScrollEnabled={nestedScrollEnabled}
                     isSearch={isSearch}
                     channelId={channelId}
+                    teamId={teamId}
                 />
                 <ChannelMention
                     cursorPosition={cursorPosition}
@@ -210,9 +164,10 @@
                     value={value || ''}
                     nestedScrollEnabled={nestedScrollEnabled}
                     isSearch={isSearch}
+                    channelId={channelId}
+                    teamId={teamId}
                 />
                 {!isSearch &&
->>>>>>> a98c3d5d
                     <EmojiSuggestion
                         cursorPosition={cursorPosition}
                         listStyle={style.listStyle}
