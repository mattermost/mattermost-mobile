// Copyright (c) 2015-present Mattermost, Inc. All Rights Reserved.
// See LICENSE.txt for license information.

import React, {useMemo, useState} from 'react';
import {Platform, useWindowDimensions, View} from 'react-native';

import {LIST_BOTTOM, MAX_LIST_DIFF, MAX_LIST_HEIGHT, MAX_LIST_TABLET_DIFF, OFFSET_TABLET} from '@constants/autocomplete';
import {useTheme} from '@context/theme';
import {useIsTablet} from '@hooks/device';
import {changeOpacity, makeStyleSheetFromTheme} from '@utils/theme';

<<<<<<< HEAD
import AtMention from './at_mention/';
=======
import ChannelMention from './channel_mention/';
>>>>>>> 49506c1b
import EmojiSuggestion from './emoji_suggestion/';

const getStyleFromTheme = makeStyleSheetFromTheme((theme) => {
    return {
        base: {
            left: 8,
            position: 'absolute',
            right: 8,
        },
        borders: {
            borderWidth: 1,
            borderColor: changeOpacity(theme.centerChannelColor, 0.2),
            overflow: 'hidden',
            borderRadius: 8,
            elevation: 3,
        },
        hidden: {
            display: 'none',
        },
        searchContainer: {
            ...Platform.select({
                android: {
                    top: 42,
                },
                ios: {
                    top: 55,
                },
            }),
        },
        shadow: {
            shadowColor: '#000',
            shadowOpacity: 0.12,
            shadowRadius: 6,
            shadowOffset: {
                width: 0,
                height: 6,
            },
        },
    };
});

type Props = {
    cursorPosition: number;
    postInputTop: number;
    rootId: string;
    channelId?: string;
    isSearch?: boolean;
    value: string;
    enableDateSuggestion?: boolean;
    isAppsEnabled: boolean;
    nestedScrollEnabled?: boolean;
    updateValue: (v: string) => void;
    hasFilesAttached: boolean;
}

const Autocomplete = ({
    cursorPosition,
    postInputTop,
    rootId,
    channelId,
    isSearch = false,
    value,

    //enableDateSuggestion = false,
    isAppsEnabled,
    nestedScrollEnabled = false,
    updateValue,
    hasFilesAttached,
}: Props) => {
    const theme = useTheme();
    const isTablet = useIsTablet();
    const dimensions = useWindowDimensions();
    const style = getStyleFromTheme(theme);

<<<<<<< HEAD
    const [showingAtMention, setShowingAtMention] = useState(false);

    // const [showingChannelMention, setShowingChannelMention] = useState(false);
=======
    // const [showingAtMention, setShowingAtMention] = useState(false);
    const [showingChannelMention, setShowingChannelMention] = useState(false);
>>>>>>> 49506c1b
    const [showingEmoji, setShowingEmoji] = useState(false);

    // const [showingCommand, setShowingCommand] = useState(false);
    // const [showingAppCommand, setShowingAppCommand] = useState(false);
    // const [showingDate, setShowingDate] = useState(false);

<<<<<<< HEAD
    const hasElements = showingEmoji || showingAtMention; // || showingChannelMention || showingCommand || showingAppCommand || showingDate;
=======
    const hasElements = showingChannelMention || showingEmoji; // || showingAtMention || showingCommand || showingAppCommand || showingDate;
>>>>>>> 49506c1b
    const appsTakeOver = false; // showingAppCommand;

    const maxListHeight = useMemo(() => {
        const isLandscape = dimensions.width > dimensions.height;
        const offset = isTablet && isLandscape ? OFFSET_TABLET : 0;
        let postInputDiff = 0;
        if (isTablet && postInputTop && isLandscape) {
            postInputDiff = MAX_LIST_TABLET_DIFF;
        } else if (postInputTop) {
            postInputDiff = MAX_LIST_DIFF;
        }
        return MAX_LIST_HEIGHT - postInputDiff - offset;
    }, [postInputTop, isTablet, dimensions.width]);

    const wrapperStyles = useMemo(() => {
        const s = [];
        if (Platform.OS === 'ios') {
            s.push(style.shadow);
        }
        if (isSearch) {
            s.push(style.base, style.searchContainer, {height: maxListHeight});
        }
        if (!hasElements) {
            s.push(style.hidden);
        }
        return s;
    }, [style, isSearch && maxListHeight, hasElements]);

    const containerStyles = useMemo(() => {
        const s = [style.borders];
        if (!isSearch) {
            const offset = isTablet ? -OFFSET_TABLET : 0;
            s.push(style.base, {bottom: postInputTop + LIST_BOTTOM + offset});
        }
        if (!hasElements) {
            s.push(style.hidden);
        }
        return s;
    }, [!isSearch, isTablet, hasElements, postInputTop]);

    return (
        <View
            style={wrapperStyles}
        >
            <View
                testID='autocomplete'
                style={containerStyles}
            >
                {/* {isAppsEnabled && (
                    <AppSlashSuggestion
                        maxListHeight={maxListHeight}
                        updateValue={updateValue}
                        onResultCountChange={setShowingAppCommand}
                        value={value || ''}
                        nestedScrollEnabled={nestedScrollEnabled}
                    />
                )} */}
                {(!appsTakeOver || !isAppsEnabled) && (<>
                    <AtMention
                        cursorPosition={cursorPosition}
                        maxListHeight={maxListHeight}
                        updateValue={updateValue}
                        onShowingChange={setShowingAtMention}
                        value={value || ''}
                        nestedScrollEnabled={nestedScrollEnabled}
<<<<<<< HEAD
                        isSearch={isSearch}
                        channelId={channelId}
                    />
                    {/* <ChannelMention
=======
                    /> */}
                    <ChannelMention
>>>>>>> 49506c1b
                        cursorPosition={cursorPosition}
                        maxListHeight={maxListHeight}
                        updateValue={updateValue}
                        onShowingChange={setShowingChannelMention}
                        value={value || ''}
                        nestedScrollEnabled={nestedScrollEnabled}
                        isSearch={isSearch}
                    />
                    {!isSearch &&
                    <EmojiSuggestion
                        cursorPosition={cursorPosition}
                        maxListHeight={maxListHeight}
                        updateValue={updateValue}
                        onShowingChange={setShowingEmoji}
                        value={value || ''}
                        nestedScrollEnabled={nestedScrollEnabled}
                        rootId={rootId}
                        hasFilesAttached={hasFilesAttached}
                    />
                    }
                    {/* <SlashSuggestion
                        maxListHeight={maxListHeight}
                        updateValue={updateValue}
                        onResultCountChange={setShowingCommand}
                        value={value || ''}
                        nestedScrollEnabled={nestedScrollEnabled}
                    />
                    {(isSearch && enableDateSuggestion) &&
                    <DateSuggestion
                        cursorPosition={cursorPosition}
                        updateValue={updateValue}
                        onResultCountChange={setShowingDate}
                        value={value || ''}
                    />
                    } */}
                </>)}
            </View>
        </View>
    );
};

export default Autocomplete;<|MERGE_RESOLUTION|>--- conflicted
+++ resolved
@@ -9,11 +9,8 @@
 import {useIsTablet} from '@hooks/device';
 import {changeOpacity, makeStyleSheetFromTheme} from '@utils/theme';
 
-<<<<<<< HEAD
 import AtMention from './at_mention/';
-=======
 import ChannelMention from './channel_mention/';
->>>>>>> 49506c1b
 import EmojiSuggestion from './emoji_suggestion/';
 
 const getStyleFromTheme = makeStyleSheetFromTheme((theme) => {
@@ -88,25 +85,15 @@
     const dimensions = useWindowDimensions();
     const style = getStyleFromTheme(theme);
 
-<<<<<<< HEAD
     const [showingAtMention, setShowingAtMention] = useState(false);
-
-    // const [showingChannelMention, setShowingChannelMention] = useState(false);
-=======
-    // const [showingAtMention, setShowingAtMention] = useState(false);
     const [showingChannelMention, setShowingChannelMention] = useState(false);
->>>>>>> 49506c1b
     const [showingEmoji, setShowingEmoji] = useState(false);
 
     // const [showingCommand, setShowingCommand] = useState(false);
     // const [showingAppCommand, setShowingAppCommand] = useState(false);
     // const [showingDate, setShowingDate] = useState(false);
 
-<<<<<<< HEAD
-    const hasElements = showingEmoji || showingAtMention; // || showingChannelMention || showingCommand || showingAppCommand || showingDate;
-=======
-    const hasElements = showingChannelMention || showingEmoji; // || showingAtMention || showingCommand || showingAppCommand || showingDate;
->>>>>>> 49506c1b
+    const hasElements = showingChannelMention || showingEmoji || showingAtMention; // || showingCommand || showingAppCommand || showingDate;
     const appsTakeOver = false; // showingAppCommand;
 
     const maxListHeight = useMemo(() => {
@@ -172,15 +159,10 @@
                         onShowingChange={setShowingAtMention}
                         value={value || ''}
                         nestedScrollEnabled={nestedScrollEnabled}
-<<<<<<< HEAD
                         isSearch={isSearch}
                         channelId={channelId}
                     />
-                    {/* <ChannelMention
-=======
-                    /> */}
                     <ChannelMention
->>>>>>> 49506c1b
                         cursorPosition={cursorPosition}
                         maxListHeight={maxListHeight}
                         updateValue={updateValue}
