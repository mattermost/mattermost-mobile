// Copyright (c) 2015-present Mattermost, Inc. All Rights Reserved.
// See LICENSE.txt for license information.

/* eslint-disable max-lines */

import {
    AppsTypes,
    AppCallRequest,
    AppBinding,
    AppField,
    DoAppCallResult,
    AppLookupResponse,
    AppContext,
    AppForm,
    AppCallValues,
    AppSelectOption,
    AutocompleteSuggestion,
    AutocompleteStaticSelect,
    Channel,
    DispatchFunc,
    GlobalState,

    AppBindingLocations,
    AppCallResponseTypes,
    AppCallTypes,
    AppFieldTypes,
    makeAppBindingsSelector,
    selectChannel,
    getChannel,
    getCurrentTeamId,
    doAppCall,
    getStore,
    EXECUTE_CURRENT_COMMAND_ITEM_ID,
    COMMAND_SUGGESTION_ERROR,
    getExecuteSuggestion,
    createCallRequest,
    selectUserByUsername,
    getUserByUsername,
    selectUser,
    getUser,
    getChannelByNameAndTeamName,
    getCurrentTeam,
    selectChannelByName,
    errorMessage as parserErrorMessage,
    filterEmptyOptions,
    autocompleteUsersInChannel,
    autocompleteChannels,
    getChannelSuggestions,
    getUserSuggestions,
    inTextMentionSuggestions,
<<<<<<< HEAD
    ExtendedAutocompleteSuggestion,
=======
    getAppCommandForm,
    getAppRHSCommandForm,
    makeRHSAppBindingSelector,
>>>>>>> dd365450
} from './app_command_parser_dependencies';

export interface Store {
    dispatch: DispatchFunc;
    getState: () => GlobalState;
}

export enum ParseState {
    Start = 'Start',
    Command = 'Command',
    EndCommand = 'EndCommand',
    CommandSeparator = 'CommandSeparator',
    StartParameter = 'StartParameter',
    ParameterSeparator = 'ParameterSeparator',
    Flag1 = 'Flag1',
    Flag = 'Flag',
    FlagValueSeparator = 'FlagValueSeparator',
    StartValue = 'StartValue',
    NonspaceValue = 'NonspaceValue',
    QuotedValue = 'QuotedValue',
    TickValue = 'TickValue',
    EndValue = 'EndValue',
    EndQuotedValue = 'EndQuotedValue',
    EndTickedValue = 'EndTickedValue',
    Error = 'Error',
    Rest = 'Rest',
}

interface FormsCache {
    getForm: (location: string, binding: AppBinding) => Promise<{form?: AppForm; error?: string} | undefined>;
}

interface Intl {
    formatMessage(config: {id: string; defaultMessage: string}, values?: {[name: string]: any}): string;
}

const getCommandBindings = makeAppBindingsSelector(AppBindingLocations.COMMAND);
const getRHSCommandBindings = makeRHSAppBindingSelector(AppBindingLocations.COMMAND);

export class ParsedCommand {
    state = ParseState.Start;
    command: string;
    i = 0;
    incomplete = '';
    incompleteStart = 0;
    binding: AppBinding | undefined;
    form: AppForm | undefined;
    formsCache: FormsCache;
    field: AppField | undefined;
    position = 0;
    values: {[name: string]: string} = {};
    location = '';
    error = '';
    intl: Intl;

    constructor(command: string, formsCache: FormsCache, intl: any) {
        this.command = command;
        this.formsCache = formsCache || [];
        this.intl = intl;
    }

    private asError = (message: string): ParsedCommand => {
        this.state = ParseState.Error;
        this.error = message;
        return this;
    };

    // matchBinding finds the closest matching command binding.
    public matchBinding = async (commandBindings: AppBinding[], autocompleteMode = false): Promise<ParsedCommand> => {
        if (commandBindings.length === 0) {
            return this.asError(this.intl.formatMessage({
                id: 'apps.error.parser.no_bindings',
                defaultMessage: 'No command bindings.',
            }));
        }
        let bindings = commandBindings;

        let done = false;
        while (!done) {
            let c = '';
            if (this.i < this.command.length) {
                c = this.command[this.i];
            }

            switch (this.state) {
            case ParseState.Start: {
                if (c !== '/') {
                    return this.asError(this.intl.formatMessage({
                        id: 'apps.error.parser.no_slash_start',
                        defaultMessage: 'Command must start with a `/`.',
                    }));
                }
                this.i++;
                this.incomplete = '';
                this.incompleteStart = this.i;
                this.state = ParseState.Command;
                break;
            }

            case ParseState.Command: {
                switch (c) {
                case '': {
                    if (autocompleteMode) {
                        // Finish in the Command state, 'incomplete' will have the query string
                        done = true;
                    } else {
                        this.state = ParseState.EndCommand;
                    }
                    break;
                }
                case ' ':
                case '\t': {
                    this.state = ParseState.EndCommand;
                    break;
                }
                default:
                    this.incomplete += c;
                    this.i++;
                    break;
                }
                break;
            }

            case ParseState.EndCommand: {
                const binding = bindings.find((b: AppBinding) => b.label.toLowerCase() === this.incomplete.toLowerCase());
                if (!binding) {
                    // gone as far as we could, this token doesn't match a sub-command.
                    // return the state from the last matching binding
                    done = true;
                    break;
                }
                this.binding = binding;
                this.location += '/' + binding.label;
                bindings = binding.bindings || [];
                this.state = ParseState.CommandSeparator;
                break;
            }

            case ParseState.CommandSeparator: {
                if (c === '') {
                    done = true;
                }

                switch (c) {
                case ' ':
                case '\t': {
                    this.i++;
                    break;
                }
                default: {
                    this.incomplete = '';
                    this.incompleteStart = this.i;
                    this.state = ParseState.Command;
                    break;
                }
                }
                break;
            }

            default: {
                return this.asError(this.intl.formatMessage({
                    id: 'apps.error.parser.unexpected_state',
                    defaultMessage: 'Unreachable: Unexpected state in matchBinding: `{state}`.',
                }, {
                    state: this.state,
                }));
            }
            }
        }

        if (!this.binding) {
            if (autocompleteMode) {
                return this;
            }

            return this.asError(this.intl.formatMessage({
                id: 'apps.error.parser.no_match',
                defaultMessage: '`{command}`: No matching command found in this workspace.',
            }, {
                command: this.command,
            }));
        }

        if (!autocompleteMode && this.binding.bindings?.length) {
            return this.asError(this.intl.formatMessage({
                id: 'apps.error.parser.execute_non_leaf',
                defaultMessage: 'You must select a subcommand.',
            }));
        }

        if (!this.binding.bindings?.length) {
            this.form = this.binding?.form;
            if (!this.form) {
                const fetched = await this.formsCache.getForm(this.location, this.binding);
                if (fetched?.error) {
                    return this.asError(fetched.error);
                }
                this.form = fetched?.form;
            }
        }

        return this;
    }

    // parseForm parses the rest of the command using the previously matched form.
    public parseForm = (autocompleteMode = false): ParsedCommand => {
        if (this.state === ParseState.Error || !this.form) {
            return this;
        }

        let fields: AppField[] = [];
        if (this.form.fields) {
            fields = this.form.fields;
        }

        fields = fields.filter((f) => f.type !== AppFieldTypes.MARKDOWN && !f.readonly);
        this.state = ParseState.StartParameter;
        this.i = this.incompleteStart || 0;
        let flagEqualsUsed = false;
        let escaped = false;

        // eslint-disable-next-line no-constant-condition
        while (true) {
            let c = '';
            if (this.i < this.command.length) {
                c = this.command[this.i];
            }

            switch (this.state) {
            case ParseState.StartParameter: {
                switch (c) {
                case '':
                    return this;
                case '-': {
                    // Named parameter (aka Flag). Flag1 consumes the optional second '-'.
                    this.state = ParseState.Flag1;
                    this.i++;
                    break;
                }
                case '—': {
                    // Em dash, introduced when two '-' are set in iOS. Will be considered as such.
                    this.state = ParseState.Flag;
                    this.i++;
                    this.incomplete = '';
                    this.incompleteStart = this.i;
                    flagEqualsUsed = false;
                    break;
                }
                default: {
                    // Positional parameter.
                    this.position++;
                    // eslint-disable-next-line no-loop-func
                    let field = fields.find((f: AppField) => f.position === this.position);
                    if (!field) {
                        field = fields.find((f) => f.position === -1 && f.type === AppFieldTypes.TEXT);
                        if (!field || this.values[field.name]) {
                            return this.asError(this.intl.formatMessage({
                                id: 'apps.error.parser.no_argument_pos_x',
                                defaultMessage: 'Unable to identify argument.',
                            }));
                        }
                        this.incompleteStart = this.i;
                        this.incomplete = '';
                        this.field = field;
                        this.state = ParseState.Rest;
                        break;
                    }
                    this.field = field;
                    this.state = ParseState.StartValue;
                    break;
                }
                }
                break;
            }

            case ParseState.Rest: {
                if (!this.field) {
                    return this.asError(this.intl.formatMessage({
                        id: 'apps.error.parser.missing_field_value',
                        defaultMessage: 'Field value is missing.',
                    }));
                }

                if (autocompleteMode && c === '') {
                    return this;
                }

                if (c === '') {
                    this.values[this.field.name] = this.incomplete;
                    return this;
                }

                this.i++;
                this.incomplete += c;
                break;
            }

            case ParseState.ParameterSeparator: {
                this.incompleteStart = this.i;
                switch (c) {
                case '':
                    this.state = ParseState.StartParameter;
                    return this;
                case ' ':
                case '\t': {
                    this.i++;
                    break;
                }
                default:
                    this.state = ParseState.StartParameter;
                    break;
                }
                break;
            }

            case ParseState.Flag1: {
                // consume the optional second '-'
                if (c === '-') {
                    this.i++;
                }
                this.state = ParseState.Flag;
                this.incomplete = '';
                this.incompleteStart = this.i;
                flagEqualsUsed = false;
                break;
            }

            case ParseState.Flag: {
                if (c === '' && autocompleteMode) {
                    return this;
                }

                switch (c) {
                case '':
                case ' ':
                case '\t':
                case '=': {
                    const field = fields.find((f) => f.label?.toLowerCase() === this.incomplete.toLowerCase());
                    if (!field) {
                        return this.asError(this.intl.formatMessage({
                            id: 'apps.error.parser.unexpected_flag',
                            defaultMessage: 'Command does not accept flag `{flagName}`.',
                        }, {
                            flagName: this.incomplete,
                        }));
                    }
                    this.state = ParseState.FlagValueSeparator;
                    this.field = field;
                    this.incomplete = '';
                    break;
                }
                default: {
                    this.incomplete += c;
                    this.i++;
                    break;
                }
                }
                break;
            }

            case ParseState.FlagValueSeparator: {
                this.incompleteStart = this.i;
                switch (c) {
                case '': {
                    if (autocompleteMode) {
                        return this;
                    }
                    this.state = ParseState.StartValue;
                    break;
                }
                case ' ':
                case '\t': {
                    this.i++;
                    break;
                }
                case '=': {
                    if (flagEqualsUsed) {
                        return this.asError(this.intl.formatMessage({
                            id: 'apps.error.parser.multiple_equal',
                            defaultMessage: 'Multiple `=` signs are not allowed.',
                        }));
                    }
                    flagEqualsUsed = true;
                    this.i++;
                    break;
                }
                default: {
                    this.state = ParseState.StartValue;
                }
                }
                break;
            }

            case ParseState.StartValue: {
                this.incomplete = '';
                this.incompleteStart = this.i;
                switch (c) {
                case '"': {
                    this.state = ParseState.QuotedValue;
                    this.i++;
                    break;
                }
                case '`': {
                    this.state = ParseState.TickValue;
                    this.i++;
                    break;
                }
                case ' ':
                case '\t':
                    return this.asError(this.intl.formatMessage({
                        id: 'apps.error.parser.unexpected_whitespace',
                        defaultMessage: 'Unreachable: Unexpected whitespace.',
                    }));
                default: {
                    this.state = ParseState.NonspaceValue;
                    break;
                }
                }
                break;
            }

            case ParseState.NonspaceValue: {
                switch (c) {
                case '':
                case ' ':
                case '\t': {
                    this.state = ParseState.EndValue;
                    break;
                }
                default: {
                    this.incomplete += c;
                    this.i++;
                    break;
                }
                }
                break;
            }

            case ParseState.QuotedValue: {
                switch (c) {
                case '': {
                    if (!autocompleteMode) {
                        return this.asError(this.intl.formatMessage({
                            id: 'apps.error.parser.missing_quote',
                            defaultMessage: 'Matching double quote expected before end of input.',
                        }));
                    }
                    return this;
                }
                case '"': {
                    if (this.incompleteStart === this.i - 1) {
                        return this.asError(this.intl.formatMessage({
                            id: 'apps.error.parser.empty_value',
                            defaultMessage: 'Empty values are not allowed.',
                        }));
                    }
                    this.i++;
                    this.state = ParseState.EndQuotedValue;
                    break;
                }
                case '\\': {
                    escaped = true;
                    this.i++;
                    break;
                }
                default: {
                    this.incomplete += c;
                    this.i++;
                    if (escaped) {
                        //TODO: handle \n, \t, other escaped chars
                        escaped = false;
                    }
                    break;
                }
                }
                break;
            }

            case ParseState.TickValue: {
                switch (c) {
                case '': {
                    if (!autocompleteMode) {
                        return this.asError(this.intl.formatMessage({
                            id: 'apps.error.parser.missing_tick',
                            defaultMessage: 'Matching tick quote expected before end of input.',
                        }));
                    }
                    return this;
                }
                case '`': {
                    if (this.incompleteStart === this.i - 1) {
                        return this.asError(this.intl.formatMessage({
                            id: 'apps.error.parser.empty_value',
                            defaultMessage: 'Empty values are not allowed.',
                        }));
                    }
                    this.i++;
                    this.state = ParseState.EndTickedValue;
                    break;
                }
                default: {
                    this.incomplete += c;
                    this.i++;
                    break;
                }
                }
                break;
            }

            case ParseState.EndTickedValue:
            case ParseState.EndQuotedValue:
            case ParseState.EndValue: {
                if (!this.field) {
                    return this.asError(this.intl.formatMessage({
                        id: 'apps.error.parser.missing_field_value',
                        defaultMessage: 'Field value is missing.',
                    }));
                }

                // special handling for optional BOOL values ('--boolflag true'
                // vs '--boolflag next-positional' vs '--boolflag
                // --next-flag...')
                if (this.field.type === AppFieldTypes.BOOL &&
                    ((autocompleteMode && !'true'.startsWith(this.incomplete) && !'false'.startsWith(this.incomplete)) ||
                    (!autocompleteMode && this.incomplete !== 'true' && this.incomplete !== 'false'))) {
                    // reset back where the value started, and treat as a new parameter
                    this.i = this.incompleteStart;
                    this.values[this.field.name] = 'true';
                    this.state = ParseState.StartParameter;
                } else {
                    if (autocompleteMode && c === '') {
                        return this;
                    }
                    this.values[this.field.name] = this.incomplete;
                    this.incomplete = '';
                    this.incompleteStart = this.i;
                    if (c === '') {
                        return this;
                    }
                    this.state = ParseState.ParameterSeparator;
                }
                break;
            }
            }
        }
    }
}

export class AppCommandParser {
    private store: Store;
    private channelID: string;
    private teamID: string;
    private rootPostID?: string;
    private intl: Intl;

    constructor(store: Store|null, intl: Intl, channelID: string, teamID = '', rootPostID = '') {
        this.store = store || getStore() as Store;
        this.channelID = channelID;
        this.rootPostID = rootPostID;
        this.teamID = teamID;
        this.intl = intl;
    }

    // composeCallFromCommand creates the form submission call
    public composeCallFromCommand = async (command: string): Promise<{call: AppCallRequest | null; errorMessage?: string}> => {
        let parsed = new ParsedCommand(command, this, this.intl);

        const commandBindings = this.getCommandBindings();
        if (!commandBindings) {
            return {call: null,
                errorMessage: this.intl.formatMessage({
                    id: 'apps.error.parser.no_bindings',
                    defaultMessage: 'No command bindings.',
                })};
        }

        parsed = await parsed.matchBinding(commandBindings, false);
        parsed = parsed.parseForm(false);
        if (parsed.state === ParseState.Error) {
            return {call: null, errorMessage: parserErrorMessage(this.intl, parsed.error, parsed.command, parsed.i)};
        }

        await this.addDefaultAndReadOnlyValues(parsed);

        const missing = this.getMissingFields(parsed);
        if (missing.length > 0) {
            const missingStr = missing.map((f) => f.label).join(', ');
            return {call: null,
                errorMessage: this.intl.formatMessage({
                    id: 'apps.error.command.field_missing',
                    defaultMessage: 'Required fields missing: `{fieldName}`.',
                }, {
                    fieldName: missingStr,
                })};
        }

        return this.composeCallFromParsed(parsed);
    }

    private async addDefaultAndReadOnlyValues(parsed: ParsedCommand) {
        if (!parsed.form?.fields) {
            return;
        }

        await Promise.all(parsed.form.fields.map(async (f) => {
            if (!f.value) {
                return;
            }

            if (f.readonly || !(f.name in parsed.values)) {
                switch (f.type) {
                case AppFieldTypes.TEXT:
                    parsed.values[f.name] = f.value as string;
                    break;
                case AppFieldTypes.BOOL:
                    parsed.values[f.name] = 'true';
                    break;
                case AppFieldTypes.USER: {
                    const userID = (f.value as AppSelectOption).value;
                    let user = selectUser(this.store.getState(), userID);
                    if (!user) {
                        const dispatchResult = await this.store.dispatch(getUser(userID));
                        if ('error' in dispatchResult) {
                            // Silently fail on default value
                            break;
                        }
                        user = dispatchResult.data;
                    }
                    parsed.values[f.name] = user.username;
                    break;
                }
                case AppFieldTypes.CHANNEL: {
                    const channelID = (f.value as AppSelectOption).label;
                    let channel = selectChannel(this.store.getState(), channelID);
                    if (!channel) {
                        const dispatchResult = await this.store.dispatch(getChannel(channelID));
                        if ('error' in dispatchResult) {
                            // Silently fail on default value
                            break;
                        }
                        channel = dispatchResult.data;
                    }
                    parsed.values[f.name] = channel.name;
                    break;
                }
                case AppFieldTypes.STATIC_SELECT:
                case AppFieldTypes.DYNAMIC_SELECT:
                    parsed.values[f.name] = (f.value as AppSelectOption).value;
                    break;
                case AppFieldTypes.MARKDOWN:

                    // Do nothing
                }
            }
        }) || []);
    }

    // getSuggestionsBase is a synchronous function that returns results for base commands
    public getSuggestionsBase = (pretext: string): AutocompleteSuggestion[] => {
        const command = pretext.toLowerCase();
        const result: AutocompleteSuggestion[] = [];

        const bindings = this.getCommandBindings();

        for (const binding of bindings) {
            let base = binding.label;
            if (!base) {
                continue;
            }

            if (base[0] !== '/') {
                base = '/' + base;
            }

            if (base.startsWith(command)) {
                result.push({
                    Complete: binding.label,
                    Suggestion: base,
                    Description: binding.description || '',
                    Hint: binding.hint || '',
                    IconData: binding.icon || '',
                });
            }
        }

        return result;
    }

    // getSuggestions returns suggestions for subcommands and/or form arguments
    public getSuggestions = async (pretext: string): Promise<ExtendedAutocompleteSuggestion[]> => {
        let parsed = new ParsedCommand(pretext, this, this.intl);
        let suggestions: ExtendedAutocompleteSuggestion[] = [];

        const commandBindings = this.getCommandBindings();
        if (!commandBindings) {
            return [];
        }

        parsed = await parsed.matchBinding(commandBindings, true);
        if (parsed.state === ParseState.Error) {
            suggestions = this.getErrorSuggestion(parsed);
        }

        if (parsed.state === ParseState.Command) {
            suggestions = this.getCommandSuggestions(parsed);
        }

        if (parsed.form || parsed.incomplete) {
            parsed = parsed.parseForm(true);
            if (parsed.state === ParseState.Error) {
                suggestions = this.getErrorSuggestion(parsed);
            }
            const argSuggestions = await this.getParameterSuggestions(parsed);
            suggestions = suggestions.concat(argSuggestions);
        }

        // Add "Execute Current Command" suggestion
        // TODO get full text from SuggestionBox
        const executableStates: string[] = [
            ParseState.EndCommand,
            ParseState.CommandSeparator,
            ParseState.StartParameter,
            ParseState.ParameterSeparator,
            ParseState.EndValue,
        ];
        const call = parsed.form?.call || parsed.binding?.call || parsed.binding?.form?.call;
        const hasRequired = this.getMissingFields(parsed).length === 0;
        const hasValue = (parsed.state !== ParseState.EndValue || (parsed.field && parsed.values[parsed.field.name] !== undefined));

        if (executableStates.includes(parsed.state) && call && hasRequired && hasValue) {
            const execute = getExecuteSuggestion(parsed);
            if (execute) {
                suggestions = [execute, ...suggestions];
            }
        } else if (suggestions.length === 0 && (parsed.field?.type !== AppFieldTypes.USER && parsed.field?.type !== AppFieldTypes.CHANNEL)) {
            suggestions = this.getNoMatchingSuggestion();
        }
        return suggestions.map((suggestion) => this.decorateSuggestionComplete(parsed, suggestion));
    }

    getNoMatchingSuggestion = () => {
        return [{
            Complete: '',
            Suggestion: '',
            Hint: this.intl.formatMessage({
                id: 'apps.suggestion.no_suggestion',
                defaultMessage: 'No matching suggestions.',
            }),
            IconData: COMMAND_SUGGESTION_ERROR,
            Description: '',
        }];
    }

    getErrorSuggestion = (parsed: ParsedCommand) => {
        return [{
            Complete: '',
            Suggestion: '',
            Hint: this.intl.formatMessage({
                id: 'apps.suggestion.errors.parser_error',
                defaultMessage: 'Parsing error',
            }),
            IconData: COMMAND_SUGGESTION_ERROR,
            Description: parsed.error,
        }];
    }

    // composeCallFromParsed creates the form submission call
    private composeCallFromParsed = async (parsed: ParsedCommand): Promise<{call: AppCallRequest | null; errorMessage?: string}> => {
        if (!parsed.binding) {
            return {call: null,
                errorMessage: this.intl.formatMessage({
                    id: 'apps.error.parser.missing_binding',
                    defaultMessage: 'Missing command bindings.',
                })};
        }

        const call = parsed.form?.call || parsed.binding.call;
        if (!call) {
            return {call: null,
                errorMessage: this.intl.formatMessage({
                    id: 'apps.error.parser.missing_call',
                    defaultMessage: 'Missing binding call.',
                })};
        }

        const values: AppCallValues = parsed.values;
        const {errorMessage} = await this.expandOptions(parsed, values);

        if (errorMessage) {
            return {call: null, errorMessage};
        }

        const context = this.getAppContext(parsed.binding);
        return {call: createCallRequest(call, context, {}, values, parsed.command)};
    }

    private expandOptions = async (parsed: ParsedCommand, values: AppCallValues): Promise<{errorMessage?: string}> => {
        if (!parsed.form?.fields) {
            return {};
        }

        const errors: {[key: string]: string} = {};
        await Promise.all(parsed.form.fields.map(async (f) => {
            if (!values[f.name]) {
                return;
            }
            switch (f.type) {
            case AppFieldTypes.DYNAMIC_SELECT:
                values[f.name] = {label: '', value: values[f.name]};
                break;
            case AppFieldTypes.STATIC_SELECT: {
                const option = f.options?.find((o) => (o.value === values[f.name]));
                if (!option) {
                    errors[f.name] = this.intl.formatMessage({
                        id: 'apps.error.command.unknown_option',
                        defaultMessage: 'Unknown option for field `{fieldName}`: `{option}`.',
                    }, {
                        fieldName: f.name,
                        option: values[f.name],
                    });
                    return;
                }
                values[f.name] = option;
                break;
            }
            case AppFieldTypes.USER: {
                let userName = values[f.name] as string;
                if (userName[0] === '@') {
                    userName = userName.substr(1);
                }
                let user = selectUserByUsername(this.store.getState(), userName);
                if (!user) {
                    const dispatchResult = await this.store.dispatch(getUserByUsername(userName) as any);
                    if ('error' in dispatchResult) {
                        errors[f.name] = this.intl.formatMessage({
                            id: 'apps.error.command.unknown_user',
                            defaultMessage: 'Unknown user for field `{fieldName}`: `{option}`.',
                        }, {
                            fieldName: f.name,
                            option: values[f.name],
                        });
                        return;
                    }
                    user = dispatchResult.data;
                }
                values[f.name] = {label: user.username, value: user.id};
                break;
            }
            case AppFieldTypes.CHANNEL: {
                let channelName = values[f.name] as string;
                if (channelName[0] === '~') {
                    channelName = channelName.substr(1);
                }
                let channel = selectChannelByName(this.store.getState(), channelName);
                if (!channel) {
                    const dispatchResult = await this.store.dispatch(getChannelByNameAndTeamName(getCurrentTeam(this.store.getState()).name, channelName) as any);
                    if ('error' in dispatchResult) {
                        errors[f.name] = this.intl.formatMessage({
                            id: 'apps.error.command.unknown_channel',
                            defaultMessage: 'Unknown channel for field `{fieldName}`: `{option}`.',
                        }, {
                            fieldName: f.name,
                            option: values[f.name],
                        });
                        return;
                    }
                    channel = dispatchResult.data;
                }
                values[f.name] = {label: channel?.display_name, value: channel?.id};
                break;
            }
            }
        }));

        if (Object.keys(errors).length === 0) {
            return {};
        }

        let errorMessage = '';
        Object.keys(errors).forEach((v) => {
            errorMessage = errorMessage + errors[v] + '\n';
        });
        return {errorMessage};
    }

    // decorateSuggestionComplete applies the necessary modifications for a suggestion to be processed
    private decorateSuggestionComplete = (parsed: ParsedCommand, choice: AutocompleteSuggestion): AutocompleteSuggestion => {
        if (choice.Complete && choice.Complete.endsWith(EXECUTE_CURRENT_COMMAND_ITEM_ID)) {
            return choice as AutocompleteSuggestion;
        }

        let goBackSpace = 0;
        if (choice.Complete === '') {
            goBackSpace = 1;
        }
        let complete = parsed.command.substring(0, parsed.incompleteStart - goBackSpace);
        complete += choice.Complete === undefined ? choice.Suggestion : choice.Complete;
        choice.Hint = choice.Hint || '';
        complete = complete.substring(1);

        return {
            ...choice,
            Complete: complete,
        };
    }

    // getCommandBindings returns the commands in the redux store.
    // They are grouped by app id since each app has one base command
    private getCommandBindings = (): AppBinding[] => {
        const state = this.store.getState();
        if (this.rootPostID) {
            return getRHSCommandBindings(state);
        }
        return getCommandBindings(state);
    }

    // getChannel gets the channel in which the user is typing the command
    private getChannel = (): Channel | null => {
        const state = this.store.getState();
        return selectChannel(state, this.channelID);
    }

    public setChannelContext = (channelID: string, teamID = '', rootPostID?: string) => {
        this.channelID = channelID;
        this.rootPostID = rootPostID;
        this.teamID = teamID;
    }

    // isAppCommand determines if subcommand/form suggestions need to be returned.
    // When this returns true, the caller knows that the parser should handle all suggestions for the current command string.
    // When it returns false, the caller should call getSuggestionsBase() to check if there are any base commands that match the command string.
    public isAppCommand = (pretext: string): boolean => {
        const command = pretext.toLowerCase();
        for (const binding of this.getCommandBindings()) {
            let base = binding.label;
            if (!base) {
                continue;
            }

            if (base[0] !== '/') {
                base = '/' + base;
            }

            if (command.startsWith(base + ' ')) {
                return true;
            }
        }
        return false;
    }

    // getAppContext collects post/channel/team info for performing calls
    private getAppContext = (binding: AppBinding): AppContext => {
        const context: AppContext = {
            app_id: binding.app_id,
            location: binding.location,
            root_id: this.rootPostID,
        };

        const channel = this.getChannel();
        if (!channel) {
            return context;
        }

        context.channel_id = channel.id;
        context.team_id = channel.team_id || getCurrentTeamId(this.store.getState());

        return context;
    }

    // fetchForm unconditionaly retrieves the form for the given binding (subcommand)
    private fetchForm = async (binding: AppBinding): Promise<{form?: AppForm; error?: string} | undefined> => {
        if (!binding.call) {
            return {error: this.intl.formatMessage({
                id: 'apps.error.parser.missing_call',
                defaultMessage: 'Missing binding call.',
            })};
        }

        const payload = createCallRequest(
            binding.call,
            this.getAppContext(binding),
        );

        const res = await this.store.dispatch(doAppCall(payload, AppCallTypes.FORM, this.intl)) as DoAppCallResult;
        if (res.error) {
            const errorResponse = res.error;
            return {error: errorResponse.error || this.intl.formatMessage({
                id: 'apps.error.unknown',
                defaultMessage: 'Unknown error.',
            })};
        }

        const callResponse = res.data!;
        switch (callResponse.type) {
        case AppCallResponseTypes.FORM:
            break;
        case AppCallResponseTypes.NAVIGATE:
        case AppCallResponseTypes.OK:
            return {error: this.intl.formatMessage({
                id: 'apps.error.responses.unexpected_type',
                defaultMessage: 'App response type was not expected. Response type: {type}',
            }, {
                type: callResponse.type,
            })};
        default:
            return {error: this.intl.formatMessage({
                id: 'apps.error.responses.unknown_type',
                defaultMessage: 'App response type not supported. Response type: {type}.',
            }, {
                type: callResponse.type,
            })};
        }

        return {form: callResponse.form};
    }

    public getForm = async (location: string, binding: AppBinding): Promise<{form?: AppForm; error?: string} | undefined> => {
        const rootID = this.rootPostID || '';
        const key = `${this.channelID}-${rootID}-${location}`;
        const form = this.rootPostID ? getAppRHSCommandForm(this.store.getState(), key) : getAppCommandForm(this.store.getState(), key);
        if (form) {
            return {form};
        }

        const fetched = await this.fetchForm(binding);
        if (fetched?.form) {
            let actionType: string = AppsTypes.RECEIVED_APP_COMMAND_FORM;
            if (this.rootPostID) {
                actionType = AppsTypes.RECEIVED_APP_RHS_COMMAND_FORM;
            }
            this.store.dispatch({
                data: {form: fetched.form, location: key},
                type: actionType,
            });
        }
        return fetched;
    }

    // getSuggestionsForSubCommands returns suggestions for a subcommand's name
    private getCommandSuggestions = (parsed: ParsedCommand): AutocompleteSuggestion[] => {
        if (!parsed.binding?.bindings?.length) {
            return [];
        }
        const bindings = parsed.binding.bindings;
        const result: AutocompleteSuggestion[] = [];

        bindings.forEach((b) => {
            if (b.label.toLowerCase().startsWith(parsed.incomplete.toLowerCase())) {
                result.push({
                    Complete: b.label,
                    Suggestion: b.label,
                    Description: b.description || '',
                    Hint: b.hint || '',
                    IconData: b.icon || '',
                });
            }
        });

        return result;
    }

    // getParameterSuggestions computes suggestions for positional argument values, flag names, and flag argument values
    private getParameterSuggestions = async (parsed: ParsedCommand): Promise<ExtendedAutocompleteSuggestion[]> => {
        switch (parsed.state) {
        case ParseState.StartParameter: {
            // see if there's a matching positional field
            const positional = parsed.form?.fields?.find((f: AppField) => f.position === parsed.position + 1);
            if (positional) {
                parsed.field = positional;
                return this.getValueSuggestions(parsed);
            }
            return this.getFlagNameSuggestions(parsed);
        }

        case ParseState.Flag:
            return this.getFlagNameSuggestions(parsed);

        case ParseState.EndValue:
        case ParseState.FlagValueSeparator:
        case ParseState.NonspaceValue:
            return this.getValueSuggestions(parsed);
        case ParseState.EndQuotedValue:
        case ParseState.QuotedValue:
            return this.getValueSuggestions(parsed, '"');
        case ParseState.EndTickedValue:
        case ParseState.TickValue:
            return this.getValueSuggestions(parsed, '`');
        case ParseState.Rest: {
            const execute = getExecuteSuggestion(parsed);
            const value = await this.getValueSuggestions(parsed);
            if (execute) {
                return [execute, ...value];
            }
            return value;
        }
        }
        return [];
    }

    // getMissingFields collects the required fields that were not supplied in a submission
    private getMissingFields = (parsed: ParsedCommand): AppField[] => {
        const form = parsed.form;
        if (!form) {
            return [];
        }

        const missing: AppField[] = [];

        const values = parsed.values || [];
        const fields = form.fields || [];
        for (const field of fields) {
            if (field.is_required && !values[field.name]) {
                missing.push(field);
            }
        }

        return missing;
    }

    // getFlagNameSuggestions returns suggestions for flag names
    private getFlagNameSuggestions = (parsed: ParsedCommand): AutocompleteSuggestion[] => {
        if (!parsed.form || !parsed.form.fields || !parsed.form.fields.length) {
            return [];
        }

        // There have been 0 to 2 dashes in the command prior to this call, adjust.
        const prevCharIndex = parsed.incompleteStart - 1;
        let prefix = '--';
        for (let i = prevCharIndex; i > 0 && i >= parsed.incompleteStart - 2 && parsed.command[i] === '-'; i--) {
            prefix = prefix.substring(1);
        }
        if (prevCharIndex > 0 && parsed.command[prevCharIndex] === '—') {
            prefix = '';
        }

        const applicable = parsed.form.fields.filter((field) => field.label && field.label.toLowerCase().startsWith(parsed.incomplete.toLowerCase()) && !parsed.values[field.name]);
        if (applicable) {
            return applicable.map((f) => {
                return {
                    Complete: prefix + (f.label || f.name),
                    Suggestion: '--' + (f.label || f.name),
                    Description: f.description || '',
                    Hint: f.hint || '',
                    IconData: parsed.binding?.icon || '',
                };
            });
        }

        return [];
    }

    // getSuggestionsForField gets suggestions for a positional or flag field value
    private getValueSuggestions = async (parsed: ParsedCommand, delimiter?: string): Promise<ExtendedAutocompleteSuggestion[]> => {
        if (!parsed || !parsed.field) {
            return [];
        }
        const f = parsed.field;

        switch (f.type) {
        case AppFieldTypes.USER:
            return this.getUserFieldSuggestions(parsed);
        case AppFieldTypes.CHANNEL:
            return this.getChannelFieldSuggestions(parsed);
        case AppFieldTypes.BOOL:
            return this.getBooleanSuggestions(parsed);
        case AppFieldTypes.DYNAMIC_SELECT:
            return this.getDynamicSelectSuggestions(parsed, delimiter);
        case AppFieldTypes.STATIC_SELECT:
            return this.getStaticSelectSuggestions(parsed, delimiter);
        }

        const mentionSuggestions = await inTextMentionSuggestions(parsed.incomplete, this.store, this.channelID, this.teamID, delimiter);
        if (mentionSuggestions) {
            return mentionSuggestions;
        }

        // Handle text values
        let complete = parsed.incomplete;
        if (complete && delimiter) {
            complete = delimiter + complete + delimiter;
        }

        const fieldName = parsed.field.modal_label || parsed.field.label || parsed.field.name;
        return [{
            Complete: complete,
            Suggestion: `${fieldName}: ${delimiter || '"'}${parsed.incomplete}${delimiter || '"'}`,
            Description: f.description || '',
            Hint: '',
            IconData: parsed.binding?.icon || '',
        }];
    }

    // getStaticSelectSuggestions returns suggestions specified in the field's options property
    private getStaticSelectSuggestions = (parsed: ParsedCommand, delimiter?: string): AutocompleteSuggestion[] => {
        const f = parsed.field as AutocompleteStaticSelect;
        const opts = f.options?.filter((opt) => opt.label.toLowerCase().startsWith(parsed.incomplete.toLowerCase()));
        if (!opts?.length) {
            return [{
                Complete: '',
                Suggestion: '',
                Hint: this.intl.formatMessage({
                    id: 'apps.suggestion.no_static',
                    defaultMessage: 'No matching options.',
                }),
                Description: '',
                IconData: COMMAND_SUGGESTION_ERROR,
            }];
        }
        return opts.map((opt) => {
            let complete = opt.value;
            if (delimiter) {
                complete = delimiter + complete + delimiter;
            } else if (isMultiword(opt.value)) {
                complete = '`' + complete + '`';
            }
            return {
                Complete: complete,
                Suggestion: opt.label,
                Hint: f.hint || '',
                Description: f.description || '',
                IconData: opt.icon_data || parsed.binding?.icon || '',
            };
        });
    }

    // getDynamicSelectSuggestions fetches and returns suggestions from the server
    private getDynamicSelectSuggestions = async (parsed: ParsedCommand, delimiter?: string): Promise<AutocompleteSuggestion[]> => {
        const f = parsed.field;
        if (!f) {
            // Should never happen
            return this.makeDynamicSelectSuggestionError(this.intl.formatMessage({
                id: 'apps.error.parser.unexpected_error',
                defaultMessage: 'Unexpected error.',
            }));
        }

        const {call, errorMessage} = await this.composeCallFromParsed(parsed);
        if (!call) {
            return this.makeDynamicSelectSuggestionError(this.intl.formatMessage({
                id: 'apps.error.lookup.error_preparing_request',
                defaultMessage: 'Error preparing lookup request: {errorMessage}',
            }, {
                errorMessage,
            }));
        }
        call.selected_field = f.name;
        call.query = parsed.incomplete;

        const res = await this.store.dispatch(doAppCall(call, AppCallTypes.LOOKUP, this.intl)) as DoAppCallResult<AppLookupResponse>;

        if (res.error) {
            const errorResponse = res.error;
            return this.makeDynamicSelectSuggestionError(errorResponse.error || this.intl.formatMessage({
                id: 'apps.error.unknown',
                defaultMessage: 'Unknown error.',
            }));
        }

        const callResponse = res.data!;
        switch (callResponse.type) {
        case AppCallResponseTypes.OK:
            break;
        case AppCallResponseTypes.NAVIGATE:
        case AppCallResponseTypes.FORM:
            return this.makeDynamicSelectSuggestionError(this.intl.formatMessage({
                id: 'apps.error.responses.unexpected_type',
                defaultMessage: 'App response type was not expected. Response type: {type}',
            }, {
                type: callResponse.type,
            }));
        default:
            return this.makeDynamicSelectSuggestionError(this.intl.formatMessage({
                id: 'apps.error.responses.unknown_type',
                defaultMessage: 'App response type not supported. Response type: {type}.',
            }, {
                type: callResponse.type,
            }));
        }

        let items = callResponse?.data?.items;
        items = items?.filter(filterEmptyOptions);
        if (!items?.length) {
            return [{
                Complete: '',
                Suggestion: '',
                Hint: this.intl.formatMessage({
                    id: 'apps.suggestion.no_static',
                    defaultMessage: 'No matching options.',
                }),
                IconData: '',
                Description: this.intl.formatMessage({
                    id: 'apps.suggestion.no_dynamic',
                    defaultMessage: 'No data was returned for dynamic suggestions',
                }),
            }];
        }

        return items.map((s): AutocompleteSuggestion => {
            let complete = s.value;
            if (delimiter) {
                complete = delimiter + complete + delimiter;
            } else if (isMultiword(s.value)) {
                complete = '`' + complete + '`';
            }
            return ({
                Complete: complete,
                Description: s.label || s.value,
                Suggestion: s.value,
                Hint: '',
                IconData: s.icon_data || parsed.binding?.icon || '',
            });
        });
    }

    private makeDynamicSelectSuggestionError = (message: string): AutocompleteSuggestion[] => {
        const errMsg = this.intl.formatMessage({
            id: 'apps.error',
            defaultMessage: 'Error: {error}',
        }, {
            error: message,
        });
        return [{
            Complete: '',
            Suggestion: '',
            Hint: this.intl.formatMessage({
                id: 'apps.suggestion.dynamic.error',
                defaultMessage: 'Dynamic select error',
            }),
            IconData: COMMAND_SUGGESTION_ERROR,
            Description: errMsg,
        }];
    }

    private getUserFieldSuggestions = async (parsed: ParsedCommand): Promise<AutocompleteSuggestion[]> => {
        let input = parsed.incomplete.trim();
        if (input[0] === '@') {
            input = input.substring(1);
        }
        const {data} = await this.store.dispatch(autocompleteUsersInChannel(input, this.channelID));
        return getUserSuggestions(data);
    }

    private getChannelFieldSuggestions = async (parsed: ParsedCommand): Promise<AutocompleteSuggestion[]> => {
        let input = parsed.incomplete.trim();
        if (input[0] === '~') {
            input = input.substring(1);
        }
        const {data} = await this.store.dispatch(autocompleteChannels(this.teamID, input));
        return getChannelSuggestions(data);
    }

    // getBooleanSuggestions returns true/false suggestions
    private getBooleanSuggestions = (parsed: ParsedCommand): AutocompleteSuggestion[] => {
        const suggestions: AutocompleteSuggestion[] = [];

        if ('true'.startsWith(parsed.incomplete)) {
            suggestions.push({
                Complete: 'true',
                Suggestion: 'true',
                Description: parsed.field?.description || '',
                Hint: parsed.field?.hint || '',
                IconData: parsed.binding?.icon || '',
            });
        }
        if ('false'.startsWith(parsed.incomplete)) {
            suggestions.push({
                Complete: 'false',
                Suggestion: 'false',
                Description: parsed.field?.description || '',
                Hint: parsed.field?.hint || '',
                IconData: parsed.binding?.icon || '',
            });
        }
        return suggestions;
    }
}

function isMultiword(value: string) {
    if (value.indexOf(' ') !== -1) {
        return true;
    }

    if (value.indexOf('\t') !== -1) {
        return true;
    }

    return false;
}<|MERGE_RESOLUTION|>--- conflicted
+++ resolved
@@ -48,13 +48,10 @@
     getChannelSuggestions,
     getUserSuggestions,
     inTextMentionSuggestions,
-<<<<<<< HEAD
     ExtendedAutocompleteSuggestion,
-=======
     getAppCommandForm,
     getAppRHSCommandForm,
     makeRHSAppBindingSelector,
->>>>>>> dd365450
 } from './app_command_parser_dependencies';
 
 export interface Store {
