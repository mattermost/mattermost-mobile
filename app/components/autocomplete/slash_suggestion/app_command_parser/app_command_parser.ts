// Copyright (c) 2015-present Mattermost, Inc. All Rights Reserved.
// See LICENSE.txt for license information.

/* eslint-disable max-lines */

import {
    AppCallRequest,
    AppBinding,
    AppField,
    AppSelectOption,
    AppCallResponse,
    AppContext,
    AppForm,
    AppCallValues,
    AutocompleteSuggestion,
    AutocompleteStaticSelect,
    Channel,
    DispatchFunc,
    GlobalState,

    AppBindingLocations,
    AppCallResponseTypes,
    AppCallTypes,
    AppFieldTypes,
    getAppsBindings,
    getChannel,
    getCurrentTeamId,
    doAppCall,
    getStore,
    EXECUTE_CURRENT_COMMAND_ITEM_ID,
    getExecuteSuggestion,
    displayError,
    keyMirror,
    createCallRequest,
    selectUserByUsername,
    getUserByUsername,
    getChannelByNameAndTeamName,
    getCurrentTeam,
    selectChannelByName,
    errorMessage,
} from './app_command_parser_dependencies';

export type Store = {
    dispatch: DispatchFunc;
    getState: () => GlobalState;
}

export const ParseState = keyMirror({
    Start: null,
    Command: null,
    EndCommand: null,
    CommandSeparator: null,
    StartParameter: null,
    ParameterSeparator: null,
    Flag1: null,
    Flag: null,
    FlagValueSeparator: null,
    StartValue: null,
    NonspaceValue: null,
    QuotedValue: null,
    TickValue: null,
    EndValue: null,
    EndQuotedValue: null,
    EndTickedValue: null,
    Error: null,
});

interface FormsCache {
    getForm: (location: string, binding: AppBinding) => Promise<AppForm | undefined>;
}

interface Intl {
    formatMessage(config: {id: string; defaultMessage: string}, values?: {[name: string]: any}): string;
}

export class ParsedCommand {
    state: string = ParseState.Start;
    command: string;
    i = 0;
    incomplete = '';
    incompleteStart = 0;
    binding: AppBinding | undefined;
    form: AppForm | undefined;
    formsCache: FormsCache;
    field: AppField | undefined;
    position = 0;
    values: {[name: string]: string} = {};
    location = '';
    error = '';
    intl: Intl;

    constructor(command: string, formsCache: FormsCache, intl: any) {
        this.command = command;
        this.formsCache = formsCache || [];
        this.intl = intl;
    }

    asError = (message: string): ParsedCommand => {
        this.state = ParseState.Error;
        this.error = message;
        return this;
    };

    // matchBinding finds the closest matching command binding.
    matchBinding = async (commandBindings: AppBinding[], autocompleteMode = false): Promise<ParsedCommand> => {
        if (commandBindings.length === 0) {
            return this.asError(this.intl.formatMessage({
                id: 'apps.error.parser.no_bindings',
                defaultMessage: 'No command bindings.',
            }));
        }
        let bindings = commandBindings;

        let done = false;
        while (!done) {
            let c = '';
            if (this.i < this.command.length) {
                c = this.command[this.i];
            }

            switch (this.state) {
            case ParseState.Start: {
                if (c !== '/') {
                    return this.asError(this.intl.formatMessage({
                        id: 'apps.error.parser.no_slash_start',
                        defaultMessage: 'Command must start with a `/`.',
                    }));
                }
                this.i++;
                this.incomplete = '';
                this.incompleteStart = this.i;
                this.state = ParseState.Command;
                break;
            }

            case ParseState.Command: {
                switch (c) {
                case '': {
                    if (autocompleteMode) {
                        // Finish in the Command state, 'incomplete' will have the query string
                        done = true;
                    } else {
                        this.state = ParseState.EndCommand;
                    }
                    break;
                }
                case ' ':
                case '\t': {
                    this.state = ParseState.EndCommand;
                    break;
                }
                default:
                    this.incomplete += c;
                    this.i++;
                    break;
                }
                break;
            }

            case ParseState.EndCommand: {
                const binding = bindings.find((b: AppBinding) => b.label.toLowerCase() === this.incomplete.toLowerCase());
                if (!binding) {
                    // gone as far as we could, this token doesn't match a sub-command.
                    // return the state from the last matching binding
                    done = true;
                    break;
                }
                this.binding = binding;
                this.location += '/' + binding.label;
                bindings = binding.bindings || [];
                this.state = ParseState.CommandSeparator;
                break;
            }

            case ParseState.CommandSeparator: {
                if (c === '') {
                    done = true;
                }

                switch (c) {
                case ' ':
                case '\t': {
                    this.i++;
                    break;
                }
                default: {
                    this.incomplete = '';
                    this.incompleteStart = this.i;
                    this.state = ParseState.Command;
                    break;
                }
                }
                break;
            }

            default: {
                return this.asError(this.intl.formatMessage({
                    id: 'apps.error.parser.unexpected_state',
                    defaultMessage: 'Unreachable: Unexpected state in matchBinding: `{state}`.',
                }, {
                    state: this.state,
                }));
            }
            }
        }

        if (!this.binding) {
            return this.asError(this.intl.formatMessage({
                id: 'apps.error.parser.no_match',
                defaultMessage: '`{command}`: No matching command found in this workspace.',
            }, {
                command: this.command,
            }));
        }

        this.form = this.binding.form;
        if (!this.form) {
            this.form = await this.formsCache.getForm(this.location, this.binding);
        }

        return this;
    }

    // parseForm parses the rest of the command using the previously matched form.
    parseForm = (autocompleteMode = false): ParsedCommand => {
        if (this.state === ParseState.Error || !this.form) {
            return this;
        }

        let fields: AppField[] = [];
        if (this.form.fields) {
            fields = this.form.fields;
        }

        this.state = ParseState.StartParameter;
        this.i = this.incompleteStart || 0;
        let flagEqualsUsed = false;
        let escaped = false;

        // eslint-disable-next-line no-constant-condition
        while (true) {
            let c = '';
            if (this.i < this.command.length) {
                c = this.command[this.i];
            }

            switch (this.state) {
            case ParseState.StartParameter: {
                switch (c) {
                case '':
                    return this;
                case '-': {
                    // Named parameter (aka Flag). Flag1 consumes the optional second '-'.
                    this.state = ParseState.Flag1;
                    this.i++;
                    break;
                }
                default: {
                    // Positional parameter.
                    this.position++;
                    // eslint-disable-next-line no-loop-func
                    const field = fields.find((f: AppField) => f.position === this.position);
                    if (!field) {
                        return this.asError(this.intl.formatMessage({
                            id: 'apps.error.parser.no_argument_pos_x',
                            defaultMessage: 'Command does not accept {positionX} positional arguments.',
                        }, {
                            positionX: this.position,
                        }));
                    }
                    this.field = field;
                    this.state = ParseState.StartValue;
                    break;
                }
                }
                break;
            }

            case ParseState.ParameterSeparator: {
                this.incompleteStart = this.i;
                switch (c) {
                case '':
                    this.state = ParseState.StartParameter;
                    return this;
                case ' ':
                case '\t': {
                    this.i++;
                    break;
                }
                default:
                    this.state = ParseState.StartParameter;
                    break;
                }
                break;
            }

            case ParseState.Flag1: {
                // consume the optional second '-'
                if (c === '-') {
                    this.i++;
                }
                this.state = ParseState.Flag;
                this.incomplete = '';
                this.incompleteStart = this.i;
                flagEqualsUsed = false;
                break;
            }

            case ParseState.Flag: {
                if (c === '' && autocompleteMode) {
                    return this;
                }

                switch (c) {
                case '':
                case ' ':
                case '\t':
                case '=': {
                    const field = fields.find((f) => f.label?.toLowerCase() === this.incomplete.toLowerCase());
                    if (!field) {
                        return this.asError(this.intl.formatMessage({
                            id: 'apps.error.parser.unexpected_flag',
                            defaultMessage: 'Command does not accept flag `{flagName}`.',
                        }, {
                            flagName: this.incomplete,
                        }));
                    }
                    this.state = ParseState.FlagValueSeparator;
                    this.field = field;
                    this.incomplete = '';
                    break;
                }
                default: {
                    this.incomplete += c;
                    this.i++;
                    break;
                }
                }
                break;
            }

            case ParseState.FlagValueSeparator: {
                this.incompleteStart = this.i;
                switch (c) {
                case '': {
                    if (autocompleteMode) {
                        return this;
                    }
                    this.state = ParseState.StartValue;
                    break;
                }
                case ' ':
                case '\t': {
                    this.i++;
                    break;
                }
                case '=': {
                    if (flagEqualsUsed) {
                        return this.asError(this.intl.formatMessage({
                            id: 'apps.error.parser.multiple_equal',
                            defaultMessage: 'Multiple `=` signs are not allowed.',
                        }));
                    }
                    flagEqualsUsed = true;
                    this.i++;
                    break;
                }
                default: {
                    this.state = ParseState.StartValue;
                }
                }
                break;
            }

            case ParseState.StartValue: {
                this.incomplete = '';
                this.incompleteStart = this.i;
                switch (c) {
                case '"': {
                    this.state = ParseState.QuotedValue;
                    this.i++;
                    break;
                }
                case '`': {
                    this.state = ParseState.TickValue;
                    this.i++;
                    break;
                }
                case ' ':
                case '\t':
                    return this.asError(this.intl.formatMessage({
                        id: 'apps.error.parser.unexpected_whitespace',
                        defaultMessage: 'Unreachable: Unexpected whitespace.',
                    }));
                default: {
                    this.state = ParseState.NonspaceValue;
                    break;
                }
                }
                break;
            }

            case ParseState.NonspaceValue: {
                switch (c) {
                case '':
                case ' ':
                case '\t': {
                    this.state = ParseState.EndValue;
                    break;
                }
                default: {
                    this.incomplete += c;
                    this.i++;
                    break;
                }
                }
                break;
            }

            case ParseState.QuotedValue: {
                switch (c) {
                case '': {
                    if (!autocompleteMode) {
                        return this.asError(this.intl.formatMessage({
                            id: 'apps.error.parser.missing_quote',
                            defaultMessage: 'Matching double quote expected before end of input.',
                        }));
                    }
                    return this;
                }
                case '"': {
                    if (this.incompleteStart === this.i - 1) {
                        return this.asError(this.intl.formatMessage({
                            id: 'apps.error.parser.empty_value',
                            defaultMessage: 'empty values are not allowed',
                        }));
                    }
                    this.i++;
                    this.state = ParseState.EndQuotedValue;
                    break;
                }
                case '\\': {
                    escaped = true;
                    this.i++;
                    break;
                }
                default: {
                    this.incomplete += c;
                    this.i++;
                    if (escaped) {
                        //TODO: handle \n, \t, other escaped chars
                        escaped = false;
                    }
                    break;
                }
                }
                break;
            }

            case ParseState.TickValue: {
                switch (c) {
                case '': {
                    if (!autocompleteMode) {
                        return this.asError(this.intl.formatMessage({
                            id: 'apps.error.parser.missing_tick',
                            defaultMessage: 'Matching tick quote expected before end of input.',
                        }));
                    }
                    return this;
                }
                case '`': {
                    if (this.incompleteStart === this.i - 1) {
                        return this.asError(this.intl.formatMessage({
                            id: 'apps.error.parser.empty_value',
                            defaultMessage: 'empty values are not allowed',
                        }));
                    }
                    this.i++;
                    this.state = ParseState.EndTickedValue;
                    break;
                }
                default: {
                    this.incomplete += c;
                    this.i++;
                    break;
                }
                }
                break;
            }

            case ParseState.EndTickedValue:
            case ParseState.EndQuotedValue:
            case ParseState.EndValue: {
                if (!this.field) {
                    return this.asError(this.intl.formatMessage({
                        id: 'apps.error.parser.missing_field_value',
                        defaultMessage: 'Field value is missing.',
                    }));
                }

                // special handling for optional BOOL values ('--boolflag true'
                // vs '--boolflag next-positional' vs '--boolflag
                // --next-flag...')
                if (this.field.type === AppFieldTypes.BOOL &&
                    ((autocompleteMode && !'true'.startsWith(this.incomplete) && !'false'.startsWith(this.incomplete)) ||
                    (!autocompleteMode && this.incomplete !== 'true' && this.incomplete !== 'false'))) {
                    // reset back where the value started, and treat as a new parameter
                    this.i = this.incompleteStart;
                    this.values![this.field.name] = 'true';
                    this.state = ParseState.StartParameter;
                } else {
                    if (autocompleteMode && c === '') {
                        return this;
                    }
                    this.values![this.field.name] = this.incomplete;
                    this.incomplete = '';
                    this.incompleteStart = this.i;
                    if (c === '') {
                        return this;
                    }
                    this.state = ParseState.ParameterSeparator;
                }
                break;
            }
            }
        }
    }
}

export class AppCommandParser {
    private store: Store;
    private channelID: string;
    private rootPostID?: string;
    private intl: Intl;

    forms: {[location: string]: AppForm} = {};

    constructor(store: Store|null, intl: Intl, channelID: string, rootPostID = '') {
        this.store = store || getStore() as Store;
        this.channelID = channelID;
        this.rootPostID = rootPostID;
        this.intl = intl;
    }

    // composeCallFromCommand creates the form submission call
    public composeCallFromCommand = async (command: string): Promise<{call: AppCallRequest | null, errorMessage?: string}> => {
        let parsed = new ParsedCommand(command, this, this.intl);

        const commandBindings = this.getCommandBindings();
        if (!commandBindings) {
            return {call: null,
                errorMessage: this.intl.formatMessage({
                    id: 'apps.error.parser.no_bindings',
                    defaultMessage: 'No command bindings.',
                })};
        }

        parsed = await parsed.matchBinding(commandBindings, false);
        parsed = parsed.parseForm(false);
        if (parsed.state === ParseState.Error) {
<<<<<<< HEAD
            this.displayError(errorMessage(this.intl, parsed.error, parsed.command, parsed.i));
            return null;
=======
            return {call: null, errorMessage: parsed.errorMessage()};
>>>>>>> e75d3673
        }

        const missing = this.getMissingFields(parsed);
        if (missing.length > 0) {
            const missingStr = missing.map((f) => f.label).join(', ');
            return {call: null,
                errorMessage: this.intl.formatMessage({
                    id: 'apps.error.command.field_missing',
                    defaultMessage: 'Required fields missing: `{fieldName}`.',
                }, {
                    fieldName: missingStr,
                })};
        }

        return this.composeCallFromParsed(parsed);
    }

    // getSuggestionsBase is a synchronous function that returns results for base commands
    public getSuggestionsBase = (pretext: string): AutocompleteSuggestion[] => {
        const command = pretext.toLowerCase();
        const result: AutocompleteSuggestion[] = [];

        const bindings = this.getCommandBindings();
        for (const binding of bindings) {
            let base = binding.app_id;
            if (!base) {
                continue;
            }

            if (base[0] !== '/') {
                base = '/' + base;
            }
            if (base.startsWith(command)) {
                result.push({
                    Suggestion: base,
                    Complete: base.substring(1),
                    Description: binding.description || '',
                    Hint: binding.hint || '',
                    IconData: binding.icon || '',
                });
            }
        }

        return result;
    }

    // getSuggestions returns suggestions for subcommands and/or form arguments
    public getSuggestions = async (pretext: string): Promise<AutocompleteSuggestion[]> => {
        let parsed = new ParsedCommand(pretext, this, this.intl);

        const commandBindings = this.getCommandBindings();
        if (!commandBindings) {
            return [];
        }

        parsed = await parsed.matchBinding(commandBindings, true);
        let suggestions: AutocompleteSuggestion[] = [];
        if (parsed.state === ParseState.Command) {
            suggestions = this.getCommandSuggestions(parsed);
        }

        if (parsed.form || parsed.incomplete) {
            parsed = parsed.parseForm(true);
            const argSuggestions = await this.getParameterSuggestions(parsed);
            suggestions = suggestions.concat(argSuggestions);
        }

        // Add "Execute Current Command" suggestion
        // TODO get full text from SuggestionBox
        const executableStates: string[] = [
            ParseState.EndCommand,
            ParseState.CommandSeparator,
            ParseState.StartParameter,
            ParseState.ParameterSeparator,
            ParseState.EndValue,
        ];
        const call = parsed.form?.call || parsed.binding?.call || parsed.binding?.form?.call;
        const hasRequired = this.getMissingFields(parsed).length === 0;
        const hasValue = (parsed.state !== ParseState.EndValue || (parsed.field && parsed.values[parsed.field.name] !== undefined));

        if (executableStates.includes(parsed.state) && call && hasRequired && hasValue) {
            const execute = getExecuteSuggestion(parsed);
            if (execute) {
                suggestions = [execute, ...suggestions];
            }
        }

        return suggestions.map((suggestion) => this.decorateSuggestionComplete(parsed, suggestion));
    }

    // composeCallFromParsed creates the form submission call
    composeCallFromParsed = async (parsed: ParsedCommand): Promise<{call: AppCallRequest | null, errorMessage?: string}> => {
        if (!parsed.binding) {
            return {call: null,
                errorMessage: this.intl.formatMessage({
                    id: 'apps.error.parser.missing_binding',
                    defaultMessage: 'Missing command bindings.',
                })};
        }

        const call = parsed.form?.call || parsed.binding.call;
        if (!call) {
            return {call: null,
                errorMessage: this.intl.formatMessage({
                    id: 'apps.error.parser.missing_call',
                    defaultMessage: 'Missing binding call.',
                })};
        }

        const values: AppCallValues = parsed.values;
        const {errorMessage} = await this.expandOptions(parsed, values);

        if (errorMessage) {
            return {call: null, errorMessage};
        }

        const context = this.getAppContext(parsed.binding.app_id);
        return {call: createCallRequest(call, context, {}, values, parsed.command)};
    }

    expandOptions = async (parsed: ParsedCommand, values: AppCallValues): Promise<{errorMessage?: string}> => {
        if (!parsed.form?.fields) {
            return {};
        }

        const errors: {[key: string]: string} = {};
        await Promise.all(parsed.form.fields.map(async (f) => {
            if (!values[f.name]) {
                return;
            }
            switch (f.type) {
            case AppFieldTypes.DYNAMIC_SELECT:
                values[f.name] = {label: '', value: values[f.name]};
                break;
            case AppFieldTypes.STATIC_SELECT: {
                const option = f.options?.find((o) => (o.value === values[f.name]));
                if (!option) {
                    errors[f.name] = this.intl.formatMessage({
                        id: 'apps.error.command.unknown_option',
                        defaultMessage: 'Unknown option for field `{fieldName}`: `{option}`.',
                    }, {
                        fieldName: f.name,
                        option: values[f.name],
                    });
                    return;
                }
                values[f.name] = option;
                break;
            }
            case AppFieldTypes.USER: {
                let userName = values[f.name] as string;
                if (userName[0] === '@') {
                    userName = userName.substr(1);
                }
                let user = selectUserByUsername(this.store.getState(), userName);
                if (!user) {
                    const dispatchResult = await this.store.dispatch(getUserByUsername(userName) as any);
                    if ('error' in dispatchResult) {
                        errors[f.name] = this.intl.formatMessage({
                            id: 'apps.error.command.unknown_user',
                            defaultMessage: 'Unknown user for field `{fieldName}`: `{option}`.',
                        }, {
                            fieldName: f.name,
                            option: values[f.name],
                        });
                        return;
                    }
                    user = dispatchResult.data;
                }
                values[f.name] = {label: user.username, value: user.id};
                break;
            }
            case AppFieldTypes.CHANNEL: {
                let channelName = values[f.name] as string;
                if (channelName[0] === '~') {
                    channelName = channelName.substr(1);
                }
                let channel = selectChannelByName(this.store.getState(), channelName);
                if (!channel) {
                    const dispatchResult = await this.store.dispatch(getChannelByNameAndTeamName(getCurrentTeam(this.store.getState()).name, channelName) as any);
                    if ('error' in dispatchResult) {
                        errors[f.name] = this.intl.formatMessage({
                            id: 'apps.error.command.unknown_channel',
                            defaultMessage: 'Unknown channel for field `{fieldName}`: `{option}`.',
                        }, {
                            fieldName: f.name,
                            option: values[f.name],
                        });
                        return;
                    }
                    channel = dispatchResult.data;
                }
                values[f.name] = {label: channel?.display_name, value: channel?.id};
                break;
            }
            }
        }));

        if (Object.keys(errors).length === 0) {
            return {};
        }

        let errorMessage = '';
        Object.keys(errors).forEach((v) => {
            errorMessage = errorMessage + errors[v] + '\n';
        });
        return {errorMessage};
    }

    // decorateSuggestionComplete applies the necessary modifications for a suggestion to be processed
    decorateSuggestionComplete = (parsed: ParsedCommand, choice: AutocompleteSuggestion): AutocompleteSuggestion => {
        if (choice.Complete && choice.Complete.endsWith(EXECUTE_CURRENT_COMMAND_ITEM_ID)) {
            return choice as AutocompleteSuggestion;
        }

        let goBackSpace = 0;
        if (choice.Complete === '') {
            goBackSpace = 1;
        }
        let complete = parsed.command.substring(0, parsed.incompleteStart - goBackSpace);
        complete += choice.Complete || choice.Suggestion;
        choice.Hint = choice.Hint || '';
        complete = complete.substring(1);

        return {
            ...choice,
            Complete: complete,
        };
    }

    // getCommandBindings returns the commands in the redux store.
    // They are grouped by app id since each app has one base command
    getCommandBindings = (): AppBinding[] => {
        const bindings = getAppsBindings(this.store.getState(), AppBindingLocations.COMMAND);
        return bindings;
    }

    // getChannel gets the channel in which the user is typing the command
    getChannel = (): Channel | null => {
        const state = this.store.getState();
        return getChannel(state, this.channelID);
    }

    setChannelContext = (channelID: string, rootPostID?: string) => {
        this.channelID = channelID;
        this.rootPostID = rootPostID;
    }

    // isAppCommand determines if subcommand/form suggestions need to be returned
    isAppCommand = (pretext: string): boolean => {
        const command = pretext.toLowerCase();
        for (const binding of this.getCommandBindings()) {
            let base = binding.app_id;
            if (!base) {
                continue;
            }

            if (base[0] !== '/') {
                base = '/' + base;
            }

            if (command.startsWith(base + ' ')) {
                return true;
            }
        }
        return false;
    }

    // getAppContext collects post/channel/team info for performing calls
    getAppContext = (appID: string): AppContext => {
        const context: AppContext = {
            app_id: appID,
            location: AppBindingLocations.COMMAND,
            root_id: this.rootPostID,
        };

        const channel = this.getChannel();
        if (!channel) {
            return context;
        }

        context.channel_id = channel.id;
        context.team_id = channel.team_id || getCurrentTeamId(this.store.getState());

        return context;
    }

    // fetchForm unconditionaly retrieves the form for the given binding (subcommand)
    fetchForm = async (binding: AppBinding): Promise<AppForm | undefined> => {
        if (!binding.call) {
            return undefined;
        }

        const payload = createCallRequest(
            binding.call,
            this.getAppContext(binding.app_id),
        );

        const res = await this.store.dispatch(doAppCall(payload, AppCallTypes.FORM, this.intl));
        if (res.error) {
            const errorResponse = res.error as AppCallResponse;
            this.displayError(errorResponse.error || this.intl.formatMessage({
                id: 'apps.error.unknown',
                defaultMessage: 'Unknown error.',
            }));
            return undefined;
        }

        const callResponse = res.data as AppCallResponse;
        switch (callResponse.type) {
        case AppCallResponseTypes.FORM:
            break;
        case AppCallResponseTypes.NAVIGATE:
        case AppCallResponseTypes.OK:
            this.displayError(this.intl.formatMessage({
                id: 'apps.error.responses.unexpected_type',
                defaultMessage: 'App response type was not expected. Response type: {type}',
            }, {
                type: callResponse.type,
            }));
            return undefined;
        default:
            this.displayError(this.intl.formatMessage({
                id: 'apps.error.responses.unknown_type',
                defaultMessage: 'App response type not supported. Response type: {type}.',
            }, {
                type: callResponse.type,
            }));
            return undefined;
        }

        return callResponse.form;
    }

    getForm = async (location: string, binding: AppBinding): Promise<AppForm | undefined> => {
        const form = this.forms[location];
        if (form) {
            return form;
        }

        const fetched = await this.fetchForm(binding);
        if (fetched) {
            this.forms[location] = fetched;
        }
        return fetched;
    }

    // displayError shows an error that was caught by the parser
    displayError = (err: any): void => {
        let errStr = err as string;
        if (err.message) {
            errStr = err.message;
        }

        displayError(this.intl, errStr);
    }

    // getSuggestionsForSubCommands returns suggestions for a subcommand's name
    getCommandSuggestions = (parsed: ParsedCommand): AutocompleteSuggestion[] => {
        if (!parsed.binding?.bindings?.length) {
            return [];
        }
        const bindings = parsed.binding.bindings;
        const result: AutocompleteSuggestion[] = [];

        bindings.forEach((b) => {
            if (b.label.toLowerCase().startsWith(parsed.incomplete.toLowerCase())) {
                result.push({
                    Complete: b.label,
                    Suggestion: b.label,
                    Description: b.description || '',
                    Hint: b.hint || '',
                    IconData: b.icon || '',
                });
            }
        });

        return result;
    }

    // getParameterSuggestions computes suggestions for positional argument values, flag names, and flag argument values
    getParameterSuggestions = async (parsed: ParsedCommand): Promise<AutocompleteSuggestion[]> => {
        switch (parsed.state) {
        case ParseState.StartParameter: {
            // see if there's a matching positional field
            const positional = parsed.form?.fields?.find((f: AppField) => f.position === parsed.position + 1);
            if (positional) {
                parsed.field = positional;
                return this.getValueSuggestions(parsed);
            }
            return this.getFlagNameSuggestions(parsed);
        }

        case ParseState.Flag:
            return this.getFlagNameSuggestions(parsed);

        case ParseState.EndValue:
        case ParseState.FlagValueSeparator:
        case ParseState.NonspaceValue:
            return this.getValueSuggestions(parsed);
        case ParseState.EndQuotedValue:
        case ParseState.QuotedValue:
            return this.getValueSuggestions(parsed, '"');
        case ParseState.EndTickedValue:
        case ParseState.TickValue:
            return this.getValueSuggestions(parsed, '`');
        }
        return [];
    }

    // getMissingFields collects the required fields that were not supplied in a submission
    getMissingFields = (parsed: ParsedCommand): AppField[] => {
        const form = parsed.form;
        if (!form) {
            return [];
        }

        const missing: AppField[] = [];

        const values = parsed.values || [];
        const fields = form.fields || [];
        for (const field of fields) {
            if (field.is_required && !values[field.name]) {
                missing.push(field);
            }
        }

        return missing;
    }

    // getFlagNameSuggestions returns suggestions for flag names
    getFlagNameSuggestions = (parsed: ParsedCommand): AutocompleteSuggestion[] => {
        if (!parsed.form || !parsed.form.fields || !parsed.form.fields.length) {
            return [];
        }

        // There have been 0 to 2 dashes in the command prior to this call, adjust.
        let prefix = '--';
        for (let i = parsed.incompleteStart - 1; i > 0 && i >= parsed.incompleteStart - 2 && parsed.command[i] === '-'; i--) {
            prefix = prefix.substring(1);
        }

        const applicable = parsed.form.fields.filter((field) => field.label && field.label.toLowerCase().startsWith(parsed.incomplete.toLowerCase()) && !parsed.values[field.name]);
        if (applicable) {
            return applicable.map((f) => {
                return {
                    Complete: prefix + (f.label || f.name),
                    Suggestion: '--' + (f.label || f.name),
                    Description: f.description || '',
                    Hint: f.hint || '',
                    IconData: parsed.binding?.icon || '',
                };
            });
        }

        return [];
    }

    // getSuggestionsForField gets suggestions for a positional or flag field value
    getValueSuggestions = async (parsed: ParsedCommand, delimiter?: string): Promise<AutocompleteSuggestion[]> => {
        if (!parsed || !parsed.field) {
            return [];
        }
        const f = parsed.field;

        switch (f.type) {
        case AppFieldTypes.USER:
            return this.getUserSuggestions(parsed);
        case AppFieldTypes.CHANNEL:
            return this.getChannelSuggestions(parsed);
        case AppFieldTypes.BOOL:
            return this.getBooleanSuggestions(parsed);
        case AppFieldTypes.DYNAMIC_SELECT:
            return this.getDynamicSelectSuggestions(parsed, delimiter);
        case AppFieldTypes.STATIC_SELECT:
            return this.getStaticSelectSuggestions(parsed, delimiter);
        }

        let complete = parsed.incomplete;
        if (complete && delimiter) {
            complete = delimiter + complete + delimiter;
        }

        return [{
            Complete: complete,
            Suggestion: parsed.incomplete,
            Description: f.description || '',
            Hint: '',
            IconData: parsed.binding?.icon || '',
        }];
    }

    // getStaticSelectSuggestions returns suggestions specified in the field's options property
    getStaticSelectSuggestions = (parsed: ParsedCommand, delimiter?: string): AutocompleteSuggestion[] => {
        const f = parsed.field as AutocompleteStaticSelect;
        const opts = f.options?.filter((opt) => opt.label.toLowerCase().startsWith(parsed.incomplete.toLowerCase()));
        if (!opts?.length) {
            return [{
                Complete: '',
                Suggestion: '',
                Hint: '',
                Description: this.intl.formatMessage({
                    id: 'apps.suggestion.no_static',
                    defaultMessage: 'No matching options.',
                }),
                IconData: '',
            }];
        }
        return opts.map((opt) => {
            let complete = opt.value;
            if (delimiter) {
                complete = delimiter + complete + delimiter;
            } else if (isMultiword(opt.value)) {
                complete = '`' + complete + '`';
            }
            return {
                Complete: complete,
                Suggestion: opt.label,
                Hint: f.hint || '',
                Description: f.description || '',
                IconData: opt.icon_data || parsed.binding?.icon || '',
            };
        });
    }

    // getDynamicSelectSuggestions fetches and returns suggestions from the server
    getDynamicSelectSuggestions = async (parsed: ParsedCommand, delimiter?: string): Promise<AutocompleteSuggestion[]> => {
        const f = parsed.field;
        if (!f) {
            // Should never happen
            return this.makeSuggestionError(this.intl.formatMessage({
                id: 'apps.error.parser.unexpected_error',
                defaultMessage: 'Unexpected error.',
            }));
        }

        const {call, errorMessage} = await this.composeCallFromParsed(parsed);
        if (!call) {
            return this.makeSuggestionError(this.intl.formatMessage({
                id: 'apps.error.lookup.error_preparing_request',
                defaultMessage: 'Error preparing lookup request: {errorMessage}',
            }, {
                errorMessage,
            }));
        }
        call.selected_field = f.name;
        call.query = parsed.incomplete;

        type ResponseType = {items: AppSelectOption[]};
        const res = await this.store.dispatch(doAppCall<ResponseType>(call, AppCallTypes.LOOKUP, this.intl));
        if (res.error) {
            const errorResponse = res.error as AppCallResponse;
            return this.makeSuggestionError(errorResponse.error || this.intl.formatMessage({
                id: 'apps.error.unknown',
                defaultMessage: 'Unknown error.',
            }));
        }

        const callResponse = res.data as AppCallResponse<ResponseType>;
        switch (callResponse.type) {
        case AppCallResponseTypes.OK:
            break;
        case AppCallResponseTypes.NAVIGATE:
        case AppCallResponseTypes.FORM:
            return this.makeSuggestionError(this.intl.formatMessage({
                id: 'apps.error.responses.unexpected_type',
                defaultMessage: 'App response type was not expected. Response type: {type}',
            }, {
                type: callResponse.type,
            }));
        default:
            return this.makeSuggestionError(this.intl.formatMessage({
                id: 'apps.error.responses.unknown_type',
                defaultMessage: 'App response type not supported. Response type: {type}.',
            }, {
                type: callResponse.type,
            }));
        }

        const items = callResponse?.data?.items;
        if (!items?.length) {
            return [{
                Complete: '',
                Suggestion: '',
                Hint: '',
                IconData: '',
                Description: this.intl.formatMessage({
                    id: 'apps.suggestion.no_dynamic',
                    defaultMessage: 'No data was returned for dynamic suggestions',
                }),
            }];
        }

        return items.map((s): AutocompleteSuggestion => {
            let complete = s.value;
            if (delimiter) {
                complete = delimiter + complete + delimiter;
            } else if (isMultiword(s.value)) {
                complete = '`' + complete + '`';
            }
            return ({
                Complete: complete,
                Description: s.label,
                Suggestion: s.value,
                Hint: '',
                IconData: s.icon_data || parsed.binding?.icon || '',
            });
        });
    }

    makeSuggestionError = (message: string): AutocompleteSuggestion[] => {
        const errMsg = this.intl.formatMessage({
            id: 'apps.error',
            defaultMessage: 'Error: {error}',
        }, {
            error: message,
        });
        return [{
            Complete: '',
            Suggestion: '',
            Hint: '',
            IconData: '',
            Description: errMsg,
        }];
    }

    // getUserSuggestions returns a suggestion with `@` if the user has not started typing
    getUserSuggestions = (parsed: ParsedCommand): AutocompleteSuggestion[] => {
        if (parsed.incomplete.trim().length === 0) {
            return [{
                Complete: '',
                Suggestion: '',
                Description: parsed.field?.description || '',
                Hint: parsed.field?.hint || '@username',
                IconData: parsed.binding?.icon || '',
            }];
        }

        return [];
    }

    // getChannelSuggestions returns a suggestion with `~` if the user has not started typing
    getChannelSuggestions = (parsed: ParsedCommand): AutocompleteSuggestion[] => {
        if (parsed.incomplete.trim().length === 0) {
            return [{
                Complete: '',
                Suggestion: '',
                Description: parsed.field?.description || '',
                Hint: parsed.field?.hint || '~channelname',
                IconData: parsed.binding?.icon || '',
            }];
        }

        return [];
    }

    // getBooleanSuggestions returns true/false suggestions
    getBooleanSuggestions = (parsed: ParsedCommand): AutocompleteSuggestion[] => {
        const suggestions: AutocompleteSuggestion[] = [];

        if ('true'.startsWith(parsed.incomplete)) {
            suggestions.push({
                Complete: 'true',
                Suggestion: 'true',
                Description: parsed.field?.description || '',
                Hint: parsed.field?.hint || '',
                IconData: parsed.binding?.icon || '',
            });
        }
        if ('false'.startsWith(parsed.incomplete)) {
            suggestions.push({
                Complete: 'false',
                Suggestion: 'false',
                Description: parsed.field?.description || '',
                Hint: parsed.field?.hint || '',
                IconData: parsed.binding?.icon || '',
            });
        }
        return suggestions;
    }
}

function isMultiword(value: string) {
    if (value.indexOf(' ') !== -1) {
        return true;
    }

    if (value.indexOf('\t') !== -1) {
        return true;
    }

    return false;
}<|MERGE_RESOLUTION|>--- conflicted
+++ resolved
@@ -37,7 +37,7 @@
     getChannelByNameAndTeamName,
     getCurrentTeam,
     selectChannelByName,
-    errorMessage,
+    errorMessage as parserErrorMessage,
 } from './app_command_parser_dependencies';
 
 export type Store = {
@@ -558,12 +558,7 @@
         parsed = await parsed.matchBinding(commandBindings, false);
         parsed = parsed.parseForm(false);
         if (parsed.state === ParseState.Error) {
-<<<<<<< HEAD
-            this.displayError(errorMessage(this.intl, parsed.error, parsed.command, parsed.i));
-            return null;
-=======
-            return {call: null, errorMessage: parsed.errorMessage()};
->>>>>>> e75d3673
+            return {call: null, errorMessage: parserErrorMessage(this.intl, parsed.error, parsed.command, parsed.i)};
         }
 
         const missing = this.getMissingFields(parsed);
