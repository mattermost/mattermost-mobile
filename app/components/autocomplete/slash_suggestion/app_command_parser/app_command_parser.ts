--- conflicted
+++ resolved
@@ -967,11 +967,7 @@
     }
 
     // getAppContext collects post/channel/team info for performing calls
-<<<<<<< HEAD
-    getAppContext = (binding: AppBinding): AppContext => {
-=======
-    private getAppContext = (appID: string): AppContext => {
->>>>>>> c1e5582c
+    private getAppContext = (binding: AppBinding): AppContext => {
         const context: AppContext = {
             app_id: binding.app_id,
             location: binding.location,
