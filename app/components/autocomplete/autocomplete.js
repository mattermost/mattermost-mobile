--- conflicted
+++ resolved
@@ -37,12 +37,9 @@
         cursorPositionEvent: PropTypes.string,
         nestedScrollEnabled: PropTypes.bool,
         onVisible: PropTypes.func,
-<<<<<<< HEAD
         offsetY: PropTypes.number,
         onKeyboardOffsetChanged: PropTypes.func,
-=======
         style: ViewPropTypes.style,
->>>>>>> 40a264a4
     };
 
     static defaultProps = {
@@ -201,15 +198,6 @@
             wrapperStyles.push(style.hidden);
         }
 
-<<<<<<< HEAD
-=======
-        if (this.props.style) {
-            containerStyles.push(this.props.style);
-        }
-
-        const maxListHeight = this.maxListHeight();
-
->>>>>>> 40a264a4
         return (
             <View style={wrapperStyles}>
                 <View
