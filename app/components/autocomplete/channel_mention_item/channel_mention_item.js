// Copyright (c) 2015-present Mattermost, Inc. All Rights Reserved.
// See LICENSE.txt for license information.

import React from 'react';
import PropTypes from 'prop-types';
import {Text, View} from 'react-native';
import {useSafeAreaInsets} from 'react-native-safe-area-context';

import {General} from '@mm-redux/constants';
import CompassIcon from '@components/compass_icon';
import {BotTag, GuestTag} from '@components/tag';
import TouchableWithFeedback from '@components/touchable_with_feedback';
import {makeStyleSheetFromTheme, changeOpacity} from '@utils/theme';

const getStyleFromTheme = makeStyleSheetFromTheme((theme) => {
    return {
        icon: {
            fontSize: 18,
            marginRight: 11,
            color: theme.centerChannelColor,
            opacity: 0.56,
        },
        row: {
            paddingHorizontal: 16,
            height: 40,
            flexDirection: 'row',
            alignItems: 'center',
        },
        rowDisplayName: {
            fontSize: 15,
            color: theme.centerChannelColor,
        },
        rowName: {
            fontSize: 15,
            color: theme.centerChannelColor,
            opacity: 0.56,
        },
    };
});

const ChannelMentionItem = (props) => {
    const insets = useSafeAreaInsets();
    const {
        channelId,
        displayName,
        isBot,
        isGuest,
        name,
        onPress,
<<<<<<< HEAD
        shared,
=======
        testID,
>>>>>>> 985070ee
        theme,
        type,
    } = props;

    const completeMention = () => {
        if (type === General.DM_CHANNEL || type === General.GM_CHANNEL) {
            onPress('@' + displayName.replace(/ /g, ''));
        } else {
            onPress(name);
        }
    };

    const style = getStyleFromTheme(theme);
    const margins = {marginLeft: insets.left, marginRight: insets.right};
    let iconName = 'globe';
    let component;
    if (shared) {
        iconName = type === General.PRIVATE_CHANNEL ? 'circle-multiple-outline-lock' : 'circle-multiple-outline';
    } else if (type === General.PRIVATE_CHANNEL) {
        iconName = 'lock';
    }

    if (type === General.DM_CHANNEL || type === General.GM_CHANNEL) {
        if (!displayName) {
            return null;
        }

        component = (
            <TouchableWithFeedback
                key={channelId}
                onPress={completeMention}
                style={[style.row, margins]}
                testID={testID}
                type={'opacity'}
            >
                <Text style={style.rowDisplayName}>{'@' + displayName}</Text>
                <BotTag
                    show={isBot}
                    theme={theme}
                />
                <GuestTag
                    show={isGuest}
                    theme={theme}
                />
            </TouchableWithFeedback>
        );
    } else {
        component = (
            <TouchableWithFeedback
                key={channelId}
                onPress={completeMention}
                style={margins}
                underlayColor={changeOpacity(theme.buttonBg, 0.08)}
                testID={testID}
                type={'native'}
            >
                <View style={style.row}>
                    <CompassIcon
                        name={iconName}
                        style={style.icon}
                    />
                    <Text style={style.rowDisplayName}>{displayName}</Text>
                    <Text style={style.rowName}>{` ~${name}`}</Text>
                </View>
            </TouchableWithFeedback>
        );
    }

    return component;
};

ChannelMentionItem.propTypes = {
    channelId: PropTypes.string.isRequired,
    displayName: PropTypes.string,
    name: PropTypes.string,
    type: PropTypes.string,
    isBot: PropTypes.bool.isRequired,
    isGuest: PropTypes.bool.isRequired,
    onPress: PropTypes.func.isRequired,
    theme: PropTypes.object.isRequired,
};

export default ChannelMentionItem;<|MERGE_RESOLUTION|>--- conflicted
+++ resolved
@@ -47,11 +47,8 @@
         isGuest,
         name,
         onPress,
-<<<<<<< HEAD
         shared,
-=======
         testID,
->>>>>>> 985070ee
         theme,
         type,
     } = props;
