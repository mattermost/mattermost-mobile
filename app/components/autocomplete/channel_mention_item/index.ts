// Copyright (c) 2015-present Mattermost, Inc. All Rights Reserved.
// See LICENSE.txt for license information.

import {withDatabase} from '@nozbe/watermelondb/DatabaseProvider';
import withObservables from '@nozbe/with-observables';
import {of as of$} from 'rxjs';
import {switchMap} from 'rxjs/operators';

import {General} from '@constants';
import {observeUser} from '@queries/servers/user';

import ChannelMentionItem from './channel_mention_item';

import type {WithDatabaseArgs} from '@typings/database/database';
import type ChannelModel from '@typings/database/models/servers/channel';
import type UserModel from '@typings/database/models/servers/user';

type OwnProps = {
    channel: Channel | ChannelModel;
}

const enhanced = withObservables([], ({database, channel}: WithDatabaseArgs & OwnProps) => {
    let user = of$<UserModel | undefined>(undefined);
<<<<<<< HEAD
    const teammateId = 'teammate_id' in channel ? channel.teammate_id : '';
    const channelDisplayName = 'display_name' in channel ? channel.display_name : channel.displayName;
    if (channel.type === General.DM_CHANNEL && teammateId) {
        user = database.get<UserModel>(USER).findAndObserve(teammateId!);
=======
    if (channel.type === General.DM_CHANNEL) {
        user = observeUser(database, channel.teammate_id!);
>>>>>>> 80930477
    }

    const isBot = user.pipe(switchMap((u) => of$(u ? u.isBot : false)));
    const isGuest = user.pipe(switchMap((u) => of$(u ? u.isGuest : false)));
    const displayName = user.pipe(switchMap((u) => of$(u ? u.username : channelDisplayName)));

    return {
        isBot,
        isGuest,
        displayName,
    };
});

export default withDatabase(enhanced(ChannelMentionItem));<|MERGE_RESOLUTION|>--- conflicted
+++ resolved
@@ -21,15 +21,10 @@
 
 const enhanced = withObservables([], ({database, channel}: WithDatabaseArgs & OwnProps) => {
     let user = of$<UserModel | undefined>(undefined);
-<<<<<<< HEAD
     const teammateId = 'teammate_id' in channel ? channel.teammate_id : '';
     const channelDisplayName = 'display_name' in channel ? channel.display_name : channel.displayName;
     if (channel.type === General.DM_CHANNEL && teammateId) {
-        user = database.get<UserModel>(USER).findAndObserve(teammateId!);
-=======
-    if (channel.type === General.DM_CHANNEL) {
-        user = observeUser(database, channel.teammate_id!);
->>>>>>> 80930477
+        user = observeUser(database, teammateId!);
     }
 
     const isBot = user.pipe(switchMap((u) => of$(u ? u.isBot : false)));
