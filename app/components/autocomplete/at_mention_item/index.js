// Copyright (c) 2015-present Mattermost, Inc. All Rights Reserved.
// See LICENSE.txt for license information.

import {connect} from 'react-redux';

import {getUser} from 'mattermost-redux/selectors/entities/users';

import {getTheme} from 'mattermost-redux/selectors/entities/preferences';

import AtMentionItem from './at_mention_item';

<<<<<<< HEAD
import {isLandscape} from 'app/selectors/device';
=======
import {isGuest} from 'app/utils/users';
>>>>>>> 21a790e8

function mapStateToProps(state, ownProps) {
    const user = getUser(state, ownProps.userId);

    return {
        firstName: user.first_name,
        lastName: user.last_name,
        username: user.username,
        isBot: Boolean(user.is_bot),
        isGuest: isGuest(user),
        theme: getTheme(state),
        isLandscape: isLandscape(state),
    };
}

export default connect(mapStateToProps)(AtMentionItem);<|MERGE_RESOLUTION|>--- conflicted
+++ resolved
@@ -9,11 +9,8 @@
 
 import AtMentionItem from './at_mention_item';
 
-<<<<<<< HEAD
 import {isLandscape} from 'app/selectors/device';
-=======
 import {isGuest} from 'app/utils/users';
->>>>>>> 21a790e8
 
 function mapStateToProps(state, ownProps) {
     const user = getUser(state, ownProps.userId);
