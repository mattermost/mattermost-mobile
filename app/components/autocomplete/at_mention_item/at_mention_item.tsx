// Copyright (c) 2015-present Mattermost, Inc. All Rights Reserved.
// See LICENSE.txt for license information.

import React from 'react';
import {Text, View} from 'react-native';
import {useSafeAreaInsets} from 'react-native-safe-area-context';

import ChannelIcon from '@components/channel_icon';
import CustomStatusEmoji from '@components/custom_status/custom_status_emoji';
import FormattedText from '@components/formatted_text';
import ProfilePicture from '@components/profile_picture';
import {BotTag, GuestTag} from '@components/tag';
import TouchableWithFeedback from '@components/touchable_with_feedback';
import {General} from '@mm-redux/constants';
import {makeStyleSheetFromTheme, changeOpacity} from '@utils/theme';

import type {Theme} from '@mm-redux/types/preferences';

interface AtMentionItemProps {
    firstName: string;
    isBot: boolean;
    isCurrentUser: boolean;
    isGuest: boolean;
    isShared: boolean;
    lastName: string;
    nickname: string;
    onPress: (username: string) => void;
    showFullName: string;
    testID?: string;
    theme: Theme;
    userId: string;
    username: string;
    isCustomStatusEnabled: boolean;
}

const getStyleFromTheme = makeStyleSheetFromTheme((theme: Theme) => {
    return {
        row: {
            height: 40,
            paddingVertical: 8,
            paddingTop: 4,
            paddingHorizontal: 16,
            flexDirection: 'row',
            alignItems: 'center',
        },
        rowPicture: {
            marginRight: 10,
            marginLeft: 2,
            width: 24,
            alignItems: 'center',
            justifyContent: 'center',
        },
        rowInfo: {
            flexDirection: 'row',
            overflow: 'hidden',
<<<<<<< HEAD
            maxWidth: '80%',
=======
>>>>>>> a8b10bff
        },
        rowFullname: {
            fontSize: 15,
            color: theme.centerChannelColor,
            paddingLeft: 4,
        },
        rowUsername: {
            color: changeOpacity(theme.centerChannelColor, 0.56),
            fontSize: 15,
<<<<<<< HEAD
=======
        },
        icon: {
            marginLeft: 4,
>>>>>>> a8b10bff
        },
    };
});

const AtMentionItem = ({firstName = '', isBot, isCurrentUser, isGuest, isShared, lastName = '', nickname = '',
    onPress, showFullName, testID, theme, userId, username, isCustomStatusEnabled}: AtMentionItemProps) => {
    const insets = useSafeAreaInsets();

    const completeMention = () => {
        onPress(username);
    };

    const renderNameBlock = () => {
        let name = '';
        const hasNickname = nickname.length > 0;

        if (showFullName === 'true') {
            name += `${firstName} ${lastName} `;
        }

        if (hasNickname && !isCurrentUser) {
            name += name.length > 0 ? `(${nickname})` : nickname;
        }

        return name.trim();
    };

    const style = getStyleFromTheme(theme);
    const name = renderNameBlock();

    return (
        <TouchableWithFeedback
            testID={testID}
            key={userId}
            onPress={completeMention}
            underlayColor={changeOpacity(theme.buttonBg, 0.08)}
            style={{marginLeft: insets.left, marginRight: insets.right}}
            type={'native'}
        >
            <View style={style.row}>
                <View style={style.rowPicture}>
                    <ProfilePicture
                        userId={userId}
                        theme={theme}
                        size={24}
                        status={null}
                        showStatus={false}
                        testID='at_mention_item.profile_picture'
                    />
                </View>
                <View
                    style={[style.rowInfo, {maxWidth: isShared ? '75%' : '80%'}]}
                >
                    <BotTag
                        show={isBot}
                        theme={theme}
                    />
                    <GuestTag
                        show={isGuest}
                        theme={theme}
                    />
                    <Text
                        numberOfLines={1}
                    >
                        {Boolean(name.length) && (
                            <Text
                                style={style.rowFullname}
                                testID='at_mention_item.name'
                            >
                                {name}
                            </Text>
                        )}
                        <Text
                            style={style.rowUsername}
                            testID='at_mention_item.username'
                        >
                            {isCurrentUser && (
                                <FormattedText
                                    id='suggestion.mention.you'
                                    defaultMessage='(you)'
                                />
                            )}
                            {` @${username}`}
                        </Text>
                    </Text>
                </View>
                {isCustomStatusEnabled && !isBot && (
                    <CustomStatusEmoji
                        userID={userId}
<<<<<<< HEAD
                        style={{marginLeft: 4}}
=======
                        style={style.icon}
>>>>>>> a8b10bff
                    />
                )}
                {isShared && (
                    <ChannelIcon
                        isActive={false}
                        isArchived={false}
                        isInfo={true}
                        isUnread={true}
                        size={18}
                        shared={true}
                        theme={theme}
                        type={General.DM_CHANNEL}
                        style={style.icon}
                    />
                )}
            </View>
        </TouchableWithFeedback>
    );
};

export default AtMentionItem;<|MERGE_RESOLUTION|>--- conflicted
+++ resolved
@@ -53,10 +53,6 @@
         rowInfo: {
             flexDirection: 'row',
             overflow: 'hidden',
-<<<<<<< HEAD
-            maxWidth: '80%',
-=======
->>>>>>> a8b10bff
         },
         rowFullname: {
             fontSize: 15,
@@ -66,12 +62,9 @@
         rowUsername: {
             color: changeOpacity(theme.centerChannelColor, 0.56),
             fontSize: 15,
-<<<<<<< HEAD
-=======
         },
         icon: {
             marginLeft: 4,
->>>>>>> a8b10bff
         },
     };
 });
@@ -161,11 +154,7 @@
                 {isCustomStatusEnabled && !isBot && (
                     <CustomStatusEmoji
                         userID={userId}
-<<<<<<< HEAD
-                        style={{marginLeft: 4}}
-=======
                         style={style.icon}
->>>>>>> a8b10bff
                     />
                 )}
                 {isShared && (
