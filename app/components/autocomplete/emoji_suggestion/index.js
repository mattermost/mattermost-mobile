// Copyright (c) 2015-present Mattermost, Inc. All Rights Reserved.
// See LICENSE.txt for license information.

import {connect} from 'react-redux';
import {createSelector} from 'reselect';
import {bindActionCreators} from 'redux';

import {getCustomEmojisByName} from 'mattermost-redux/selectors/entities/emojis';
import {autocompleteCustomEmojis} from 'mattermost-redux/actions/emojis';

import {addReactionToLatestPost} from 'app/actions/views/emoji';
import {getTheme} from 'mattermost-redux/selectors/entities/preferences';
import {EmojiIndicesByAlias} from 'app/utils/emojis';

import EmojiSuggestion from './emoji_suggestion';
import Fuse from 'fuse.js';

const getEmojisByName = createSelector(
    getCustomEmojisByName,
    (customEmojis) => {
        const emoticons = new Set();
        for (const [key] of [...EmojiIndicesByAlias.entries(), ...customEmojis.entries()]) {
            emoticons.add(key);
        }

<<<<<<< HEAD
        return Array.from(emoticons).sort(compareEmojis);
    },
=======
        return Array.from(emoticons);
    }
>>>>>>> 08e748bc
);

function mapStateToProps(state) {
    const options = {
        shouldSort: true,
        threshold: 0.3,
        location: 0,
        distance: 100,
        minMatchCharLength: 2,
        maxPatternLength: 32,
    };

    const emojis = getEmojisByName(state);
    const list = emojis.length ? emojis : [];
    const fuse = new Fuse(list, options);

    return {
        fuse,
        emojis,
        theme: getTheme(state),
    };
}

function mapDispatchToProps(dispatch) {
    return {
        actions: bindActionCreators({
            addReactionToLatestPost,
            autocompleteCustomEmojis,
        }, dispatch),
    };
}

export default connect(mapStateToProps, mapDispatchToProps)(EmojiSuggestion);<|MERGE_RESOLUTION|>--- conflicted
+++ resolved
@@ -23,13 +23,8 @@
             emoticons.add(key);
         }
 
-<<<<<<< HEAD
-        return Array.from(emoticons).sort(compareEmojis);
+        return Array.from(emoticons);
     },
-=======
-        return Array.from(emoticons);
-    }
->>>>>>> 08e748bc
 );
 
 function mapStateToProps(state) {
