// Copyright (c) 2015-present Mattermost, Inc. All Rights Reserved.
// See LICENSE.txt for license information.

import React, {useMemo} from 'react';
import {StyleProp, View, ViewProps} from 'react-native';

import UserStatus from '@components/user_status';
import {makeStyleSheetFromTheme} from '@utils/theme';

import type UserModel from '@typings/database/models/servers/user';

type Props = {
    author?: UserModel | UserProfile;
    statusSize: number;
    statusStyle?: StyleProp<ViewProps>;
    theme: Theme;
}

const getStyleSheet = makeStyleSheetFromTheme((theme: Theme) => {
    return {
        statusWrapper: {
            position: 'absolute',
            bottom: 0,
            right: 0,
            overflow: 'hidden',
            alignItems: 'center',
            justifyContent: 'center',
            backgroundColor: theme.centerChannelBg,
            borderWidth: 1,
            borderColor: theme.centerChannelBg,
        },
    };
});

const Status = ({author, statusSize, statusStyle, theme}: Props) => {
    const styles = getStyleSheet(theme);
    const containerStyle = useMemo(() => ([
        styles.statusWrapper,
        statusStyle,
        {borderRadius: statusSize / 2},
<<<<<<< HEAD
    ]), []);
    const isBot = author && (('isBot' in author) ? author.isBot : author.is_bot);
    if (author?.status && !isBot) {
=======
    ]), [statusStyle]);

    if (author?.status && !author.isBot) {
>>>>>>> 066775ca
        return (
            <View
                style={containerStyle}
            >
                <UserStatus
                    size={statusSize}
                    status={author.status}
                />
            </View>
        );
    }
    return null;
};

export default Status;<|MERGE_RESOLUTION|>--- conflicted
+++ resolved
@@ -38,15 +38,9 @@
         styles.statusWrapper,
         statusStyle,
         {borderRadius: statusSize / 2},
-<<<<<<< HEAD
-    ]), []);
+    ]), [statusStyle]);
     const isBot = author && (('isBot' in author) ? author.isBot : author.is_bot);
     if (author?.status && !isBot) {
-=======
-    ]), [statusStyle]);
-
-    if (author?.status && !author.isBot) {
->>>>>>> 066775ca
         return (
             <View
                 style={containerStyle}
