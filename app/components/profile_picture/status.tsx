// Copyright (c) 2015-present Mattermost, Inc. All Rights Reserved.
// See LICENSE.txt for license information.

import React, {useMemo} from 'react';
import {StyleProp, View, ViewProps} from 'react-native';

import UserStatus from '@components/user_status';
import {makeStyleSheetFromTheme} from '@utils/theme';

import type UserModel from '@typings/database/models/servers/user';

type Props = {
    author?: UserModel | UserProfile;
    statusSize: number;
    statusStyle?: StyleProp<ViewProps>;
    theme: Theme;
}

const getStyleSheet = makeStyleSheetFromTheme((theme: Theme) => {
    return {
        statusWrapper: {
            position: 'absolute',
            bottom: 0,
            right: 0,
            overflow: 'hidden',
            alignItems: 'center',
            justifyContent: 'center',
            backgroundColor: theme.centerChannelBg,
            borderWidth: 1,
            borderColor: theme.centerChannelBg,
        },
    };
});

const Status = ({author, statusSize, statusStyle, theme}: Props) => {
    const styles = getStyleSheet(theme);
    const containerStyle = useMemo(() => ([
        styles.statusWrapper,
        statusStyle,
        {borderRadius: statusSize / 2},
<<<<<<< HEAD
    ]), []);
    let isBot = false;
    if (author) {
        isBot = 'isBot' in author ? author.isBot : author?.is_bot;
    }
    if (author?.status && !isBot) {
=======
    ]), [statusStyle]);

    if (author?.status && !author.isBot) {
>>>>>>> 49506c1b
        return (
            <View
                style={containerStyle}
            >
                <UserStatus
                    size={statusSize}
                    status={author.status}
                />
            </View>
        );
    }
    return null;
};

export default Status;<|MERGE_RESOLUTION|>--- conflicted
+++ resolved
@@ -38,18 +38,12 @@
         styles.statusWrapper,
         statusStyle,
         {borderRadius: statusSize / 2},
-<<<<<<< HEAD
-    ]), []);
+    ]), [statusStyle]);
     let isBot = false;
     if (author) {
         isBot = 'isBot' in author ? author.isBot : author?.is_bot;
     }
     if (author?.status && !isBot) {
-=======
-    ]), [statusStyle]);
-
-    if (author?.status && !author.isBot) {
->>>>>>> 49506c1b
         return (
             <View
                 style={containerStyle}
