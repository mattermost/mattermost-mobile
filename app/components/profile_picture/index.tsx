// Copyright (c) 2015-present Mattermost, Inc. All Rights Reserved.
// See LICENSE.txt for license information.

import React, {useEffect, useMemo} from 'react';
import {Platform, StyleProp, View, ViewProps} from 'react-native';

import {fetchStatusInBatch} from '@actions/remote/user';
import {useServerUrl} from '@context/server';
import {useTheme} from '@context/theme';
import {changeOpacity, makeStyleSheetFromTheme} from '@utils/theme';

import Image from './image';
import Status from './status';

import type UserModel from '@typings/database/models/servers/user';
import type {Source} from 'react-native-fast-image';

const STATUS_BUFFER = Platform.select({
    ios: 3,
    android: 2,
});

type ProfilePictureProps = {
    author?: UserModel | UserProfile;
    iconSize?: number;
    showStatus?: boolean;
    size: number;
    statusSize?: number;
    statusStyle?: StyleProp<ViewProps>;
    testID?: string;
    source?: Source | string;
};

const getStyleSheet = makeStyleSheetFromTheme((theme: Theme) => {
    return {
        container: {
            justifyContent: 'center',
            alignItems: 'center',
            borderRadius: 80,
        },
        icon: {
            color: changeOpacity(theme.centerChannelColor, 0.48),
        },
        statusWrapper: {
            position: 'absolute',
            bottom: 0,
            right: 0,
            overflow: 'hidden',
            alignItems: 'center',
            justifyContent: 'center',
            backgroundColor: theme.centerChannelBg,
            borderWidth: 1,
            borderColor: theme.centerChannelBg,
        },
        status: {
            color: theme.centerChannelBg,
        },
    };
});

const ProfilePicture = ({
    author,
    iconSize,
    showStatus = true,
    size = 64,
    statusSize = 14,
    statusStyle,
    testID,
    source,
}: ProfilePictureProps) => {
    const theme = useTheme();
    const serverUrl = useServerUrl();

<<<<<<< HEAD
    const isBot = author && (('isBot' in author) ? author.isBot : author.is_bot);

    try {
        client = NetworkManager.getClient(serverUrl);
    } catch {
        // handle below that the client is not set
    }
=======
    const style = getStyleSheet(theme);
    const buffer = showStatus ? STATUS_BUFFER || 0 : 0;
>>>>>>> 55324127

    useEffect(() => {
        if (author && !author.status && showStatus) {
            fetchStatusInBatch(serverUrl, author.id);
        }
    }, []);

<<<<<<< HEAD
    let statusIcon;
    let containerStyle: StyleProp<ViewStyle> = {
        width: size + buffer,
        height: size + buffer,
    };

    if (author?.status && !isBot && showStatus) {
        statusIcon = (
            <View style={[style.statusWrapper, statusStyle, {borderRadius: statusSize / 2}]}>
                <UserStatus
                    size={statusSize}
                    status={author.status}
                />
            </View>
        );
    }

    let image;
    if (author && client) {
        const lastPictureUpdate = ('lastPictureUpdate' in author) ? author.lastPictureUpdate : author.last_picture_update;
        const pictureUrl = client.getProfilePictureUrl(author.id, lastPictureUpdate);
        image = (
            <FastImage
                key={pictureUrl}
                style={{width: size, height: size, borderRadius: (size / 2)}}
                source={{uri: `${serverUrl}${pictureUrl}`}}
            />
        );
    } else {
        containerStyle = {
            width: size + (buffer - 1),
            height: size + (buffer - 1),
            backgroundColor: changeOpacity(theme.centerChannelColor, 0.08),
=======
    const containerStyle = useMemo(() => {
        if (author) {
            return {
                width: size + (buffer - 1),
                height: size + (buffer - 1),
                backgroundColor: changeOpacity(theme.centerChannelColor, 0.08),
                borderRadius: (size + buffer) / 2,
            };
        }

        return {
            ...style.container,
            width: size + buffer,
            height: size + buffer,
            borderRadius: (size + buffer) / 2,
>>>>>>> 55324127
        };
    }, [author, size]);

    return (
        <View
            style={containerStyle}
            testID={`${testID}.${author?.id}`}
        >
            <Image
                author={author}
                iconSize={iconSize}
                size={size}
                source={source}
            />
            {showStatus &&
            <Status
                author={author}
                statusSize={statusSize}
                statusStyle={statusStyle}
                theme={theme}
            />
            }
        </View>
    );
};

export default ProfilePicture;<|MERGE_RESOLUTION|>--- conflicted
+++ resolved
@@ -71,18 +71,8 @@
     const theme = useTheme();
     const serverUrl = useServerUrl();
 
-<<<<<<< HEAD
-    const isBot = author && (('isBot' in author) ? author.isBot : author.is_bot);
-
-    try {
-        client = NetworkManager.getClient(serverUrl);
-    } catch {
-        // handle below that the client is not set
-    }
-=======
     const style = getStyleSheet(theme);
     const buffer = showStatus ? STATUS_BUFFER || 0 : 0;
->>>>>>> 55324127
 
     useEffect(() => {
         if (author && !author.status && showStatus) {
@@ -90,41 +80,6 @@
         }
     }, []);
 
-<<<<<<< HEAD
-    let statusIcon;
-    let containerStyle: StyleProp<ViewStyle> = {
-        width: size + buffer,
-        height: size + buffer,
-    };
-
-    if (author?.status && !isBot && showStatus) {
-        statusIcon = (
-            <View style={[style.statusWrapper, statusStyle, {borderRadius: statusSize / 2}]}>
-                <UserStatus
-                    size={statusSize}
-                    status={author.status}
-                />
-            </View>
-        );
-    }
-
-    let image;
-    if (author && client) {
-        const lastPictureUpdate = ('lastPictureUpdate' in author) ? author.lastPictureUpdate : author.last_picture_update;
-        const pictureUrl = client.getProfilePictureUrl(author.id, lastPictureUpdate);
-        image = (
-            <FastImage
-                key={pictureUrl}
-                style={{width: size, height: size, borderRadius: (size / 2)}}
-                source={{uri: `${serverUrl}${pictureUrl}`}}
-            />
-        );
-    } else {
-        containerStyle = {
-            width: size + (buffer - 1),
-            height: size + (buffer - 1),
-            backgroundColor: changeOpacity(theme.centerChannelColor, 0.08),
-=======
     const containerStyle = useMemo(() => {
         if (author) {
             return {
@@ -140,7 +95,6 @@
             width: size + buffer,
             height: size + buffer,
             borderRadius: (size + buffer) / 2,
->>>>>>> 55324127
         };
     }, [author, size]);
 
