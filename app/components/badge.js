--- conflicted
+++ resolved
@@ -59,9 +59,9 @@
         this.mounted = false;
     }
 
-    setBadgeContainerRef = (ref) => {
-        this.badgeContainerRef = ref;
-    }
+    setBadgeRef = (ref) => {
+        this.badgeRef = ref;
+    };
 
     handlePress = () => {
         if (this.props.onPress) {
@@ -69,13 +69,9 @@
         }
     };
 
-    setBadgeRef = (ref) => {
-        this.badgeContainerRef = ref;
-    };
-
     setNativeProps = (props) => {
-        if (this.mounted && this.badgeContainerRef) {
-            this.badgeContainerRef.setNativeProps(props);
+        if (this.mounted && this.badgeRef) {
+            this.badgeRef.setNativeProps(props);
         }
     };
 
@@ -135,15 +131,6 @@
         }
 
         return (
-<<<<<<< HEAD
-            <View
-                ref={this.setBadgeContainerRef}
-                style={[styles.badge, this.props.style, {opacity: 0}]}
-            >
-                <View style={styles.wrapper}>
-                    {unreadCount}
-                    {unreadIndicator}
-=======
             <View style={[styles.badgeContainer, containerStyle]}>
                 <View
                     ref={this.setBadgeRef}
@@ -153,7 +140,6 @@
                         {unreadCount}
                         {unreadIndicator}
                     </View>
->>>>>>> b43638b7
                 </View>
             </View>
         );
