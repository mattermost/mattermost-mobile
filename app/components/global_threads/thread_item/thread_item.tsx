// Copyright (c) 2015-present Mattermost, Inc. All Rights Reserved.
// See LICENSE.txt for license information.

import React from 'react';
import {injectIntl, intlShape} from 'react-intl';
import {Keyboard, Text, TouchableHighlight, View} from 'react-native';

import {showModalOverCurrentContext} from '@actions/navigation';
import FriendlyDate from '@components/friendly_date';
import RemoveMarkdown from '@components/remove_markdown';
import {GLOBAL_THREADS} from '@constants/screen';
import {Posts, Preferences} from '@mm-redux/constants';
import EventEmitter from '@mm-redux/utils/event_emitter';
import {displayUsername} from '@mm-redux/utils/user_utils';
import {changeOpacity, makeStyleSheetFromTheme} from '@utils/theme';

import ThreadFooter from '../thread_footer';

<<<<<<< HEAD
import type {Channel} from '@mm-redux/types/channels';
import type {Post} from '@mm-redux/types/posts';
import type {Theme} from '@mm-redux/types/preferences';
import type {UserThread} from '@mm-redux/types/threads';
import type {UserProfile} from '@mm-redux/types/users';
=======
import type {Theme} from '@mm-redux/types/theme';
>>>>>>> 58d14544

export type DispatchProps = {
    actions: {
        getPost: (postId: string) => void;
    };
}

export type OwnProps = {
    testID: string;
    theme: Theme;
    threadId: string;
};

export type StateProps = {
    channel: Channel;
    post: Post;
    thread: UserThread | null;
    threadStarter: UserProfile;
}

type Props = DispatchProps & OwnProps & StateProps & {
    intl: typeof intlShape;
};

function ThreadItem({actions, channel, intl, post, threadId, testID, theme, thread, threadStarter}: Props) {
    const style = getStyleSheet(theme);

    if (!thread) {
        return null;
    }

    const postItem = post || thread.post;

    React.useEffect(() => {
        // Get the latest post
        if (!post) {
            actions.getPost(threadId);
        }
    }, []);

    const channelName = channel?.display_name;
    const threadStarterName = displayUsername(threadStarter, Preferences.DISPLAY_PREFER_FULL_NAME);

    const showThread = () => {
        EventEmitter.emit('goToThread', postItem);
    };

    const showThreadOptions = () => {
        const screen = 'GlobalThreadOptions';
        const passProps = {
            rootId: post.id,
        };
        Keyboard.dismiss();
        requestAnimationFrame(() => {
            showModalOverCurrentContext(screen, passProps);
        });
    };

    const testIDPrefix = `${testID}.${postItem?.id}`;

    const needBadge = thread.unread_mentions || thread.unread_replies;
    let badgeComponent;
    if (needBadge) {
        if (thread.unread_mentions && thread.unread_mentions > 0) {
            badgeComponent = (
                <View
                    style={style.mentionBadge}
                    testID={`${testIDPrefix}.unread_mentions`}
                >
                    <Text style={style.mentionBadgeText}>{thread.unread_mentions > 99 ? '99+' : thread.unread_mentions}</Text>
                </View>
            );
        } else if (thread.unread_replies && thread.unread_replies > 0) {
            badgeComponent = (
                <View
                    style={style.unreadDot}
                    testID={`${testIDPrefix}.unread_dot`}
                />
            );
        }
    }

    let name;
    if (postItem.state === Posts.POST_DELETED) {
        name = (
            <Text
                style={[style.threadStarter, style.threadDeleted]}
                numberOfLines={1}
            >{intl.formatMessage({
                    id: 'threads.deleted',
                    defaultMessage: 'Original Message Deleted',
                })}</Text>
        );
    } else {
        name = (
            <Text
                style={style.threadStarter}
                numberOfLines={1}
            >{threadStarterName}</Text>
        );
    }

    let postBody;
    if (postItem.state !== Posts.POST_DELETED) {
        postBody = (
            <Text
                style={style.message}
                numberOfLines={2}
            >
                <RemoveMarkdown value={postItem.message || ''}/>
            </Text>
        );
    }

    return (
        <TouchableHighlight
            underlayColor={changeOpacity(theme.buttonBg, 0.08)}
            onLongPress={showThreadOptions}
            onPress={showThread}
            testID={`${testIDPrefix}.item`}
        >
            <View style={style.container}>
                <View style={style.badgeContainer}>
                    {badgeComponent}
                </View>
                <View style={style.postContainer}>
                    <View style={style.header}>
                        <View style={style.headerInfoContainer}>
                            {name}
                            <View style={style.channelNameContainer}>
                                <Text
                                    style={style.channelName}
                                    numberOfLines={1}
                                >{channelName}</Text>
                            </View>
                        </View>
                        <FriendlyDate
                            value={thread.last_reply_at}
                            style={style.date}
                        />
                    </View>
                    {postBody}
                    <ThreadFooter
                        testID={`${testIDPrefix}.footer`}
                        thread={thread}
                        theme={theme}
                        threadStarter={threadStarter}
                        location={GLOBAL_THREADS}
                    />
                </View>
            </View>
        </TouchableHighlight>
    );
}

const getStyleSheet = makeStyleSheetFromTheme((theme: Theme) => {
    return {
        container: {
            paddingTop: 16,
            paddingRight: 16,
            flex: 1,
            flexDirection: 'row',
            borderBottomColor: changeOpacity(theme.centerChannelColor, 0.08),
            borderBottomWidth: 1,
        },
        badgeContainer: {
            marginTop: 3,
            width: 32,
        },
        postContainer: {
            flex: 1,
        },
        header: {
            alignItems: 'center',
            flex: 1,
            flexDirection: 'row',
            marginBottom: 9,
        },
        headerInfoContainer: {
            alignItems: 'center',
            flex: 1,
            flexDirection: 'row',
            marginRight: 12,
            overflow: 'hidden',
        },
        threadDeleted: {
            color: changeOpacity(theme.centerChannelColor, 0.72),
            fontStyle: 'italic',
        },
        threadStarter: {
            color: theme.centerChannelColor,
            fontSize: 15,
            fontWeight: '600',
            lineHeight: 22,
            paddingRight: 8,
        },
        channelNameContainer: {
            backgroundColor: changeOpacity(theme.centerChannelColor, 0.08),
            borderRadius: 4,
            maxWidth: '50%',
        },
        channelName: {
            color: theme.centerChannelColor,
            fontSize: 10,
            fontWeight: '600',
            lineHeight: 16,
            letterSpacing: 0.1,
            textTransform: 'uppercase',
            marginLeft: 6,
            marginRight: 6,
            marginTop: 2,
            marginBottom: 2,
        },
        date: {
            color: changeOpacity(theme.centerChannelColor, 0.64),
            fontSize: 12,
            fontWeight: '400',
        },
        message: {
            color: theme.centerChannelColor,
            fontSize: 15,
            lineHeight: 20,
        },
        unreadDot: {
            width: 8,
            height: 8,
            borderRadius: 4,
            backgroundColor: theme.sidebarTextActiveBorder,
            alignSelf: 'center',
            marginTop: 5,
        },
        mentionBadge: {
            width: 18,
            height: 18,
            borderRadius: 9,
            backgroundColor: theme.mentionColor,
            alignSelf: 'center',
        },
        mentionBadgeText: {
            fontFamily: 'Open Sans',
            fontSize: 10,
            lineHeight: 16,
            fontWeight: '700',
            alignSelf: 'center',
            color: theme.centerChannelBg,
        },
    };
});

export {ThreadItem}; // Used for shallow render test cases

export default injectIntl(ThreadItem);<|MERGE_RESOLUTION|>--- conflicted
+++ resolved
@@ -16,15 +16,11 @@
 
 import ThreadFooter from '../thread_footer';
 
-<<<<<<< HEAD
 import type {Channel} from '@mm-redux/types/channels';
 import type {Post} from '@mm-redux/types/posts';
-import type {Theme} from '@mm-redux/types/preferences';
+import type {Theme} from '@mm-redux/types/theme';
 import type {UserThread} from '@mm-redux/types/threads';
 import type {UserProfile} from '@mm-redux/types/users';
-=======
-import type {Theme} from '@mm-redux/types/theme';
->>>>>>> 58d14544
 
 export type DispatchProps = {
     actions: {
