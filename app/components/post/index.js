--- conflicted
+++ resolved
@@ -25,33 +25,7 @@
     const post = getPost(state, ownProps.postId);
     const previousPost = ownProps.previousPostId && getPost(state, ownProps.previousPostId);
 
-<<<<<<< HEAD
     let consecutivePost = false;
-=======
-    const config = getConfig(state);
-    const license = getLicense(state);
-    const roles = getCurrentUserId(state) ? getCurrentUserRoles(state) : '';
-    const myPreferences = getMyPreferences(state);
-    const currentUserId = getCurrentUserId(state);
-    const currentTeamId = getCurrentTeamId(state);
-    const currentChannelId = getCurrentChannelId(state);
-
-    let isFirstReply = true;
-    let isLastReply = true;
-    let commentedOnPost = null;
-    if (ownProps.renderReplies && post && post.root_id) {
-        if (ownProps.previousPostId) {
-            const previousPost = getPost(state, ownProps.previousPostId);
-
-            if (previousPost && (previousPost.id === post.root_id || previousPost.root_id === post.root_id)) {
-                // Previous post is root post or previous post is in same thread
-                isFirstReply = false;
-            } else {
-                // Last post is not a comment on the same message
-                commentedOnPost = getPost(state, post.root_id);
-            }
-        }
->>>>>>> 2f12c0fe
 
     if (previousPost) {
         const postFromWebhook = Boolean(post.props && post.props.from_webhook);
