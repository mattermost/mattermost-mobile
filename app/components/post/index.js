--- conflicted
+++ resolved
@@ -12,11 +12,7 @@
 import {getMyPreferences, getTheme} from 'mattermost-redux/selectors/entities/preferences';
 import {isPostFlagged, isSystemMessage} from 'mattermost-redux/utils/post_utils';
 
-<<<<<<< HEAD
-import {goToScreen, showModal, showModalOverCurrentContext} from 'app/actions/navigation';
-=======
 import {goToScreen, showModalOverCurrentContext} from 'app/actions/navigation';
->>>>>>> b65ce5d2
 import {insertToDraft, setPostTooltipVisible} from 'app/actions/views/channel';
 
 import Post from './post';
@@ -99,10 +95,6 @@
             setPostTooltipVisible,
             insertToDraft,
             goToScreen,
-<<<<<<< HEAD
-            showModal,
-=======
->>>>>>> b65ce5d2
             showModalOverCurrentContext,
         }, dispatch),
     };
