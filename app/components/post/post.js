// Copyright (c) 2017-present Mattermost, Inc. All Rights Reserved.
// See License.txt for license information.

import React, {PureComponent} from 'react';
import PropTypes from 'prop-types';
import {
    Alert,
    Clipboard,
    Platform,
    TouchableHighlight,
    View,
    ViewPropTypes,
} from 'react-native';
import {intlShape} from 'react-intl';
import MaterialIcon from 'react-native-vector-icons/MaterialIcons';

import PostBody from 'app/components/post_body';
import PostHeader from 'app/components/post_header';
import PostProfilePicture from 'app/components/post_profile_picture';
import {NavigationTypes} from 'app/constants';
import {emptyFunction} from 'app/utils/general';
import {preventDoubleTap} from 'app/utils/tap';
import {changeOpacity, makeStyleSheetFromTheme} from 'app/utils/theme';
import {getToolTipVisible} from 'app/utils/tooltip';

import {Posts} from 'mattermost-redux/constants';
import DelayedAction from 'mattermost-redux/utils/delayed_action';
import EventEmitter from 'mattermost-redux/utils/event_emitter';
import {canDeletePost, canEditPost, isPostEphemeral, isPostPendingOrFailed, isSystemMessage} from 'mattermost-redux/utils/post_utils';
import {isAdmin, isSystemAdmin} from 'mattermost-redux/utils/user_utils';

import Config from 'assets/config';

export default class Post extends PureComponent {
    static propTypes = {
        actions: PropTypes.shape({
            addReaction: PropTypes.func.isRequired,
            createPost: PropTypes.func.isRequired,
            deletePost: PropTypes.func.isRequired,
            insertToDraft: PropTypes.func.isRequired,
            removePost: PropTypes.func.isRequired,
        }).isRequired,
        config: PropTypes.object.isRequired,
        currentTeamUrl: PropTypes.string.isRequired,
        currentUserId: PropTypes.string.isRequired,
        deviceWidth: PropTypes.number.isRequired,
        highlight: PropTypes.bool,
        style: ViewPropTypes.style,
        post: PropTypes.object,
        postId: PropTypes.string.isRequired, // Used by container // eslint-disable-line no-unused-prop-types
        renderReplies: PropTypes.bool,
        isFirstReply: PropTypes.bool,
        isLastReply: PropTypes.bool,
        isSearchResult: PropTypes.bool,
        commentedOnPost: PropTypes.object,
        license: PropTypes.object.isRequired,
        managedConfig: PropTypes.object.isRequired,
        navigator: PropTypes.object,
        onPermalinkPress: PropTypes.func,
        roles: PropTypes.string,
        shouldRenderReplyButton: PropTypes.bool,
        showFullDate: PropTypes.bool,
        showLongPost: PropTypes.bool,
        theme: PropTypes.object.isRequired,
        onPress: PropTypes.func,
        onReply: PropTypes.func,
        isFlagged: PropTypes.bool,
    };

    static defaultProps = {
        isSearchResult: false,
        showLongPost: false,
    };

    static contextTypes = {
        intl: intlShape.isRequired,
    };

    constructor(props) {
        super(props);

        const {config, license, currentUserId, roles, post} = props;
        this.editDisableAction = new DelayedAction(this.handleEditDisable);
        if (post) {
            this.state = {
                canEdit: canEditPost(config, license, currentUserId, post, this.editDisableAction),
                canDelete: canDeletePost(config, license, currentUserId, post, isAdmin(roles), isSystemAdmin(roles)),
            };
        } else {
            this.state = {
                canEdit: false,
                canDelete: false,
            };
        }
    }

    componentWillReceiveProps(nextProps) {
        if (nextProps.config !== this.props.config ||
            nextProps.license !== this.props.license ||
            nextProps.currentUserId !== this.props.currentUserId ||
            nextProps.post !== this.props.post ||
            nextProps.roles !== this.props.roles) {
            const {config, license, currentUserId, roles, post} = nextProps;

            this.setState({
                canEdit: canEditPost(config, license, currentUserId, post, this.editDisableAction),
                canDelete: canDeletePost(config, license, currentUserId, post, isAdmin(roles), isSystemAdmin(roles)),
            });
        }
    }

    componentWillUnmount() {
        this.editDisableAction.cancel();
    }

    goToUserProfile = () => {
        const {intl} = this.context;
        const {navigator, post, theme} = this.props;
        const options = {
            screen: 'UserProfile',
            title: intl.formatMessage({id: 'mobile.routes.user_profile', defaultMessage: 'Profile'}),
            animated: true,
            backButtonTitle: '',
            passProps: {
                userId: post.user_id,
            },
            navigatorStyle: {
                navBarTextColor: theme.sidebarHeaderTextColor,
                navBarBackgroundColor: theme.sidebarHeaderBg,
                navBarButtonColor: theme.sidebarHeaderTextColor,
                screenBackgroundColor: theme.centerChannelBg,
            },
        };

        if (Platform.OS === 'ios') {
            navigator.push(options);
        } else {
            navigator.showModal(options);
        }
    };

    autofillUserMention = (username) => {
        // create a general action that checks for currentThreadId in the state and decides
        // whether to insert to root or thread
        this.props.actions.insertToDraft(`@${username} `);
    }

    handleEditDisable = () => {
        this.setState({canEdit: false});
    };

    handlePostDelete = () => {
        const {formatMessage} = this.context.intl;
        const {actions, currentUserId, post} = this.props;

        Alert.alert(
            formatMessage({id: 'mobile.post.delete_title', defaultMessage: 'Delete Post'}),
            formatMessage({id: 'mobile.post.delete_question', defaultMessage: 'Are you sure you want to delete this post?'}),
            [{
                text: formatMessage({id: 'mobile.post.cancel', defaultMessage: 'Cancel'}),
                style: 'cancel',
            }, {
                text: formatMessage({id: 'post_info.del', defaultMessage: 'Delete'}),
                style: 'destructive',
                onPress: () => {
                    this.editDisableAction.cancel();
                    actions.deletePost(post);
                    if (post.user_id === currentUserId) {
                        actions.removePost(post);
                    }
                },
            }]
        );
    };

    handlePostEdit = () => {
        const {intl} = this.context;
        const {navigator, post, theme} = this.props;
        MaterialIcon.getImageSource('close', 20, theme.sidebarHeaderTextColor).then((source) => {
            navigator.showModal({
                screen: 'EditPost',
                title: intl.formatMessage({id: 'mobile.edit_post.title', defaultMessage: 'Editing Message'}),
                animated: true,
                navigatorStyle: {
                    navBarTextColor: theme.sidebarHeaderTextColor,
                    navBarBackgroundColor: theme.sidebarHeaderBg,
                    navBarButtonColor: theme.sidebarHeaderTextColor,
                    screenBackgroundColor: theme.centerChannelBg,
                },
                passProps: {
                    post,
                    closeButton: source,
                },
            });
        });
    };

    handleAddReactionToPost = (emoji) => {
        const {post} = this.props;
        this.props.actions.addReaction(post.id, emoji);
    }

    handleAddReaction = preventDoubleTap(() => {
        const {intl} = this.context;
        const {navigator, post, theme} = this.props;

        MaterialIcon.getImageSource('close', 20, theme.sidebarHeaderTextColor).
            then((source) => {
                navigator.showModal({
                    screen: 'AddReaction',
                    title: intl.formatMessage({id: 'mobile.post_info.add_reaction', defaultMessage: 'Add Reaction'}),
                    animated: true,
                    navigatorStyle: {
                        navBarTextColor: theme.sidebarHeaderTextColor,
                        navBarBackgroundColor: theme.sidebarHeaderBg,
                        navBarButtonColor: theme.sidebarHeaderTextColor,
                        screenBackgroundColor: theme.centerChannelBg,
                    },
                    passProps: {
                        post,
                        closeButton: source,
                        onEmojiPress: this.handleAddReactionToPost,
                    },
                });
            });
    });

    handleFailedPostPress = () => {
        const options = {
            title: {
                id: 'mobile.post.failed_title',
                defaultMessage: 'Unable to send your message:',
            },
            items: [{
                action: () => {
                    const {failed, id, ...post} = this.props.post; // eslint-disable-line

                    EventEmitter.emit(NavigationTypes.NAVIGATION_CLOSE_MODAL);
                    this.props.actions.createPost(post);
                },
                text: {
                    id: 'mobile.post.failed_retry',
                    defaultMessage: 'Try Again',
                },
            }, {
                action: () => {
                    EventEmitter.emit(NavigationTypes.NAVIGATION_CLOSE_MODAL);
                    this.onRemovePost(this.props.post);
                },
                text: {
                    id: 'mobile.post.failed_delete',
                    defaultMessage: 'Delete Message',
                },
                textStyle: {
                    color: '#CC3239',
                },
            }],
        };

        this.props.navigator.showModal({
            screen: 'OptionsModal',
            title: '',
            animationType: 'none',
            passProps: {
                items: options.items,
                title: options.title,
            },
            navigatorStyle: {
                navBarHidden: true,
                statusBarHidden: false,
                statusBarHideWithNavBar: false,
                screenBackgroundColor: 'transparent',
                modalPresentationStyle: 'overCurrentContext',
            },
        });
    };

    handlePress = preventDoubleTap(() => {
        const {
            onPress,
            post,
            showLongPost,
        } = this.props;

        if (!getToolTipVisible()) {
            if (onPress && post.state !== Posts.POST_DELETED && !isSystemMessage(post) && !isPostPendingOrFailed(post)) {
                onPress(post);
            } else if ((isPostEphemeral(post) || post.state === Posts.POST_DELETED) && !showLongPost) {
                this.onRemovePost(post);
            }
        } else if (this.refs.postBody) {
            this.refs.postBody.getWrappedInstance().hideOptionsContext();
            this.handleHideUnderlay();
        }
    });

    handleReply = preventDoubleTap(() => {
        const {post, onReply} = this.props;
        if (!getToolTipVisible() && onReply) {
            return onReply(post);
        }

        return this.handlePress();
    });

    onRemovePost = (post) => {
        const {removePost} = this.props.actions;
        removePost(post);
    };

    isReplyPost = () => {
        const {renderReplies, post} = this.props;
        return Boolean(renderReplies && post.root_id && !isPostEphemeral(post));
    };

    renderReplyBar = () => {
        const {
            commentedOnPost,
            isFirstReply,
            isLastReply,
            theme,
        } = this.props;

        if (!this.isReplyPost()) {
            return null;
        }

        const style = getStyleSheet(theme);
        const replyBarStyle = [style.replyBar];

        if (isFirstReply || commentedOnPost) {
            replyBarStyle.push(style.replyBarFirst);
        }

        if (isLastReply) {
            replyBarStyle.push(style.replyBarLast);
        }

        return <View style={replyBarStyle}/>;
    };

    viewUserProfile = preventDoubleTap(() => {
        if (!getToolTipVisible()) {
            this.goToUserProfile();
        }
    });

    toggleSelected = (selected) => {
        if (!getToolTipVisible()) {
            this.setState({selected});
        }
    };

    handleCopyText = (text) => {
        let textToCopy = this.props.post.message;
        if (typeof text === 'string') {
            textToCopy = text;
        }

        Clipboard.setString(textToCopy);
    }

    handleCopyPermalink = () => {
        const {currentTeamUrl, postId} = this.props;
        const permalink = `${currentTeamUrl}/pl/${postId}`;

        Clipboard.setString(permalink);
    };

    handleHideUnderlay = () => {
        this.toggleSelected(false);
    };

    handleShowUnderlay = () => {
        this.toggleSelected(true);
    };

    showOptionsContext = () => {
        if (this.refs.postBody) {
            this.refs.postBody.getWrappedInstance().showOptionsContext();
        }
    };

    render() {
        const {
            commentedOnPost,
            highlight,
            isLastReply,
            isSearchResult,
            onPermalinkPress,
            post,
            renderReplies,
            shouldRenderReplyButton,
            showFullDate,
            showLongPost,
            theme,
            managedConfig,
            isFlagged,
        } = this.props;

        if (!post) {
            return null;
        }

        const style = getStyleSheet(theme);
        const selected = this.state && this.state.selected ? style.selected : null;
        const highlighted = highlight ? style.highlight : null;
        const isReplyPost = this.isReplyPost();

        const onUsernamePress = Config.ExperimentalUsernamePressIsMention ? this.autofillUserMention : this.viewUserProfile;

        // postWidth = deviceWidth - profilePic width - profilePictureContainer margins - right column margin
        const postWidth = this.props.deviceWidth - 66;

        return (
            <View style={[style.container, this.props.style, highlighted, selected]}>
                <TouchableHighlight
                    style={[style.profilePictureContainer, (isPostPendingOrFailed(post) && style.pendingPost)]}
                    onPress={this.handlePress}
                    onHideUnderlay={this.handleHideUnderlay}
                    onShowUnderlay={this.handleShowUnderlay}
                    onLongPress={this.showOptionsContext}
                    underlayColor='transparent'
                >
                    <PostProfilePicture
                        onViewUserProfile={this.viewUserProfile}
                        postId={post.id}
                    />
                </TouchableHighlight>
                <View style={style.messageContainerWithReplyBar}>
                    {!commentedOnPost && this.renderReplyBar()}
                    <View style={[style.rightColumn, (commentedOnPost && isLastReply && style.rightColumnPadding)]}>
                        <PostHeader
                            postId={post.id}
                            commentedOnUserId={commentedOnPost && commentedOnPost.user_id}
                            createAt={post.create_at}
                            isSearchResult={isSearchResult}
                            shouldRenderReplyButton={shouldRenderReplyButton}
                            showFullDate={showFullDate}
                            onPress={this.handleReply}
                            onUsernamePress={onUsernamePress}
                            renderReplies={renderReplies}
                            theme={theme}
                            isFlagged={isFlagged}
                        />
                        <View style={{maxWidth: postWidth}}>
                            <PostBody
                                ref={'postBody'}
                                canDelete={this.state.canDelete}
                                canEdit={this.state.canEdit}
                                highlight={highlight}
                                isSearchResult={isSearchResult}
                                navigator={this.props.navigator}
                                onAddReaction={this.handleAddReaction}
                                onCopyPermalink={this.handleCopyPermalink}
                                onCopyText={this.handleCopyText}
                                onFailedPostPress={this.handleFailedPostPress}
                                onPermalinkPress={onPermalinkPress}
                                onPostDelete={this.handlePostDelete}
                                onPostEdit={this.handlePostEdit}
                                onPress={this.handlePress}
                                postId={post.id}
                                renderReplyBar={commentedOnPost ? this.renderReplyBar : emptyFunction}
                                toggleSelected={this.toggleSelected}
                                managedConfig={managedConfig}
                                isFlagged={isFlagged}
                                isReplyPost={isReplyPost}
                                showLongPost={showLongPost}
                            />
                        </View>
                    </View>
                </View>
            </View>
        );
    }
}

const getStyleSheet = makeStyleSheetFromTheme((theme) => {
    return {
        container: {
<<<<<<< HEAD
            flexDirection: 'row'
=======
            backgroundColor: theme.centerChannelBg,
            flexDirection: 'row',
>>>>>>> 6698dbf6
        },
        pendingPost: {
            opacity: 0.5,
        },
        rightColumn: {
            flex: 1,
            flexDirection: 'column',
            marginRight: 12,
        },
        rightColumnPadding: {
            paddingBottom: 3,
        },
        messageContainerWithReplyBar: {
            flexDirection: 'row',
            flex: 1,
        },
        profilePictureContainer: {
            marginBottom: 10,
            marginRight: 10,
            marginLeft: 12,
            marginTop: 10,
        },
        replyBar: {
            backgroundColor: theme.centerChannelColor,
            opacity: 0.1,
            marginRight: 10,
            width: 3,
            flexBasis: 3,
        },
        replyBarFirst: {
            paddingTop: 10,
        },
        replyBarLast: {
            paddingBottom: 10,
        },
        selected: {
            backgroundColor: changeOpacity(theme.centerChannelColor, 0.1),
        },
        highlight: {
            backgroundColor: changeOpacity(theme.mentionHighlightBg, 0.5),
        },
    };
});<|MERGE_RESOLUTION|>--- conflicted
+++ resolved
@@ -478,12 +478,7 @@
 const getStyleSheet = makeStyleSheetFromTheme((theme) => {
     return {
         container: {
-<<<<<<< HEAD
-            flexDirection: 'row'
-=======
-            backgroundColor: theme.centerChannelBg,
             flexDirection: 'row',
->>>>>>> 6698dbf6
         },
         pendingPost: {
             opacity: 0.5,
