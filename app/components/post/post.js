// Copyright (c) 2015-present Mattermost, Inc. All Rights Reserved.
// See LICENSE.txt for license information.

import React, {PureComponent} from 'react';
import PropTypes from 'prop-types';
import {
    Keyboard,
    Platform,
    TouchableHighlight,
    View,
    ViewPropTypes,
} from 'react-native';
import {intlShape} from 'react-intl';

import PostBody from 'app/components/post_body';
import PostHeader from 'app/components/post_header';
import PostPreHeader from 'app/components/post_header/post_pre_header';
import PostProfilePicture from 'app/components/post_profile_picture';
import {NavigationTypes} from 'app/constants';
import {fromAutoResponder} from 'app/utils/general';
import {preventDoubleTap} from 'app/utils/tap';
import {changeOpacity, makeStyleSheetFromTheme} from 'app/utils/theme';
import {t} from 'app/utils/i18n';

import {Posts} from 'mattermost-redux/constants';
import EventEmitter from 'mattermost-redux/utils/event_emitter';
import {isPostEphemeral, isPostPendingOrFailed, isSystemMessage} from 'mattermost-redux/utils/post_utils';

import Config from 'assets/config';

export default class Post extends PureComponent {
    static propTypes = {
        actions: PropTypes.shape({
            createPost: PropTypes.func.isRequired,
            insertToDraft: PropTypes.func.isRequired,
            removePost: PropTypes.func.isRequired,
            goToScreen: PropTypes.func.isRequired,
<<<<<<< HEAD
            showModal: PropTypes.func.isRequired,
=======
>>>>>>> 74c7805e
            showModalOverCurrentContext: PropTypes.func.isRequired,
        }).isRequired,
        channelIsReadOnly: PropTypes.bool,
        currentUserId: PropTypes.string.isRequired,
        highlight: PropTypes.bool,
        style: ViewPropTypes.style,
        post: PropTypes.object,
        renderReplies: PropTypes.bool,
        isFirstReply: PropTypes.bool,
        isLastReply: PropTypes.bool,
        isLastPost: PropTypes.bool,
        consecutivePost: PropTypes.bool,
        hasComments: PropTypes.bool,
        isSearchResult: PropTypes.bool,
        commentedOnPost: PropTypes.object,
        managedConfig: PropTypes.object.isRequired,
        onHashtagPress: PropTypes.func,
        onPermalinkPress: PropTypes.func,
        shouldRenderReplyButton: PropTypes.bool,
        showAddReaction: PropTypes.bool,
        showFullDate: PropTypes.bool,
        showLongPost: PropTypes.bool,
        theme: PropTypes.object.isRequired,
        onPress: PropTypes.func,
        onReply: PropTypes.func,
        isFlagged: PropTypes.bool,
        highlightPinnedOrFlagged: PropTypes.bool,
        skipFlaggedHeader: PropTypes.bool,
        skipPinnedHeader: PropTypes.bool,
        isCommentMention: PropTypes.bool,
        location: PropTypes.string,
        isBot: PropTypes.bool,
    };

    static defaultProps = {
        isSearchResult: false,
        showAddReaction: true,
        showLongPost: false,
        channelIsReadOnly: false,
        highlightPinnedOrFlagged: true,
    };

    static contextTypes = {
        intl: intlShape.isRequired,
    };

    constructor(props) {
        super(props);

        this.postBodyRef = React.createRef();
    }

    goToUserProfile = () => {
        const {intl} = this.context;
        const {actions, post} = this.props;
        const screen = 'UserProfile';
        const title = intl.formatMessage({id: 'mobile.routes.user_profile', defaultMessage: 'Profile'});
        const passProps = {
            userId: post.user_id,
        };

        Keyboard.dismiss();
        requestAnimationFrame(() => {
<<<<<<< HEAD
            if (Platform.OS === 'ios') {
                actions.goToScreen(screen, title, passProps);
            } else {
                actions.showModal(screen, title, passProps);
            }
=======
            actions.goToScreen(screen, title, passProps);
>>>>>>> 74c7805e
        });
    };

    autofillUserMention = (username) => {
        this.props.actions.insertToDraft(`@${username} `);
    };

    handleFailedPostPress = () => {
        const screen = 'OptionsModal';
        const passProps = {
            title: {
                id: t('mobile.post.failed_title'),
                defaultMessage: 'Unable to send your message:',
            },
            items: [{
                action: () => {
                    const {failed, id, ...post} = this.props.post; // eslint-disable-line

                    EventEmitter.emit(NavigationTypes.NAVIGATION_CLOSE_MODAL);
                    this.props.actions.createPost(post);
                },
                text: {
                    id: t('mobile.post.failed_retry'),
                    defaultMessage: 'Try Again',
                },
            }, {
                action: () => {
                    EventEmitter.emit(NavigationTypes.NAVIGATION_CLOSE_MODAL);
                    this.onRemovePost(this.props.post);
                },
                text: {
                    id: t('mobile.post.failed_delete'),
                    defaultMessage: 'Delete Message',
                },
                textStyle: {
                    color: '#CC3239',
                },
            }],
        };

        this.props.actions.showModalOverCurrentContext(screen, passProps);
    };

    handlePress = preventDoubleTap(() => {
        const {
            onPress,
            post,
            showLongPost,
        } = this.props;

        const isValidSystemMessage = fromAutoResponder(post) || !isSystemMessage(post);
        if (onPress && post.state !== Posts.POST_DELETED && isValidSystemMessage && !isPostPendingOrFailed(post)) {
            onPress(post);
        } else if ((isPostEphemeral(post) || post.state === Posts.POST_DELETED) && !showLongPost) {
            this.onRemovePost(post);
        }
    });

    handleReply = preventDoubleTap(() => {
        const {post, onReply} = this.props;
        if (onReply) {
            return onReply(post);
        }

        return this.handlePress();
    });

    onRemovePost = (post) => {
        const {removePost} = this.props.actions;
        removePost(post);
    };

    isReplyPost = () => {
        const {renderReplies, post} = this.props;
        return Boolean(renderReplies && post.root_id && (!isPostEphemeral(post) || post.state === Posts.POST_DELETED));
    };

    replyBarStyle = () => {
        const {
            commentedOnPost,
            isFirstReply,
            isLastReply,
            theme,
            isCommentMention,
        } = this.props;

        if (!this.isReplyPost()) {
            return null;
        }

        const style = getStyleSheet(theme);
        const replyBarStyle = [style.replyBar];

        if (isFirstReply || commentedOnPost) {
            replyBarStyle.push(style.replyBarFirst);
        }

        if (isLastReply) {
            replyBarStyle.push(style.replyBarLast);
        }

        if (isCommentMention) {
            replyBarStyle.push(style.commentMentionBgColor);
        }

        return replyBarStyle;
    };

    viewUserProfile = preventDoubleTap(() => {
        this.goToUserProfile();
    });

    showPostOptions = () => {
        if (this.postBodyRef?.current) {
            this.postBodyRef.current.showPostOptions();
        }
    };

    render() {
        const {
            channelIsReadOnly,
            commentedOnPost,
            highlight,
            isLastPost,
            isLastReply,
            isSearchResult,
            onHashtagPress,
            onPermalinkPress,
            post,
            isBot,
            renderReplies,
            shouldRenderReplyButton,
            showAddReaction,
            showFullDate,
            showLongPost,
            theme,
            managedConfig,
            consecutivePost,
            hasComments,
            isFlagged,
            highlightPinnedOrFlagged,
            skipFlaggedHeader,
            skipPinnedHeader,
            location,
        } = this.props;

        if (!post) {
            return null;
        }

        const style = getStyleSheet(theme);
        const isReplyPost = this.isReplyPost();
        const onUsernamePress =
            Config.ExperimentalUsernamePressIsMention && !channelIsReadOnly ? this.autofillUserMention : this.viewUserProfile;
        const mergeMessage = consecutivePost && !hasComments && !isBot;
        const highlightFlagged = isFlagged && !skipFlaggedHeader;
        const hightlightPinned = post.is_pinned && !skipPinnedHeader;

        let highlighted;
        if (highlight) {
            highlighted = style.highlight;
        } else if ((highlightFlagged || hightlightPinned) && highlightPinnedOrFlagged) {
            highlighted = style.highlightPinnedOrFlagged;
        }

        let postHeader;
        let userProfile;
        let consecutiveStyle;

        if (mergeMessage) {
            consecutiveStyle = {marginTop: 0};
            userProfile = <View style={style.consecutivePostContainer}/>;
        } else {
            userProfile = (
                <View style={[style.profilePictureContainer, (isPostPendingOrFailed(post) && style.pendingPost)]}>
                    <PostProfilePicture
                        onViewUserProfile={this.viewUserProfile}
                        post={post}
                    />
                </View>
            );
            postHeader = (
                <PostHeader
                    post={post}
                    commentedOnUserId={commentedOnPost && commentedOnPost.user_id}
                    createAt={post.create_at}
                    isSearchResult={isSearchResult}
                    shouldRenderReplyButton={shouldRenderReplyButton}
                    showFullDate={showFullDate}
                    onPress={this.handleReply}
                    onUsernamePress={onUsernamePress}
                    renderReplies={renderReplies}
                    theme={theme}
                />
            );
        }
        const replyBarStyle = this.replyBarStyle();
        const rightColumnStyle = [style.rightColumn, (commentedOnPost && isLastReply && style.rightColumnPadding)];

        return (
            <TouchableHighlight
                style={[style.postStyle, highlighted]}
                onPress={this.handlePress}
                onLongPress={this.showPostOptions}
                underlayColor={changeOpacity(theme.centerChannelColor, 0.1)}
            >
                <React.Fragment>
                    <PostPreHeader
                        isConsecutive={mergeMessage}
                        isFlagged={isFlagged}
                        isPinned={post.is_pinned}
                        rightColumnStyle={style.rightColumn}
                        skipFlaggedHeader={skipFlaggedHeader}
                        skipPinnedHeader={skipPinnedHeader}
                        theme={theme}
                    />
                    <View style={[style.container, this.props.style, consecutiveStyle]}>
                        {userProfile}
                        <View style={rightColumnStyle}>
                            {postHeader}
                            <PostBody
                                ref={this.postBodyRef}
                                highlight={highlight}
                                channelIsReadOnly={channelIsReadOnly}
                                isLastPost={isLastPost}
                                isSearchResult={isSearchResult}
                                onFailedPostPress={this.handleFailedPostPress}
                                onHashtagPress={onHashtagPress}
                                onPermalinkPress={onPermalinkPress}
                                onPress={this.handlePress}
                                post={post}
                                replyBarStyle={replyBarStyle}
                                managedConfig={managedConfig}
                                isFlagged={isFlagged}
                                isReplyPost={isReplyPost}
                                showAddReaction={showAddReaction}
                                showLongPost={showLongPost}
                                location={location}
                            />
                        </View>
                    </View>
                </React.Fragment>
            </TouchableHighlight>
        );
    }
}

const getStyleSheet = makeStyleSheetFromTheme((theme) => {
    return {
        postStyle: {
            overflow: 'hidden',
        },
        container: {
            flexDirection: 'row',
        },
        pendingPost: {
            opacity: 0.5,
        },
        rightColumn: {
            flex: 1,
            flexDirection: 'column',
            marginRight: 12,
        },
        rightColumnPadding: {
            paddingBottom: 3,
        },
        consecutivePostContainer: {
            marginBottom: 10,
            marginRight: 10,
            marginLeft: 47,
            marginTop: 10,
        },
        profilePictureContainer: {
            marginBottom: 5,
            marginLeft: 12,
            marginTop: 10,

            // to compensate STATUS_BUFFER in profile_picture component
            ...Platform.select({
                android: {
                    marginRight: 11,
                },
                ios: {
                    marginRight: 10,
                },
            }),
        },
        replyBar: {
            backgroundColor: theme.centerChannelColor,
            opacity: 0.1,
            marginRight: 7,
            width: 3,
            flexBasis: 3,
        },
        replyBarFirst: {
            paddingTop: 10,
        },
        replyBarLast: {
            paddingBottom: 10,
        },
        commentMentionBgColor: {
            backgroundColor: theme.mentionHighlightBg,
            opacity: 1,
        },
        highlight: {
            backgroundColor: changeOpacity(theme.mentionHighlightBg, 0.5),
        },
        highlightPinnedOrFlagged: {
            backgroundColor: changeOpacity(theme.mentionHighlightBg, 0.2),
        },
    };
});<|MERGE_RESOLUTION|>--- conflicted
+++ resolved
@@ -35,10 +35,6 @@
             insertToDraft: PropTypes.func.isRequired,
             removePost: PropTypes.func.isRequired,
             goToScreen: PropTypes.func.isRequired,
-<<<<<<< HEAD
-            showModal: PropTypes.func.isRequired,
-=======
->>>>>>> 74c7805e
             showModalOverCurrentContext: PropTypes.func.isRequired,
         }).isRequired,
         channelIsReadOnly: PropTypes.bool,
@@ -102,15 +98,7 @@
 
         Keyboard.dismiss();
         requestAnimationFrame(() => {
-<<<<<<< HEAD
-            if (Platform.OS === 'ios') {
-                actions.goToScreen(screen, title, passProps);
-            } else {
-                actions.showModal(screen, title, passProps);
-            }
-=======
             actions.goToScreen(screen, title, passProps);
->>>>>>> 74c7805e
         });
     };
 
