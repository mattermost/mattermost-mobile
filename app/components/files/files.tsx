--- conflicted
+++ resolved
@@ -152,15 +152,11 @@
 
         return (
             <View
-<<<<<<< HEAD
-                style={[styles.row, {width: portraitPostWidth}, isPermalinkPreview && styles.rowPermalinkPreview]}
-=======
                 style={[
                     styles.row,
                     {width: portraitPostWidth},
                     isPermalinkPreview && {marginTop: 0},
                 ]}
->>>>>>> 4d332fa6
                 testID='image-row'
             >
                 { renderItems(visibleImages, nonVisibleImagesCount, true, true) }
