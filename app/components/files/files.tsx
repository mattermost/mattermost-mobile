--- conflicted
+++ resolved
@@ -64,41 +64,23 @@
     const [inViewPort, setInViewPort] = useState(false);
     const isTablet = useIsTablet();
 
-<<<<<<< HEAD
     const {images: imageAttachments, nonImages: nonImageAttachments} = useImageAttachments(filesInfo);
     const [filesForGallery, setFilesForGallery] = useState(() => [...imageAttachments, ...nonImageAttachments]);
-=======
-    const {images: imageAttachments, nonImages: nonImageAttachments} = useImageAttachments(filesInfo, publicLinkEnabled);
-
-    const filesForGallery = useMemo(() => imageAttachments.concat(nonImageAttachments),
-        [imageAttachments, nonImageAttachments]);
->>>>>>> 592b3805
 
     const attachmentIndex = (fileId: string) => {
         return filesForGallery.findIndex((file) => file.id === fileId) || 0;
     };
 
-<<<<<<< HEAD
     const handlePreviewPress = usePreventDoubleTap(useCallback((idx: number) => {
-=======
-    const handlePreviewPress = preventDoubleTap((idx: number) => {
->>>>>>> 592b3805
         const items = filesForGallery.map((f) => fileToGalleryItem(f, f.user_id, postProps));
         openGalleryAtIndex(galleryIdentifier, idx, items);
     }, [filesForGallery, galleryIdentifier, postProps]));
 
-<<<<<<< HEAD
     const updateFileForGallery = useCallback((idx: number, file: FileInfo) => {
         const newFilesForGallery = [...filesForGallery];
         newFilesForGallery[idx] = file;
         setFilesForGallery(newFilesForGallery);
     }, [filesForGallery]);
-=======
-    const updateFileForGallery = (idx: number, file: FileInfo) => {
-        'worklet';
-        filesForGallery[idx] = file;
-    };
->>>>>>> 592b3805
 
     const isSingleImage = useMemo(() => filesInfo.filter((f) => isImage(f) || isVideo(f)).length === 1, [filesInfo]);
 
