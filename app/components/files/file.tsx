--- conflicted
+++ resolved
@@ -20,7 +20,6 @@
 import VideoFile from './video_file';
 
 import type {DocumentRef} from '@components/document';
-import type {ResizeMode} from 'react-native-fast-image';
 
 type FileProps = {
     canDownloadFiles: boolean;
@@ -39,7 +38,6 @@
     showDate?: boolean;
     updateFileForGallery: (idx: number, file: FileInfo) => void;
     asCard?: boolean;
-    resizeMode?: ResizeMode;
     isPressDisabled?: boolean;
 };
 
@@ -84,7 +82,6 @@
     showDate = false,
     updateFileForGallery,
     wrapperWidth = 300,
-    resizeMode = 'cover',
     isPressDisabled = false,
 }: FileProps) => {
     const document = useRef<DocumentRef>(null);
@@ -145,11 +142,7 @@
                         forwardRef={ref}
                         inViewPort={inViewPort}
                         isSingleImage={isSingleImage}
-<<<<<<< HEAD
-                        resizeMode={resizeMode}
-=======
                         contentFit={'cover'}
->>>>>>> b8c088cc
                         wrapperWidth={wrapperWidth}
                         updateFileForGallery={updateFileForGallery}
                         index={index}
@@ -176,11 +169,7 @@
                         forwardRef={ref}
                         inViewPort={inViewPort}
                         isSingleImage={isSingleImage}
-<<<<<<< HEAD
-                        resizeMode={resizeMode}
-=======
                         contentFit={'cover'}
->>>>>>> b8c088cc
                         wrapperWidth={wrapperWidth}
                     />
                     {Boolean(nonVisibleImagesCount) &&
