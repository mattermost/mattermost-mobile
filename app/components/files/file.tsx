--- conflicted
+++ resolved
@@ -31,11 +31,7 @@
     publicLinkEnabled: boolean;
     channelName?: string;
     onOptionsPress?: (index: number) => void;
-<<<<<<< HEAD
     optionSelected?: boolean;
-    theme: Theme;
-=======
->>>>>>> f876dc59
     wrapperWidth?: number;
     showDate?: boolean;
     updateFileForGallery: (idx: number, file: FileInfo) => void;
