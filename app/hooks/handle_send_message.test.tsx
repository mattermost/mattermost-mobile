// Copyright (c) 2015-present Mattermost, Inc. All Rights Reserved.
// See LICENSE.txt for license information.

import {renderHook, act} from '@testing-library/react-hooks';
import React from 'react';
import {IntlProvider} from 'react-intl';
import {DeviceEventEmitter} from 'react-native';

import {getChannelTimezones} from '@actions/remote/channel';
import {executeCommand, handleGotoLocation} from '@actions/remote/command';
import {createPost} from '@actions/remote/post';
import {createScheduledPost} from '@actions/remote/scheduled_post';
import {handleCallsSlashCommand} from '@calls/actions';
import {Events, Screens} from '@constants';
import {SNACK_BAR_TYPE} from '@constants/snack_bar';
import {useServerUrl} from '@context/server';
import DraftUploadManager from '@managers/draft_upload_manager';
import * as DraftUtils from '@utils/draft';
import {showSnackBar} from '@utils/snack_bar';

import {useHandleSendMessage} from './handle_send_message';

jest.mock('react-native/Libraries/EventEmitter/NativeEventEmitter');

jest.mock('@actions/remote/post');
jest.mock('@actions/remote/scheduled_post');
jest.mock('@actions/remote/channel', () => ({
    getChannelTimezones: jest.fn().mockResolvedValue({channelTimezones: []}),
}));
jest.mock('@actions/remote/command');
jest.mock('@actions/remote/reactions');
jest.mock('@actions/remote/user');
jest.mock('@calls/actions');
jest.mock('@context/server', () => ({
    useServerUrl: jest.fn().mockReturnValue('https://server.com'),
}));
jest.mock('@utils/snack_bar', () => ({
    showSnackBar: jest.fn(),
}));

describe('useHandleSendMessage', () => {
    const defaultProps = {
        value: 'test message',
        channelId: 'channel-id',
        rootId: '',
        maxMessageLength: 4000,
        files: [],
        customEmojis: [],
        enableConfirmNotificationsToChannel: true,
        useChannelMentions: true,
        membersCount: 3,
        userIsOutOfOffice: false,
        currentUserId: 'current-user',
        channelType: 'O',
        postPriority: {},
        clearDraft: jest.fn(),
    } as any;

    const wrapper = ({children}: {children: React.ReactNode}) => (
        <IntlProvider
            messages={{}}
            locale='en'
        >
            {children}
        </IntlProvider>
    );

    beforeEach(() => {
        jest.clearAllMocks();
        jest.mocked(getChannelTimezones).mockResolvedValue({channelTimezones: []});
        jest.mocked(useServerUrl).mockReturnValue('https://server.com');
        jest.spyOn(DeviceEventEmitter, 'emit');
        jest.mocked(createPost).mockResolvedValue({
            data: true,
        });
    });

    it('should handle basic message send', async () => {
        const {result} = renderHook(() => useHandleSendMessage(defaultProps), {wrapper});

        expect(result.current.canSend).toBe(true);

        await act(async () => {
            result.current.handleSendMessage();
        });

        expect(createPost).toHaveBeenCalledWith(
            expect.any(String),
            expect.objectContaining({
                channel_id: 'channel-id',
                message: 'test message',
                user_id: 'current-user',
            }),
            [],
        );
        expect(defaultProps.clearDraft).toHaveBeenCalled();
        expect(DeviceEventEmitter.emit).toHaveBeenCalledWith(Events.POST_LIST_SCROLL_TO_BOTTOM, Screens.CHANNEL);
    });

    it('should not allow sending when message exceeds length', () => {
        const props = {
            ...defaultProps,
            value: 'a'.repeat(4001),
        };

        const {result} = renderHook(() => useHandleSendMessage(props), {wrapper});
        expect(result.current.canSend).toBe(false);
    });

    it('should handle message with priority', async () => {
        const props = {
            ...defaultProps,
            postPriority: {
                priority: 'urgent',
                requested_ack: true,
            },
        };

        const {result} = renderHook(() => useHandleSendMessage(props), {wrapper});

        await act(async () => {
            result.current.handleSendMessage();
        });

        expect(createPost).toHaveBeenCalledWith(
            expect.any(String),
            expect.objectContaining({
                metadata: {
                    priority: {
                        priority: 'urgent',
                        requested_ack: true,
                    },
                },
            }),
            [],
        );
    });

    it('should emit thread event when sending reply', async () => {
        const props = {
            ...defaultProps,
            rootId: 'root-post-id',
        };

        const {result} = renderHook(() => useHandleSendMessage(props), {wrapper});

        await act(async () => {
            result.current.handleSendMessage();
        });

        expect(DeviceEventEmitter.emit).toHaveBeenCalledWith(Events.POST_LIST_SCROLL_TO_BOTTOM, Screens.THREAD);
    });

    it('should not allow sending with uploading files', () => {
        const props = {
            ...defaultProps,
            files: [{clientId: 'file1', loading: true, failed: false}],
        };

        jest.spyOn(DraftUploadManager, 'isUploading').mockReturnValueOnce(true);

        const {result} = renderHook(() => useHandleSendMessage(props), {wrapper});
        expect(result.current.canSend).toBe(false);
    });

    it('should handle failed file attachments', async () => {
        jest.spyOn(DraftUtils, 'alertAttachmentFail').mockImplementation((intl, accept) => {
            accept();
        });

        const props = {
            ...defaultProps,
            files: [{clientId: 'file1', failed: true}],
            value: 'test with failed attachment',
        };

        const {result} = renderHook(() => useHandleSendMessage(props), {wrapper});

        await act(async () => {
            result.current.handleSendMessage();
        });

        expect(DraftUtils.alertAttachmentFail).toHaveBeenCalled();
        expect(createPost).toHaveBeenCalledWith(
            expect.any(String),
            expect.objectContaining({
                message: 'test with failed attachment',
            }),
            [], // Empty files array
        );
    });

    it('should handle reaction messages', async () => {
        const props = {
            ...defaultProps,
            value: '+:smile:',
        };

        const {result} = renderHook(() => useHandleSendMessage(props), {wrapper});

        await act(async () => {
            result.current.handleSendMessage();
        });

        expect(createPost).not.toHaveBeenCalled();
    });

    it('should handle slash commands', async () => {
        const mockExecuteCommand = jest.mocked(executeCommand);
        mockExecuteCommand.mockResolvedValueOnce({data: {}, error: null});

        const props = {
            ...defaultProps,
            value: '/away',
        };

        const {result} = renderHook(() => useHandleSendMessage(props), {wrapper});

        await act(async () => {
            result.current.handleSendMessage();
        });

        expect(executeCommand).toHaveBeenCalledWith(
            'https://server.com',
            expect.anything(),
            '/away',
            'channel-id',
            '',
        );
        expect(defaultProps.clearDraft).toHaveBeenCalled();
    });

    it('should handle slash command errors', async () => {
        const mockExecuteCommand = jest.mocked(executeCommand);
        mockExecuteCommand.mockResolvedValueOnce({data: undefined, error: new Error('Command failed')});
        jest.spyOn(DraftUtils, 'alertSlashCommandFailed');

        const props = {
            ...defaultProps,
            value: '/invalid-command',
        };

        const {result} = renderHook(() => useHandleSendMessage(props), {wrapper});

        await act(async () => {
            result.current.handleSendMessage();
        });

        expect(executeCommand).toHaveBeenCalled();
        expect(DraftUtils.alertSlashCommandFailed).toHaveBeenCalledWith(
            expect.anything(),
            'Command failed',
        );
        expect(defaultProps.clearDraft).not.toHaveBeenCalled();
    });

    it('should handle call command', async () => {
        const mockHandleCallsSlashCommand = jest.mocked(handleCallsSlashCommand);
        mockHandleCallsSlashCommand.mockResolvedValueOnce({handled: true});

        const props = {
            ...defaultProps,
            value: '/call start',
        };

        const {result} = renderHook(() => useHandleSendMessage(props), {wrapper});

        await act(async () => {
            result.current.handleSendMessage();
        });

        expect(handleCallsSlashCommand).toHaveBeenCalledWith(
            '/call start',
            'https://server.com',
            'channel-id',
            'O',
            '',
            'current-user',
            expect.anything(),
        );
        expect(defaultProps.clearDraft).toHaveBeenCalled();
    });

    it('should handle call command error', async () => {
        const mockHandleCallsSlashCommand = jest.mocked(handleCallsSlashCommand);
        mockHandleCallsSlashCommand.mockResolvedValueOnce({handled: false, error: 'Call error'});

        const props = {
            ...defaultProps,
            value: '/call invalid',
        };

        const {result} = renderHook(() => useHandleSendMessage(props), {wrapper});

        await act(async () => {
            result.current.handleSendMessage();
        });

        expect(handleCallsSlashCommand).toHaveBeenCalled();
        expect(DraftUtils.alertSlashCommandFailed).toHaveBeenCalledWith(
            expect.anything(),
            'Call error',
        );
    });

    it('should handle status command for out-of-office user', async () => {
        jest.spyOn(DraftUtils, 'getStatusFromSlashCommand').mockReturnValue('online');
        const mockConfirmOutOfOffice = jest.fn();
        jest.spyOn(require('@utils/user'), 'confirmOutOfOfficeDisabled').mockImplementation(mockConfirmOutOfOffice);

        const props = {
            ...defaultProps,
            value: '/online',
            userIsOutOfOffice: true,
        };

        const {result} = renderHook(() => useHandleSendMessage(props), {wrapper});

        await act(async () => {
            result.current.handleSendMessage();
        });

        expect(mockConfirmOutOfOffice).toHaveBeenCalledWith(
            expect.anything(),
            'online',
            expect.any(Function),
        );
        expect(executeCommand).not.toHaveBeenCalled();
    });

    it('should handle goto location from command', async () => {
        const mockExecuteCommand = jest.mocked(executeCommand);
        mockExecuteCommand.mockResolvedValueOnce({
            data: {goto_location: 'http://example.com'},
            error: null,
        });

        const props = {
            ...defaultProps,
            value: '/goto command',
        };

        const {result} = renderHook(() => useHandleSendMessage(props), {wrapper});

        await act(async () => {
            result.current.handleSendMessage();
        });

        expect(handleGotoLocation).toHaveBeenCalledWith(
            'https://server.com',
            expect.anything(),
            'http://example.com',
        );
    });

    it('should handle scheduled post creation', async () => {
        const mockCreateScheduledPost = jest.mocked(createScheduledPost);
        mockCreateScheduledPost.mockResolvedValueOnce({data: true});

        const schedulingInfo = {
            scheduled_at: 1234567890,
            timezone: 'UTC',
        };

        const props = {
            ...defaultProps,
            value: 'scheduled message',
        };

        const {result} = renderHook(() => useHandleSendMessage(props), {wrapper});

        await act(async () => {
            await result.current.handleSendMessage(schedulingInfo);
        });

        expect(mockCreateScheduledPost).toHaveBeenCalledWith(
            'https://server.com',
            expect.objectContaining({
                message: 'scheduled message',
                scheduled_at: 1234567890,
            }),
        );
        expect(defaultProps.clearDraft).toHaveBeenCalled();
    });

    it('should handle failed post creation', async () => {
        jest.mocked(createPost).mockResolvedValueOnce({
            error: new Error('Failed to create post'),
        });

        const props = {
            ...defaultProps,
            value: 'test message',
        };

        const {result} = renderHook(() => useHandleSendMessage(props), {wrapper});

        await act(async () => {
            const response = await result.current.handleSendMessage();
            expect(response?.error).toBeDefined();
        });
    });

    it('should fetch and handle channel timezones', async () => {
        jest.mocked(getChannelTimezones).mockResolvedValueOnce({
            channelTimezones: ['UTC', 'America/New_York'],
        });

        const props = {
            ...defaultProps,
            value: '@channel message',
            enableConfirmNotificationsToChannel: true,
            useChannelMentions: true,
            membersCount: 25,
        };

        renderHook(() => useHandleSendMessage(props), {wrapper});

        expect(getChannelTimezones).toHaveBeenCalledWith(
            'https://server.com',
            'channel-id',
        );
    });

    it('should not allow sending during message submission', () => {
        const props = {
            ...defaultProps,
            value: 'test message',
        };

        const {result} = renderHook(() => useHandleSendMessage(props), {wrapper});

        act(() => {
            result.current.handleSendMessage();
        });

        expect(result.current.canSend).toBe(false);
    });

    it('should handle channel-wide mentions confirmation', async () => {
        jest.spyOn(DraftUtils, 'textContainsAtAllAtChannel').mockReturnValue(true);
        jest.spyOn(DraftUtils, 'alertChannelWideMention');

        const props = {
            ...defaultProps,
            value: '@channel message',
            membersCount: 25,
            enableConfirmNotificationsToChannel: true,
            useChannelMentions: true,
        };

        const {result} = renderHook(() => useHandleSendMessage(props), {wrapper});

        await act(async () => {
            result.current.handleSendMessage();
        });

        expect(DraftUtils.alertChannelWideMention).toHaveBeenCalled();
        expect(createPost).not.toHaveBeenCalled();
    });
    it('should include post priority metadata', async () => {
        const props = {
            ...defaultProps,
            value: 'priority message',
            postPriority: {
                priority: 'urgent',
                requested_ack: true,
                persistent_notifications: true,
            },
        };

        const {result} = renderHook(() => useHandleSendMessage(props), {wrapper});

        await act(async () => {
            await result.current.handleSendMessage();
        });

        expect(createPost).toHaveBeenCalledWith(
            expect.any(String),
            expect.objectContaining({
                metadata: {
                    priority: {
                        priority: 'urgent',
                        requested_ack: true,
                        persistent_notifications: true,
                    },
                },
            }),
            [],
        );
    });

    it('should not include priority metadata for replies', async () => {
        const props = {
            ...defaultProps,
            value: 'reply message',
            rootId: 'some-root-id',
            postPriority: {
                priority: 'urgent',
                requested_ack: true,
            },
        };

        const {result} = renderHook(() => useHandleSendMessage(props), {wrapper});

        await act(async () => {
            await result.current.handleSendMessage();
        });

        expect(createPost).toHaveBeenCalledWith(
            expect.any(String),
            expect.not.objectContaining({
                metadata: expect.anything(),
            }),
            [],
        );
    });

    describe('message length validation', () => {
        it('should not allow empty messages', () => {
            const props = {
                ...defaultProps,
                value: '',
            };
            const {result} = renderHook(() => useHandleSendMessage(props), {wrapper});
            expect(result.current.canSend).toBe(false);
        });

        it('should not allow whitespace-only messages', () => {
            const props = {
                ...defaultProps,
                value: '   ',
            };
            const {result} = renderHook(() => useHandleSendMessage(props), {wrapper});
            expect(result.current.canSend).toBe(false);
        });

        it('should allow messages within length limit', () => {
            const props = {
                ...defaultProps,
                value: 'valid message',
                maxMessageLength: 100,
            };
            const {result} = renderHook(() => useHandleSendMessage(props), {wrapper});
            expect(result.current.canSend).toBe(true);
        });
    });

    describe('file upload handling', () => {
        it('should allow sending when all files are uploaded', () => {
            jest.spyOn(DraftUploadManager, 'isUploading').mockReturnValue(false);
            const props = {
                ...defaultProps,
                value: 'message with files',
                files: [{clientId: 'file1', loading: false}],
            };
            const {result} = renderHook(() => useHandleSendMessage(props), {wrapper});
            expect(result.current.canSend).toBe(true);
        });

        it('should block sending during file upload', () => {
            jest.spyOn(DraftUploadManager, 'isUploading').mockReturnValue(true);
            const props = {
                ...defaultProps,
                value: 'message with uploading file',
                files: [{clientId: 'file1', loading: true}],
            };
            const {result} = renderHook(() => useHandleSendMessage(props), {wrapper});
            expect(result.current.canSend).toBe(false);
        });
    });

    describe('channel mentions handling', () => {
        it('should bypass mention confirmation when disabled', async () => {
            const props = {
                ...defaultProps,
                value: '@channel message',
                enableConfirmNotificationsToChannel: false,
                membersCount: 25,
            };

            const {result} = renderHook(() => useHandleSendMessage(props), {wrapper});

            await act(async () => {
                await result.current.handleSendMessage();
            });

            expect(createPost).toHaveBeenCalled();
            expect(DraftUtils.alertChannelWideMention).not.toHaveBeenCalled();
        });

        it('should bypass mention confirmation for small channels', async () => {
            const props = {
                ...defaultProps,
                value: '@channel message',
                enableConfirmNotificationsToChannel: true,
                membersCount: 5,
            };

            const {result} = renderHook(() => useHandleSendMessage(props), {wrapper});

            await act(async () => {
                await result.current.handleSendMessage();
            });

            expect(createPost).toHaveBeenCalled();
            expect(DraftUtils.alertChannelWideMention).not.toHaveBeenCalled();
        });
    });

    describe('command handling', () => {
<<<<<<< HEAD
=======
        beforeEach(() => {
            jest.mocked(createScheduledPost).mockResolvedValueOnce({
                data: true,
            });
        });

>>>>>>> a2614b8d
        it('should bypass command handling for scheduled messages', async () => {
            const props = {
                ...defaultProps,
                value: '/away',
            };

            const schedulingInfo = {
                scheduled_at: 1234567890,
                timezone: 'UTC',
            };

            const {result} = renderHook(() => useHandleSendMessage(props), {wrapper});

            await act(async () => {
                await result.current.handleSendMessage(schedulingInfo);
            });

            expect(executeCommand).not.toHaveBeenCalled();
            expect(createScheduledPost).toHaveBeenCalled();
        });
    });
<<<<<<< HEAD
=======

    describe('handle error while failing creating post from scheduled post and draft', () => {
        it('should handle failed post creation', async () => {
            jest.mocked(createPost).mockResolvedValueOnce({
                error: new Error('Failed to create post'),
            });

            const props = {
                ...defaultProps,
                isFromDraftView: true,
                value: 'test message',
            };

            const {result} = renderHook(() => useHandleSendMessage(props), {wrapper});

            await act(async () => {
                const response = await result.current.handleSendMessage();
                expect(response?.error).toBeDefined();
            });

            expect(showSnackBar).toHaveBeenCalledWith({
                barType: SNACK_BAR_TYPE.CREATE_POST_ERROR,
                customMessage: 'Failed to create post',
                type: 'error',
            });
            expect(defaultProps.clearDraft).not.toHaveBeenCalled();
            expect(DeviceEventEmitter.emit).not.toHaveBeenCalled();
        });
    });
>>>>>>> a2614b8d
});<|MERGE_RESOLUTION|>--- conflicted
+++ resolved
@@ -609,15 +609,12 @@
     });
 
     describe('command handling', () => {
-<<<<<<< HEAD
-=======
         beforeEach(() => {
             jest.mocked(createScheduledPost).mockResolvedValueOnce({
                 data: true,
             });
         });
 
->>>>>>> a2614b8d
         it('should bypass command handling for scheduled messages', async () => {
             const props = {
                 ...defaultProps,
@@ -639,8 +636,6 @@
             expect(createScheduledPost).toHaveBeenCalled();
         });
     });
-<<<<<<< HEAD
-=======
 
     describe('handle error while failing creating post from scheduled post and draft', () => {
         it('should handle failed post creation', async () => {
@@ -670,5 +665,4 @@
             expect(DeviceEventEmitter.emit).not.toHaveBeenCalled();
         });
     });
->>>>>>> a2614b8d
 });