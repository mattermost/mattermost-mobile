--- conflicted
+++ resolved
@@ -8,15 +8,6 @@
 import {Alert, Platform} from 'react-native';
 import Permissions from 'react-native-permissions';
 
-<<<<<<< HEAD
-=======
-import {
-    CALL_ERROR_BAR_HEIGHT,
-    CALL_NOTIFICATION_BAR_HEIGHT,
-    CURRENT_CALL_BAR_HEIGHT,
-    JOIN_CALL_BAR_HEIGHT,
-} from '@app/constants/view';
->>>>>>> f0334d8c
 import {initializeVoiceTrack} from '@calls/actions/calls';
 import {
     setMicPermissionsGranted,
@@ -27,7 +18,12 @@
     useIncomingCalls,
 } from '@calls/state';
 import {errorAlert} from '@calls/utils';
-import {CALL_ERROR_BAR_HEIGHT, CALL_NOTIFICATION_BAR_HEIGHT, CURRENT_CALL_BAR_HEIGHT, JOIN_CALL_BAR_HEIGHT} from '@constants/view';
+import {
+    CALL_ERROR_BAR_HEIGHT,
+    CALL_NOTIFICATION_BAR_HEIGHT,
+    CURRENT_CALL_BAR_HEIGHT,
+    JOIN_CALL_BAR_HEIGHT,
+} from '@constants/view';
 import {useServerUrl} from '@context/server';
 import {useAppState} from '@hooks/device';
 import NetworkManager from '@managers/network_manager';
