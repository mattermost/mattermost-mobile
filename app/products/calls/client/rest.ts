--- conflicted
+++ resolved
@@ -1,22 +1,15 @@
 // Copyright (c) 2015-present Mattermost, Inc. All Rights Reserved.
 // See LICENSE.txt for license information.
 
-<<<<<<< HEAD
-import type {ServerChannelState, ServerCallsConfig, ICEServersConfigs} from '@calls/types/calls';
-=======
-import type {ServerChannelState, ServerCallsConfig, ApiResp} from '@calls/types/calls';
->>>>>>> d83c2a6f
+import type {ServerChannelState, ServerCallsConfig, ApiResp, ICEServersConfigs} from '@calls/types/calls';
 
 export interface ClientCallsMix {
     getEnabled: () => Promise<Boolean>;
     getCalls: () => Promise<ServerChannelState[]>;
     getCallsConfig: () => Promise<ServerCallsConfig>;
     enableChannelCalls: (channelId: string, enable: boolean) => Promise<ServerChannelState>;
-<<<<<<< HEAD
+    endCall: (channelId: string) => Promise<ApiResp>;
     genTURNCredentials: () => Promise<ICEServersConfigs>;
-=======
-    endCall: (channelId: string) => Promise<ApiResp>;
->>>>>>> d83c2a6f
 }
 
 const ClientCalls = (superclass: any) => class extends superclass {
@@ -53,17 +46,17 @@
         );
     };
 
-<<<<<<< HEAD
+    endCall = async (channelId: string) => {
+        return this.doFetch(
+            `${this.getCallsRoute()}/calls/${channelId}/end`,
+            {method: 'post'},
+        );
+    };
+
     genTURNCredentials = async () => {
         return this.doFetch(
             `${this.getCallsRoute()}/turn-credentials`,
             {method: 'get'},
-=======
-    endCall = async (channelId: string) => {
-        return this.doFetch(
-            `${this.getCallsRoute()}/calls/${channelId}/end`,
-            {method: 'post'},
->>>>>>> d83c2a6f
         );
     };
 };
