--- conflicted
+++ resolved
@@ -43,22 +43,12 @@
 import {newConnection} from '../connection/connection';
 
 import type {
-<<<<<<< HEAD
-=======
-    ApiResp,
     AudioDevice,
->>>>>>> 70fcb58d
     Call,
     CallParticipant,
     CallsConnection,
 } from '@calls/types/calls';
-<<<<<<< HEAD
-import type {EmojiData} from '@mattermost/calls/lib/types';
-=======
-import type {Client} from '@client/rest';
-import type ClientError from '@client/rest/error';
-import type {CallChannelState, CallRecordingState, CallState, EmojiData} from '@mattermost/calls/lib/types';
->>>>>>> 70fcb58d
+import type {CallChannelState, CallState, EmojiData} from '@mattermost/calls/lib/types';
 import type {IntlShape} from 'react-intl';
 
 let connection: CallsConnection | null = null;
@@ -89,17 +79,7 @@
 };
 
 export const loadCalls = async (serverUrl: string, userId: string) => {
-<<<<<<< HEAD
-    let resp: ServerChannelState[] = [];
-=======
-    let client: Client;
-    try {
-        client = NetworkManager.getClient(serverUrl);
-    } catch (error) {
-        return {error};
-    }
     let resp: CallChannelState[] = [];
->>>>>>> 70fcb58d
     try {
         const client = NetworkManager.getClient(serverUrl);
         resp = await client.getCalls() || [];
@@ -134,18 +114,7 @@
 };
 
 export const loadCallForChannel = async (serverUrl: string, channelId: string) => {
-<<<<<<< HEAD
-    let resp: ServerChannelState;
-=======
-    let client: Client;
-    try {
-        client = NetworkManager.getClient(serverUrl);
-    } catch (error) {
-        return {error};
-    }
-
     let resp: CallChannelState;
->>>>>>> 70fcb58d
     try {
         const client = NetworkManager.getClient(serverUrl);
         resp = await client.getCallForChannel(channelId);
