--- conflicted
+++ resolved
@@ -219,11 +219,7 @@
     return {};
 };
 
-<<<<<<< HEAD
-export const joinCall = async (serverUrl: string, channelId: string, userId: string): Promise<{ error?: string | Error; data?: string }> => {
-=======
-export const joinCall = async (serverUrl: string, channelId: string, hasMicPermission: boolean): Promise<{ error?: string | Error; data?: string }> => {
->>>>>>> 8374d7e8
+export const joinCall = async (serverUrl: string, channelId: string, userId: string, hasMicPermission: boolean): Promise<{ error?: string | Error; data?: string }> => {
     // Edge case: calls was disabled when app loaded, and then enabled, but app hasn't
     // reconnected its websocket since then (i.e., hasn't called batchLoadCalls yet)
     const {data: enabled} = await checkIsCallsPluginEnabled(serverUrl);
@@ -239,13 +235,9 @@
     newCurrentCall(serverUrl, channelId, userId);
 
     try {
-<<<<<<< HEAD
         connection = await newConnection(serverUrl, channelId, () => {
             myselfLeftCall();
-        }, setScreenShareURL);
-=======
-        connection = await newConnection(serverUrl, channelId, () => null, setScreenShareURL, hasMicPermission);
->>>>>>> 8374d7e8
+        }, setScreenShareURL, hasMicPermission);
     } catch (error: unknown) {
         await forceLogoutIfNecessary(serverUrl, error as ClientError);
         return {error: error as Error};
