// Copyright (c) 2015-present Mattermost, Inc. All Rights Reserved.
// See LICENSE.txt for license information.

import {
    TranscribeAPI,
    type CallJobState,
    type CallsConfig,
    type EmojiData,
    type UserReactionData,
} from '@mattermost/calls/lib/types';

import type UserModel from '@typings/database/models/servers/user';

export type GlobalCallsState = {
    micPermissionsGranted: boolean;
    joiningChannelId: string | null;
}

export const DefaultGlobalCallsState: GlobalCallsState = {
    micPermissionsGranted: false,
    joiningChannelId: null,
};

export type CallsState = {
    myUserId: string;
    calls: Dictionary<Call>;
    enabled: Dictionary<boolean>;
}

export const DefaultCallsState: CallsState = {
    myUserId: '',
    calls: {},
    enabled: {},
};

export enum ChannelType {
    DM,
    GM
}

export type IncomingCallNotification = {
    serverUrl: string;
    myUserId: string;
    callID: string;
    channelID: string;
    callerID: string;
    callerModel?: UserModel;
    startAt: number;
    type: ChannelType;
}

export type IncomingCalls = {
    incomingCalls: IncomingCallNotification[];
    currentRingingCallId?: string;
    callIdHasRung: Dictionary<boolean>;
}

export const DefaultIncomingCalls: IncomingCalls = {
    incomingCalls: [],
    callIdHasRung: {},
};

export type Call = {
    id: string;
    sessions: Dictionary<CallSession>;
    channelId: string;
    startTime: number;
    screenOn: string;
    threadId: string;
    ownerId: string;
    recState?: CallJobState;
    capState?: CallJobState;
    hostId: string;
    dismissed: Dictionary<boolean>;
}

export const DefaultCall: Call = {
    id: '',
    sessions: {},
    channelId: '',
    startTime: 0,
    screenOn: '',
    threadId: '',
    ownerId: '',
    hostId: '',
    dismissed: {},
};

export enum AudioDevice {
    Earpiece = 'EARPIECE',
    Speakerphone = 'SPEAKER_PHONE',
    Bluetooth = 'BLUETOOTH',
    WiredHeadset = 'WIRED_HEADSET',
    None = 'NONE',
}

export type CurrentCall = Call & {
    connected: boolean;
    serverUrl: string;
    myUserId: string;
    mySessionId: string;
    screenShareURL: string;
    speakerphoneOn: boolean;
    audioDeviceInfo: AudioDeviceInfo;
    voiceOn: Dictionary<boolean>;
    micPermissionsErrorDismissed: boolean;
    reactionStream: ReactionStreamEmoji[];
    callQualityAlert: boolean;
    callQualityAlertDismissed: number;
    captions: Dictionary<LiveCaptionMobile>;
}

export const DefaultCurrentCall: CurrentCall = {
    ...DefaultCall,
    connected: false,
    serverUrl: '',
    myUserId: '',
    mySessionId: '',
    screenShareURL: '',
    speakerphoneOn: false,
    audioDeviceInfo: {availableAudioDeviceList: [], selectedAudioDevice: AudioDevice.None},
    voiceOn: {},
    micPermissionsErrorDismissed: false,
    reactionStream: [],
    callQualityAlert: false,
    callQualityAlertDismissed: 0,
    captions: {},
};

export type CallSession = {
    sessionId: string;
    userId: string;
    muted: boolean;
    raisedHand: number;
    userModel?: UserModel;
    reaction?: UserReactionData;
}

export type ChannelsWithCalls = Dictionary<boolean>;

export type CallsConnection = {
    disconnect: (err?: Error) => void;
    mute: () => void;
    unmute: () => void;
    waitForPeerConnection: () => Promise<void>;
    raiseHand: () => void;
    unraiseHand: () => void;
    initializeVoiceTrack: () => void;
    sendReaction: (emoji: EmojiData) => void;
}

export type CallsConfigState = CallsConfig & {
    AllowEnableCalls: boolean;
    pluginEnabled: boolean;
    version: CallsVersion;
    last_retrieved_at: number;
}

export const DefaultCallsConfig: CallsConfigState = {
    pluginEnabled: false,
    version: {},
    ICEServers: [], // deprecated
    ICEServersConfigs: [],
    AllowEnableCalls: false,
    DefaultEnabled: false,
    NeedsTURNCredentials: false,
    last_retrieved_at: 0,
    sku_short_name: '',
    MaxCallParticipants: 0,
    EnableRecordings: false,
    MaxRecordingDuration: 60,
    AllowScreenSharing: true,
    EnableSimulcast: false,
    EnableRinging: false,
    EnableTranscriptions: false,
    EnableLiveCaptions: false,
    HostControlsAllowed: false,
    EnableAV1: false,
<<<<<<< HEAD
    GroupCallsAllowed: true, // Set to true to keep backward compatibility with older servers.
=======
>>>>>>> 4e1259ab
    TranscribeAPI: TranscribeAPI.WhisperCPP,
};

export type ApiResp = {
    message?: string;
    detailed_error?: string;
    status_code: number;
}

export type ReactionStreamEmoji = {
    name: string;
    latestTimestamp: number;
    count: number;
    literal?: string;
};

export type CallsTheme = Theme & {
    callsBg: string;
    callsBgRgb: string;
    callsBadgeBg: string;
};

export type AudioDeviceInfoRaw = {
    availableAudioDeviceList: string;
    selectedAudioDevice: AudioDevice;
};

export type AudioDeviceInfo = {
    availableAudioDeviceList: AudioDevice[];
    selectedAudioDevice: AudioDevice;
};

export type CallsVersion = {
    version?: string;
    build?: string;
};

export type LiveCaptionMobile = {
    captionId: string;
    sessionId: string;
    userId: string;
    text: string;
}

// DEPRECATED in favour of CallJobState since v2.16
export type CallRecordingState = {
    init_at: number;
    start_at: number;
    end_at: number;
    err?: string;
    error_at?: number;
}

export type CallRecordingStateData = {
    recState: CallRecordingState;
    callID: string;
}

// TODO: MM-57919, refactor wsmsg data to calls-common
export type HostControlsMsgData = {
    channel_id: string;
    session_id: string;
}

export type HostControlsLowerHandMsgData = HostControlsMsgData & {
    call_id: string;
    host_id: string;
}

export enum EndCallReturn {
    Cancel,
    LeaveCall,
    EndCall,
}<|MERGE_RESOLUTION|>--- conflicted
+++ resolved
@@ -176,11 +176,8 @@
     EnableLiveCaptions: false,
     HostControlsAllowed: false,
     EnableAV1: false,
-<<<<<<< HEAD
+    TranscribeAPI: TranscribeAPI.WhisperCPP,
     GroupCallsAllowed: true, // Set to true to keep backward compatibility with older servers.
-=======
->>>>>>> 4e1259ab
-    TranscribeAPI: TranscribeAPI.WhisperCPP,
 };
 
 export type ApiResp = {
