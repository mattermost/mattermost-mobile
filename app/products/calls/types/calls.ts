// Copyright (c) 2015-present Mattermost, Inc. All Rights Reserved.
// See LICENSE.txt for license information.

import type UserModel from '@typings/database/models/servers/user';
import type {ConfigurationParamWithUrls, ConfigurationParamWithUrl} from 'react-native-webrtc';

export type CallsState = {
    serverUrl: string;
    myUserId: string;
    calls: Dictionary<Call>;
    enabled: Dictionary<boolean>;
}

export const DefaultCallsState = {
    serverUrl: '',
    myUserId: '',
    calls: {} as Dictionary<Call>,
    enabled: {} as Dictionary<boolean>,
} as CallsState;

export type Call = {
    participants: Dictionary<CallParticipant>;
    channelId: string;
    startTime: number;
    screenOn: string;
    threadId: string;
    ownerId: string;
}

export const DefaultCall = {
    participants: {} as Dictionary<CallParticipant>,
    channelId: '',
    startTime: 0,
    screenOn: '',
    threadId: '',
};

export type CurrentCall = {
    serverUrl: string;
    myUserId: string;
    participants: Dictionary<CallParticipant>;
    channelId: string;
    startTime: number;
    screenOn: string;
    threadId: string;
    screenShareURL: string;
    speakerphoneOn: boolean;
}

export type CallParticipant = {
    id: string;
    muted: boolean;
    raisedHand: number;
    userModel?: UserModel;
}

export type ChannelsWithCalls = Dictionary<boolean>;

export type ServerChannelState = {
    channel_id: string;
    enabled: boolean;
    call?: ServerCallState;
}

export type ServerUserState = {
    unmuted: boolean;
    raised_hand: number;
}

export type ServerCallState = {
    id: string;
    start_at: number;
    users: string[];
    states: ServerUserState[];
    thread_id: string;
    screen_sharing_id: string;
    owner_id: string;
}

export type VoiceEventData = {
    channelId: string;
    userId: string;
}

export type CallsConnection = {
    disconnect: () => void;
    mute: () => void;
    unmute: () => void;
    waitForReady: () => Promise<void>;
    raiseHand: () => void;
    unraiseHand: () => void;
}

export type ServerCallsConfig = {
    ICEServers?: string[]; // deprecated
    ICEServersConfigs?: ICEServersConfigs;
    AllowEnableCalls: boolean;
    DefaultEnabled: boolean;
    NeedsTURNCredentials: boolean;
}

export type CallsConfig = ServerCallsConfig & {
    pluginEnabled: boolean;
    last_retrieved_at: number;
}

export const DefaultCallsConfig = {
    pluginEnabled: false,
    ICEServers: [], // deprecated
    ICEServersConfigs: [],
    AllowEnableCalls: false,
    DefaultEnabled: false,
    NeedsTURNCredentials: false,
    last_retrieved_at: 0,
} as CallsConfig;

<<<<<<< HEAD
export type ICEServersConfigs = Array<ConfigurationParamWithUrls | ConfigurationParamWithUrl>;
=======
export type ApiResp = {
    message?: string;
    detailed_error?: string;
    status_code: number;
}
>>>>>>> d83c2a6f
<|MERGE_RESOLUTION|>--- conflicted
+++ resolved
@@ -114,12 +114,10 @@
     last_retrieved_at: 0,
 } as CallsConfig;
 
-<<<<<<< HEAD
 export type ICEServersConfigs = Array<ConfigurationParamWithUrls | ConfigurationParamWithUrl>;
-=======
+
 export type ApiResp = {
     message?: string;
     detailed_error?: string;
     status_code: number;
-}
->>>>>>> d83c2a6f
+}