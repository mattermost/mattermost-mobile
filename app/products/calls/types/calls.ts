--- conflicted
+++ resolved
@@ -159,12 +159,12 @@
     literal?: string;
 };
 
-<<<<<<< HEAD
 export type CallsTheme = Theme & {
     callsBg: string;
     callsBgRgb: string;
     callsBadgeBg: string;
-=======
+};
+
 export type AudioDeviceInfoRaw = {
     availableAudioDeviceList: string;
     selectedAudioDevice: AudioDevice;
@@ -173,5 +173,4 @@
 export type AudioDeviceInfo = {
     availableAudioDeviceList: AudioDevice[];
     selectedAudioDevice: AudioDevice;
->>>>>>> 4292c61a
 };