--- conflicted
+++ resolved
@@ -53,11 +53,8 @@
     threadId: string;
     screenShareURL: string;
     speakerphoneOn: boolean;
-<<<<<<< HEAD
+    voiceOn: Dictionary<boolean>;
     micPermissionsErrorDismissed: boolean;
-=======
-    voiceOn: Dictionary<boolean>;
->>>>>>> 7f5dc3c7
 }
 
 export const DefaultCurrentCall: CurrentCall = {
@@ -70,6 +67,7 @@
     threadId: '',
     screenShareURL: '',
     speakerphoneOn: false,
+    voiceOn: {},
     micPermissionsErrorDismissed: false,
 };
 
