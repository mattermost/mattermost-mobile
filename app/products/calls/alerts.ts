// Copyright (c) 2015-present Mattermost, Inc. All Rights Reserved.
// See LICENSE.txt for license information.

import {Alert} from 'react-native';

import {hasMicrophonePermission, joinCall, unmuteMyself} from '@calls/actions';
import {setMicPermissionsGranted} from '@calls/state';
import {errorAlert} from '@calls/utils';
import DatabaseManager from '@database/manager';
import {getCurrentUser} from '@queries/servers/user';
import {logError} from '@utils/log';

import type {IntlShape} from 'react-intl';

export const showLimitRestrictedAlert = (maxParticipants: number, intl: IntlShape) => {
    const title = intl.formatMessage({
        id: 'mobile.calls_participant_limit_title',
        defaultMessage: 'Participant limit reached',
    });
    const message = intl.formatMessage({
        id: 'mobile.calls_limit_msg',
        defaultMessage: 'The maximum number of participants per call is {maxParticipants}. Contact your System Admin to increase the limit.',
    }, {maxParticipants});
    const ok = intl.formatMessage({
        id: 'mobile.calls_ok',
        defaultMessage: 'Okay',
    });

    Alert.alert(
        title,
        message,
        [
            {
                text: ok,
                style: 'cancel',
            },
        ],
    );
};

export const leaveAndJoinWithAlert = (
    intl: IntlShape,
    serverUrl: string,
    channelId: string,
    leaveChannelName: string,
    joinChannelName: string,
    confirmToJoin: boolean,
    newCall: boolean,
    isDMorGM: boolean,
) => {
    if (confirmToJoin) {
        const {formatMessage} = intl;

        let joinMessage = formatMessage({
            id: 'mobile.leave_and_join_message',
            defaultMessage: 'You are already on a channel call in ~{leaveChannelName}. Do you want to leave your current call and join the call in ~{joinChannelName}?',
        }, {leaveChannelName, joinChannelName});
        if (newCall) {
            joinMessage = formatMessage({
                id: 'mobile.leave_and_join_message',
                defaultMessage: 'You are already on a channel call in ~{leaveChannelName}. Do you want to leave your current call and start a new call in ~{joinChannelName}?',
            }, {leaveChannelName, joinChannelName});
        }

        Alert.alert(
            formatMessage({
                id: 'mobile.leave_and_join_title',
                defaultMessage: 'Are you sure you want to switch to a different call?',
            }),
            joinMessage,
            [
                {
                    text: formatMessage({
                        id: 'mobile.post.cancel',
                        defaultMessage: 'Cancel',
                    }),
                },
                {
                    text: formatMessage({
                        id: 'mobile.leave_and_join_confirmation',
                        defaultMessage: 'Leave & Join',
                    }),
                    onPress: () => doJoinCall(serverUrl, channelId, isDMorGM, intl),
                    style: 'cancel',
                },
            ],
        );
    } else {
        doJoinCall(serverUrl, channelId, isDMorGM, intl);
    }
};

const doJoinCall = async (serverUrl: string, channelId: string, isDMorGM: boolean, intl: IntlShape) => {
    const {formatMessage} = intl;

<<<<<<< HEAD
    let user;
    try {
        const {database} = DatabaseManager.getServerDatabaseAndOperator(serverUrl);

        user = await getCurrentUser(database);
        if (!user) {
            // This shouldn't happen, so don't bother localizing and displaying an alert.
            return;
        }
    } catch (error) {
        logError('failed to getServerDatabaseAndOperator in doJoinCall', error);
        return;
    }

    const hasPermission = await hasMicrophonePermission(intl);
    if (!hasPermission) {
        errorAlert(formatMessage({
            id: 'mobile.calls_error_permissions',
            defaultMessage: 'No permissions to microphone, unable to start call',
        }), intl);
        return;
    }

    const res = await joinCall(serverUrl, channelId, user.id);
=======
    const hasPermission = await hasMicrophonePermission();
    setMicPermissionsGranted(hasPermission);

    const res = await joinCall(serverUrl, channelId, hasPermission);
>>>>>>> 8374d7e8
    if (res.error) {
        const seeLogs = formatMessage({id: 'mobile.calls_see_logs', defaultMessage: 'See server logs'});
        errorAlert(res.error?.toString() || seeLogs, intl);
        return;
    }

    if (isDMorGM) {
        // FIXME (MM-46048) - HACK
        // There's a race condition between unmuting and receiving existing tracks from other participants.
        // Fixing this properly requires extensive and potentially breaking changes.
        // Waiting for a second before unmuting is a decent workaround that should work in most cases.
        setTimeout(() => unmuteMyself(), 1000);
    }
};<|MERGE_RESOLUTION|>--- conflicted
+++ resolved
@@ -93,7 +93,6 @@
 const doJoinCall = async (serverUrl: string, channelId: string, isDMorGM: boolean, intl: IntlShape) => {
     const {formatMessage} = intl;
 
-<<<<<<< HEAD
     let user;
     try {
         const {database} = DatabaseManager.getServerDatabaseAndOperator(serverUrl);
@@ -108,22 +107,10 @@
         return;
     }
 
-    const hasPermission = await hasMicrophonePermission(intl);
-    if (!hasPermission) {
-        errorAlert(formatMessage({
-            id: 'mobile.calls_error_permissions',
-            defaultMessage: 'No permissions to microphone, unable to start call',
-        }), intl);
-        return;
-    }
-
-    const res = await joinCall(serverUrl, channelId, user.id);
-=======
     const hasPermission = await hasMicrophonePermission();
     setMicPermissionsGranted(hasPermission);
 
-    const res = await joinCall(serverUrl, channelId, hasPermission);
->>>>>>> 8374d7e8
+    const res = await joinCall(serverUrl, channelId, user.id, hasPermission);
     if (res.error) {
         const seeLogs = formatMessage({id: 'mobile.calls_see_logs', defaultMessage: 'See server logs'});
         errorAlert(res.error?.toString() || seeLogs, intl);
