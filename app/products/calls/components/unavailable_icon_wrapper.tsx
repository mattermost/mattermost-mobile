--- conflicted
+++ resolved
@@ -2,11 +2,7 @@
 // See LICENSE.txt for license information.
 
 import React from 'react';
-<<<<<<< HEAD
-import {StyleProp, TextStyle, View, ViewStyle} from 'react-native';
-=======
-import {type StyleProp, type TextStyle, View} from 'react-native';
->>>>>>> 7b8d733d
+import {type StyleProp, type TextStyle, View, type ViewStyle} from 'react-native';
 
 import CompassIcon from '@components/compass_icon';
 import {useTheme} from '@context/theme';
