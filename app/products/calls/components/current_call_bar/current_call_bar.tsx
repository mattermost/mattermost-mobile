// Copyright (c) 2015-present Mattermost, Inc. All Rights Reserved.
// See LICENSE.txt for license information.

import React, {useCallback} from 'react';
import {useIntl} from 'react-intl';
import {View, Text, TouchableOpacity, Pressable, Platform} from 'react-native';
import {Options} from 'react-native-navigation';

import {muteMyself, unmuteMyself} from '@calls/actions';
import CallAvatar from '@calls/components/call_avatar';
import {CurrentCall} from '@calls/types/calls';
import CompassIcon from '@components/compass_icon';
<<<<<<< HEAD
import {Screens, WebsocketEvents} from '@constants';
=======
import {Screens} from '@constants';
>>>>>>> 7f5dc3c7
import {CURRENT_CALL_BAR_HEIGHT} from '@constants/view';
import {useTheme} from '@context/theme';
import {dismissAllModalsAndPopToScreen} from '@screens/navigation';
import {makeStyleSheetFromTheme} from '@utils/theme';
import {displayUsername} from '@utils/user';

import type UserModel from '@typings/database/models/servers/user';

type Props = {
    displayName: string;
    currentCall: CurrentCall | null;
    userModelsDict: Dictionary<UserModel>;
    teammateNameDisplay: string;
    threadScreen?: boolean;
}

const getStyleSheet = makeStyleSheetFromTheme((theme: Theme) => {
    return {
        wrapper: {
            padding: 10,
        },
        container: {
            flexDirection: 'row',
            backgroundColor: '#3F4350',
            width: '100%',
            borderRadius: 5,
            padding: 4,
            height: CURRENT_CALL_BAR_HEIGHT - 10,
            alignItems: 'center',
        },
        pressable: {
            zIndex: 10,
        },
        userInfo: {
            flex: 1,
            paddingLeft: 10,
        },
        speakingUser: {
            color: theme.sidebarText,
            fontWeight: '600',
            fontSize: 16,
        },
        currentChannel: {
            color: theme.sidebarText,
            opacity: 0.64,
        },
        micIcon: {
            color: theme.sidebarText,
            width: 42,
            height: 42,
            textAlign: 'center',
            textAlignVertical: 'center',
            justifyContent: 'center',
            backgroundColor: '#3DB887',
            borderRadius: 4,
            margin: 4,
            padding: 9,
            overflow: 'hidden',
        },
        muted: {
            backgroundColor: 'transparent',
        },
        expandIcon: {
            color: theme.sidebarText,
            padding: 8,
            marginRight: 8,
        },
    };
});

const CurrentCallBar = ({
    displayName,
    currentCall,
    userModelsDict,
    teammateNameDisplay,
    threadScreen,
}: Props) => {
    const theme = useTheme();
    const {formatMessage} = useIntl();
<<<<<<< HEAD
    const [speaker, setSpeaker] = useState<string | null>(null);
    const [talkingMessage, setTalkingMessage] = useState('');

    const isCurrentCall = Boolean(currentCall?.connected);
    const handleVoiceOn = (data: VoiceEventData) => {
        if (data.channelId === currentCall?.channelId) {
            setSpeaker(data.userId);
        }
    };
    const handleVoiceOff = (data: VoiceEventData) => {
        if (data.channelId === currentCall?.channelId && ((speaker === data.userId) || !speaker)) {
            setSpeaker(null);
        }
    };

    useEffect(() => {
        const onVoiceOn = DeviceEventEmitter.addListener(WebsocketEvents.CALLS_USER_VOICE_ON, handleVoiceOn);
        const onVoiceOff = DeviceEventEmitter.addListener(WebsocketEvents.CALLS_USER_VOICE_OFF, handleVoiceOff);
        return () => {
            onVoiceOn.remove();
            onVoiceOff.remove();
        };
    }, [isCurrentCall]);

    useEffect(() => {
        if (speaker) {
            setTalkingMessage(formatMessage({
                id: 'mobile.calls_name_is_talking',
                defaultMessage: '{name} is talking',
            }, {name: displayUsername(userModelsDict[speaker], teammateNameDisplay)}));
        } else {
            setTalkingMessage(formatMessage({
                id: 'mobile.calls_noone_talking',
                defaultMessage: 'No one is talking',
            }));
        }
    }, [speaker, setTalkingMessage]);
=======
>>>>>>> 7f5dc3c7

    const goToCallScreen = useCallback(async () => {
        const options: Options = {
            layout: {
                backgroundColor: '#000',
                componentBackgroundColor: '#000',
                orientation: ['portrait', 'landscape'],
            },
            topBar: {
                background: {
                    color: '#000',
                },
                visible: Platform.OS === 'android',
            },
        };
        const title = formatMessage({id: 'mobile.calls_call_screen', defaultMessage: 'Call'});
        await dismissAllModalsAndPopToScreen(Screens.CALL, title, {fromThreadScreen: threadScreen}, options);
    }, [formatMessage, threadScreen]);

    const myParticipant = currentCall?.participants[currentCall.myUserId];

    // Since we can only see one user talking, it doesn't really matter who we show here (e.g., we can't
    // tell who is speaking louder).
    const talkingUsers = Object.keys(currentCall?.voiceOn || {});
    const speaker = talkingUsers.length > 0 ? talkingUsers[0] : '';
    let talkingMessage = formatMessage({
        id: 'mobile.calls_noone_talking',
        defaultMessage: 'No one is talking',
    });
    if (speaker) {
        talkingMessage = formatMessage({
            id: 'mobile.calls_name_is_talking',
            defaultMessage: '{name} is talking',
        }, {name: displayUsername(userModelsDict[speaker], teammateNameDisplay)});
    }

    const muteUnmute = () => {
        if (myParticipant?.muted) {
            unmuteMyself();
        } else {
            muteMyself();
        }
    };

    const style = getStyleSheet(theme);

    return (
        <View style={style.wrapper}>
            <View style={style.container}>
                <CallAvatar
                    userModel={userModelsDict[speaker || '']}
                    volume={speaker ? 0.5 : 0}
                    serverUrl={currentCall?.serverUrl || ''}
                />
                <View style={style.userInfo}>
                    <Text style={style.speakingUser}>{talkingMessage}</Text>
                    <Text style={style.currentChannel}>{`~${displayName}`}</Text>
                </View>
                <Pressable
                    onPressIn={goToCallScreen}
                    style={style.pressable}
                >
                    <CompassIcon
                        name='arrow-expand'
                        size={24}
                        style={style.expandIcon}
                    />
                </Pressable>
                <TouchableOpacity
                    onPress={muteUnmute}
                    style={style.pressable}
                >
                    <CompassIcon
                        name={myParticipant?.muted ? 'microphone-off' : 'microphone'}
                        size={24}
                        style={[style.micIcon, myParticipant?.muted ? style.muted : undefined]}
                    />
                </TouchableOpacity>
            </View>
        </View>
    );
};
export default CurrentCallBar;<|MERGE_RESOLUTION|>--- conflicted
+++ resolved
@@ -10,11 +10,7 @@
 import CallAvatar from '@calls/components/call_avatar';
 import {CurrentCall} from '@calls/types/calls';
 import CompassIcon from '@components/compass_icon';
-<<<<<<< HEAD
-import {Screens, WebsocketEvents} from '@constants';
-=======
 import {Screens} from '@constants';
->>>>>>> 7f5dc3c7
 import {CURRENT_CALL_BAR_HEIGHT} from '@constants/view';
 import {useTheme} from '@context/theme';
 import {dismissAllModalsAndPopToScreen} from '@screens/navigation';
@@ -94,46 +90,6 @@
 }: Props) => {
     const theme = useTheme();
     const {formatMessage} = useIntl();
-<<<<<<< HEAD
-    const [speaker, setSpeaker] = useState<string | null>(null);
-    const [talkingMessage, setTalkingMessage] = useState('');
-
-    const isCurrentCall = Boolean(currentCall?.connected);
-    const handleVoiceOn = (data: VoiceEventData) => {
-        if (data.channelId === currentCall?.channelId) {
-            setSpeaker(data.userId);
-        }
-    };
-    const handleVoiceOff = (data: VoiceEventData) => {
-        if (data.channelId === currentCall?.channelId && ((speaker === data.userId) || !speaker)) {
-            setSpeaker(null);
-        }
-    };
-
-    useEffect(() => {
-        const onVoiceOn = DeviceEventEmitter.addListener(WebsocketEvents.CALLS_USER_VOICE_ON, handleVoiceOn);
-        const onVoiceOff = DeviceEventEmitter.addListener(WebsocketEvents.CALLS_USER_VOICE_OFF, handleVoiceOff);
-        return () => {
-            onVoiceOn.remove();
-            onVoiceOff.remove();
-        };
-    }, [isCurrentCall]);
-
-    useEffect(() => {
-        if (speaker) {
-            setTalkingMessage(formatMessage({
-                id: 'mobile.calls_name_is_talking',
-                defaultMessage: '{name} is talking',
-            }, {name: displayUsername(userModelsDict[speaker], teammateNameDisplay)}));
-        } else {
-            setTalkingMessage(formatMessage({
-                id: 'mobile.calls_noone_talking',
-                defaultMessage: 'No one is talking',
-            }));
-        }
-    }, [speaker, setTalkingMessage]);
-=======
->>>>>>> 7f5dc3c7
 
     const goToCallScreen = useCallback(async () => {
         const options: Options = {
