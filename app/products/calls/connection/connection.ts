--- conflicted
+++ resolved
@@ -12,12 +12,8 @@
     mediaDevices,
 } from 'react-native-webrtc';
 
-<<<<<<< HEAD
+import {WebsocketEvents} from '@constants';
 import {getICEServersConfigs} from '@calls/utils';
-=======
-import {CallsConnection} from '@calls/types/calls';
-import {WebsocketEvents} from '@constants';
->>>>>>> d83c2a6f
 import NetworkManager from '@managers/network_manager';
 import {logError, logWarning} from '@utils/log';
 
