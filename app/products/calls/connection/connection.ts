--- conflicted
+++ resolved
@@ -3,17 +3,13 @@
 
 import {RTCPeer} from '@mattermost/calls/lib';
 import {deflate} from 'pako';
-<<<<<<< HEAD
-import {DeviceEventEmitter, EmitterSubscription, Platform} from 'react-native';
-=======
-import {DeviceEventEmitter, type EmitterSubscription} from 'react-native';
->>>>>>> 1a4bc421
+import {DeviceEventEmitter, type EmitterSubscription, Platform} from 'react-native';
 import InCallManager from 'react-native-incall-manager';
 import {mediaDevices, MediaStream, MediaStreamTrack, RTCPeerConnection} from 'react-native-webrtc';
 
 import {setPreferredAudioRoute, setSpeakerphoneOn} from '@calls/actions/calls';
 import {setAudioDeviceInfo} from '@calls/state';
-import {AudioDevice, AudioDeviceInfo, AudioDeviceInfoRaw, CallsConnection} from '@calls/types/calls';
+import {AudioDevice, type AudioDeviceInfo, type AudioDeviceInfoRaw, type CallsConnection} from '@calls/types/calls';
 import {getICEServersConfigs} from '@calls/utils';
 import {WebsocketEvents} from '@constants';
 import {getServerCredentials} from '@init/credentials';
@@ -229,7 +225,7 @@
             }
         });
 
-        // We default to speakerphone on (Android is handled above in the onAudioDeviceChanged handler above).
+        // We default to speakerphone (Android is handled above in the onAudioDeviceChanged handler above).
         if (Platform.OS === 'ios') {
             setSpeakerphoneOn(true);
         }
