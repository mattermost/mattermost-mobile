--- conflicted
+++ resolved
@@ -105,22 +105,6 @@
         };
         setCurrentCall(nextCurrentCall);
     }
-<<<<<<< HEAD
-=======
-
-    // Was it me that joined the call?
-    if (callsState.myUserId === userId) {
-        setCurrentCall({
-            ...nextCall,
-            participants: {...nextCall.participants},
-            serverUrl,
-            myUserId: userId,
-            screenShareURL: '',
-            speakerphoneOn: false,
-            voiceOn: {},
-        });
-    }
->>>>>>> 7f5dc3c7
 };
 
 export const userLeftCall = (serverUrl: string, channelId: string, userId: string) => {
@@ -187,6 +171,7 @@
         myUserId,
         screenShareURL: '',
         speakerphoneOn: false,
+        voiceOn: {},
     });
 };
 
