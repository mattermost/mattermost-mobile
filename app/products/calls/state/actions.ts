// Copyright (c) 2015-present Mattermost, Inc. All Rights Reserved.
// See LICENSE.txt for license information.

import {mosThreshold} from '@mattermost/calls/lib/rtc_monitor';
import {AppState, type AppStateStatus} from 'react-native';
import InCallManager from 'react-native-incall-manager';
import {Navigation} from 'react-native-navigation';

import {updateThreadFollowing} from '@actions/remote/thread';
import {needsRecordingAlert} from '@calls/alerts';
import {
    getCallsConfig,
    getCallsState,
    getChannelsWithCalls,
    getCurrentCall,
    getGlobalCallsState,
    getIncomingCalls,
    setCallsConfig,
    setCallsState,
    setChannelsWithCalls,
    setCurrentCall,
    setGlobalCallsState,
    setIncomingCalls,
} from '@calls/state';
import {
    type AudioDeviceInfo,
    type Call,
    type CallsConfigState,
    type ChannelsWithCalls,
    ChannelType,
    type CurrentCall,
    DefaultCall,
    DefaultCurrentCall,
    type IncomingCallNotification,
    type LiveCaptionMobile,
    type ReactionStreamEmoji,
} from '@calls/types/calls';
import {Calls, General, Screens} from '@constants';
import DatabaseManager from '@database/manager';
import {getChannelById} from '@queries/servers/channel';
import {getThreadById} from '@queries/servers/thread';
import {getCurrentUser, getUserById} from '@queries/servers/user';
import {isDMorGM} from '@utils/channel';
import {generateId} from '@utils/general';
import {isMainActivity} from '@utils/helpers';
import {logDebug, logError} from '@utils/log';

import type {CallJobState, LiveCaptionData, UserReactionData} from '@mattermost/calls/lib/types';

export const setCalls = async (serverUrl: string, myUserId: string, calls: Dictionary<Call>, enabled: Dictionary<boolean>) => {
    const channelsWithCalls = Object.keys(calls).reduce(
        (accum, next) => {
            accum[next] = true;
            return accum;
        }, {} as ChannelsWithCalls);
    setChannelsWithCalls(serverUrl, channelsWithCalls);

    setCallsState(serverUrl, {myUserId, calls, enabled});

    await processIncomingCalls(serverUrl, Object.values(calls), false);

    // Does the current call need to be updated?
    const currentCall = getCurrentCall();
    if (!currentCall || !calls[currentCall.channelId]) {
        return;
    }

    // Edge case: if the app went into the background and lost the main ws connection, we don't know who is currently
    // talking. Instead of guessing, erase voiceOn state (same state as when joining an ongoing call).
    const nextCall = {
        ...currentCall,
        ...calls[currentCall.channelId],
        voiceOn: {},
    };
    setCurrentCall(nextCall);
};

export const processIncomingCalls = async (serverUrl: string, calls: Call[], keepExisting = true) => {
    if (!getCallsConfig(serverUrl).EnableRinging) {
        return;
    }

    const database = DatabaseManager.serverDatabases[serverUrl]?.database;
    if (!database) {
        return;
    }

    // Do we have incoming calls we should notify about?
    const incomingCalls = getIncomingCalls().incomingCalls;
    const existingCalls = getCallsState(serverUrl).calls;
    const myUserId = getCallsState(serverUrl).myUserId;
    const newIncoming: IncomingCallNotification[] = [];

    for await (const call of calls) {
        // dismissed already?
        if (call.dismissed[myUserId] || existingCalls[call.channelId]?.dismissed[myUserId]) {
            continue;
        }

        // already in our incomingCalls notifications?
        if (incomingCalls.findIndex((c) => c.callID === call.id) >= 0) {
            continue;
        }

        // Never send a notification for a call you started, or a call you are currently in.
        if (myUserId === call.ownerId || getCurrentCall()?.id === call.id) {
            continue;
        }

        const channel = await getChannelById(database, call.channelId);
        if (!channel) {
            logDebug('calls: processIncomingCalls could not find channel by id', call.channelId, 'for serverUrl', serverUrl);
            continue;
        }

        if (!isDMorGM(channel)) {
            continue;
        }

        const callerModel = await getUserById(database, call.ownerId);

        newIncoming.push({
            serverUrl,
            myUserId,
            callID: call.id,
            callerID: call.ownerId,
            callerModel,
            channelID: call.channelId,
            startAt: call.startTime,
            type: channel.type === General.DM_CHANNEL ? ChannelType.DM : ChannelType.GM,
        });
    }

    if (newIncoming.length === 0 && keepExisting) {
        return;
    }

    if (keepExisting) {
        newIncoming.push(...incomingCalls);
    } else {
        const removedThisServer = incomingCalls.filter((ic) => ic.serverUrl !== serverUrl);
        newIncoming.push(...removedThisServer);
    }

    if (newIncoming.length === 0 && incomingCalls.length === 0) {
        return;
    }

    newIncoming.sort((a, b) => a.startAt - b.startAt);

    setIncomingCalls({...getIncomingCalls(), incomingCalls: newIncoming});
};

const getChannelIdFromCallId = (serverUrl: string, callId: string) => {
    const callsState = getCallsState(serverUrl);
    for (const call of Object.values(callsState.calls)) {
        if (call.id === callId) {
            return call.channelId;
        }
    }
    return undefined;
};

export const removeIncomingCall = (serverUrl: string, callId: string, channelId?: string) => {
    if (!getCallsConfig(serverUrl).EnableRinging) {
        return;
    }

    stopIncomingCallsRinging();

    const incomingCalls = getIncomingCalls();
    const newIncomingCalls = incomingCalls.incomingCalls.filter((ic) => ic.callID !== callId);
    if (incomingCalls.incomingCalls.length !== newIncomingCalls.length) {
        setIncomingCalls({...incomingCalls, incomingCalls: newIncomingCalls});
    }

    let chId = channelId;
    if (!chId) {
        chId = getChannelIdFromCallId(serverUrl, callId);
        if (!chId) {
            return;
        }
    }

    const callsState = getCallsState(serverUrl);
    const nextCalls = {...callsState.calls};
    if (nextCalls[chId]) {
        nextCalls[chId].dismissed[callsState.myUserId] = true;
    }
    setCallsState(serverUrl, {...callsState, calls: nextCalls});
};

<<<<<<< HEAD
let previousAppState: AppStateStatus;

export const callsOnAppStateChange = async (appState: AppStateStatus) => {
    if (appState === previousAppState || !isMainActivity()) {
        return;
    }

    previousAppState = appState;
    switch (appState) {
        case 'inactive':
        case 'background':
            InCallManager.stopRingtone();
            setIncomingCalls({...getIncomingCalls(), currentRingingCallId: undefined});
            break;
    }
};

const getRingtoneOrNone = async (serverUrl: string) => {
    try {
        const {database} = DatabaseManager.getServerDatabaseAndOperator(serverUrl);

        const user = await getCurrentUser(database);
        if (!user) {
            // This shouldn't happen, so don't bother localizing and displaying an alert.
            return 'none';
        }

        const enabled = user.notifyProps?.calls_mobile_sound ? user.notifyProps.calls_mobile_sound === 'true' : user.notifyProps?.calls_desktop_sound === 'true';
        if (!enabled) {
            return 'none';
        }

        let tone = user.notifyProps?.calls_mobile_notification_sound ? user.notifyProps.calls_mobile_notification_sound : user.notifyProps?.calls_notification_sound;
        if (!tone) {
            tone = Calls.RINGTONE_DEFAULT;
        }
        return 'calls_' + tone.toLowerCase();
    } catch (error) {
        logError('failed to getServerDatabase in getRingtoneOrNone', error);
        return 'none';
    }
};

const shouldRing = (callId: string, userStatus: string) => {
    // Do not ring if we are in the background
    if (AppState.currentState !== 'active' || userStatus === General.DND || userStatus === General.OUT_OF_OFFICE) {
        return false;
    }

    // Do not ring if we are already ringing, or we have no incoming calls, or we have rung for this call already
    const incomingCalls = getIncomingCalls();
    if (incomingCalls.currentRingingCallId || incomingCalls.incomingCalls.length === 0 || incomingCalls.callIdHasRung[callId]) {
        return false;
    }

    // Do not ring if we are in a call
    const currentCall = getCurrentCall();
    return !currentCall;
};

export const playIncomingCallsRinging = async (serverUrl: string, callId: string, userStatus: string) => {
    if (!shouldRing(callId, userStatus)) {
        return;
    }

    const ringTone = await getRingtoneOrNone(serverUrl);
    if (ringTone === 'none') {
        return;
    }
    const incomingCalls = getIncomingCalls();
    setIncomingCalls({
        ...incomingCalls,
        currentRingingCallId: callId,
        callIdHasRung: {...incomingCalls.callIdHasRung, [callId]: true},
    });
    InCallManager.startRingtone(ringTone, Calls.RINGTONE_VIBRATE_PATTERN);

    setTimeout(() => {
        const incoming = getIncomingCalls();
        if (incoming.currentRingingCallId === callId) {
            InCallManager.stopRingtone();
            setIncomingCalls({...getIncomingCalls(), currentRingingCallId: undefined});
        }
    }, Calls.RING_LENGTH);
};

const stopIncomingCallsRinging = () => {
    const incomingCalls = getIncomingCalls();
    if (!incomingCalls.currentRingingCallId) {
        return;
    }

    InCallManager.stopRingtone();
    setIncomingCalls({...incomingCalls, currentRingingCallId: undefined});
};

export const setCallForChannel = (serverUrl: string, channelId: string, enabled?: boolean, call?: Call) => {
=======
export const setCallForChannel = (serverUrl: string, channelId: string, call?: Call, enabled?: boolean) => {
>>>>>>> 1f2a71c4
    const callsState = getCallsState(serverUrl);
    let nextEnabled = callsState.enabled;
    if (typeof enabled !== 'undefined') {
        nextEnabled = {...callsState.enabled, [channelId]: enabled};
    }

    let nextCalls = callsState.calls;
    if (call) {
        nextCalls = {...callsState.calls};
        nextCalls[channelId] = call;

        // In case we got a complete update on the currentCall
        const currentCall = getCurrentCall();
        if (currentCall?.channelId === channelId) {
            setCurrentCall({
                ...currentCall,
                ...call,
            });
        }
    } else {
        delete nextCalls[channelId];
    }

    setCallsState(serverUrl, {...callsState, calls: nextCalls, enabled: nextEnabled});

    const channelsWithCalls = getChannelsWithCalls(serverUrl);
    if (call && !channelsWithCalls[channelId]) {
        const nextChannelsWithCalls = {...channelsWithCalls};
        nextChannelsWithCalls[channelId] = true;
        setChannelsWithCalls(serverUrl, nextChannelsWithCalls);
    } else if (!call && channelsWithCalls[channelId]) {
        const nextChannelsWithCalls = {...channelsWithCalls};
        delete nextChannelsWithCalls[channelId];
        setChannelsWithCalls(serverUrl, nextChannelsWithCalls);
    }
};

export const userJoinedCall = (serverUrl: string, channelId: string, userId: string, sessionId: string) => {
    const callsState = getCallsState(serverUrl);
    if (!callsState.calls[channelId]) {
        return;
    }

    const nextCall = {
        ...callsState.calls[channelId],
        sessions: {...callsState.calls[channelId].sessions},
    };
    nextCall.sessions[sessionId] = {
        userId,
        sessionId,
        muted: true,
        raisedHand: 0,
    };
    const nextCalls = {...callsState.calls, [channelId]: nextCall};

    setCallsState(serverUrl, {...callsState, calls: nextCalls});

    // Did the user join the current call? If so, update that too.
    const currentCall = getCurrentCall();
    if (currentCall && currentCall.channelId === channelId) {
        const voiceOn = {...currentCall.voiceOn};
        delete voiceOn[sessionId];

        const nextCurrentCall = {
            ...currentCall,
            sessions: {...currentCall.sessions, [sessionId]: nextCall.sessions[sessionId]},
            voiceOn,
        };

        // If this is the currentUser, that means we've connected to the call we created.
        if (userId === nextCurrentCall.myUserId && !nextCurrentCall.connected) {
            nextCurrentCall.connected = true;
            nextCurrentCall.mySessionId = sessionId;
        }

        setCurrentCall(nextCurrentCall);
    }

    // We've joined (from whatever client), so remove that call's notification
    if (userId === callsState.myUserId) {
        removeIncomingCall(serverUrl, callsState.calls[channelId].id, channelId);
    }
};

export const userLeftCall = (serverUrl: string, channelId: string, sessionId: string) => {
    const callsState = getCallsState(serverUrl);
    if (!callsState.calls[channelId]?.sessions[sessionId]) {
        return;
    }

    const nextCall = {
        ...callsState.calls[channelId],
        sessions: {...callsState.calls[channelId].sessions},
    };
    delete nextCall.sessions[sessionId];

    // If they were screensharing, remove that.
    if (nextCall.screenOn === sessionId) {
        nextCall.screenOn = '';
    }

    const nextCalls = {...callsState.calls};
    if (Object.keys(nextCall.sessions).length === 0) {
        delete nextCalls[channelId];

        const callId = callsState.calls[channelId].id;
        removeIncomingCall(serverUrl, callId, channelId);

        const channelsWithCalls = getChannelsWithCalls(serverUrl);
        const nextChannelsWithCalls = {...channelsWithCalls};
        delete nextChannelsWithCalls[channelId];
        setChannelsWithCalls(serverUrl, nextChannelsWithCalls);
    } else {
        nextCalls[channelId] = nextCall;
    }

    setCallsState(serverUrl, {...callsState, calls: nextCalls});

    // Did the user leave the current call? If so, update that too.
    const currentCall = getCurrentCall();
    if (!currentCall || currentCall.channelId !== channelId) {
        return;
    }

    if (sessionId === currentCall.mySessionId) {
        myselfLeftCall();
        return;
    }

    // Clear them from the voice list
    const voiceOn = {...currentCall.voiceOn};
    delete voiceOn[sessionId];

    const nextCurrentCall = {
        ...currentCall,
        sessions: {...currentCall.sessions},
        voiceOn,
    };
    delete nextCurrentCall.sessions[sessionId];

    // If they were screensharing, remove that.
    if (nextCurrentCall.screenOn === sessionId) {
        nextCurrentCall.screenOn = '';
    }

    setCurrentCall(nextCurrentCall);
};

export const newCurrentCall = (serverUrl: string, channelId: string, myUserId: string) => {
    let existingCall: Call = DefaultCall;
    const callsState = getCallsState(serverUrl);
    if (callsState.calls[channelId]) {
        existingCall = callsState.calls[channelId];
    }

    setCurrentCall({
        ...DefaultCurrentCall,
        ...existingCall,
        serverUrl,
        channelId,
        myUserId,
    });
};

export const myselfLeftCall = () => {
    setCurrentCall(null);

    // Remove the call screen, and in some situations it needs to be removed twice before actually being removed.
    Navigation.pop(Screens.CALL).catch(() => null);
    Navigation.pop(Screens.CALL).catch(() => null);
};

export const callStarted = async (serverUrl: string, call: Call) => {
    const callsState = getCallsState(serverUrl);
    const nextCalls = {...callsState.calls};
    nextCalls[call.channelId] = call;
    setCallsState(serverUrl, {...callsState, calls: nextCalls});

    await processIncomingCalls(serverUrl, [call]);

    const nextChannelsWithCalls = {...getChannelsWithCalls(serverUrl), [call.channelId]: true};
    setChannelsWithCalls(serverUrl, nextChannelsWithCalls);

    // If we started a call, we will get a callStarted event with the 'official' data from the server.
    // Save that in our currentCall.
    const currentCall = getCurrentCall();
    if (!currentCall || currentCall.channelId !== call.channelId) {
        return;
    }

    const nextCurrentCall: CurrentCall = {
        ...currentCall,
        ...call,
    };
    setCurrentCall(nextCurrentCall);

    // We started the call, and it succeeded, so follow the call thread.
    const database = DatabaseManager.serverDatabases[serverUrl]?.database;
    if (!database) {
        return;
    }

    // Make sure the post/thread has arrived from the server.
    const thread = await getThreadById(database, call.threadId);
    if (thread && !thread.isFollowing) {
        const channel = await getChannelById(database, call.channelId);
        updateThreadFollowing(serverUrl, channel?.teamId || '', call.threadId, true, false);
    }
};

export const callEnded = (serverUrl: string, channelId: string) => {
    const callsState = getCallsState(serverUrl);
    const nextCalls = {...callsState.calls};
    const callId = nextCalls[channelId]?.id || '';
    delete nextCalls[channelId];
    setCallsState(serverUrl, {...callsState, calls: nextCalls});

    const channelsWithCalls = getChannelsWithCalls(serverUrl);
    const nextChannelsWithCalls = {...channelsWithCalls};
    delete nextChannelsWithCalls[channelId];
    setChannelsWithCalls(serverUrl, nextChannelsWithCalls);

    removeIncomingCall(serverUrl, callId, channelId);

    // currentCall is set to null by the disconnect.
};

export const setUserMuted = (serverUrl: string, channelId: string, sessionId: string, muted: boolean) => {
    const callsState = getCallsState(serverUrl);
    if (!callsState.calls[channelId] || !callsState.calls[channelId].sessions[sessionId]) {
        return;
    }

    const nextUser = {...callsState.calls[channelId].sessions[sessionId], muted};
    const nextCall = {
        ...callsState.calls[channelId],
        sessions: {...callsState.calls[channelId].sessions},
    };
    nextCall.sessions[sessionId] = nextUser;
    const nextCalls = {...callsState.calls};
    nextCalls[channelId] = nextCall;
    setCallsState(serverUrl, {...callsState, calls: nextCalls});

    // Was it the current call? If so, update that too.
    const currentCall = getCurrentCall();
    if (!currentCall || currentCall.channelId !== channelId) {
        return;
    }

    const nextCurrentCall = {
        ...currentCall,
        sessions: {
            ...currentCall.sessions,
            [sessionId]: {...currentCall.sessions[sessionId], muted},
        },
    };
    setCurrentCall(nextCurrentCall);
};

export const setUserVoiceOn = (channelId: string, sessionId: string, voiceOn: boolean) => {
    const currentCall = getCurrentCall();
    if (!currentCall || currentCall.channelId !== channelId) {
        return;
    }

    const nextVoiceOn = {...currentCall.voiceOn};
    if (voiceOn) {
        nextVoiceOn[sessionId] = true;
    } else {
        delete nextVoiceOn[sessionId];
    }

    const nextCurrentCall = {
        ...currentCall,
        voiceOn: nextVoiceOn,
    };
    setCurrentCall(nextCurrentCall);
};

export const setRaisedHand = (serverUrl: string, channelId: string, sessionId: string, timestamp: number) => {
    const callsState = getCallsState(serverUrl);
    if (!callsState.calls[channelId] || !callsState.calls[channelId].sessions[sessionId]) {
        return;
    }

    const nextUser = {...callsState.calls[channelId].sessions[sessionId], raisedHand: timestamp};
    const nextCall = {
        ...callsState.calls[channelId],
        sessions: {...callsState.calls[channelId].sessions},
    };
    nextCall.sessions[sessionId] = nextUser;
    const nextCalls = {...callsState.calls};
    nextCalls[channelId] = nextCall;
    setCallsState(serverUrl, {...callsState, calls: nextCalls});

    // Was it the current call? If so, update that too.
    const currentCall = getCurrentCall();
    if (!currentCall || currentCall.channelId !== channelId) {
        return;
    }

    const nextCurrentCall = {
        ...currentCall,
        sessions: {
            ...currentCall.sessions,
            [sessionId]: {...currentCall.sessions[sessionId], raisedHand: timestamp},
        },
    };
    setCurrentCall(nextCurrentCall);
};

export const setCallScreenOn = (serverUrl: string, channelId: string, sessionId: string) => {
    const callsState = getCallsState(serverUrl);
    if (!callsState.calls[channelId] || !callsState.calls[channelId].sessions[sessionId]) {
        return;
    }

    const nextCall = {...callsState.calls[channelId], screenOn: sessionId};
    const nextCalls = {...callsState.calls};
    nextCalls[channelId] = nextCall;
    setCallsState(serverUrl, {...callsState, calls: nextCalls});

    // Was it the current call? If so, update that too.
    const currentCall = getCurrentCall();
    if (!currentCall || currentCall.channelId !== channelId) {
        return;
    }

    const nextCurrentCall = {
        ...currentCall,
        screenOn: sessionId,
    };
    setCurrentCall(nextCurrentCall);
};

export const setCallScreenOff = (serverUrl: string, channelId: string, sessionId: string) => {
    const callsState = getCallsState(serverUrl);
    if (!callsState.calls[channelId] || callsState.calls[channelId].screenOn !== sessionId) {
        return;
    }

    const nextCall = {...callsState.calls[channelId], screenOn: ''};
    const nextCalls = {...callsState.calls};
    nextCalls[channelId] = nextCall;
    setCallsState(serverUrl, {...callsState, calls: nextCalls});

    // Was it the current call? If so, update that too.
    const currentCall = getCurrentCall();
    if (!currentCall || currentCall.channelId !== channelId) {
        return;
    }

    const nextCurrentCall = {
        ...currentCall,
        screenOn: '',
    };
    setCurrentCall(nextCurrentCall);
};

export const setChannelEnabled = (serverUrl: string, channelId: string, enabled: boolean) => {
    const callsState = getCallsState(serverUrl);
    const nextEnabled = {...callsState.enabled};
    nextEnabled[channelId] = enabled;
    setCallsState(serverUrl, {...callsState, enabled: nextEnabled});
};

export const setScreenShareURL = (url: string) => {
    const call = getCurrentCall();
    if (call) {
        setCurrentCall({...call, screenShareURL: url});
    }
};

export const setSpeakerPhone = (speakerphoneOn: boolean) => {
    const call = getCurrentCall();
    if (call) {
        setCurrentCall({...call, speakerphoneOn});
    }
};

export const setJoiningChannelId = (joiningChannelId: string | null) => {
    const globalCallsState = getGlobalCallsState();
    setGlobalCallsState({
        ...globalCallsState,
        joiningChannelId,
    });
};

export const setAudioDeviceInfo = (info: AudioDeviceInfo) => {
    const call = getCurrentCall();
    if (call) {
        setCurrentCall({...call, audioDeviceInfo: info});
    }
};

export const setConfig = (serverUrl: string, config: Partial<CallsConfigState>) => {
    const callsConfig = getCallsConfig(serverUrl);
    setCallsConfig(serverUrl, {...callsConfig, ...config});
};

export const setPluginEnabled = (serverUrl: string, pluginEnabled: boolean) => {
    const callsConfig = getCallsConfig(serverUrl);
    setCallsConfig(serverUrl, {...callsConfig, pluginEnabled});
};

export const setMicPermissionsGranted = (granted: boolean) => {
    const globalState = getGlobalCallsState();

    const nextGlobalState = {
        ...globalState,
        micPermissionsGranted: granted,
    };
    setGlobalCallsState(nextGlobalState);
};

export const setMicPermissionsErrorDismissed = () => {
    const currentCall = getCurrentCall();
    if (!currentCall) {
        return;
    }

    const nextCurrentCall = {
        ...currentCall,
        micPermissionsErrorDismissed: true,
    };
    setCurrentCall(nextCurrentCall);
};

export const userReacted = (serverUrl: string, channelId: string, reaction: UserReactionData) => {
    // Note: Simplification for performance:
    //  If you are not in the call with the reaction, ignore it. There could be many calls ongoing in your
    //  servers, do we want to be tracking reactions and setting timeouts for all those calls? No.
    //  The downside of this approach: when you join/rejoin a call, you will not see the current reactions.
    //  When you leave a call, you will lose the reactions you were tracking.
    //  We can revisit this if it causes UX issues.
    const currentCall = getCurrentCall();
    if (currentCall?.channelId !== channelId) {
        return;
    }

    // Update the reaction stream.
    const newReactionStream = [...currentCall.reactionStream];
    const idx = newReactionStream.findIndex((e) => e.name === reaction.emoji.name);
    if (idx > -1) {
        const [newReaction] = newReactionStream.splice(idx, 1);
        newReaction.count += 1;
        newReaction.latestTimestamp = reaction.timestamp;
        newReactionStream.splice(0, 0, newReaction);
    } else {
        const newReaction: ReactionStreamEmoji = {
            name: reaction.emoji.name,
            literal: reaction.emoji.literal,
            count: 1,
            latestTimestamp: reaction.timestamp,
        };
        newReactionStream.splice(0, 0, newReaction);
    }
    if (newReactionStream.length > Calls.REACTION_LIMIT) {
        newReactionStream.pop();
    }

    // Update the participant.
    const nextSessions = {...currentCall.sessions};
    if (nextSessions[reaction.session_id]) {
        const nextUser = {...nextSessions[reaction.session_id], reaction};
        nextSessions[reaction.session_id] = nextUser;
    }

    const nextCurrentCall: CurrentCall = {
        ...currentCall,
        reactionStream: newReactionStream,
        sessions: nextSessions,
    };
    setCurrentCall(nextCurrentCall);

    setTimeout(() => {
        userReactionTimeout(serverUrl, channelId, reaction);
    }, Calls.REACTION_TIMEOUT);
};

const userReactionTimeout = (serverUrl: string, channelId: string, reaction: UserReactionData) => {
    const currentCall = getCurrentCall();
    if (currentCall?.channelId !== channelId) {
        return;
    }

    // Remove the reaction only if it was the last time that emoji was used.
    const newReactions = currentCall.reactionStream.filter((e) => e.latestTimestamp !== reaction.timestamp);

    const nextSessions = {...currentCall.sessions};
    if (nextSessions[reaction.session_id] && nextSessions[reaction.session_id].reaction?.timestamp === reaction.timestamp) {
        const nextUser = {...nextSessions[reaction.session_id]};
        delete nextUser.reaction;
        nextSessions[reaction.session_id] = nextUser;
    }

    const nextCurrentCall: CurrentCall = {
        ...currentCall,
        reactionStream: newReactions,
        sessions: nextSessions,
    };
    setCurrentCall(nextCurrentCall);
};

export const setRecordingState = (serverUrl: string, channelId: string, recState: CallJobState) => {
    const callsState = getCallsState(serverUrl);
    if (!callsState.calls[channelId]) {
        return;
    }

    const nextCall = {...callsState.calls[channelId], recState};
    const nextCalls = {...callsState.calls, [channelId]: nextCall};
    setCallsState(serverUrl, {...callsState, calls: nextCalls});

    // Was it the current call? If so, update that too.
    const currentCall = getCurrentCall();
    if (!currentCall || currentCall.channelId !== channelId) {
        return;
    }

    // If a new call has started, we reset the alert state so it can be showed again.
    if (currentCall.recState && recState.start_at > currentCall.recState.start_at) {
        needsRecordingAlert();
    }

    const nextCurrentCall = {
        ...currentCall,
        recState,
    };
    setCurrentCall(nextCurrentCall);
};

export const setCaptioningState = (serverUrl: string, channelId: string, capState: CallJobState) => {
    const callsState = getCallsState(serverUrl);
    if (!callsState.calls[channelId]) {
        return;
    }

    const nextCall = {...callsState.calls[channelId], capState};
    const nextCalls = {...callsState.calls, [channelId]: nextCall};
    setCallsState(serverUrl, {...callsState, calls: nextCalls});

    // Was it the current call? If so, update that too.
    const currentCall = getCurrentCall();
    if (!currentCall || currentCall.channelId !== channelId) {
        return;
    }

    const nextCurrentCall = {
        ...currentCall,
        capState,
    };
    setCurrentCall(nextCurrentCall);
};

export const setHost = (serverUrl: string, channelId: string, hostId: string) => {
    const callsState = getCallsState(serverUrl);
    if (!callsState.calls[channelId]) {
        return;
    }

    const nextCall = {...callsState.calls[channelId], hostId};
    const nextCalls = {...callsState.calls, [channelId]: nextCall};
    setCallsState(serverUrl, {...callsState, calls: nextCalls});

    // Was it the current call? If so, update that too.
    const currentCall = getCurrentCall();
    if (!currentCall || currentCall.channelId !== channelId) {
        return;
    }

    // If we are the new host we show the alert again.
    if (currentCall.myUserId === hostId) {
        needsRecordingAlert();
    }

    const nextCurrentCall = {
        ...currentCall,
        hostId,
    };
    setCurrentCall(nextCurrentCall);
};

export const processMeanOpinionScore = (mos: number) => {
    const currentCall = getCurrentCall();
    if (!currentCall) {
        return;
    }

    if (mos < mosThreshold) {
        setCallQualityAlert(true);
    } else {
        setCallQualityAlert(false);
    }
};

export const setCallQualityAlert = (setAlert: boolean) => {
    const currentCall = getCurrentCall();
    if (!currentCall) {
        return;
    }

    // Alert is already active, or alert was dismissed and the timeout hasn't passed
    if ((setAlert && currentCall.callQualityAlert) ||
        (setAlert && currentCall.callQualityAlertDismissed + Calls.CALL_QUALITY_RESET_MS > Date.now())) {
        return;
    }

    // Alert is already inactive
    if ((!setAlert && !currentCall.callQualityAlert)) {
        return;
    }

    const nextCurrentCall: CurrentCall = {
        ...currentCall,
        callQualityAlert: setAlert,
    };
    setCurrentCall(nextCurrentCall);
};

export const setCallQualityAlertDismissed = () => {
    const currentCall = getCurrentCall();
    if (!currentCall) {
        return;
    }

    const nextCurrentCall: CurrentCall = {
        ...currentCall,
        callQualityAlert: false,
        callQualityAlertDismissed: Date.now(),
    };
    setCurrentCall(nextCurrentCall);
};

export const receivedCaption = (serverUrl: string, captionData: LiveCaptionData) => {
    const channelId = captionData.channel_id;

    // Ignore if we're not in that channel's call.
    const currentCall = getCurrentCall();
    if (currentCall?.channelId !== channelId) {
        return;
    }

    // Add or replace that user's caption.
    const captionId = generateId();
    const nextCaptions = {...currentCall.captions};
    const newCaption: LiveCaptionMobile = {
        captionId,
        sessionId: captionData.session_id,
        userId: captionData.user_id,
        text: captionData.text,
    };
    nextCaptions[captionData.session_id] = newCaption;

    const nextCurrentCall: CurrentCall = {
        ...currentCall,
        captions: nextCaptions,
    };
    setCurrentCall(nextCurrentCall);

    setTimeout(() => {
        receivedCaptionTimeout(serverUrl, channelId, newCaption);
    }, Calls.CAPTION_TIMEOUT);
};

const receivedCaptionTimeout = (serverUrl: string, channelId: string, caption: LiveCaptionMobile) => {
    const currentCall = getCurrentCall();
    if (currentCall?.channelId !== channelId) {
        return;
    }

    // Remove the caption only if it hasn't been replaced by a newer one
    if (currentCall.captions[caption.sessionId]?.captionId !== caption.captionId) {
        return;
    }

    const nextCaptions = {...currentCall.captions};
    delete nextCaptions[caption.sessionId];

    const nextCurrentCall: CurrentCall = {
        ...currentCall,
        captions: nextCaptions,
    };
    setCurrentCall(nextCurrentCall);
};<|MERGE_RESOLUTION|>--- conflicted
+++ resolved
@@ -190,7 +190,6 @@
     setCallsState(serverUrl, {...callsState, calls: nextCalls});
 };
 
-<<<<<<< HEAD
 let previousAppState: AppStateStatus;
 
 export const callsOnAppStateChange = async (appState: AppStateStatus) => {
@@ -287,10 +286,7 @@
     setIncomingCalls({...incomingCalls, currentRingingCallId: undefined});
 };
 
-export const setCallForChannel = (serverUrl: string, channelId: string, enabled?: boolean, call?: Call) => {
-=======
 export const setCallForChannel = (serverUrl: string, channelId: string, call?: Call, enabled?: boolean) => {
->>>>>>> 1f2a71c4
     const callsState = getCallsState(serverUrl);
     let nextEnabled = callsState.enabled;
     if (typeof enabled !== 'undefined') {
