// Copyright (c) 2015-present Mattermost, Inc. All Rights Reserved.
// See LICENSE.txt for license information.

import {
    getCallsConfig,
    getCallsState,
    getChannelsWithCalls,
    getCurrentCall,
    getGlobalCallsState,
    setCallsConfig,
    setCallsState,
    setChannelsWithCalls,
    setCurrentCall,
    setGlobalCallsState,
} from '@calls/state';
import {Call, CallsConfig, ChannelsWithCalls, DefaultCall} from '@calls/types/calls';

export const setCalls = (serverUrl: string, myUserId: string, calls: Dictionary<Call>, enabled: Dictionary<boolean>) => {
    const channelsWithCalls = Object.keys(calls).reduce(
        (accum, next) => {
            accum[next] = true;
            return accum;
        }, {} as ChannelsWithCalls);
    setChannelsWithCalls(serverUrl, channelsWithCalls);

    setCallsState(serverUrl, {serverUrl, myUserId, calls, enabled});

    // Does the current call need to be updated?
    const currentCall = getCurrentCall();
    if (!currentCall || !calls[currentCall.channelId]) {
        return;
    }

    // Edge case: if the app went into the background and lost the main ws connection, we don't know who is currently
    // talking. Instead of guessing, erase voiceOn state (same state as when joining an ongoing call).
    const nextCall = {
        ...currentCall,
        ...calls[currentCall.channelId],
        voiceOn: {},
    };
    setCurrentCall(nextCall);
};

export const setCallForChannel = (serverUrl: string, channelId: string, enabled: boolean, call?: Call) => {
    const callsState = getCallsState(serverUrl);
    const nextEnabled = {...callsState.enabled, [channelId]: enabled};

    const nextCalls = {...callsState.calls};
    if (call) {
        nextCalls[channelId] = call;

        // In case we got a complete update on the currentCall
        const currentCall = getCurrentCall();
        if (currentCall?.channelId === channelId) {
            setCurrentCall({
                ...currentCall,
                ...call,
            });
        }
    } else {
        delete nextCalls[channelId];
    }

    setCallsState(serverUrl, {...callsState, calls: nextCalls, enabled: nextEnabled});

    const channelsWithCalls = getChannelsWithCalls(serverUrl);
    if (call && !channelsWithCalls[channelId]) {
        const nextChannelsWithCalls = {...channelsWithCalls};
        nextChannelsWithCalls[channelId] = true;
        setChannelsWithCalls(serverUrl, nextChannelsWithCalls);
    } else if (!call && channelsWithCalls[channelId]) {
        const nextChannelsWithCalls = {...channelsWithCalls};
        delete nextChannelsWithCalls[channelId];
        setChannelsWithCalls(serverUrl, nextChannelsWithCalls);
    }
};

export const userJoinedCall = (serverUrl: string, channelId: string, userId: string) => {
    const callsState = getCallsState(serverUrl);
    if (!callsState.calls[channelId]) {
        return;
    }

    const nextCall = {
        ...callsState.calls[channelId],
        participants: {...callsState.calls[channelId].participants},
    };
    nextCall.participants[userId] = {
        id: userId,
        muted: true,
        raisedHand: 0,
    };
    const nextCalls = {...callsState.calls, [channelId]: nextCall};

    setCallsState(serverUrl, {...callsState, calls: nextCalls});

    // Did the user join the current call? If so, update that too.
    const currentCall = getCurrentCall();
    if (currentCall && currentCall.channelId === channelId) {
        const voiceOn = {...currentCall.voiceOn};
        delete voiceOn[userId];

        const nextCurrentCall = {
            ...currentCall,
            participants: {...currentCall.participants, [userId]: nextCall.participants[userId]},
            voiceOn,
        };
        setCurrentCall(nextCurrentCall);
    }
<<<<<<< HEAD
=======

    // Was it me that joined the call?
    if (callsState.myUserId === userId) {
        setCurrentCall({
            ...nextCall,
            participants: {...nextCall.participants},
            serverUrl,
            myUserId: userId,
            screenShareURL: '',
            speakerphoneOn: false,
            voiceOn: {},
            micPermissionsErrorDismissed: false,
        });
    }
>>>>>>> 8374d7e8
};

export const userLeftCall = (serverUrl: string, channelId: string, userId: string) => {
    const callsState = getCallsState(serverUrl);
    if (!callsState.calls[channelId]?.participants[userId]) {
        return;
    }

    const nextCall = {
        ...callsState.calls[channelId],
        participants: {...callsState.calls[channelId].participants},
    };
    delete nextCall.participants[userId];
    const nextCalls = {...callsState.calls};
    if (Object.keys(nextCall.participants).length === 0) {
        delete nextCalls[channelId];

        const channelsWithCalls = getChannelsWithCalls(serverUrl);
        const nextChannelsWithCalls = {...channelsWithCalls};
        delete nextChannelsWithCalls[channelId];
        setChannelsWithCalls(serverUrl, nextChannelsWithCalls);
    } else {
        nextCalls[channelId] = nextCall;
    }

    setCallsState(serverUrl, {...callsState, calls: nextCalls});

    // Did the user leave the current call? If so, update that too.
    const currentCall = getCurrentCall();
    if (!currentCall || currentCall.channelId !== channelId) {
        return;
    }

    // Was the user me?
    if (userId === callsState.myUserId) {
        myselfLeftCall();
        return;
    }

    // Clear them from the voice list
    const voiceOn = {...currentCall.voiceOn};
    delete voiceOn[userId];

    const nextCurrentCall = {
        ...currentCall,
        participants: {...currentCall.participants},
        voiceOn,
    };
    delete nextCurrentCall.participants[userId];
    setCurrentCall(nextCurrentCall);
};

export const newCurrentCall = (serverUrl: string, channelId: string, myUserId: string) => {
    let existingCall: Call = DefaultCall;
    const callsState = getCallsState(serverUrl);
    if (callsState.calls[channelId]) {
        existingCall = callsState.calls[channelId];
    }

    setCurrentCall({
        connected: false,
        ...existingCall,
        serverUrl,
        channelId,
        myUserId,
        screenShareURL: '',
        speakerphoneOn: false,
        voiceOn: {},
    });
};

export const setCurrentCallConnected = () => {
    const currentCall = getCurrentCall();
    if (!currentCall) {
        return;
    }
    setCurrentCall({...currentCall, connected: true});
};

export const myselfLeftCall = () => {
    setCurrentCall(null);
};

export const callStarted = (serverUrl: string, call: Call) => {
    const callsState = getCallsState(serverUrl);
    const nextCalls = {...callsState.calls};
    nextCalls[call.channelId] = call;
    setCallsState(serverUrl, {...callsState, calls: nextCalls});

    const nextChannelsWithCalls = {...getChannelsWithCalls(serverUrl), [call.channelId]: true};
    setChannelsWithCalls(serverUrl, nextChannelsWithCalls);

    // If we started a call, we will get a callStarted event with the 'official' data from the server.
    // Save that in our currentCall.
    const currentCall = getCurrentCall();
    if (!currentCall || currentCall.channelId !== call.channelId) {
        return;
    }

    const nextCurrentCall = {
        ...currentCall,
        startTime: call.startTime,
        threadId: call.threadId,
        ownerId: call.ownerId,
    };
    setCurrentCall(nextCurrentCall);
};

export const callEnded = (serverUrl: string, channelId: string) => {
    const callsState = getCallsState(serverUrl);
    const nextCalls = {...callsState.calls};
    delete nextCalls[channelId];
    setCallsState(serverUrl, {...callsState, calls: nextCalls});

    const channelsWithCalls = getChannelsWithCalls(serverUrl);
    const nextChannelsWithCalls = {...channelsWithCalls};
    delete nextChannelsWithCalls[channelId];
    setChannelsWithCalls(serverUrl, nextChannelsWithCalls);

    // currentCall is set to null by the disconnect.
};

export const setUserMuted = (serverUrl: string, channelId: string, userId: string, muted: boolean) => {
    const callsState = getCallsState(serverUrl);
    if (!callsState.calls[channelId] || !callsState.calls[channelId].participants[userId]) {
        return;
    }

    const nextUser = {...callsState.calls[channelId].participants[userId], muted};
    const nextCall = {
        ...callsState.calls[channelId],
        participants: {...callsState.calls[channelId].participants},
    };
    nextCall.participants[userId] = nextUser;
    const nextCalls = {...callsState.calls};
    nextCalls[channelId] = nextCall;
    setCallsState(serverUrl, {...callsState, calls: nextCalls});

    // Was it the current call? If so, update that too.
    const currentCall = getCurrentCall();
    if (!currentCall || currentCall.channelId !== channelId) {
        return;
    }

    const nextCurrentCall = {
        ...currentCall,
        participants: {
            ...currentCall.participants,
            [userId]: {...currentCall.participants[userId], muted},
        },
    };
    setCurrentCall(nextCurrentCall);
};

export const setUserVoiceOn = (channelId: string, userId: string, voiceOn: boolean) => {
    const currentCall = getCurrentCall();
    if (!currentCall || currentCall.channelId !== channelId) {
        return;
    }

    const nextVoiceOn = {...currentCall.voiceOn};
    if (voiceOn) {
        nextVoiceOn[userId] = true;
    } else {
        delete nextVoiceOn[userId];
    }

    const nextCurrentCall = {
        ...currentCall,
        voiceOn: nextVoiceOn,
    };
    setCurrentCall(nextCurrentCall);
};

export const setRaisedHand = (serverUrl: string, channelId: string, userId: string, timestamp: number) => {
    const callsState = getCallsState(serverUrl);
    if (!callsState.calls[channelId] || !callsState.calls[channelId].participants[userId]) {
        return;
    }

    const nextUser = {...callsState.calls[channelId].participants[userId], raisedHand: timestamp};
    const nextCall = {
        ...callsState.calls[channelId],
        participants: {...callsState.calls[channelId].participants},
    };
    nextCall.participants[userId] = nextUser;
    const nextCalls = {...callsState.calls};
    nextCalls[channelId] = nextCall;
    setCallsState(serverUrl, {...callsState, calls: nextCalls});

    // Was it the current call? If so, update that too.
    const currentCall = getCurrentCall();
    if (!currentCall || currentCall.channelId !== channelId) {
        return;
    }

    const nextCurrentCall = {
        ...currentCall,
        participants: {
            ...currentCall.participants,
            [userId]: {...currentCall.participants[userId], raisedHand: timestamp},
        },
    };
    setCurrentCall(nextCurrentCall);
};

export const setCallScreenOn = (serverUrl: string, channelId: string, userId: string) => {
    const callsState = getCallsState(serverUrl);
    if (!callsState.calls[channelId] || !callsState.calls[channelId].participants[userId]) {
        return;
    }

    const nextCall = {...callsState.calls[channelId], screenOn: userId};
    const nextCalls = {...callsState.calls};
    nextCalls[channelId] = nextCall;
    setCallsState(serverUrl, {...callsState, calls: nextCalls});

    // Was it the current call? If so, update that too.
    const currentCall = getCurrentCall();
    if (!currentCall || currentCall.channelId !== channelId) {
        return;
    }

    const nextCurrentCall = {
        ...currentCall,
        screenOn: userId,
    };
    setCurrentCall(nextCurrentCall);
};

export const setCallScreenOff = (serverUrl: string, channelId: string) => {
    const callsState = getCallsState(serverUrl);
    if (!callsState.calls[channelId]) {
        return;
    }

    const nextCall = {...callsState.calls[channelId], screenOn: ''};
    const nextCalls = {...callsState.calls};
    nextCalls[channelId] = nextCall;
    setCallsState(serverUrl, {...callsState, calls: nextCalls});

    // Was it the current call? If so, update that too.
    const currentCall = getCurrentCall();
    if (!currentCall || currentCall.channelId !== channelId) {
        return;
    }

    const nextCurrentCall = {
        ...currentCall,
        screenOn: '',
    };
    setCurrentCall(nextCurrentCall);
};

export const setChannelEnabled = (serverUrl: string, channelId: string, enabled: boolean) => {
    const callsState = getCallsState(serverUrl);
    const nextEnabled = {...callsState.enabled};
    nextEnabled[channelId] = enabled;
    setCallsState(serverUrl, {...callsState, enabled: nextEnabled});
};

export const setScreenShareURL = (url: string) => {
    const call = getCurrentCall();
    if (call) {
        setCurrentCall({...call, screenShareURL: url});
    }
};

export const setSpeakerPhone = (speakerphoneOn: boolean) => {
    const call = getCurrentCall();
    if (call) {
        setCurrentCall({...call, speakerphoneOn});
    }
};

export const setConfig = (serverUrl: string, config: Partial<CallsConfig>) => {
    const callsConfig = getCallsConfig(serverUrl);
    setCallsConfig(serverUrl, {...callsConfig, ...config});
};

export const setPluginEnabled = (serverUrl: string, pluginEnabled: boolean) => {
    const callsConfig = getCallsConfig(serverUrl);
    setCallsConfig(serverUrl, {...callsConfig, pluginEnabled});
};

export const setMicPermissionsGranted = (granted: boolean) => {
    const globalState = getGlobalCallsState();

    const nextGlobalState = {
        ...globalState,
        micPermissionsGranted: granted,
    };
    setGlobalCallsState(nextGlobalState);
};

export const setMicPermissionsErrorDismissed = () => {
    const currentCall = getCurrentCall();
    if (!currentCall) {
        return;
    }

    const nextCurrentCall = {
        ...currentCall,
        micPermissionsErrorDismissed: true,
    };
    setCurrentCall(nextCurrentCall);
};<|MERGE_RESOLUTION|>--- conflicted
+++ resolved
@@ -107,23 +107,6 @@
         };
         setCurrentCall(nextCurrentCall);
     }
-<<<<<<< HEAD
-=======
-
-    // Was it me that joined the call?
-    if (callsState.myUserId === userId) {
-        setCurrentCall({
-            ...nextCall,
-            participants: {...nextCall.participants},
-            serverUrl,
-            myUserId: userId,
-            screenShareURL: '',
-            speakerphoneOn: false,
-            voiceOn: {},
-            micPermissionsErrorDismissed: false,
-        });
-    }
->>>>>>> 8374d7e8
 };
 
 export const userLeftCall = (serverUrl: string, channelId: string, userId: string) => {
