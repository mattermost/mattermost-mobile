// Copyright (c) 2015-present Mattermost, Inc. All Rights Reserved.
// See LICENSE.txt for license information.

import {
    getCallsConfig,
    getCallsState,
    getChannelsWithCalls,
    getCurrentCall,
    getGlobalCallsState,
    setCallsConfig,
    setCallsState,
    setChannelsWithCalls,
    setCurrentCall,
    setGlobalCallsState,
} from '@calls/state';
import {Call, CallsConfig, ChannelsWithCalls} from '@calls/types/calls';

export const setCalls = (serverUrl: string, myUserId: string, calls: Dictionary<Call>, enabled: Dictionary<boolean>) => {
    const channelsWithCalls = Object.keys(calls).reduce(
        (accum, next) => {
            accum[next] = true;
            return accum;
        }, {} as ChannelsWithCalls);
    setChannelsWithCalls(serverUrl, channelsWithCalls);

    setCallsState(serverUrl, {serverUrl, myUserId, calls, enabled});

    // Does the current call need to be updated?
    const currentCall = getCurrentCall();
    if (!currentCall || !calls[currentCall.channelId]) {
        return;
    }

    // Edge case: if the app went into the background and lost the main ws connection, we don't know who is currently
    // talking. Instead of guessing, erase voiceOn state (same state as when joining an ongoing call).
    const nextCall = {
        ...currentCall,
        ...calls[currentCall.channelId],
        voiceOn: {},
    };
    setCurrentCall(nextCall);
};

export const setCallForChannel = (serverUrl: string, channelId: string, enabled: boolean, call?: Call) => {
    const callsState = getCallsState(serverUrl);
    const nextEnabled = {...callsState.enabled, [channelId]: enabled};

    const nextCalls = {...callsState.calls};
    if (call) {
        nextCalls[channelId] = call;

        // In case we got a complete update on the currentCall
        const currentCall = getCurrentCall();
        if (currentCall?.channelId === channelId) {
            setCurrentCall({
                ...currentCall,
                ...call,
            });
        }
    } else {
        delete nextCalls[channelId];
    }

    setCallsState(serverUrl, {...callsState, calls: nextCalls, enabled: nextEnabled});

    const channelsWithCalls = getChannelsWithCalls(serverUrl);
    if (call && !channelsWithCalls[channelId]) {
        const nextChannelsWithCalls = {...channelsWithCalls};
        nextChannelsWithCalls[channelId] = true;
        setChannelsWithCalls(serverUrl, nextChannelsWithCalls);
    } else if (!call && channelsWithCalls[channelId]) {
        const nextChannelsWithCalls = {...channelsWithCalls};
        delete nextChannelsWithCalls[channelId];
        setChannelsWithCalls(serverUrl, nextChannelsWithCalls);
    }
};

export const userJoinedCall = (serverUrl: string, channelId: string, userId: string) => {
    const callsState = getCallsState(serverUrl);
    if (!callsState.calls[channelId]) {
        return;
    }

    const nextCall = {
        ...callsState.calls[channelId],
        participants: {...callsState.calls[channelId].participants},
    };
    nextCall.participants[userId] = {
        id: userId,
        muted: true,
        raisedHand: 0,
    };
    const nextCalls = {...callsState.calls, [channelId]: nextCall};

    setCallsState(serverUrl, {...callsState, calls: nextCalls});

    // Did the user join the current call? If so, update that too.
    const currentCall = getCurrentCall();
    if (currentCall && currentCall.channelId === channelId) {
        const voiceOn = {...currentCall.voiceOn};
        delete voiceOn[userId];

        const nextCurrentCall = {
            ...currentCall,
            participants: {...currentCall.participants, [userId]: nextCall.participants[userId]},
            voiceOn,
        };
        setCurrentCall(nextCurrentCall);
    }

    // Was it me that joined the call?
    if (callsState.myUserId === userId) {
        setCurrentCall({
            ...nextCall,
            participants: {...nextCall.participants},
            serverUrl,
            myUserId: userId,
            screenShareURL: '',
            speakerphoneOn: false,
<<<<<<< HEAD
            micPermissionsErrorDismissed: false,
=======
            voiceOn: {},
>>>>>>> 7f5dc3c7
        });
    }
};

export const userLeftCall = (serverUrl: string, channelId: string, userId: string) => {
    const callsState = getCallsState(serverUrl);
    if (!callsState.calls[channelId]?.participants[userId]) {
        return;
    }

    const nextCall = {
        ...callsState.calls[channelId],
        participants: {...callsState.calls[channelId].participants},
    };
    delete nextCall.participants[userId];
    const nextCalls = {...callsState.calls};
    if (Object.keys(nextCall.participants).length === 0) {
        delete nextCalls[channelId];

        const channelsWithCalls = getChannelsWithCalls(serverUrl);
        const nextChannelsWithCalls = {...channelsWithCalls};
        delete nextChannelsWithCalls[channelId];
        setChannelsWithCalls(serverUrl, nextChannelsWithCalls);
    } else {
        nextCalls[channelId] = nextCall;
    }

    setCallsState(serverUrl, {...callsState, calls: nextCalls});

    // Did the user leave the current call? If so, update that too.
    const currentCall = getCurrentCall();
    if (!currentCall || currentCall.channelId !== channelId) {
        return;
    }

    // Was the user me?
    if (userId === callsState.myUserId) {
        myselfLeftCall();
        return;
    }

    // Clear them from the voice list
    const voiceOn = {...currentCall.voiceOn};
    delete voiceOn[userId];

    const nextCurrentCall = {
        ...currentCall,
        participants: {...currentCall.participants},
        voiceOn,
    };
    delete nextCurrentCall.participants[userId];
    setCurrentCall(nextCurrentCall);
};

export const myselfLeftCall = () => {
    setCurrentCall(null);
};

export const callStarted = (serverUrl: string, call: Call) => {
    const callsState = getCallsState(serverUrl);
    const nextCalls = {...callsState.calls};
    nextCalls[call.channelId] = call;
    setCallsState(serverUrl, {...callsState, calls: nextCalls});

    const nextChannelsWithCalls = {...getChannelsWithCalls(serverUrl), [call.channelId]: true};
    setChannelsWithCalls(serverUrl, nextChannelsWithCalls);
};

export const callEnded = (serverUrl: string, channelId: string) => {
    const callsState = getCallsState(serverUrl);
    const nextCalls = {...callsState.calls};
    delete nextCalls[channelId];
    setCallsState(serverUrl, {...callsState, calls: nextCalls});

    const channelsWithCalls = getChannelsWithCalls(serverUrl);
    const nextChannelsWithCalls = {...channelsWithCalls};
    delete nextChannelsWithCalls[channelId];
    setChannelsWithCalls(serverUrl, nextChannelsWithCalls);

    const currentCall = getCurrentCall();
    if (currentCall?.channelId === channelId) {
        setCurrentCall(null);
    }
};

export const setUserMuted = (serverUrl: string, channelId: string, userId: string, muted: boolean) => {
    const callsState = getCallsState(serverUrl);
    if (!callsState.calls[channelId] || !callsState.calls[channelId].participants[userId]) {
        return;
    }

    const nextUser = {...callsState.calls[channelId].participants[userId], muted};
    const nextCall = {
        ...callsState.calls[channelId],
        participants: {...callsState.calls[channelId].participants},
    };
    nextCall.participants[userId] = nextUser;
    const nextCalls = {...callsState.calls};
    nextCalls[channelId] = nextCall;
    setCallsState(serverUrl, {...callsState, calls: nextCalls});

    // Was it the current call? If so, update that too.
    const currentCall = getCurrentCall();
    if (!currentCall || currentCall.channelId !== channelId) {
        return;
    }

    const nextCurrentCall = {
        ...currentCall,
        participants: {
            ...currentCall.participants,
            [userId]: {...currentCall.participants[userId], muted},
        },
    };
    setCurrentCall(nextCurrentCall);
};

export const setUserVoiceOn = (channelId: string, userId: string, voiceOn: boolean) => {
    const currentCall = getCurrentCall();
    if (!currentCall || currentCall.channelId !== channelId) {
        return;
    }

    const nextVoiceOn = {...currentCall.voiceOn};
    if (voiceOn) {
        nextVoiceOn[userId] = true;
    } else {
        delete nextVoiceOn[userId];
    }

    const nextCurrentCall = {
        ...currentCall,
        voiceOn: nextVoiceOn,
    };
    setCurrentCall(nextCurrentCall);
};

export const setRaisedHand = (serverUrl: string, channelId: string, userId: string, timestamp: number) => {
    const callsState = getCallsState(serverUrl);
    if (!callsState.calls[channelId] || !callsState.calls[channelId].participants[userId]) {
        return;
    }

    const nextUser = {...callsState.calls[channelId].participants[userId], raisedHand: timestamp};
    const nextCall = {
        ...callsState.calls[channelId],
        participants: {...callsState.calls[channelId].participants},
    };
    nextCall.participants[userId] = nextUser;
    const nextCalls = {...callsState.calls};
    nextCalls[channelId] = nextCall;
    setCallsState(serverUrl, {...callsState, calls: nextCalls});

    // Was it the current call? If so, update that too.
    const currentCall = getCurrentCall();
    if (!currentCall || currentCall.channelId !== channelId) {
        return;
    }

    const nextCurrentCall = {
        ...currentCall,
        participants: {
            ...currentCall.participants,
            [userId]: {...currentCall.participants[userId], raisedHand: timestamp},
        },
    };
    setCurrentCall(nextCurrentCall);
};

export const setCallScreenOn = (serverUrl: string, channelId: string, userId: string) => {
    const callsState = getCallsState(serverUrl);
    if (!callsState.calls[channelId] || !callsState.calls[channelId].participants[userId]) {
        return;
    }

    const nextCall = {...callsState.calls[channelId], screenOn: userId};
    const nextCalls = {...callsState.calls};
    nextCalls[channelId] = nextCall;
    setCallsState(serverUrl, {...callsState, calls: nextCalls});

    // Was it the current call? If so, update that too.
    const currentCall = getCurrentCall();
    if (!currentCall || currentCall.channelId !== channelId) {
        return;
    }

    const nextCurrentCall = {
        ...currentCall,
        screenOn: userId,
    };
    setCurrentCall(nextCurrentCall);
};

export const setCallScreenOff = (serverUrl: string, channelId: string) => {
    const callsState = getCallsState(serverUrl);
    if (!callsState.calls[channelId]) {
        return;
    }

    const nextCall = {...callsState.calls[channelId], screenOn: ''};
    const nextCalls = {...callsState.calls};
    nextCalls[channelId] = nextCall;
    setCallsState(serverUrl, {...callsState, calls: nextCalls});

    // Was it the current call? If so, update that too.
    const currentCall = getCurrentCall();
    if (!currentCall || currentCall.channelId !== channelId) {
        return;
    }

    const nextCurrentCall = {
        ...currentCall,
        screenOn: '',
    };
    setCurrentCall(nextCurrentCall);
};

export const setChannelEnabled = (serverUrl: string, channelId: string, enabled: boolean) => {
    const callsState = getCallsState(serverUrl);
    const nextEnabled = {...callsState.enabled};
    nextEnabled[channelId] = enabled;
    setCallsState(serverUrl, {...callsState, enabled: nextEnabled});
};

export const setScreenShareURL = (url: string) => {
    const call = getCurrentCall();
    if (call) {
        setCurrentCall({...call, screenShareURL: url});
    }
};

export const setSpeakerPhone = (speakerphoneOn: boolean) => {
    const call = getCurrentCall();
    if (call) {
        setCurrentCall({...call, speakerphoneOn});
    }
};

export const setConfig = (serverUrl: string, config: Partial<CallsConfig>) => {
    const callsConfig = getCallsConfig(serverUrl);
    setCallsConfig(serverUrl, {...callsConfig, ...config});
};

export const setPluginEnabled = (serverUrl: string, pluginEnabled: boolean) => {
    const callsConfig = getCallsConfig(serverUrl);
    setCallsConfig(serverUrl, {...callsConfig, pluginEnabled});
};

export const setMicPermissionsGranted = (granted: boolean) => {
    const globalState = getGlobalCallsState();

    const nextGlobalState = {
        ...globalState,
        micPermissionsGranted: granted,
    };
    setGlobalCallsState(nextGlobalState);
};

export const setMicPermissionsErrorDismissed = () => {
    const currentCall = getCurrentCall();
    if (!currentCall) {
        return;
    }

    const nextCurrentCall = {
        ...currentCall,
        micPermissionsErrorDismissed: true,
    };
    setCurrentCall(nextCurrentCall);
};<|MERGE_RESOLUTION|>--- conflicted
+++ resolved
@@ -117,11 +117,8 @@
             myUserId: userId,
             screenShareURL: '',
             speakerphoneOn: false,
-<<<<<<< HEAD
+            voiceOn: {},
             micPermissionsErrorDismissed: false,
-=======
-            voiceOn: {},
->>>>>>> 7f5dc3c7
         });
     }
 };
