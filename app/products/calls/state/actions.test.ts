--- conflicted
+++ resolved
@@ -72,10 +72,7 @@
 import {License} from '@constants';
 import Calls from '@constants/calls';
 import DatabaseManager from '@database/manager';
-<<<<<<< HEAD
-=======
 import {getUserById} from '@queries/servers/user';
->>>>>>> fefa164a
 import TestHelper from '@test/test_helper';
 
 import type {CallJobState, LiveCaptionData} from '@mattermost/calls/lib/types';
@@ -1503,7 +1500,7 @@
 
         // test: should ring when online
         await act(async () => {
-            playIncomingCallsRinging('server1', 'call1', 'online');
+            await playIncomingCallsRinging('server1', 'call1', 'online');
         });
         assert.deepEqual(result.current, {
             ...initialIncomingCalls,
