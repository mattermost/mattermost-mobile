--- conflicted
+++ resolved
@@ -10,16 +10,14 @@
     setCallsState,
     setChannelsWithCalls,
     setCurrentCall,
-<<<<<<< HEAD
-    setCurrentCallConnected,
-=======
     setMicPermissionsErrorDismissed,
     setMicPermissionsGranted,
->>>>>>> 8374d7e8
+    setCurrentCallConnected,
     useCallsConfig,
     useCallsState,
     useChannelsWithCalls,
-    useCurrentCall, useGlobalCallsState,
+    useCurrentCall,
+    useGlobalCallsState,
 } from '@calls/state';
 import {
     setCalls,
@@ -125,11 +123,7 @@
             'channel-1': true,
         };
         const initialCurrentCallState: CurrentCall = {
-<<<<<<< HEAD
-            connected: false,
-=======
             ...DefaultCurrentCall,
->>>>>>> 8374d7e8
             serverUrl: 'server1',
             myUserId: 'myUserId',
             ...call1,
@@ -201,11 +195,8 @@
         };
 
         const initialCurrentCallState: CurrentCall = {
-<<<<<<< HEAD
+            ...DefaultCurrentCall,
             connected: true,
-=======
-            ...DefaultCurrentCall,
->>>>>>> 8374d7e8
             serverUrl: 'server1',
             myUserId: 'myUserId',
             ...call1,
@@ -263,11 +254,8 @@
             'channel-1': true,
         };
         const initialCurrentCallState: CurrentCall = {
-<<<<<<< HEAD
+            ...DefaultCurrentCall,
             connected: true,
-=======
-            ...DefaultCurrentCall,
->>>>>>> 8374d7e8
             serverUrl: 'server1',
             myUserId: 'myUserId',
             ...call1,
@@ -368,11 +356,8 @@
         };
         const initialChannelsWithCallsState = {'channel-1': true, 'channel-2': true};
         const initialCurrentCallState: CurrentCall = {
-<<<<<<< HEAD
+            ...DefaultCurrentCall,
             connected: true,
-=======
-            ...DefaultCurrentCall,
->>>>>>> 8374d7e8
             serverUrl: 'server1',
             myUserId: 'myUserId',
             ...call1,
@@ -418,11 +403,7 @@
         };
         const initialChannelsWithCallsState = {'channel-1': true, 'channel-2': true};
         const initialCurrentCallState: CurrentCall = {
-<<<<<<< HEAD
-            connected: false,
-=======
             ...DefaultCurrentCall,
->>>>>>> 8374d7e8
             serverUrl: 'server1',
             myUserId: 'myUserId',
             ...call1,
@@ -479,11 +460,8 @@
             },
         };
         const initialCurrentCallState: CurrentCall = {
-<<<<<<< HEAD
+            ...DefaultCurrentCall,
             connected: true,
-=======
-            ...DefaultCurrentCall,
->>>>>>> 8374d7e8
             serverUrl: 'server1',
             myUserId: 'myUserId',
             ...call1,
@@ -540,11 +518,8 @@
             },
         };
         const expectedCurrentCallState: CurrentCall = {
-<<<<<<< HEAD
+            ...DefaultCurrentCall,
             connected: true,
-=======
-            ...DefaultCurrentCall,
->>>>>>> 8374d7e8
             serverUrl: 'server1',
             myUserId: 'myUserId',
             ...newCall1,
@@ -777,11 +752,7 @@
             calls: {'channel-1': call1, 'channel-2': call2},
         };
         const initialCurrentCallState: CurrentCall = {
-<<<<<<< HEAD
-            connected: false,
-=======
             ...DefaultCurrentCall,
->>>>>>> 8374d7e8
             serverUrl: 'server1',
             myUserId: 'myUserId',
             ...call1,
