--- conflicted
+++ resolved
@@ -57,10 +57,10 @@
 
 jest.mock('@calls/alerts');
 
-<<<<<<< HEAD
 jest.mock('@constants/calls', () => ({
     CALL_QUALITY_RESET_MS: 100,
-=======
+}));
+
 jest.mock('@actions/remote/thread', () => ({
     updateThreadFollowing: jest.fn(() => Promise.resolve({})),
 }));
@@ -69,7 +69,6 @@
     getThreadById: jest.fn(() => Promise.resolve({
         isFollowing: false,
     })),
->>>>>>> e6254885
 }));
 
 const call1: Call = {
