--- conflicted
+++ resolved
@@ -7,11 +7,10 @@
 
 import {needsRecordingAlert} from '@calls/alerts';
 import {
-<<<<<<< HEAD
-    newCurrentCall, processMeanOpinionScore, setCallQualityAlertDismissed,
-=======
-    newCurrentCall, setAudioDeviceInfo,
->>>>>>> 35023ea3
+    newCurrentCall,
+    processMeanOpinionScore,
+    setAudioDeviceInfo,
+    setCallQualityAlertDismissed,
     setCallsState,
     setChannelsWithCalls,
     setCurrentCall,
