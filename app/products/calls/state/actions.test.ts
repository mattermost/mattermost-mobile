--- conflicted
+++ resolved
@@ -41,16 +41,10 @@
     userLeftCall,
 } from '@calls/state/actions';
 import {
-<<<<<<< HEAD
     AudioDevice,
-    Call,
-    CallsState,
-    CurrentCall,
-=======
     type Call,
     type CallsState,
     type CurrentCall,
->>>>>>> 1a4bc421
     DefaultCallsConfig,
     DefaultCallsState,
     DefaultCurrentCall,
