// Copyright (c) 2015-present Mattermost, Inc. All Rights Reserved.
// See LICENSE.txt for license information.

import React, {useEffect, useCallback, useState} from 'react';
import {useIntl} from 'react-intl';
import {
    View,
    Text,
    Platform,
    Pressable,
    SafeAreaView,
    ScrollView,
    useWindowDimensions,
    DeviceEventEmitter, Keyboard,
} from 'react-native';
import {Navigation} from 'react-native-navigation';
import {useSafeAreaInsets} from 'react-native-safe-area-context';
import {RTCView} from 'react-native-webrtc';

import {appEntry} from '@actions/remote/entry';
import {
    leaveCall,
    muteMyself,
    raiseHand,
    setSpeakerphoneOn,
    unmuteMyself,
    unraiseHand,
} from '@calls/actions';
import CallAvatar from '@calls/components/call_avatar';
import CallDuration from '@calls/components/call_duration';
import PermissionErrorBar from '@calls/components/permission_error_bar';
import UnavailableIconWrapper from '@calls/components/unavailable_icon_wrapper';
import RaisedHandIcon from '@calls/icons/raised_hand_icon';
import UnraisedHandIcon from '@calls/icons/unraised_hand_icon';
import {CallParticipant, CurrentCall, VoiceEventData} from '@calls/types/calls';
import {sortParticipants} from '@calls/utils';
import CompassIcon from '@components/compass_icon';
import FormattedText from '@components/formatted_text';
import SlideUpPanelItem, {ITEM_HEIGHT} from '@components/slide_up_panel_item';
import {WebsocketEvents, Screens} from '@constants';
import {useTheme} from '@context/theme';
import DatabaseManager from '@database/manager';
import {
    bottomSheet,
    dismissAllModalsAndPopToScreen,
    dismissBottomSheet,
    goToScreen,
    popTopScreen,
} from '@screens/navigation';
import NavigationStore from '@store/navigation_store';
import {bottomSheetSnapPoint} from '@utils/helpers';
import {mergeNavigationOptions} from '@utils/navigation';
import {changeOpacity, makeStyleSheetFromTheme} from '@utils/theme';
import {displayUsername} from '@utils/user';

export type Props = {
    componentId: string;
    currentCall: CurrentCall | null;
    participantsDict: Dictionary<CallParticipant>;
    micPermissionsGranted: boolean;
    teammateNameDisplay: string;
    fromThreadScreen?: boolean;
}

const getStyleSheet = makeStyleSheetFromTheme((theme: Theme) => ({
    wrapper: {
        flex: 1,
    },
    container: {
        ...Platform.select({
            android: {
                elevation: 3,
            },
            ios: {
                zIndex: 3,
            },
        }),
        flexDirection: 'column',
        backgroundColor: 'black',
        width: '100%',
        height: '100%',
        borderRadius: 5,
        alignItems: 'center',
    },
    header: {
        flexDirection: 'row',
        width: '100%',
        paddingTop: 10,
        paddingLeft: 14,
        paddingRight: 14,
        ...Platform.select({
            android: {
                elevation: 4,
            },
            ios: {
                zIndex: 4,
            },
        }),
    },
    headerLandscape: {
        position: 'absolute',
        top: 0,
        backgroundColor: 'rgba(0,0,0,0.64)',
        height: 64,
        padding: 0,
    },
    headerLandscapeNoControls: {
        top: -1000,
    },
    time: {
        flex: 1,
        color: theme.sidebarText,
        margin: 10,
        padding: 10,
    },
    users: {
        flex: 1,
        flexDirection: 'row',
        flexWrap: 'wrap',
        width: '100%',
        height: '100%',
        alignContent: 'center',
        alignItems: 'center',
    },
    usersScrollLandscapeScreenOn: {
        position: 'absolute',
        height: 0,
    },
    user: {
        flexGrow: 1,
        flexDirection: 'column',
        alignItems: 'center',
        marginTop: 10,
        marginBottom: 10,
        marginLeft: 10,
        marginRight: 10,
    },
    userScreenOn: {
        marginTop: 0,
        marginBottom: 0,
    },
    username: {
        color: theme.sidebarText,
    },
    buttons: {
        flexDirection: 'column',
        backgroundColor: 'rgba(255,255,255,0.16)',
        width: '100%',
        paddingBottom: 10,
        ...Platform.select({
            android: {
                elevation: 4,
            },
            ios: {
                zIndex: 4,
            },
        }),
    },
    buttonsLandscape: {
        height: 128,
        position: 'absolute',
        backgroundColor: 'rgba(0,0,0,0.64)',
        bottom: 0,
    },
    buttonsLandscapeNoControls: {
        bottom: 1000,
    },
    button: {
        flexDirection: 'column',
        alignItems: 'center',
        flex: 1,
    },
    mute: {
        flexDirection: 'column',
        alignItems: 'center',
        padding: 30,
        backgroundColor: '#3DB887',
        borderRadius: 20,
        marginBottom: 10,
        marginTop: 20,
        marginLeft: 10,
        marginRight: 10,
    },
    muteMuted: {
        backgroundColor: 'rgba(255,255,255,0.16)',
    },
    handIcon: {
        borderRadius: 34,
        padding: 34,
        margin: 10,
        overflow: 'hidden',
        backgroundColor: 'rgba(255,255,255,0.12)',
    },
    handIconRaisedHand: {
        backgroundColor: 'rgba(255, 188, 66, 0.16)',
    },
    handIconSvgStyle: {
        position: 'relative',
        top: -12,
        right: 13,
    },
    speakerphoneIcon: {
        color: theme.sidebarText,
        backgroundColor: 'rgba(255,255,255,0.12)',
    },
    speakerphoneIconOn: {
        color: 'black',
        backgroundColor: 'white',
    },
    otherButtons: {
        flexDirection: 'row',
        alignItems: 'center',
        alignContent: 'space-between',
    },
    collapseIcon: {
        color: theme.sidebarText,
        margin: 10,
        padding: 10,
        backgroundColor: 'rgba(255,255,255,0.12)',
        borderRadius: 4,
        overflow: 'hidden',
    },
    muteIcon: {
        color: theme.sidebarText,
    },
    muteIconLandscape: {
        backgroundColor: '#3DB887',
    },
    muteIconLandscapeMuted: {
        backgroundColor: 'rgba(255,255,255,0.16)',
    },
    buttonText: {
        color: theme.sidebarText,
    },
    buttonIcon: {
        color: theme.sidebarText,
        backgroundColor: 'rgba(255,255,255,0.12)',
        borderRadius: 34,
        padding: 22,
        width: 68,
        height: 68,
        margin: 10,
        overflow: 'hidden',
    },
    hangUpIcon: {
        backgroundColor: '#D24B4E',
    },
    screenShareImage: {
        flex: 7,
        width: '100%',
        height: '100%',
        alignItems: 'center',
    },
    screenShareText: {
        color: 'white',
        margin: 3,
    },
    unavailableText: {
        color: changeOpacity(theme.sidebarText, 0.32),
    },
}));

<<<<<<< HEAD
const CallScreen = ({
    componentId,
    currentCall,
    participantsDict,
    micPermissionsGranted,
    teammateNameDisplay,
}: Props) => {
=======
const CallScreen = ({componentId, currentCall, participantsDict, teammateNameDisplay, fromThreadScreen}: Props) => {
>>>>>>> 67342246
    const intl = useIntl();
    const theme = useTheme();
    const insets = useSafeAreaInsets();
    const {width, height} = useWindowDimensions();
    const [showControlsInLandscape, setShowControlsInLandscape] = useState(false);
    const [speakers, setSpeakers] = useState<Dictionary<boolean>>({});

    const style = getStyleSheet(theme);
    const isLandscape = width > height;
    const showControls = !isLandscape || showControlsInLandscape;
<<<<<<< HEAD
    const micPermissionsError = !micPermissionsGranted && !currentCall?.micPermissionsErrorDismissed;
    const [speakers, setSpeakers] = useState<Dictionary<boolean>>({});
=======
    const myParticipant = currentCall?.participants[currentCall.myUserId];
    const chatThreadTitle = intl.formatMessage({id: 'mobile.calls_chat_thread', defaultMessage: 'Chat thread'});
>>>>>>> 67342246

    useEffect(() => {
        mergeNavigationOptions('Call', {
            layout: {
                componentBackgroundColor: 'black',
            },
            topBar: {
                visible: false,
            },
        });
    }, []);

    useEffect(() => {
        const handleVoiceOn = (data: VoiceEventData) => {
            if (data.channelId === currentCall?.channelId) {
                setSpeakers((prev) => ({...prev, [data.userId]: true}));
            }
        };
        const handleVoiceOff = (data: VoiceEventData) => {
            if (data.channelId === currentCall?.channelId && speakers.hasOwnProperty(data.userId)) {
                setSpeakers((prev) => {
                    const next = {...prev};
                    delete next[data.userId];
                    return next;
                });
            }
        };

        const onVoiceOn = DeviceEventEmitter.addListener(WebsocketEvents.CALLS_USER_VOICE_ON, handleVoiceOn);
        const onVoiceOff = DeviceEventEmitter.addListener(WebsocketEvents.CALLS_USER_VOICE_OFF, handleVoiceOff);
        return () => {
            onVoiceOn.remove();
            onVoiceOff.remove();
        };
    }, [speakers, currentCall?.channelId]);

    const leaveCallHandler = useCallback(() => {
        popTopScreen();
        leaveCall();
    }, []);

    const muteUnmuteHandler = useCallback(() => {
        if (myParticipant?.muted) {
            unmuteMyself();
        } else {
            muteMyself();
        }
    }, [myParticipant?.muted]);

    const toggleRaiseHand = useCallback(() => {
        const raisedHand = myParticipant?.raisedHand || 0;
        if (raisedHand > 0) {
            unraiseHand();
        } else {
            raiseHand();
        }
    }, [myParticipant?.raisedHand]);

    const toggleControlsInLandscape = useCallback(() => {
        setShowControlsInLandscape(!showControlsInLandscape);
    }, [showControlsInLandscape]);

    const switchToThread = useCallback(async () => {
        Keyboard.dismiss();
        await dismissBottomSheet();
        if (!currentCall) {
            return;
        }

        const activeUrl = await DatabaseManager.getActiveServerUrl();
        if (activeUrl === currentCall.serverUrl) {
            await dismissAllModalsAndPopToScreen(Screens.THREAD, chatThreadTitle, {rootId: currentCall.threadId});
            return;
        }

        // TODO: this is a temporary solution until we have a proper cross-team thread view.
        //  https://mattermost.atlassian.net/browse/MM-45752
        await popTopScreen(componentId);
        if (fromThreadScreen) {
            await popTopScreen(Screens.THREAD);
        }
        await DatabaseManager.setActiveServerDatabase(currentCall.serverUrl);
        await appEntry(currentCall.serverUrl, Date.now());
        await goToScreen(Screens.THREAD, chatThreadTitle, {rootId: currentCall.threadId});
    }, [currentCall?.serverUrl, currentCall?.threadId, fromThreadScreen, componentId, chatThreadTitle]);

    const showOtherActions = useCallback(() => {
        const renderContent = () => {
            return (
                <View style={style.bottomSheet}>
                    <SlideUpPanelItem
                        icon='message-text-outline'
                        onPress={switchToThread}
                        text={chatThreadTitle}
                    />
                </View>
            );
        };

        bottomSheet({
            closeButtonId: 'close-other-actions',
            renderContent,
            snapPoints: [bottomSheetSnapPoint(2, ITEM_HEIGHT, insets.bottom), 10],
            title: intl.formatMessage({id: 'post.options.title', defaultMessage: 'Options'}),
            theme,
        });
    }, [insets, intl, theme]);

    useEffect(() => {
        const listener = DeviceEventEmitter.addListener(WebsocketEvents.CALLS_CALL_END, ({channelId}) => {
            if (channelId === currentCall?.channelId && NavigationStore.getNavigationTopComponentId() === componentId) {
                Navigation.pop(componentId);
            }
        });

        return () => listener.remove();
    }, []);

    if (!currentCall || !myParticipant) {
        // Note: this happens because the screen is "rendered", even after the screen has been popped, and the
        // currentCall will have already been set to null when those extra renders run. We probably don't ever need
        // to pop, but just in case.
        if (NavigationStore.getNavigationTopComponentId() === componentId) {
            // ignore the error because the call screen has likely already been popped async
            Navigation.pop(componentId).catch(() => null);
        }
        return null;
    }

    let screenShareView = null;
    if (currentCall.screenShareURL && currentCall.screenOn) {
        screenShareView = (
            <Pressable
                testID='screen-share-container'
                style={style.screenShareImage}
                onPress={toggleControlsInLandscape}
            >
                <RTCView
                    streamURL={currentCall.screenShareURL}
                    style={style.screenShareImage}
                />
                <FormattedText
                    id={'mobile.calls_viewing_screen'}
                    defaultMessage={'You are viewing {name}\'s screen'}
                    values={{name: displayUsername(participantsDict[currentCall.screenOn].userModel, teammateNameDisplay)}}
                    style={style.screenShareText}
                />
            </Pressable>
        );
    }

    const participants = sortParticipants(teammateNameDisplay, participantsDict, currentCall.screenOn);
    let usersList = null;
    if (!currentCall.screenOn || !isLandscape) {
        usersList = (
            <ScrollView
                alwaysBounceVertical={false}
                horizontal={currentCall?.screenOn !== ''}
                contentContainerStyle={[isLandscape && currentCall?.screenOn && style.usersScrollLandscapeScreenOn]}
            >
                <Pressable
                    testID='users-list'
                    onPress={toggleControlsInLandscape}
                    style={style.users}
                >
                    {participants.map((user) => {
                        return (
                            <View
                                style={[style.user, currentCall?.screenOn && style.userScreenOn]}
                                key={user.id}
                            >
                                <CallAvatar
                                    userModel={user.userModel}
                                    volume={speakers[user.id] ? 1 : 0}
                                    muted={user.muted}
                                    sharingScreen={user.id === currentCall.screenOn}
                                    raisedHand={Boolean(user.raisedHand)}
                                    size={currentCall.screenOn ? 'm' : 'l'}
                                    serverUrl={currentCall.serverUrl}
                                />
                                <Text style={style.username}>
                                    {displayUsername(user.userModel, teammateNameDisplay)}
                                    {user.id === myParticipant.id &&
                                        ` ${intl.formatMessage({id: 'mobile.calls_you', defaultMessage: '(you)'})}`
                                    }
                                </Text>
                            </View>
                        );
                    })}
                </Pressable>
            </ScrollView>
        );
    }

    const HandIcon = myParticipant.raisedHand ? UnraisedHandIcon : RaisedHandIcon;
    const LowerHandText = (
        <FormattedText
            id={'mobile.calls_lower_hand'}
            defaultMessage={'Lower hand'}
            style={style.buttonText}
        />);
    const RaiseHandText = (
        <FormattedText
            id={'mobile.calls_raise_hand'}
            defaultMessage={'Raise hand'}
            style={style.buttonText}
        />);
    const MuteText = (
        <FormattedText
            id={'mobile.calls_mute'}
            defaultMessage={'Mute'}
            style={style.buttonText}
        />);
    const UnmuteText = (
        <FormattedText
            id={'mobile.calls_unmute'}
            defaultMessage={'Unmute'}
            style={[style.buttonText, !micPermissionsGranted && style.unavailableText]}
        />);

    return (
        <SafeAreaView style={style.wrapper}>
            <View style={style.container}>
                <View
                    style={[style.header, isLandscape && style.headerLandscape, !showControls && style.headerLandscapeNoControls]}
                >
                    <CallDuration
                        style={style.time}
                        value={currentCall.startTime}
                        updateIntervalInSeconds={1}
                    />
                    <Pressable onPress={() => popTopScreen()}>
                        <CompassIcon
                            name='arrow-collapse'
                            size={24}
                            style={style.collapseIcon}
                        />
                    </Pressable>
                </View>
                {usersList}
                {screenShareView}
                {micPermissionsError && <PermissionErrorBar/>}
                <View
                    style={[style.buttons, isLandscape && style.buttonsLandscape, !showControls && style.buttonsLandscapeNoControls]}
                >
                    {!isLandscape &&
                        <Pressable
                            testID='mute-unmute'
                            style={[style.mute, myParticipant.muted && style.muteMuted]}
                            onPress={muteUnmuteHandler}
                            disabled={!micPermissionsGranted}
                        >
                            <UnavailableIconWrapper
                                name={myParticipant.muted ? 'microphone-off' : 'microphone'}
                                size={24}
                                unavailable={!micPermissionsGranted}
                                style={style.muteIcon}
                            />
                            {myParticipant.muted ? UnmuteText : MuteText}
                        </Pressable>}
                    <View style={style.otherButtons}>
                        <Pressable
                            testID='leave'
                            style={style.button}
                            onPress={leaveCallHandler}
                        >
                            <CompassIcon
                                name='phone-hangup'
                                size={24}
                                style={{...style.buttonIcon, ...style.hangUpIcon}}
                            />
                            <FormattedText
                                id={'mobile.calls_leave'}
                                defaultMessage={'Leave'}
                                style={style.buttonText}
                            />
                        </Pressable>
                        <Pressable
                            testID={'toggle-speakerphone'}
                            style={style.button}
                            onPress={() => setSpeakerphoneOn(!currentCall?.speakerphoneOn)}
                        >
                            <CompassIcon
                                name={'volume-high'}
                                size={24}
                                style={[style.buttonIcon, style.speakerphoneIcon, currentCall?.speakerphoneOn && style.speakerphoneIconOn]}
                            />
                            <FormattedText
                                id={'mobile.calls_speaker'}
                                defaultMessage={'Speaker'}
                                style={style.buttonText}
                            />
                        </Pressable>
                        <Pressable
                            style={style.button}
                            onPress={toggleRaiseHand}
                        >
                            <HandIcon
                                fill={myParticipant.raisedHand ? 'rgb(255, 188, 66)' : theme.sidebarText}
                                height={24}
                                width={24}
                                style={[style.buttonIcon, style.handIcon, myParticipant.raisedHand && style.handIconRaisedHand]}
                                svgStyle={style.handIconSvgStyle}
                            />
                            {myParticipant.raisedHand ? LowerHandText : RaiseHandText}
                        </Pressable>
                        <Pressable
                            style={style.button}
                            onPress={showOtherActions}
                        >
                            <CompassIcon
                                name='dots-horizontal'
                                size={24}
                                style={style.buttonIcon}
                            />
                            <FormattedText
                                id={'mobile.calls_more'}
                                defaultMessage={'More'}
                                style={style.buttonText}
                            />
                        </Pressable>
                        {isLandscape &&
                            <Pressable
                                testID='mute-unmute'
                                style={style.button}
                                onPress={muteUnmuteHandler}
                            >
                                <CompassIcon
                                    name={myParticipant.muted ? 'microphone-off' : 'microphone'}
                                    size={24}
                                    style={[style.buttonIcon, style.muteIconLandscape, myParticipant?.muted && style.muteIconLandscapeMuted]}
                                />
                                {myParticipant.muted ? UnmuteText : MuteText}
                            </Pressable>}
                    </View>
                </View>
            </View>
        </SafeAreaView>
    );
};

export default CallScreen;<|MERGE_RESOLUTION|>--- conflicted
+++ resolved
@@ -260,17 +260,14 @@
     },
 }));
 
-<<<<<<< HEAD
 const CallScreen = ({
     componentId,
     currentCall,
     participantsDict,
     micPermissionsGranted,
     teammateNameDisplay,
+    fromThreadScreen,
 }: Props) => {
-=======
-const CallScreen = ({componentId, currentCall, participantsDict, teammateNameDisplay, fromThreadScreen}: Props) => {
->>>>>>> 67342246
     const intl = useIntl();
     const theme = useTheme();
     const insets = useSafeAreaInsets();
@@ -281,13 +278,9 @@
     const style = getStyleSheet(theme);
     const isLandscape = width > height;
     const showControls = !isLandscape || showControlsInLandscape;
-<<<<<<< HEAD
+    const myParticipant = currentCall?.participants[currentCall.myUserId];
     const micPermissionsError = !micPermissionsGranted && !currentCall?.micPermissionsErrorDismissed;
-    const [speakers, setSpeakers] = useState<Dictionary<boolean>>({});
-=======
-    const myParticipant = currentCall?.participants[currentCall.myUserId];
     const chatThreadTitle = intl.formatMessage({id: 'mobile.calls_chat_thread', defaultMessage: 'Chat thread'});
->>>>>>> 67342246
 
     useEffect(() => {
         mergeNavigationOptions('Call', {
