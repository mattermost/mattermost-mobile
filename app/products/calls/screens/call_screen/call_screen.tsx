--- conflicted
+++ resolved
@@ -376,10 +376,7 @@
     const showOtherActions = useCallback(async () => {
         const renderContent = () => {
             return (
-<<<<<<< HEAD
                 <View>
-=======
-                <View style={style.bottomSheet}>
                     {
                         isHost && EnableRecordings && !(waitingForRecording || recording) &&
                         <SlideUpPanelItem
@@ -392,13 +389,11 @@
                         isHost && EnableRecordings && (waitingForRecording || recording) &&
                         <SlideUpPanelItem
                             icon={'record-square-outline'}
-                            imageStyles={style.denimDND}
                             onPress={stopRecording}
                             text={stopRecordingOptionTitle}
                             textStyles={style.denimDND}
                         />
                     }
->>>>>>> e0f9ea3f
                     <SlideUpPanelItem
                         icon='message-text-outline'
                         onPress={switchToThread}
