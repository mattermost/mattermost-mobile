--- conflicted
+++ resolved
@@ -1,7 +1,7 @@
 // Copyright (c) 2015-present Mattermost, Inc. All Rights Reserved.
 // See LICENSE.txt for license information.
 
-import React, {useEffect, useMemo} from 'react';
+import React, {useEffect} from 'react';
 import {useIntl} from 'react-intl';
 import {Text, View} from 'react-native';
 
@@ -9,11 +9,7 @@
 import CompassIcon from '@components/compass_icon';
 import Markdown from '@components/markdown';
 import {useServerUrl} from '@context/server';
-<<<<<<< HEAD
 import {isPostStatusUpdateProps} from '@playbooks/utils/types';
-import {getMarkdownBlockStyles, getMarkdownTextStyles} from '@utils/markdown';
-=======
->>>>>>> 1d8568ad
 import {changeOpacity, makeStyleSheetFromTheme} from '@utils/theme';
 import {typography} from '@utils/typography';
 
@@ -105,10 +101,8 @@
             <View style={style.messageContainer}>
                 <Markdown
                     baseTextStyle={style.message}
-                    blockStyles={blockStyles}
                     channelId={post.channelId}
                     postId={post.id}
-                    textStyles={textStyles}
                     value={intl.formatMessage({id: 'playbooks.status_update_post.invalid_status_update_props', defaultMessage: 'Playbooks status update post with invalid properties'})}
                     theme={theme}
                     location={location}
@@ -127,10 +121,6 @@
         defaultMessage: '**{numTasksChecked, number}** of **{numTasks, number}** {numTasks, plural, =1 {task} other {tasks}} checked',
     }, {numTasksChecked, numTasks});
 
-    const mentionKeys = useMemo(() => {
-        return authorUsername ? [{key: authorUsername, caseSensitive: false}] : [];
-    }, [authorUsername]);
-
     return (
         <View style={style.messageContainer}>
             <Markdown
@@ -138,10 +128,6 @@
                 channelId={post.channelId}
                 postId={post.id}
                 value={updatePosted}
-<<<<<<< HEAD
-=======
-                mentionKeys={mentionKeys}
->>>>>>> 1d8568ad
                 theme={theme}
                 location={location}
             />
