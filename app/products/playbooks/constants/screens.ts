// Copyright (c) 2015-present Mattermost, Inc. All Rights Reserved.
// See LICENSE.txt for license information.

export const PLAYBOOKS_RUNS = 'PlaybookRuns';
export const PLAYBOOK_RUN = 'PlaybookRun';
export const PLAYBOOK_EDIT_COMMAND = 'PlaybookEditCommand';
export const PLAYBOOK_SELECT_USER = 'PlaybookSelectUser';
export const PLAYBOOKS_SELECT_DATE = 'PlaybooksSelectDate';

export default {
    PLAYBOOKS_RUNS,
    PLAYBOOK_RUN,
    PLAYBOOK_EDIT_COMMAND,
<<<<<<< HEAD
} as const;
=======
    PLAYBOOK_SELECT_USER,
    PLAYBOOKS_SELECT_DATE,
};
>>>>>>> a4e495a2
<|MERGE_RESOLUTION|>--- conflicted
+++ resolved
@@ -11,10 +11,6 @@
     PLAYBOOKS_RUNS,
     PLAYBOOK_RUN,
     PLAYBOOK_EDIT_COMMAND,
-<<<<<<< HEAD
-} as const;
-=======
     PLAYBOOK_SELECT_USER,
     PLAYBOOKS_SELECT_DATE,
-};
->>>>>>> a4e495a2
+};