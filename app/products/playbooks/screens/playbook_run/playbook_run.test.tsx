// Copyright (c) 2015-present Mattermost, Inc. All Rights Reserved.
// See LICENSE.txt for license information.

import React, {type ComponentProps} from 'react';

import UserChip from '@components/chips/user_chip';
import UserAvatarsStack from '@components/user_avatars_stack';
import {General} from '@constants';
import {useServerUrl} from '@context/server';
import DatabaseManager from '@database/manager';
import {setOwner} from '@playbooks/actions/remote/runs';
import {openUserProfileModal} from '@screens/navigation';
import {renderWithEverything, waitFor} from '@test/intl-test-helper';
import TestHelper from '@test/test_helper';
import {showPlaybookErrorSnackbar} from '@utils/snack_bar';

import {goToSelectUser} from '../navigation';

import ChecklistList from './checklist_list';
import ErrorState from './error_state';
import OutOfDateHeader from './out_of_date_header/index';
import PlaybookRun from './playbook_run';
import StatusUpdateIndicator from './status_update_indicator';

import type {Database} from '@nozbe/watermelondb';
import type {PlaybookRunModel} from '@playbooks/database/models';

const serverUrl = 'some.server.url';

jest.mock('@utils/snack_bar');

jest.mock('@context/server');
jest.mocked(useServerUrl).mockReturnValue(serverUrl);

jest.mock('@components/chips/user_chip');
jest.mocked(UserChip).mockImplementation(
    (props) => React.createElement('UserChip', {testID: 'user-chip', ...props}),
);

jest.mock('@components/user_avatars_stack');
jest.mocked(UserAvatarsStack).mockImplementation(
    (props) => React.createElement('UserAvatarsStack', {testID: 'user-avatars-stack', ...props}),
);

jest.mock('./checklist_list');
jest.mocked(ChecklistList).mockImplementation(
    (props) => React.createElement('ChecklistList', {testID: 'checklist-list', ...props}),
);

jest.mock('./error_state');
jest.mocked(ErrorState).mockImplementation(
    () => React.createElement('ErrorState', {testID: 'error-state'}),
);

jest.mock('./out_of_date_header');
jest.mocked(OutOfDateHeader).mockImplementation(
    (props) => React.createElement('OutOfDateHeader', {testID: 'out-of-date-header', ...props}),
);

jest.mock('./status_update_indicator');
jest.mocked(StatusUpdateIndicator).mockImplementation(
    (props) => React.createElement('StatusUpdateIndicator', {testID: 'status-update-indicator', ...props}),
);

jest.mock('../navigation', () => ({
    goToSelectUser: jest.fn(),
}));

jest.mock('@playbooks/actions/remote/runs', () => ({
    setOwner: jest.fn(),
}));

describe('PlaybookRun', () => {
    let database: Database;

    beforeEach(async () => {
        await DatabaseManager.init([serverUrl]);
        database = DatabaseManager.getServerDatabaseAndOperator(serverUrl).database;
    });

    afterEach(async () => {
        await DatabaseManager.destroyServerDatabase(serverUrl);
    });

    function getBaseProps(): ComponentProps<typeof PlaybookRun> {
        const mockPlaybookRun = TestHelper.fakePlaybookRunModel({
            id: 'run-1',
            name: 'Test Playbook Run',
            summary: 'Test summary',
            endAt: 0, // Not finished
            lastSyncAt: 12345,
        });

        const mockOwner = TestHelper.fakeUserModel({
            id: 'owner-1',
            username: 'owner',
        });

        const mockParticipants = [
            TestHelper.fakeUserModel({
                id: 'participant-1',
                username: 'participant1',
            }),
            TestHelper.fakeUserModel({
                id: 'participant-2',
                username: 'participant2',
            }),
        ];

        const mockChecklists = [
            TestHelper.fakePlaybookChecklistModel({
                id: 'checklist-1',
                title: 'Test Checklist',
            }),
        ];

        return {
            playbookRun: mockPlaybookRun,
            owner: mockOwner,
            participants: mockParticipants,
            componentId: 'PlaybookRun',
            checklists: mockChecklists,
            overdueCount: 2,
            currentUserId: 'current-user',
            teammateNameDisplay: General.TEAMMATE_NAME_DISPLAY.SHOW_USERNAME,
        };
    }

    it('renders out of date header with correct props', () => {
        const props = getBaseProps();
        const {getByTestId, rerender} = renderWithEverything(<PlaybookRun {...props}/>, {database});

        const outOfDateHeader = getByTestId('out-of-date-header');
        expect(outOfDateHeader.props.serverUrl).toBe(serverUrl);
        expect(outOfDateHeader.props.lastSyncAt).toBe((props.playbookRun as PlaybookRunModel).lastSyncAt);

        (props.playbookRun as PlaybookRunModel).lastSyncAt = 54321;

        rerender(<PlaybookRun {...props}/>);

        expect(outOfDateHeader.props.lastSyncAt).toBe(54321);
    });

    it('renders playbook run intro correctly', () => {
        const props = getBaseProps();
        const {getByText, getByTestId, queryByText, rerender} = renderWithEverything(<PlaybookRun {...props}/>, {database});

        expect(getByText(props.playbookRun!.name)).toBeTruthy();
        expect(getByText(props.playbookRun!.summary)).toBeTruthy();
        expect(queryByText('Finished')).toBeNull();

        const statusUpdateIndicator = getByTestId('status-update-indicator');
        expect(statusUpdateIndicator.props.isFinished).toBe(false);
        expect(statusUpdateIndicator.props.timestamp).toBe((props.playbookRun as PlaybookRunModel).lastStatusUpdateAt);

        (props.playbookRun as PlaybookRunModel).currentStatus = 'Finished';
        (props.playbookRun as PlaybookRunModel).lastStatusUpdateAt = 1234567890;
        rerender(<PlaybookRun {...props}/>);

        expect(getByText('Finished')).toBeVisible();
        expect(statusUpdateIndicator.props.isFinished).toBe(true);
        expect(statusUpdateIndicator.props.timestamp).toBe((props.playbookRun as PlaybookRunModel).endAt);
    });

    it('renders the people row correctly', () => {
        const props = getBaseProps();
        const owner = props.owner;
        const {getByTestId, getByText, queryByText, queryByTestId, rerender} = renderWithEverything(<PlaybookRun {...props}/>, {database});
        const peopleRow = getByTestId('people-row');
        expect(peopleRow).toBeTruthy();

        expect(getByText('Owner')).toBeTruthy();
        const ownerChip = getByTestId('user-chip');
        expect(ownerChip.props.user).toBe(props.owner);
        expect(ownerChip.props.onPress).toBeDefined();
        expect(ownerChip.props.teammateNameDisplay).toBe(General.TEAMMATE_NAME_DISPLAY.SHOW_USERNAME);
        expect(ownerChip.props.action).toBe(undefined);

        ownerChip.props.onPress();
        expect(openUserProfileModal).toHaveBeenCalledWith(expect.anything(), expect.anything(), {
            userId: props.owner!.id,
            channelId: (props.playbookRun as PlaybookRunModel).channelId,
            location: 'PlaybookRun',
        });

        expect(getByText('Participants')).toBeTruthy();
        const userAvatarsStack = getByTestId('user-avatars-stack');
        expect(userAvatarsStack.props.users).toBe(props.participants);
        expect(userAvatarsStack.props.location).toBe('PlaybookRun');
        expect(userAvatarsStack.props.bottomSheetTitle.defaultMessage).toBe('Run Participants');

        props.owner = undefined;
        rerender(<PlaybookRun {...props}/>);

        expect(queryByText('Owner')).toBeNull();
        expect(queryByText('Participants')).toBeTruthy();

        props.participants = [];
        rerender(<PlaybookRun {...props}/>);

        expect(queryByTestId('people-row')).toBeNull();

        props.owner = owner;
        rerender(<PlaybookRun {...props}/>);

        expect(queryByText('Owner')).toBeTruthy();
        expect(queryByText('Participants')).toBeNull();
    });

    it('handles owner chip action when not read only', () => {
        const props = getBaseProps();
        props.participants.push(TestHelper.fakeUserModel({id: props.currentUserId}));
        const {getByTestId} = renderWithEverything(<PlaybookRun {...props}/>, {database});

        const ownerChip = getByTestId('user-chip');
        expect(ownerChip).toHaveProp('action', {icon: 'downArrow', onPress: expect.any(Function)});
        ownerChip.props.action.onPress();

        expect(goToSelectUser).toHaveBeenCalledWith(
            'Owner',
            [...props.participants.map((p) => p.id), props.owner!.id],
            props.owner!.id,
            expect.any(Function),
        );
        expect(openUserProfileModal).not.toHaveBeenCalled();

        let handleSelect = jest.mocked(goToSelectUser).mock.calls[0][3];
        handleSelect(TestHelper.fakeUser({id: 'user-2'}));

        expect(setOwner).toHaveBeenCalledWith(
            serverUrl,
            props.playbookRun!.id,
            'user-2',
        );
        expect(showPlaybookErrorSnackbar).not.toHaveBeenCalled();

        jest.mocked(goToSelectUser).mockClear();
        jest.mocked(setOwner).mockClear();

        // Test also pressing on the whole chip
        ownerChip.props.onPress();

        expect(goToSelectUser).toHaveBeenCalledWith(
            expect.anything(),
            'Test Playbook Run',
            'Owner',
            [...props.participants.map((p) => p.id), props.owner!.id],
            props.owner!.id,
            expect.any(Function),
        );
        expect(openUserProfileModal).not.toHaveBeenCalled();

<<<<<<< HEAD
        const handleSelect = jest.mocked(goToSelectUser).mock.calls[0][5];
=======
        handleSelect = jest.mocked(goToSelectUser).mock.calls[0][3];
>>>>>>> 5dbd6751
        handleSelect(TestHelper.fakeUser({id: 'user-2'}));

        expect(setOwner).toHaveBeenCalledWith(
            serverUrl,
            props.playbookRun!.id,
            'user-2',
        );
        expect(showPlaybookErrorSnackbar).not.toHaveBeenCalled();
    });

    it('handles set owner error', async () => {
        const props = getBaseProps();
        props.participants.push(TestHelper.fakeUserModel({id: props.currentUserId}));
        jest.mocked(setOwner).mockResolvedValue({error: 'error'});
        const {getByTestId} = renderWithEverything(<PlaybookRun {...props}/>, {database});

        const ownerChip = getByTestId('user-chip');
        ownerChip.props.onPress();

        const handleSelect = jest.mocked(goToSelectUser).mock.calls[0][5];
        handleSelect(TestHelper.fakeUser({id: 'user-2'}));

        await waitFor(() => {
            expect(showPlaybookErrorSnackbar).toHaveBeenCalled();
        });
    });

    it('renders checklist list correctly', () => {
        const props = getBaseProps();
        const {getByTestId, getByText, queryByText, rerender} = renderWithEverything(<PlaybookRun {...props}/>, {database});

        expect(getByText('Tasks')).toBeTruthy();
        expect(getByText(/overdue/)).toBeTruthy();

        const checklistList = getByTestId('checklist-list');
        expect(checklistList.props.checklists).toBe(props.checklists);
        expect(checklistList.props.channelId).toBe((props.playbookRun as PlaybookRunModel).channelId);
        expect(checklistList.props.playbookRunId).toBe(props.playbookRun!.id);
        expect(checklistList.props.isFinished).toBe(false);
        expect(checklistList.props.isParticipant).toBe(false);

        props.overdueCount = 0;
        (props.playbookRun as PlaybookRunModel).currentStatus = 'Finished';
        props.participants.push(TestHelper.fakeUserModel({id: props.currentUserId}));
        rerender(<PlaybookRun {...props}/>);

        expect(queryByText(/overdue/)).toBeNull();

        expect(checklistList.props.isFinished).toBe(true);
        expect(checklistList.props.isParticipant).toBe(true);

        props.owner = props.participants.pop();
        rerender(<PlaybookRun {...props}/>);

        expect(checklistList.props.isParticipant).toBe(true);
    });

    it('renders error state when no playbook run', () => {
        const props = getBaseProps();
        props.playbookRun = undefined;
        const {getByTestId} = renderWithEverything(<PlaybookRun {...props}/>, {database});

        expect(getByTestId('error-state')).toBeTruthy();
    });
});<|MERGE_RESOLUTION|>--- conflicted
+++ resolved
@@ -250,11 +250,7 @@
         );
         expect(openUserProfileModal).not.toHaveBeenCalled();
 
-<<<<<<< HEAD
-        const handleSelect = jest.mocked(goToSelectUser).mock.calls[0][5];
-=======
         handleSelect = jest.mocked(goToSelectUser).mock.calls[0][3];
->>>>>>> 5dbd6751
         handleSelect(TestHelper.fakeUser({id: 'user-2'}));
 
         expect(setOwner).toHaveBeenCalledWith(
