// Copyright (c) 2015-present Mattermost, Inc. All Rights Reserved.
// See LICENSE.txt for license information.

import React, {useCallback, useMemo, type ComponentProps} from 'react';
import {defineMessages, useIntl} from 'react-intl';
import {View, Text} from 'react-native';

import MenuDivider from '@components/menu_divider';
import OptionBox from '@components/option_box';
import OptionItem, {ITEM_HEIGHT} from '@components/option_item';
import {useServerUrl} from '@context/server';
import {useTheme} from '@context/theme';
<<<<<<< HEAD
import {setChecklistItemCommand, setDueDate} from '@playbooks/actions/remote/checklist';
import {goToSelectDate} from '@playbooks/screens/navigation';
import {getDueDateString} from '@playbooks/utils/time';
import {dismissBottomSheet, goToScreen, openUserProfileModal} from '@screens/navigation';
=======
import {setAssignee, setChecklistItemCommand} from '@playbooks/actions/remote/checklist';
import {goToSelectUser} from '@playbooks/screens/navigation';
import {dismissBottomSheet, goToScreen, openUserProfileModal} from '@screens/navigation';
import {toMilliseconds} from '@utils/datetime';
import {showPlaybookErrorSnackbar} from '@utils/snack_bar';
>>>>>>> a5d7bf7d
import {makeStyleSheetFromTheme, changeOpacity} from '@utils/theme';
import {typography} from '@utils/typography';
import {getTimezone} from '@utils/user';

import Checkbox from '../checkbox';

import type PlaybookChecklistItemModel from '@playbooks/types/database/models/playbook_checklist_item';
import type UserModel from '@typings/database/models/servers/user';

const messages = defineMessages({
    check: {
        id: 'playbooks.checklist_item.check',
        defaultMessage: 'Check',
    },
    checked: {
        id: 'playbooks.checklist_item.checked',
        defaultMessage: 'Checked',
    },
    skip: {
        id: 'playbooks.checklist_item.skip',
        defaultMessage: 'Skip',
    },
    skipped: {
        id: 'playbooks.checklist_item.skipped',
        defaultMessage: 'Skipped',
    },
    runCommand: {
        id: 'playbooks.checklist_item.run_command',
        defaultMessage: 'Run command',
    },
    rerunCommand: {
        id: 'playbooks.checklist_item.rerun_command',
        defaultMessage: 'Rerun command',
    },
    assignee: {
        id: 'playbooks.checklist_item.assignee',
        defaultMessage: 'Assignee',
    },
    dueDate: {
        id: 'playbooks.checklist_item.due_date',
        defaultMessage: 'Due date',
    },
    command: {
        id: 'playbooks.checklist_item.command',
        defaultMessage: 'Command',
    },
    none: {
        id: 'playbooks.checklist_item.none',
        defaultMessage: 'None',
    },
});

const ACTION_BUTTON_HEIGHT = 62;
const N_OPTIONS = 3;
const OPTIONS_GAP = 8;
const SCROLL_CONTENT_GAP = 12;
const TITLE_LINE_HEIGHT = 24; // From typography 300
const BODY_LINE_HEIGHT = 24; // From typography 200
const BODY_LINES_COUNT = 3;

export const BOTTOM_SHEET_HEIGHT = {
    base: (N_OPTIONS * ITEM_HEIGHT) + (OPTIONS_GAP * (N_OPTIONS - 1)) + (SCROLL_CONTENT_GAP * 2) + TITLE_LINE_HEIGHT + (BODY_LINE_HEIGHT * BODY_LINES_COUNT),
    actionButtons: ACTION_BUTTON_HEIGHT + SCROLL_CONTENT_GAP,
};

const getStyleSheet = makeStyleSheetFromTheme((theme) => ({
    container: {
        flex: 1,
        backgroundColor: theme.centerChannelBg,
        gap: SCROLL_CONTENT_GAP,
    },
    checkboxContainer: {
        flexDirection: 'row',
        alignItems: 'flex-start',
        gap: 12,
    },
    taskTitle: {
        ...typography('Body', 300, 'Regular'),
        color: theme.centerChannelColor,
    },
    taskDescription: {
        ...typography('Body', 200, 'Regular'),
        color: changeOpacity(theme.centerChannelColor, 0.72),
    },
    actionButtonsContainer: {
        flexDirection: 'row',
        gap: 12,
        height: ACTION_BUTTON_HEIGHT,
    },
    taskDetailsContainer: {
        gap: OPTIONS_GAP,
    },
    flex: {
        flex: 1,
    },
}));

type Props = {
    runId: string;
    checklistNumber: number;
    itemNumber: number;
    channelId: string;
    item: PlaybookChecklistItemModel | PlaybookChecklistItem;
    assignee?: UserModel;
    onCheck: () => void;
    onSkip: () => void;
    onRunCommand: () => void;
    teammateNameDisplay: string;
    isDisabled: boolean;
<<<<<<< HEAD
    currentUserTimezone: UserTimezone | null | undefined;
=======
    participantIds: string[];
>>>>>>> a5d7bf7d
};

const ChecklistItemBottomSheet = ({
    runId,
    checklistNumber,
    itemNumber,
    channelId,
    item,
    assignee,
    onCheck,
    onSkip,
    onRunCommand,
    teammateNameDisplay,
    isDisabled,
<<<<<<< HEAD
    currentUserTimezone,
=======
    participantIds,
>>>>>>> a5d7bf7d
}: Props) => {
    const theme = useTheme();
    const styles = getStyleSheet(theme);
    const intl = useIntl();
    const serverUrl = useServerUrl();

    const timezone = getTimezone(currentUserTimezone);

    const dueDate = 'dueDate' in item ? item.dueDate : item.due_date;
    const isChecked = item.state === 'closed';
    const isSkipped = item.state === 'skipped';
    const isCommandRun = Boolean('commandLastRun' in item ? item.commandLastRun : item.command_last_run);

    const handleCheck = useCallback(async () => {
        await dismissBottomSheet();
        onCheck?.();
    }, [onCheck]);

    const handleSkip = useCallback(async () => {
        await dismissBottomSheet();
        onSkip?.();
    }, [onSkip]);

    const handleRunCommand = useCallback(async () => {
        await dismissBottomSheet();
        onRunCommand?.();
    }, [onRunCommand]);

    const renderActionButtons = () => (
        <View style={styles.actionButtonsContainer}>
            <OptionBox
                iconName='check'
                activeText={intl.formatMessage(messages.check)}
                text={intl.formatMessage(messages.check)}
                onPress={handleCheck}
                isActive={isChecked}
                testID='checklist_item.check_button'
            />
            <OptionBox
                iconName='close'
                activeText={intl.formatMessage(messages.skipped)}
                text={intl.formatMessage(messages.skip)}
                onPress={handleSkip}
                isActive={isSkipped}
                testID='checklist_item.skip_button'
            />
            {Boolean(item.command) && (
                <OptionBox
                    iconName='slash-forward'
                    activeText={intl.formatMessage(messages.rerunCommand)}
                    text={intl.formatMessage(messages.runCommand)}
                    onPress={handleRunCommand}
                    isActive={isCommandRun}
                    testID='checklist_item.run_command_button'
                />
            )}
        </View>
    );

    const onUserChipPress = useCallback((userId: string) => {
        openUserProfileModal(intl, theme, {
            userId,
            location: 'PlaybookRun',
        });
    }, [intl, theme]);

    const updateCommand = useCallback(async (command: string) => {
        await setChecklistItemCommand(serverUrl, runId, item.id, checklistNumber, itemNumber, command);
    }, [checklistNumber, item.id, itemNumber, runId, serverUrl]);

    const openEditCommandModal = useCallback(() => {
        goToScreen(
            'PlaybookEditCommand',
            intl.formatMessage({id: 'playbooks.edit_command.title', defaultMessage: 'Slash command'}),
            {
                savedCommand: item.command,
                updateCommand,
                channelId,
            },
        );
    }, [intl, item.command, updateCommand, channelId]);

    const assigneeInfo: ComponentProps<typeof OptionItem>['info'] = useMemo(() => {
        if (!assignee) {
            return intl.formatMessage(messages.none);
        }
        return {
            user: assignee,
            onPress: onUserChipPress,
            teammateNameDisplay,
            location: 'PlaybookRun',
        };
    }, [assignee, intl, onUserChipPress, teammateNameDisplay]);

<<<<<<< HEAD
    const openEditDateModal = useCallback(async () => {
        goToSelectDate(intl, (date) => {
            setDueDate(serverUrl, runId, item.id, checklistNumber, itemNumber, date);
        }, dueDate);
    }, [intl, dueDate, serverUrl, runId, item.id, checklistNumber, itemNumber]);
=======
    const handleSelect = useCallback(async (selected: UserProfile) => {
        const res = await setAssignee(serverUrl, runId, item.id, checklistNumber, itemNumber, selected.id);
        if (res.error) {
            showPlaybookErrorSnackbar();
        }
    }, [checklistNumber, item.id, itemNumber, runId, serverUrl]);

    const handleRemove = useCallback(async () => {
        const res = await setAssignee(serverUrl, runId, item.id, checklistNumber, itemNumber, '');
        if (res.error) {
            showPlaybookErrorSnackbar();
        }
    }, [checklistNumber, item.id, itemNumber, runId, serverUrl]);

    const openUserSelector = useCallback(() => {
        goToSelectUser(
            intl.formatMessage(messages.assignee),
            participantIds,
            assignee?.id,
            handleSelect,
            handleRemove,
        );
    }, [assignee?.id, handleRemove, handleSelect, intl, participantIds]);
>>>>>>> a5d7bf7d

    const renderTaskDetails = () => (
        <View style={styles.taskDetailsContainer}>
            <OptionItem
                type={isDisabled ? 'none' : 'arrow'}
                icon='account-plus-outline'
                label={intl.formatMessage(messages.assignee)}
                info={assigneeInfo}
                testID='checklist_item.assignee'
                action={isDisabled ? undefined : openUserSelector}
            />
            <OptionItem
                type={isDisabled ? 'none' : 'arrow'}
                icon='calendar-outline'
                label={intl.formatMessage(messages.dueDate)}
                info={getDueDateString(intl, dueDate, timezone)}
                testID='checklist_item.due_date'
                action={isDisabled ? undefined : openEditDateModal}
            />
            <OptionItem
                type={isDisabled ? 'none' : 'arrow'}
                icon='slash-forward'
                label={intl.formatMessage(messages.command)}
                info={item.command || intl.formatMessage(messages.none)}
                testID='checklist_item.command'
                longInfo={true}
                action={isDisabled ? undefined : openEditCommandModal}
            />
        </View>
    );

    return (
        <View
            style={styles.container}
        >
            <View style={styles.checkboxContainer}>
                <Checkbox
                    checked={isChecked}
                    onPress={handleCheck}
                />
                <View style={styles.flex}>
                    <Text style={styles.taskTitle}>
                        {item.title}
                    </Text>
                    {Boolean(item.description) && (
                        <Text style={styles.taskDescription}>
                            {item.description}
                        </Text>
                    )}
                </View>
            </View>
            <MenuDivider/>
            {!isDisabled && renderActionButtons()}
            {renderTaskDetails()}
        </View>
    );
};

export default ChecklistItemBottomSheet;<|MERGE_RESOLUTION|>--- conflicted
+++ resolved
@@ -10,18 +10,11 @@
 import OptionItem, {ITEM_HEIGHT} from '@components/option_item';
 import {useServerUrl} from '@context/server';
 import {useTheme} from '@context/theme';
-<<<<<<< HEAD
-import {setChecklistItemCommand, setDueDate} from '@playbooks/actions/remote/checklist';
-import {goToSelectDate} from '@playbooks/screens/navigation';
+import {setAssignee, setChecklistItemCommand, setDueDate} from '@playbooks/actions/remote/checklist';
+import {goToSelectDate, goToSelectUser} from '@playbooks/screens/navigation';
 import {getDueDateString} from '@playbooks/utils/time';
 import {dismissBottomSheet, goToScreen, openUserProfileModal} from '@screens/navigation';
-=======
-import {setAssignee, setChecklistItemCommand} from '@playbooks/actions/remote/checklist';
-import {goToSelectUser} from '@playbooks/screens/navigation';
-import {dismissBottomSheet, goToScreen, openUserProfileModal} from '@screens/navigation';
-import {toMilliseconds} from '@utils/datetime';
 import {showPlaybookErrorSnackbar} from '@utils/snack_bar';
->>>>>>> a5d7bf7d
 import {makeStyleSheetFromTheme, changeOpacity} from '@utils/theme';
 import {typography} from '@utils/typography';
 import {getTimezone} from '@utils/user';
@@ -131,11 +124,8 @@
     onRunCommand: () => void;
     teammateNameDisplay: string;
     isDisabled: boolean;
-<<<<<<< HEAD
     currentUserTimezone: UserTimezone | null | undefined;
-=======
     participantIds: string[];
->>>>>>> a5d7bf7d
 };
 
 const ChecklistItemBottomSheet = ({
@@ -150,11 +140,8 @@
     onRunCommand,
     teammateNameDisplay,
     isDisabled,
-<<<<<<< HEAD
     currentUserTimezone,
-=======
     participantIds,
->>>>>>> a5d7bf7d
 }: Props) => {
     const theme = useTheme();
     const styles = getStyleSheet(theme);
@@ -249,13 +236,12 @@
         };
     }, [assignee, intl, onUserChipPress, teammateNameDisplay]);
 
-<<<<<<< HEAD
     const openEditDateModal = useCallback(async () => {
         goToSelectDate(intl, (date) => {
             setDueDate(serverUrl, runId, item.id, checklistNumber, itemNumber, date);
         }, dueDate);
     }, [intl, dueDate, serverUrl, runId, item.id, checklistNumber, itemNumber]);
-=======
+
     const handleSelect = useCallback(async (selected: UserProfile) => {
         const res = await setAssignee(serverUrl, runId, item.id, checklistNumber, itemNumber, selected.id);
         if (res.error) {
@@ -279,7 +265,6 @@
             handleRemove,
         );
     }, [assignee?.id, handleRemove, handleSelect, intl, participantIds]);
->>>>>>> a5d7bf7d
 
     const renderTaskDetails = () => (
         <View style={styles.taskDetailsContainer}>
