--- conflicted
+++ resolved
@@ -101,9 +101,7 @@
             expect(bottomSheet).toBeTruthy();
             expect(bottomSheet).toHaveProp('item', item);
             expect(bottomSheet).toHaveProp('assignee', expect.objectContaining({id: 'user-1'}));
-<<<<<<< HEAD
             expect(bottomSheet).toHaveProp('currentUserTimezone', expect.objectContaining({useAutomaticTimezone: false, manualTimezone: 'America/New_York', automaticTimezone: 'America/New_York'}));
-=======
             expect(bottomSheet).toHaveProp('participantIds', ['user-1', 'user-2']);
         });
 
@@ -122,7 +120,6 @@
             const bottomSheet = getByTestId('checklist_item_bottom_sheet');
             expect(bottomSheet).toBeTruthy();
             expect(bottomSheet).toHaveProp('participantIds', []);
->>>>>>> a5d7bf7d
         });
 
         it('should handle assigneeId changes through observable', async () => {
@@ -194,11 +191,8 @@
             expect(bottomSheet).toBeTruthy();
             expect(bottomSheet).toHaveProp('item', apiItem);
             expect(bottomSheet).toHaveProp('assignee', expect.objectContaining({id: 'user-1'}));
-<<<<<<< HEAD
             expect(bottomSheet).toHaveProp('currentUserTimezone', expect.objectContaining({useAutomaticTimezone: false, manualTimezone: 'America/New_York', automaticTimezone: 'America/New_York'}));
-=======
             expect(bottomSheet).toHaveProp('participantIds', []);
->>>>>>> a5d7bf7d
         });
 
         it('should handle assigneeId changes through observable', async () => {
