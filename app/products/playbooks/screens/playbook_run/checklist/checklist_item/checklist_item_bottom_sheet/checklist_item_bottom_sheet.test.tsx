--- conflicted
+++ resolved
@@ -9,13 +9,8 @@
 import OptionBox from '@components/option_box';
 import OptionItem from '@components/option_item';
 import {useIsTablet} from '@hooks/device';
-<<<<<<< HEAD
-import {setChecklistItemCommand, setDueDate} from '@playbooks/actions/remote/checklist';
-import {goToSelectDate} from '@playbooks/screens/navigation';
-=======
-import {setAssignee, setChecklistItemCommand} from '@playbooks/actions/remote/checklist';
-import {goToSelectUser} from '@playbooks/screens/navigation';
->>>>>>> a5d7bf7d
+import {setAssignee, setChecklistItemCommand, setDueDate} from '@playbooks/actions/remote/checklist';
+import {goToSelectDate, goToSelectUser} from '@playbooks/screens/navigation';
 import {dismissBottomSheet, goToScreen, openUserProfileModal} from '@screens/navigation';
 import {renderWithIntl} from '@test/intl-test-helper';
 import TestHelper from '@test/test_helper';
@@ -47,11 +42,8 @@
     useServerUrl: jest.fn().mockReturnValue('server-url'),
 }));
 
-<<<<<<< HEAD
 jest.mock('@playbooks/screens/navigation');
-=======
 jest.mock('@utils/snack_bar');
->>>>>>> a5d7bf7d
 
 describe('ChecklistItemBottomSheet', () => {
     const mockOnCheck = jest.fn();
@@ -99,11 +91,8 @@
             onRunCommand: mockOnRunCommand,
             teammateNameDisplay: mockTeammateNameDisplay,
             isDisabled: false,
-<<<<<<< HEAD
             currentUserTimezone: {useAutomaticTimezone: false, automaticTimezone: '', manualTimezone: 'America/New_York'},
-=======
             participantIds: ['user-1', 'user-2'],
->>>>>>> a5d7bf7d
         };
     }
 
