--- conflicted
+++ resolved
@@ -205,10 +205,7 @@
             runId={playbookRunId}
             checklistNumber={checklistNumber}
             itemNumber={itemNumber}
-<<<<<<< HEAD
-=======
             channelId={channelId}
->>>>>>> 113f9d94
             item={item}
             onCheck={toggleChecked}
             onSkip={toggleSkipped}
@@ -220,10 +217,7 @@
         playbookRunId,
         checklistNumber,
         itemNumber,
-<<<<<<< HEAD
-=======
         channelId,
->>>>>>> 113f9d94
         item,
         toggleChecked,
         toggleSkipped,
