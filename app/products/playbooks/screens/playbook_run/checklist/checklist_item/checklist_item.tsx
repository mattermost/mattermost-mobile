// Copyright (c) 2015-present Mattermost, Inc. All Rights Reserved.
// See LICENSE.txt for license information.

import React, {useCallback, useMemo, useState} from 'react';
import {useIntl} from 'react-intl';
import {View, Text, ActivityIndicator} from 'react-native';

import {handleCallsSlashCommand} from '@calls/actions';
import BaseChip from '@components/chips/base_chip';
import UserChip from '@components/chips/user_chip';
import CompassIcon from '@components/compass_icon';
import {getFriendlyDate} from '@components/friendly_date';
import PressableOpacity from '@components/pressable_opacity';
import {useServerUrl} from '@context/server';
import {useTheme} from '@context/theme';
import {restoreChecklistItem, runChecklistItem, skipChecklistItem, updateChecklistItem} from '@playbooks/actions/remote/checklist';
import {isDueSoon, isOverdue} from '@playbooks/utils/run';
import {bottomSheet, openUserProfileModal, popTo} from '@screens/navigation';
import {logDebug} from '@utils/log';
import {showPlaybookErrorSnackbar} from '@utils/snack_bar';
import {makeStyleSheetFromTheme, changeOpacity} from '@utils/theme';
import {typography} from '@utils/typography';

import Checkbox from './checkbox';
import ChecklistItemBottomSheet, {BOTTOM_SHEET_HEIGHT} from './checklist_item_bottom_sheet';

import type PlaybookChecklistItemModel from '@playbooks/types/database/models/playbook_checklist_item';
import type UserModel from '@typings/database/models/servers/user';

const getStyleSheet = makeStyleSheetFromTheme((theme) => ({
    checklistItem: {
        flexDirection: 'row',
        gap: 12,
    },
    itemDetails: {
        gap: 8,
        flex: 1,
    },
    itemTitle: {
        ...typography('Body', 200, 'Regular'),
        color: theme.centerChannelColor,
    },
    itemDescription: {
        ...typography('Body', 100, 'Regular'),
        color: changeOpacity(theme.centerChannelColor, 0.72),
    },
    chipsRow: {
        flexDirection: 'row',
        gap: 4,
        flexWrap: 'wrap',
    },
    chipIcon: {
        color: changeOpacity(theme.centerChannelColor, 0.48),
        marginLeft: 8,
    },
    overdueChipIcon: {
        fontWeight: 600,
    },
    dueSoonChipIcon: {
        color: theme.dndIndicator,
    },
    itemDetailsTexts: {
        gap: 4,
    },
    checkboxContainer: {
        marginVertical: 2,
    },
    skippedText: {
        textDecorationLine: 'line-through',
    },
}));

type Props = {
    item: PlaybookChecklistItemModel | PlaybookChecklistItem;
    assignee?: UserModel;
    teammateNameDisplay: string;
    channelId: string;
    checklistNumber: number;
    itemNumber: number;
    playbookRunId: string;
    isDisabled: boolean;
    currentUserId: string;
    channelType: ChannelType;
}

const ChecklistItem = ({
    item,
    assignee,
    teammateNameDisplay,
    channelId,
    checklistNumber,
    itemNumber,
    playbookRunId,
    isDisabled,
    currentUserId,
    channelType,
}: Props) => {
    const dueDate = 'dueDate' in item ? item.dueDate : item.due_date;
    const theme = useTheme();
    const styles = getStyleSheet(theme);
    const intl = useIntl();
    const serverUrl = useServerUrl();

    const [isChecking, setIsChecking] = useState(false);
    const [isExecuting, setIsExecuting] = useState(false);

    const checked = item.state === 'closed';
    const skipped = item.state === 'skipped';
    const overdue = isOverdue(item);
    const dueSoon = isDueSoon(item);

    const onUserChipPress = useCallback((userId: string) => {
        openUserProfileModal(intl, theme, {
            userId,
            channelId,
            location: 'PlaybookRun',
        });
    }, [channelId, intl, theme]);

    const executeCommand = useCallback(async () => {
        if (isExecuting) {
            return;
        }
        setIsExecuting(true);
        const res = await runChecklistItem(serverUrl, playbookRunId, checklistNumber, itemNumber);
        if (res.error) {
            showPlaybookErrorSnackbar();
            setIsExecuting(false);
            return;
        }

        popTo('Channel');
        if (item.command?.startsWith('/call')) {
            await handleCallsSlashCommand(item.command, serverUrl, channelId, channelType, '', currentUserId, intl);
        }
    }, [channelId, channelType, checklistNumber, currentUserId, intl, isExecuting, item.command, itemNumber, playbookRunId, serverUrl]);

    const toggleChecked = useCallback(async () => {
        if (isChecking) {
            return;
        }
        setIsChecking(true);
        const res = await updateChecklistItem(serverUrl, playbookRunId, item.id, checklistNumber, itemNumber, checked ? '' : 'closed');
        if (res.error) {
            showPlaybookErrorSnackbar();
            logDebug('updateChecklistItem error', res.error);
        }
        setIsChecking(false);
    }, [isChecking, serverUrl, playbookRunId, item.id, checklistNumber, itemNumber, checked]);

    const toggleSkipped = useCallback(async () => {
        if (isChecking) {
            return;
        }
        setIsChecking(true);
        let res;
        if (skipped) {
            res = await restoreChecklistItem(serverUrl, playbookRunId, item.id, checklistNumber, itemNumber);
        } else {
            res = await skipChecklistItem(serverUrl, playbookRunId, item.id, checklistNumber, itemNumber);
        }
        if (res.error) {
            showPlaybookErrorSnackbar();
        }
        setIsChecking(false);
    }, [isChecking, serverUrl, playbookRunId, item.id, checklistNumber, itemNumber, skipped]);

    const chipIconStyle = useMemo(() => {
        return [
            styles.chipIcon,
            dueSoon && styles.dueSoonChipIcon,
        ];
    }, [dueSoon, styles.chipIcon, styles.dueSoonChipIcon]);

    const checkbox = isChecking ? (
        <ActivityIndicator
            size='small'
            color={theme.centerChannelColor}
            testID='checklist-item-loading'
        />
    ) : (
        <Checkbox
            checked={checked}
            onPress={toggleChecked}
            disabled={isDisabled || skipped}
        />
    );

    let commandMessage = '';
    if (item.command) {
        const commandLastRun = 'commandLastRun' in item ? item.commandLastRun : item.command_last_run;
        const commandName = item.command.substring(1);
        if (commandLastRun) {
            commandMessage = intl.formatMessage({
                id: 'playbook_run.checklist.rerunCommand',
                defaultMessage: '{command} (Rerun)',
            }, {command: commandName});
        } else {
            commandMessage = commandName;
        }
    }

    const renderBottomSheet = useCallback(() => (
        <ChecklistItemBottomSheet
            runId={playbookRunId}
            checklistNumber={checklistNumber}
            itemNumber={itemNumber}
<<<<<<< HEAD
=======
            channelId={channelId}
>>>>>>> b227837f
            item={item}
            onCheck={toggleChecked}
            onSkip={toggleSkipped}
            onRunCommand={executeCommand}
            teammateNameDisplay={teammateNameDisplay}
            isDisabled={isDisabled}
        />
    ), [
        playbookRunId,
        checklistNumber,
        itemNumber,
<<<<<<< HEAD
=======
        channelId,
>>>>>>> b227837f
        item,
        toggleChecked,
        toggleSkipped,
        executeCommand,
        teammateNameDisplay,
        isDisabled,
    ]);

    const onPress = useCallback(() => {
        const initialHeight = BOTTOM_SHEET_HEIGHT.base + (isDisabled ? 0 : BOTTOM_SHEET_HEIGHT.actionButtons);
        bottomSheet({
            title: intl.formatMessage({id: 'playbook_run.checklist.taskDetails', defaultMessage: 'Task Details'}),
            renderContent: renderBottomSheet,
            snapPoints: [1, initialHeight, '80%'],
            theme,
            closeButtonId: 'close-checklist-item',
            scrollable: true,
        });
    }, [intl, isDisabled, renderBottomSheet, theme]);

    return (
        <View style={styles.checklistItem}>
            <View style={styles.checkboxContainer}>
                {checkbox}
            </View>
            <View style={styles.itemDetails}>
                <PressableOpacity onPress={onPress}>
                    <View style={styles.itemDetailsTexts}>
                        <Text style={[styles.itemTitle, skipped && styles.skippedText]}>{item.title}</Text>
                        {Boolean(item.description) && (
                            <Text style={[styles.itemDescription, skipped && styles.skippedText]}>{item.description}</Text>
                        )}
                    </View>
                </PressableOpacity>

                {(assignee || dueDate || (item.command)) && (
                    <View style={styles.chipsRow}>
                        {assignee && (
                            <UserChip
                                user={assignee}
                                onPress={onUserChipPress}
                                teammateNameDisplay={teammateNameDisplay}
                            />
                        )}

                        {Boolean(dueDate) && (
                            <BaseChip
                                label={intl.formatMessage({id: 'playbook_run.checklist.dueIn', defaultMessage: 'Due {dueDate}'}, {dueDate: getFriendlyDate(intl, dueDate)})}
                                prefix={
                                    <CompassIcon
                                        name='calendar-outline'
                                        style={chipIconStyle}
                                        size={14}
                                    />
                                }
                                type={dueSoon ? 'danger' : 'normal'}
                                boldText={overdue}
                            />
                        )}

                        {Boolean(item.command) && (
                            <BaseChip
                                label={commandMessage}
                                onPress={executeCommand}
                                type='link'
                                prefix={
                                    isExecuting ? (
                                        <ActivityIndicator
                                            size='small'
                                            color={theme.centerChannelColor}
                                        />
                                    ) : (
                                        <CompassIcon
                                            name='slash-forward'
                                            style={styles.chipIcon}
                                        />
                                    )
                                }
                            />
                        )}
                    </View>
                )}
            </View>
        </View>
    );
};

export default ChecklistItem;<|MERGE_RESOLUTION|>--- conflicted
+++ resolved
@@ -205,10 +205,7 @@
             runId={playbookRunId}
             checklistNumber={checklistNumber}
             itemNumber={itemNumber}
-<<<<<<< HEAD
-=======
             channelId={channelId}
->>>>>>> b227837f
             item={item}
             onCheck={toggleChecked}
             onSkip={toggleSkipped}
@@ -220,10 +217,7 @@
         playbookRunId,
         checklistNumber,
         itemNumber,
-<<<<<<< HEAD
-=======
         channelId,
->>>>>>> b227837f
         item,
         toggleChecked,
         toggleSkipped,
