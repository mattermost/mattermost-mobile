--- conflicted
+++ resolved
@@ -231,7 +231,6 @@
         );
     }, [handleSelectOwner, intl, owner, participants]);
 
-<<<<<<< HEAD
     const handleFinishRun = useCallback(() => {
         if (!playbookRun) {
             return;
@@ -258,14 +257,13 @@
             ],
         );
     }, [intl, pendingCount, playbookRun, serverUrl]);
-=======
+
     const ownerAction = useMemo(() => {
         if (readOnly) {
             return undefined;
         }
         return {icon: 'downArrow' as const, onPress: openChangeOwnerModal};
     }, [openChangeOwnerModal, readOnly]);
->>>>>>> 5dbd6751
 
     if (!playbookRun) {
         return <ErrorState/>;
