--- conflicted
+++ resolved
@@ -61,7 +61,6 @@
         if (fetching || tab !== 'finished') {
             return;
         }
-<<<<<<< HEAD
         setFetching(true);
         const {runs, has_more = false, error} = await fetchFinishedRunsForChannel(serverUrl, channelId, page.current);
         setFetching(false);
@@ -75,58 +74,6 @@
             setFetchedFinishedRuns((prev) => [...prev, ...runs]);
         }
     }, [channelId, fetching, serverUrl]);
-=======
-    }
-
-    const isEmpty = data.length === 0;
-
-    const footerComponent = useMemo(() => (
-        <ShowMoreButton
-            channelId={channelId}
-            addMoreRuns={pushNewFinishedRuns}
-            visible={activeTab === 'finished'}
-        />
-    ), [channelId, pushNewFinishedRuns, activeTab]);
-
-    const renderItem: ListRenderItem<PlaybookRunModel> = useCallback(({item}) => {
-        return (
-            <PlaybookCard
-                run={item}
-                location={Screens.PLAYBOOKS_RUNS}
-            />
-        );
-    }, []);
-
-    const startANewRun = useCallback(() => {
-        goToSelectPlaybook(intl, theme, channelId);
-    }, [intl, theme, channelId]);
-
-    let content = (<EmptyState tab={activeTab}/>);
-    if (!isEmpty) {
-        content = (
-            <>
-                <FlashList
-                    data={data}
-                    renderItem={renderItem}
-                    contentContainerStyle={styles.container}
-                    ItemSeparatorComponent={ItemSeparator}
-                    estimatedItemSize={CARD_HEIGHT}
-                    ListFooterComponent={footerComponent}
-                />
-                <View style={styles.startANewRunButtonContainer}>
-                    <Button
-                        emphasis='tertiary'
-                        onPress={startANewRun}
-                        text={intl.formatMessage({id: 'playbooks.runs.start_a_new_run', defaultMessage: 'Start a new run'})}
-                        size='lg'
-                        theme={theme}
-                        iconName='play-outline'
-                    />
-                </View>
-            </>
-        );
-    }
->>>>>>> db154996
 
     return (
         <RunList
@@ -136,6 +83,7 @@
             fetchMoreRuns={fetchFinishedRuns}
             showMoreButton={showMoreButton}
             fetching={fetching}
+            channelId={channelId}
         />
     );
 };
