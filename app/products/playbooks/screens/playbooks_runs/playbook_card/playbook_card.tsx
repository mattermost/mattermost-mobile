// Copyright (c) 2015-present Mattermost, Inc. All Rights Reserved.
// See LICENSE.txt for license information.

import React, {useCallback} from 'react';
import {defineMessage, useIntl} from 'react-intl';
import {Text, TouchableOpacity, View} from 'react-native';

import {CHIP_HEIGHT} from '@components/chips/constants';
import UserChip from '@components/chips/user_chip';
import FriendlyDate from '@components/friendly_date';
import UserAvatarsStack from '@components/user_avatars_stack';
import {useTheme} from '@context/theme';
import ProgressBar from '@playbooks/components/progress_bar';
import {goToPlaybookRun} from '@playbooks/screens/navigation';
import {openUserProfileModal} from '@screens/navigation';
import {changeOpacity, makeStyleSheetFromTheme} from '@utils/theme';
import {typography} from '@utils/typography';

<<<<<<< HEAD
=======
import ProgressBar from './progress_bar';

>>>>>>> 07067972
import type PlaybookRunModel from '@playbooks/types/database/models/playbook_run';
import type UserModel from '@typings/database/models/servers/user';
import type {AvailableScreens} from '@typings/screens/navigation';

const VERTICAL_PADDING = 16;
const TITLE_HEIGHT = 24; // From typography at 200 size
const GAP = 8;
const GAPS = GAP * 2;
export const ITEM_HEIGHT = (VERTICAL_PADDING * 2) + TITLE_HEIGHT + GAPS + (CHIP_HEIGHT * 2);

const getStyleFromTheme = makeStyleSheetFromTheme((theme) => ({
    cardContainer: {
        margin: 0,
        paddingVertical: VERTICAL_PADDING,
        paddingHorizontal: 20,
        borderRadius: 4,
        backgroundColor: theme.centerChannelBg,
        flexDirection: 'column',
        borderWidth: 1,
        borderColor: changeOpacity(theme.centerChannelColor, 0.08),
        shadowColor: '#000',
        shadowOffset: {width: 0, height: 2},
        shadowOpacity: 0.08,
        shadowRadius: 3,
        elevation: 2,
        gap: GAP,
    },
    cardTitle: {
        ...typography('Body', 200, 'SemiBold'),
        color: theme.centerChannelColor,
    },
    peopleRow: {
        flexDirection: 'row',
        alignItems: 'center',
        gap: 4,
    },
    infoRow: {
        flexDirection: 'row',
        justifyContent: 'space-between',
        alignItems: 'center',
    },
    lastUpdatedText: {
        color: changeOpacity(theme.centerChannelColor, 0.64),
        ...typography('Body', 75, 'Regular'),
    },
    flex: {
        flex: 1,
    },
}));

type Props = {
    run: PlaybookRunModel | PlaybookRun;
    location: AvailableScreens;
    participants: UserModel[];
    progress: number;
    owner?: UserModel;
};

const bottomSheetTitleMessage = defineMessage({id: 'playbook.participants', defaultMessage: 'Run Participants'});

const PlaybookCard = ({
    run,
    location,
    participants,
    progress,
    owner,
}: Props) => {
    const endAt = 'endAt' in run ? run.endAt : run.end_at;
    const channelId = 'channelId' in run ? run.channelId : run.channel_id;
    const lastStatusUpdateAt = 'lastStatusUpdateAt' in run ? run.lastStatusUpdateAt : run.last_status_update_at;

    const intl = useIntl();
    const theme = useTheme();
    const styles = getStyleFromTheme(theme);
<<<<<<< HEAD
    const dimensions = useWindowDimensions();
    const finished = Boolean(run.endAt);
    const tagMaxWidth = dimensions.width * 0.25;

    const tagContainerStyle = useMemo(() => ({
        maxWidth: tagMaxWidth,
    }), [tagMaxWidth]);
=======
    const finished = Boolean(endAt);
>>>>>>> 07067972

    const onCardPress = useCallback(() => {
        goToPlaybookRun(intl, run.id);
    }, [run.id, intl]);

    const onUserChipPress = useCallback((userId: string) => {
        openUserProfileModal(intl, theme, {
            userId,
            channelId,
            location,
        });
    }, [channelId, intl, theme, location]);

    return (
        <TouchableOpacity
            onPress={onCardPress}
            style={styles.cardContainer}
        >
            <Text
                style={styles.cardTitle}
                numberOfLines={1}
            >
                {run.name}
            </Text>
            <View style={styles.peopleRow}>
                {owner && (
                    <UserChip
                        user={owner}
                        teammateNameDisplay='username'
                        onPress={onUserChipPress}
                    />
                )}
                <UserAvatarsStack
<<<<<<< HEAD
                    channelId={run.channelId}
=======
                    channelId={channelId}
>>>>>>> 07067972
                    location={location}
                    users={participants}
                    bottomSheetTitle={bottomSheetTitleMessage}
                />
            </View>
            <View style={styles.infoRow}>
                <View style={styles.flex}>
                    <Text
                        style={styles.lastUpdatedText}
                        numberOfLines={1}
                    >
                        {intl.formatMessage({
                            id: 'playbook.last_updated',
                            defaultMessage: 'Last updated {date}',
                        }, {
                            date: (
                                <FriendlyDate
<<<<<<< HEAD
                                    value={run.lastStatusUpdateAt}
=======
                                    value={lastStatusUpdateAt}
>>>>>>> 07067972
                                    style={styles.lastUpdatedText}
                                />
                            ),
                        })}
                    </Text>
                </View>
            </View>
            <ProgressBar
                progress={progress}
                isActive={!finished}
            />
        </TouchableOpacity>
    );
};

export default PlaybookCard;<|MERGE_RESOLUTION|>--- conflicted
+++ resolved
@@ -16,11 +16,6 @@
 import {changeOpacity, makeStyleSheetFromTheme} from '@utils/theme';
 import {typography} from '@utils/typography';
 
-<<<<<<< HEAD
-=======
-import ProgressBar from './progress_bar';
-
->>>>>>> 07067972
 import type PlaybookRunModel from '@playbooks/types/database/models/playbook_run';
 import type UserModel from '@typings/database/models/servers/user';
 import type {AvailableScreens} from '@typings/screens/navigation';
@@ -95,17 +90,7 @@
     const intl = useIntl();
     const theme = useTheme();
     const styles = getStyleFromTheme(theme);
-<<<<<<< HEAD
-    const dimensions = useWindowDimensions();
-    const finished = Boolean(run.endAt);
-    const tagMaxWidth = dimensions.width * 0.25;
-
-    const tagContainerStyle = useMemo(() => ({
-        maxWidth: tagMaxWidth,
-    }), [tagMaxWidth]);
-=======
     const finished = Boolean(endAt);
->>>>>>> 07067972
 
     const onCardPress = useCallback(() => {
         goToPlaybookRun(intl, run.id);
@@ -139,11 +124,7 @@
                     />
                 )}
                 <UserAvatarsStack
-<<<<<<< HEAD
-                    channelId={run.channelId}
-=======
                     channelId={channelId}
->>>>>>> 07067972
                     location={location}
                     users={participants}
                     bottomSheetTitle={bottomSheetTitleMessage}
@@ -161,11 +142,7 @@
                         }, {
                             date: (
                                 <FriendlyDate
-<<<<<<< HEAD
-                                    value={run.lastStatusUpdateAt}
-=======
                                     value={lastStatusUpdateAt}
->>>>>>> 07067972
                                     style={styles.lastUpdatedText}
                                 />
                             ),
