// Copyright (c) 2015-present Mattermost, Inc. All Rights Reserved.
// See LICENSE.txt for license information.

import {Screens} from '@constants';
import {getThemeFromState, goToScreen} from '@screens/navigation';
import {changeOpacity} from '@utils/theme';

import type {IntlShape} from 'react-intl';

export function goToPlaybookRuns(intl: IntlShape, channelId: string, channelName: string) {
    const theme = getThemeFromState();
    const title = intl.formatMessage({id: 'playbooks.playbooks_runs.title', defaultMessage: 'Playbook runs'});
    goToScreen(Screens.PLAYBOOKS_RUNS, title, {channelId}, {
        topBar: {
            subtitle: {
                text: channelName,
                color: changeOpacity(theme.sidebarText, 0.72),
            },
        },
    });
}

export async function goToPlaybookRun(intl: IntlShape, playbookRunId: string, playbookRun?: PlaybookRun) {
    const title = intl.formatMessage({id: 'playbooks.playbook_run.title', defaultMessage: 'Playbook run'});
    goToScreen(Screens.PLAYBOOK_RUN, title, {playbookRunId, playbookRun}, {});
}

<<<<<<< HEAD
export async function goToSelectDate(
    intl: IntlShape,
    onSave: (date: number | undefined) => void,
    selectedDate: number | undefined,
) {
    const title = intl.formatMessage({id: 'playbooks.select_date.title', defaultMessage: 'Due date'});
    goToScreen(Screens.PLAYBOOKS_SELECT_DATE, title, {
        onSave,
        selectedDate,
=======
export async function goToSelectUser(
    title: string,
    participantIds: string[],
    selected: string | undefined,
    handleSelect: (user: UserProfile) => void,
    handleRemove?: () => void,
) {
    goToScreen(Screens.PLAYBOOK_SELECT_USER, title, {
        participantIds,
        selected,
        handleSelect,
        handleRemove,
>>>>>>> a5d7bf7d
    }, {});
}<|MERGE_RESOLUTION|>--- conflicted
+++ resolved
@@ -25,17 +25,6 @@
     goToScreen(Screens.PLAYBOOK_RUN, title, {playbookRunId, playbookRun}, {});
 }
 
-<<<<<<< HEAD
-export async function goToSelectDate(
-    intl: IntlShape,
-    onSave: (date: number | undefined) => void,
-    selectedDate: number | undefined,
-) {
-    const title = intl.formatMessage({id: 'playbooks.select_date.title', defaultMessage: 'Due date'});
-    goToScreen(Screens.PLAYBOOKS_SELECT_DATE, title, {
-        onSave,
-        selectedDate,
-=======
 export async function goToSelectUser(
     title: string,
     participantIds: string[],
@@ -48,6 +37,17 @@
         selected,
         handleSelect,
         handleRemove,
->>>>>>> a5d7bf7d
+    }, {});
+}
+
+export async function goToSelectDate(
+    intl: IntlShape,
+    onSave: (date: number | undefined) => void,
+    selectedDate: number | undefined,
+) {
+    const title = intl.formatMessage({id: 'playbooks.select_date.title', defaultMessage: 'Due date'});
+    goToScreen(Screens.PLAYBOOKS_SELECT_DATE, title, {
+        onSave,
+        selectedDate,
     }, {});
 }