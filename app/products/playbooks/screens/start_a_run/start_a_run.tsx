--- conflicted
+++ resolved
@@ -113,15 +113,7 @@
     const canSave = Boolean(runName.trim());
 
     const handleStartRun = useCallback(async () => {
-<<<<<<< HEAD
-        const res = await createPlaybookRun(serverUrl, playbook.id, currentUserId, currentTeamId, runName.trim(), runDescription.trim(), channelId, channelOption === 'new' ? createPublicChannel : undefined);
-=======
-        if (!runName.trim()) {
-            return;
-        }
-
         const res = await createPlaybookRun(serverUrl, playbook.id, currentUserId, currentTeamId, runName.trim(), runDescription.trim(), selectedChannelId, channelOption === 'new' ? createPublicChannel : undefined);
->>>>>>> db154996
         if (res.error || !res.data) {
             logDebug('error on createPlaybookRun', getFullErrorMessage(res.error));
             showPlaybookErrorSnackbar();
