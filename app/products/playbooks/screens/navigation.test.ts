--- conflicted
+++ resolved
@@ -6,11 +6,7 @@
 import TestHelper from '@test/test_helper';
 import {changeOpacity} from '@utils/theme';
 
-<<<<<<< HEAD
-import {goToPlaybookRuns, goToPlaybookRun, goToSelectDate} from './navigation';
-=======
-import {goToPlaybookRuns, goToPlaybookRun, goToSelectUser} from './navigation';
->>>>>>> a5d7bf7d
+import {goToPlaybookRuns, goToPlaybookRun, goToSelectUser, goToSelectDate} from './navigation';
 
 jest.mock('@screens/navigation', () => ({
     goToScreen: jest.fn(),
@@ -69,7 +65,30 @@
         });
     });
 
-<<<<<<< HEAD
+    describe('goToSelectUser', () => {
+        it('should navigate to select user screen with correct parameters when handleRemove is provided', async () => {
+            const title = 'Select User';
+            const participantIds = ['user1', 'user2', 'user3'];
+            const selected = 'user2';
+            const handleSelect = jest.fn();
+            const handleRemove = jest.fn();
+
+            await goToSelectUser(title, participantIds, selected, handleSelect, handleRemove);
+
+            expect(goToScreen).toHaveBeenCalledWith(
+                Screens.PLAYBOOK_SELECT_USER,
+                title,
+                {
+                    participantIds,
+                    selected,
+                    handleSelect,
+                    handleRemove,
+                },
+                {},
+            );
+        });
+    });
+
     describe('goToSelectDate', () => {
         it('should navigate to select date screen with selected date', async () => {
             const onSave = jest.fn();
@@ -107,26 +126,6 @@
                 {
                     onSave,
                     selectedDate: undefined,
-=======
-    describe('goToSelectUser', () => {
-        it('should navigate to select user screen with correct parameters when handleRemove is provided', async () => {
-            const title = 'Select User';
-            const participantIds = ['user1', 'user2', 'user3'];
-            const selected = 'user2';
-            const handleSelect = jest.fn();
-            const handleRemove = jest.fn();
-
-            await goToSelectUser(title, participantIds, selected, handleSelect, handleRemove);
-
-            expect(goToScreen).toHaveBeenCalledWith(
-                Screens.PLAYBOOK_SELECT_USER,
-                title,
-                {
-                    participantIds,
-                    selected,
-                    handleSelect,
-                    handleRemove,
->>>>>>> a5d7bf7d
                 },
                 {},
             );
