// Copyright (c) 2015-present Mattermost, Inc. All Rights Reserved.
// See LICENSE.txt for license information.

import {of as of$} from 'rxjs';

import type {Database} from '@nozbe/watermelondb';
import type PlaybookRunModel from '@playbooks/types/database/models/playbook_run';

// eslint-disable-next-line @typescript-eslint/no-unused-vars
export function queryActivePlaybookRunsPerChannel(database: Database, channelId: string) {
    const model = {
        id: 'playbook_run_id',
        playbookId: 'playbook_id',
    } as PlaybookRunModel;
    return {
        observe: () => of$([model]),
        observeCount: () => of$(1),
        fetch: async () => [model],
    };
}

// eslint-disable-next-line @typescript-eslint/no-unused-vars
export function queryPlaybookRunsPerChannel(database: Database, channelId: string) {
    const model1: PlaybookRunModel = {
        id: 'playbook_run_id1',
        playbookId: 'playbook_id',
        name: 'Playbook Run 1',
<<<<<<< HEAD
        participant_ids: ['user_id_1', 'user_id_2'],
        owner_user_id: 'user_id_1',
=======
        participantIds: ['user_id1', 'user_id2'],
>>>>>>> f93a02f7
    } as PlaybookRunModel;
    const model2: PlaybookRunModel = {
        id: 'playbook_run_id2',
        playbookId: 'playbook_id2',
        name: 'Playbook Run 2',
<<<<<<< HEAD
        participant_ids: ['user_id_3', 'user_id_4'],
        owner_user_id: 'user_id_3',
=======
        participantIds: ['user_id1', 'user_id2'],
>>>>>>> f93a02f7
    } as PlaybookRunModel;
    return {
        observe: () => of$([model1, model2]),
        observeCount: () => of$(2),
        fetch: async () => [model1, model2],
    };
}

// eslint-disable-next-line @typescript-eslint/no-unused-vars
export function observePlaybookRunProgress(database: Database, runId: string) {
    return of$(50);
}<|MERGE_RESOLUTION|>--- conflicted
+++ resolved
@@ -25,23 +25,15 @@
         id: 'playbook_run_id1',
         playbookId: 'playbook_id',
         name: 'Playbook Run 1',
-<<<<<<< HEAD
         participant_ids: ['user_id_1', 'user_id_2'],
         owner_user_id: 'user_id_1',
-=======
-        participantIds: ['user_id1', 'user_id2'],
->>>>>>> f93a02f7
     } as PlaybookRunModel;
     const model2: PlaybookRunModel = {
         id: 'playbook_run_id2',
         playbookId: 'playbook_id2',
         name: 'Playbook Run 2',
-<<<<<<< HEAD
         participant_ids: ['user_id_3', 'user_id_4'],
         owner_user_id: 'user_id_3',
-=======
-        participantIds: ['user_id1', 'user_id2'],
->>>>>>> f93a02f7
     } as PlaybookRunModel;
     return {
         observe: () => of$([model1, model2]),
