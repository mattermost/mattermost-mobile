// Copyright (c) 2015-present Mattermost, Inc. All Rights Reserved.
// See LICENSE.txt for license information.

import TestHelper from '@test/test_helper';
import {buildQueryString} from '@utils/helpers';

let client: any;

beforeEach(() => {
    client = TestHelper.createClient();
    client.doFetch = jest.fn();
});

describe('fetchPlaybookRuns', () => {
    test('should fetch playbook runs with params and groupLabel', async () => {
        const params = {team_id: 'team1', page: 1, per_page: 10};
        const groupLabel: RequestGroupLabel = 'Cold Start';
        const queryParams = buildQueryString(params);
        const expectedUrl = `/plugins/playbooks/api/v0/runs${queryParams}`;
        const expectedOptions = {method: 'get', groupLabel};
        const mockResponse = {items: [], total_count: 0, page_count: 0, has_more: false};

        jest.mocked(client.doFetch).mockResolvedValue(mockResponse);

        const result = await client.fetchPlaybookRuns(params, groupLabel);

        expect(client.doFetch).toHaveBeenCalledWith(expectedUrl, expectedOptions);
        expect(result).toEqual(mockResponse);
    });

    test('should fetch playbook runs with params only', async () => {
        const params = {team_id: 'team1', page: 0, per_page: 10};
        const queryParams = buildQueryString(params);
        const expectedUrl = `/plugins/playbooks/api/v0/runs${queryParams}`;
        const expectedOptions = {method: 'get', groupLabel: undefined};
        const mockResponse = {items: [], total_count: 0, page_count: 0, has_more: false};

        jest.mocked(client.doFetch).mockResolvedValue(mockResponse);

        const result = await client.fetchPlaybookRuns(params);

        expect(client.doFetch).toHaveBeenCalledWith(expectedUrl, expectedOptions);
        expect(result).toEqual(mockResponse);
    });

    test('should return default response when doFetch returns null', async () => {
        const params = {team_id: 'team1', page: 0, per_page: 10};
        const expectedResponse = {items: [], total_count: 0, page_count: 0, has_more: false};

        jest.mocked(client.doFetch).mockResolvedValue(null);

        const result = await client.fetchPlaybookRuns(params);

        expect(result).toEqual(expectedResponse);
    });

    test('should return default response when doFetch throws error', async () => {
        const params = {team_id: 'team1', page: 0, per_page: 10};
        const expectedResponse = {items: [], total_count: 0, page_count: 0, has_more: false};

        jest.mocked(client.doFetch).mockRejectedValue(new Error('Network error'));

        const result = await client.fetchPlaybookRuns(params);

        expect(result).toEqual(expectedResponse);
    });
});

describe('setChecklistItemState', () => {
    test('should set checklist item state successfully', async () => {
        const playbookRunID = 'run123';
        const checklistNum = 1;
        const itemNum = 2;
        const newState: ChecklistItemState = 'closed';
        const expectedUrl = `/plugins/playbooks/api/v0/runs/${playbookRunID}/checklists/${checklistNum}/item/${itemNum}/state`;
        const expectedOptions = {method: 'put', body: {new_state: newState}};
        const mockResponse = {success: true};

        jest.mocked(client.doFetch).mockResolvedValue(mockResponse);

        await client.setChecklistItemState(playbookRunID, checklistNum, itemNum, newState);

        expect(client.doFetch).toHaveBeenCalledWith(expectedUrl, expectedOptions);
    });

    test('should handle error when setting checklist item state', async () => {
        const playbookRunID = 'run123';
        const checklistNum = 1;
        const itemNum = 2;
        const newState = 'in_progress' as ChecklistItemState;

        jest.mocked(client.doFetch).mockRejectedValue(new Error('Network error'));

        await expect(client.setChecklistItemState(playbookRunID, checklistNum, itemNum, newState)).rejects.toThrow('Network error');
    });

    test('should set checklist item state with empty state', async () => {
        const playbookRunID = 'run123';
        const checklistNum = 0;
        const itemNum = 0;
        const newState: ChecklistItemState = '';
        const expectedUrl = `/plugins/playbooks/api/v0/runs/${playbookRunID}/checklists/${checklistNum}/item/${itemNum}/state`;
        const expectedOptions = {method: 'put', body: {new_state: newState}};
        const mockResponse = {success: true};

        jest.mocked(client.doFetch).mockResolvedValue(mockResponse);

        await client.setChecklistItemState(playbookRunID, checklistNum, itemNum, newState);

        expect(client.doFetch).toHaveBeenCalledWith(expectedUrl, expectedOptions);
    });

    test('should set checklist item state with skipped state', async () => {
        const playbookRunID = 'run123';
        const checklistNum = 2;
        const itemNum = 3;
        const newState: ChecklistItemState = 'skipped';
        const expectedUrl = `/plugins/playbooks/api/v0/runs/${playbookRunID}/checklists/${checklistNum}/item/${itemNum}/state`;
        const expectedOptions = {method: 'put', body: {new_state: newState}};
        const mockResponse = {success: true};

        jest.mocked(client.doFetch).mockResolvedValue(mockResponse);

        await client.setChecklistItemState(playbookRunID, checklistNum, itemNum, newState);

        expect(client.doFetch).toHaveBeenCalledWith(expectedUrl, expectedOptions);
    });
});

describe('runChecklistItemSlashCommand', () => {
    test('should run checklist item slash command successfully', async () => {
        const playbookRunId = 'run123';
        const checklistNumber = 1;
        const itemNumber = 2;
        const expectedUrl = `/plugins/playbooks/api/v0/runs/${playbookRunId}/checklists/${checklistNumber}/item/${itemNumber}/run`;
        const expectedOptions = {method: 'post'};

        jest.mocked(client.doFetch).mockResolvedValue({trigger_id: 'trigger123'});

        const result = await client.runChecklistItemSlashCommand(playbookRunId, checklistNumber, itemNumber);
        expect(result).toEqual({trigger_id: 'trigger123'});

        expect(client.doFetch).toHaveBeenCalledWith(expectedUrl, expectedOptions);
    });

    test('should run checklist item slash command with zero indices', async () => {
        const playbookRunId = 'run123';
        const checklistNumber = 0;
        const itemNumber = 0;
        const expectedUrl = `/plugins/playbooks/api/v0/runs/${playbookRunId}/checklists/${checklistNumber}/item/${itemNumber}/run`;
        const expectedOptions = {method: 'post'};

        jest.mocked(client.doFetch).mockResolvedValue({trigger_id: ''});

        const result = await client.runChecklistItemSlashCommand(playbookRunId, checklistNumber, itemNumber);
        expect(result).toEqual({trigger_id: ''});

        expect(client.doFetch).toHaveBeenCalledWith(expectedUrl, expectedOptions);
    });

    test('should handle error when running checklist item slash command', async () => {
        const playbookRunId = 'run123';
        const checklistNumber = 1;
        const itemNumber = 2;

        jest.mocked(client.doFetch).mockRejectedValue(new Error('Network error'));

        await expect(client.runChecklistItemSlashCommand(playbookRunId, checklistNumber, itemNumber)).rejects.toThrow('Network error');
    });
});

describe('skipChecklistItem', () => {
    test('should skip checklist item successfully', async () => {
        const playbookRunID = 'run123';
        const checklistNum = 1;
        const itemNum = 2;
        const expectedUrl = `/plugins/playbooks/api/v0/runs/${playbookRunID}/checklists/${checklistNum}/item/${itemNum}/skip`;
        const expectedOptions = {method: 'put', body: ''};

        jest.mocked(client.doFetch).mockResolvedValue(undefined);

        await client.skipChecklistItem(playbookRunID, checklistNum, itemNum);

        expect(client.doFetch).toHaveBeenCalledWith(expectedUrl, expectedOptions);
    });

    test('should skip checklist item with zero indices', async () => {
        const playbookRunID = 'run123';
        const checklistNum = 0;
        const itemNum = 0;
        const expectedUrl = `/plugins/playbooks/api/v0/runs/${playbookRunID}/checklists/${checklistNum}/item/${itemNum}/skip`;
        const expectedOptions = {method: 'put', body: ''};

        jest.mocked(client.doFetch).mockResolvedValue(undefined);

        await client.skipChecklistItem(playbookRunID, checklistNum, itemNum);

        expect(client.doFetch).toHaveBeenCalledWith(expectedUrl, expectedOptions);
    });

    test('should handle error when skipping checklist item', async () => {
        const playbookRunID = 'run123';
        const checklistNum = 1;
        const itemNum = 2;

        jest.mocked(client.doFetch).mockRejectedValue(new Error('Network error'));

        await expect(client.skipChecklistItem(playbookRunID, checklistNum, itemNum)).rejects.toThrow('Network error');
    });
});

describe('restoreChecklistItem', () => {
    test('should restore checklist item successfully', async () => {
        const playbookRunID = 'run123';
        const checklistNum = 1;
        const itemNum = 2;
        const expectedUrl = `/plugins/playbooks/api/v0/runs/${playbookRunID}/checklists/${checklistNum}/item/${itemNum}/restore`;
        const expectedOptions = {method: 'put', body: ''};

        jest.mocked(client.doFetch).mockResolvedValue(undefined);

        await client.restoreChecklistItem(playbookRunID, checklistNum, itemNum);

        expect(client.doFetch).toHaveBeenCalledWith(expectedUrl, expectedOptions);
    });

    test('should restore checklist item with zero indices', async () => {
        const playbookRunID = 'run123';
        const checklistNum = 0;
        const itemNum = 0;
        const expectedUrl = `/plugins/playbooks/api/v0/runs/${playbookRunID}/checklists/${checklistNum}/item/${itemNum}/restore`;
        const expectedOptions = {method: 'put', body: ''};

        jest.mocked(client.doFetch).mockResolvedValue(undefined);

        await client.restoreChecklistItem(playbookRunID, checklistNum, itemNum);

        expect(client.doFetch).toHaveBeenCalledWith(expectedUrl, expectedOptions);
    });

    test('should handle error when restoring checklist item', async () => {
        const playbookRunID = 'run123';
        const checklistNum = 1;
        const itemNum = 2;

        jest.mocked(client.doFetch).mockRejectedValue(new Error('Network error'));

        await expect(client.restoreChecklistItem(playbookRunID, checklistNum, itemNum)).rejects.toThrow('Network error');
    });
});

<<<<<<< HEAD
describe('setOwner', () => {
    test('should set owner successfully', async () => {
        const playbookRunId = 'run123';
        const ownerId = 'user456';
        const expectedUrl = `/plugins/playbooks/api/v0/runs/${playbookRunId}/owner`;
        const expectedOptions = {method: 'post', body: {owner_id: ownerId}};
        const mockResponse = {success: true};

        jest.mocked(client.doFetch).mockResolvedValue(mockResponse);

        const result = await client.setOwner(playbookRunId, ownerId);

        expect(client.doFetch).toHaveBeenCalledWith(expectedUrl, expectedOptions);
        expect(result).toEqual(mockResponse);
    });

    test('should set owner with empty owner id', async () => {
        const playbookRunId = 'run123';
        const ownerId = '';
        const expectedUrl = `/plugins/playbooks/api/v0/runs/${playbookRunId}/owner`;
        const expectedOptions = {method: 'post', body: {owner_id: ownerId}};
=======
describe('setChecklistItemCommand', () => {
    test('should set checklist item command successfully', async () => {
        const playbookRunID = 'run123';
        const checklistNum = 1;
        const itemNum = 2;
        const command = '/test command';
        const expectedUrl = `/plugins/playbooks/api/v0/runs/${playbookRunID}/checklists/${checklistNum}/item/${itemNum}/command`;
        const expectedOptions = {method: 'put', body: {command}};
>>>>>>> b227837f
        const mockResponse = {success: true};

        jest.mocked(client.doFetch).mockResolvedValue(mockResponse);

<<<<<<< HEAD
        const result = await client.setOwner(playbookRunId, ownerId);
=======
        const result = await client.setChecklistItemCommand(playbookRunID, checklistNum, itemNum, command);
>>>>>>> b227837f

        expect(client.doFetch).toHaveBeenCalledWith(expectedUrl, expectedOptions);
        expect(result).toEqual(mockResponse);
    });

<<<<<<< HEAD
    test('should handle error when setting owner', async () => {
        const playbookRunId = 'run123';
        const ownerId = 'user456';

        jest.mocked(client.doFetch).mockRejectedValue(new Error('Network error'));

        await expect(client.setOwner(playbookRunId, ownerId)).rejects.toThrow('Network error');
    });
});

describe('setAssignee', () => {
    test('should set assignee successfully', async () => {
        const playbookRunId = 'run123';
        const checklistNum = 1;
        const itemNum = 2;
        const assigneeId = 'user789';
        const expectedUrl = `/plugins/playbooks/api/v0/runs/${playbookRunId}/checklists/${checklistNum}/item/${itemNum}/assignee`;
        const expectedOptions = {method: 'put', body: {assignee_id: assigneeId}};

        jest.mocked(client.doFetch).mockResolvedValue(undefined);

        await client.setAssignee(playbookRunId, checklistNum, itemNum, assigneeId);

        expect(client.doFetch).toHaveBeenCalledWith(expectedUrl, expectedOptions);
    });

    test('should set assignee with zero indices', async () => {
        const playbookRunId = 'run123';
        const checklistNum = 0;
        const itemNum = 0;
        const assigneeId = 'user789';
        const expectedUrl = `/plugins/playbooks/api/v0/runs/${playbookRunId}/checklists/${checklistNum}/item/${itemNum}/assignee`;
        const expectedOptions = {method: 'put', body: {assignee_id: assigneeId}};

        jest.mocked(client.doFetch).mockResolvedValue(undefined);

        await client.setAssignee(playbookRunId, checklistNum, itemNum, assigneeId);

        expect(client.doFetch).toHaveBeenCalledWith(expectedUrl, expectedOptions);
    });

    test('should set assignee with undefined assignee id', async () => {
        const playbookRunId = 'run123';
        const checklistNum = 1;
        const itemNum = 2;
        const expectedUrl = `/plugins/playbooks/api/v0/runs/${playbookRunId}/checklists/${checklistNum}/item/${itemNum}/assignee`;
        const expectedOptions = {method: 'put', body: {assignee_id: undefined}};

        jest.mocked(client.doFetch).mockResolvedValue(undefined);

        await client.setAssignee(playbookRunId, checklistNum, itemNum);

        expect(client.doFetch).toHaveBeenCalledWith(expectedUrl, expectedOptions);
    });

    test('should set assignee with empty assignee id', async () => {
        const playbookRunId = 'run123';
        const checklistNum = 1;
        const itemNum = 2;
        const assigneeId = '';
        const expectedUrl = `/plugins/playbooks/api/v0/runs/${playbookRunId}/checklists/${checklistNum}/item/${itemNum}/assignee`;
        const expectedOptions = {method: 'put', body: {assignee_id: assigneeId}};

        jest.mocked(client.doFetch).mockResolvedValue(undefined);

        await client.setAssignee(playbookRunId, checklistNum, itemNum, assigneeId);

        expect(client.doFetch).toHaveBeenCalledWith(expectedUrl, expectedOptions);
    });

    test('should handle error when setting assignee', async () => {
        const playbookRunId = 'run123';
        const checklistNum = 1;
        const itemNum = 2;
        const assigneeId = 'user789';

        jest.mocked(client.doFetch).mockRejectedValue(new Error('Network error'));

        await expect(client.setAssignee(playbookRunId, checklistNum, itemNum, assigneeId)).rejects.toThrow('Network error');
=======
    test('should handle error when setting checklist item command', async () => {
        const playbookRunID = 'run123';
        const checklistNum = 1;
        const itemNum = 2;
        const command = '/test command';

        jest.mocked(client.doFetch).mockRejectedValue(new Error('Network error'));

        await expect(client.setChecklistItemCommand(playbookRunID, checklistNum, itemNum, command)).rejects.toThrow('Network error');
>>>>>>> b227837f
    });
});
<|MERGE_RESOLUTION|>--- conflicted
+++ resolved
@@ -249,7 +249,36 @@
     });
 });
 
-<<<<<<< HEAD
+describe('setChecklistItemCommand', () => {
+    test('should set checklist item command successfully', async () => {
+        const playbookRunID = 'run123';
+        const checklistNum = 1;
+        const itemNum = 2;
+        const command = '/test command';
+        const expectedUrl = `/plugins/playbooks/api/v0/runs/${playbookRunID}/checklists/${checklistNum}/item/${itemNum}/command`;
+        const expectedOptions = {method: 'put', body: {command}};
+        const mockResponse = {success: true};
+
+        jest.mocked(client.doFetch).mockResolvedValue(mockResponse);
+
+        const result = await client.setChecklistItemCommand(playbookRunID, checklistNum, itemNum, command);
+
+        expect(client.doFetch).toHaveBeenCalledWith(expectedUrl, expectedOptions);
+        expect(result).toEqual(mockResponse);
+    });
+
+    test('should handle error when setting checklist item command', async () => {
+        const playbookRunID = 'run123';
+        const checklistNum = 1;
+        const itemNum = 2;
+        const command = '/test command';
+
+        jest.mocked(client.doFetch).mockRejectedValue(new Error('Network error'));
+
+        await expect(client.setChecklistItemCommand(playbookRunID, checklistNum, itemNum, command)).rejects.toThrow('Network error');
+    });
+});
+
 describe('setOwner', () => {
     test('should set owner successfully', async () => {
         const playbookRunId = 'run123';
@@ -271,31 +300,16 @@
         const ownerId = '';
         const expectedUrl = `/plugins/playbooks/api/v0/runs/${playbookRunId}/owner`;
         const expectedOptions = {method: 'post', body: {owner_id: ownerId}};
-=======
-describe('setChecklistItemCommand', () => {
-    test('should set checklist item command successfully', async () => {
-        const playbookRunID = 'run123';
-        const checklistNum = 1;
-        const itemNum = 2;
-        const command = '/test command';
-        const expectedUrl = `/plugins/playbooks/api/v0/runs/${playbookRunID}/checklists/${checklistNum}/item/${itemNum}/command`;
-        const expectedOptions = {method: 'put', body: {command}};
->>>>>>> b227837f
-        const mockResponse = {success: true};
-
-        jest.mocked(client.doFetch).mockResolvedValue(mockResponse);
-
-<<<<<<< HEAD
+        const mockResponse = {success: true};
+
+        jest.mocked(client.doFetch).mockResolvedValue(mockResponse);
+
         const result = await client.setOwner(playbookRunId, ownerId);
-=======
-        const result = await client.setChecklistItemCommand(playbookRunID, checklistNum, itemNum, command);
->>>>>>> b227837f
-
-        expect(client.doFetch).toHaveBeenCalledWith(expectedUrl, expectedOptions);
-        expect(result).toEqual(mockResponse);
-    });
-
-<<<<<<< HEAD
+
+        expect(client.doFetch).toHaveBeenCalledWith(expectedUrl, expectedOptions);
+        expect(result).toEqual(mockResponse);
+    });
+
     test('should handle error when setting owner', async () => {
         const playbookRunId = 'run123';
         const ownerId = 'user456';
@@ -375,16 +389,5 @@
         jest.mocked(client.doFetch).mockRejectedValue(new Error('Network error'));
 
         await expect(client.setAssignee(playbookRunId, checklistNum, itemNum, assigneeId)).rejects.toThrow('Network error');
-=======
-    test('should handle error when setting checklist item command', async () => {
-        const playbookRunID = 'run123';
-        const checklistNum = 1;
-        const itemNum = 2;
-        const command = '/test command';
-
-        jest.mocked(client.doFetch).mockRejectedValue(new Error('Network error'));
-
-        await expect(client.setChecklistItemCommand(playbookRunID, checklistNum, itemNum, command)).rejects.toThrow('Network error');
->>>>>>> b227837f
-    });
-});
+    });
+});