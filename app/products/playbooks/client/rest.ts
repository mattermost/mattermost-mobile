--- conflicted
+++ resolved
@@ -19,11 +19,8 @@
     setChecklistItemState: (playbookRunID: string, checklistNum: number, itemNum: number, newState: ChecklistItemState) => Promise<void>;
     skipChecklistItem: (playbookRunID: string, checklistNum: number, itemNum: number) => Promise<void>;
     restoreChecklistItem: (playbookRunID: string, checklistNum: number, itemNum: number) => Promise<void>;
-<<<<<<< HEAD
+    setAssignee: (playbookRunId: string, checklistNum: number, itemNum: number, assigneeId?: string) => Promise<void>;
     setDueDate: (playbookRunId: string, checklistNum: number, itemNum: number, date?: number) => Promise<void>;
-=======
-    setAssignee: (playbookRunId: string, checklistNum: number, itemNum: number, assigneeId?: string) => Promise<void>;
->>>>>>> a5d7bf7d
 
     // skipChecklist: (playbookRunID: string, checklistNum: number) => Promise<void>;
 
@@ -117,17 +114,17 @@
     //     );
     // };
 
-<<<<<<< HEAD
+    setAssignee = async (playbookRunId: string, checklistNum: number, itemNum: number, assigneeId?: string) => {
+        await this.doFetch(
+            `${this.getPlaybookRunRoute(playbookRunId)}/checklists/${checklistNum}/item/${itemNum}/assignee`,
+            {method: 'put', body: {assignee_id: assigneeId}},
+        );
+    };
+
     setDueDate = async (playbookRunId: string, checklistNum: number, itemNum: number, date?: number) => {
         await this.doFetch(
             `${this.getPlaybookRunRoute(playbookRunId)}/checklists/${checklistNum}/item/${itemNum}/duedate`,
             {method: 'put', body: {due_date: date}},
-=======
-    setAssignee = async (playbookRunId: string, checklistNum: number, itemNum: number, assigneeId?: string) => {
-        await this.doFetch(
-            `${this.getPlaybookRunRoute(playbookRunId)}/checklists/${checklistNum}/item/${itemNum}/assignee`,
-            {method: 'put', body: {assignee_id: assigneeId}},
->>>>>>> a5d7bf7d
         );
     };
 
