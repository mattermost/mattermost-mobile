// Copyright (c) 2015-present Mattermost, Inc. All Rights Reserved.
// See LICENSE.txt for license information.

import {buildQueryString} from '@utils/helpers';

import type ClientBase from '@client/rest/base';

export interface ClientPlaybooksMix {

    // Playbooks
    fetchPlaybooks: (params: FetchPlaybooksParams) => Promise<FetchPlaybooksReturn>;

    // Playbook Runs
    fetchPlaybookRuns: (params: FetchPlaybookRunsParams, groupLabel?: RequestGroupLabel) => Promise<FetchPlaybookRunsReturn>;
    fetchPlaybookRun: (id: string, groupLabel?: RequestGroupLabel) => Promise<PlaybookRun>;
    fetchPlaybookRunMetadata: (id: string) => Promise<PlaybookRunMetadata>;
    setOwner: (playbookRunId: string, ownerId: string) => Promise<void>;

    // Run Management
    // finishRun: (playbookRunId: string) => Promise<any>;
    finishRun: (playbookRunId: string) => Promise<void>;
<<<<<<< HEAD
    createPlaybookRun: (playbook_id: string, owner_user_id: string, team_id: string, name: string, description: string, channel_id?: string, create_public_run?: boolean) => Promise<PlaybookRun>;
=======
    postStatusUpdate: (playbookRunID: string, payload: PostStatusUpdatePayload, ids: PostStatusUpdateIds) => Promise<void>;
>>>>>>> 9272efe2

    // Checklist Management
    setChecklistItemState: (playbookRunID: string, checklistNum: number, itemNum: number, newState: ChecklistItemState) => Promise<void>;
    skipChecklistItem: (playbookRunID: string, checklistNum: number, itemNum: number) => Promise<void>;
    restoreChecklistItem: (playbookRunID: string, checklistNum: number, itemNum: number) => Promise<void>;
    setAssignee: (playbookRunId: string, checklistNum: number, itemNum: number, assigneeId?: string) => Promise<void>;
    setDueDate: (playbookRunId: string, checklistNum: number, itemNum: number, date?: number) => Promise<void>;

    // skipChecklist: (playbookRunID: string, checklistNum: number) => Promise<void>;

    // Slash Commands
    runChecklistItemSlashCommand: (playbookRunId: string, checklistNumber: number, itemNumber: number) => Promise<{trigger_id: string}>;
    setChecklistItemCommand: (playbookRunID: string, checklistNum: number, itemNum: number, command: string) => Promise<void>;
}

const ClientPlaybooks = <TBase extends Constructor<ClientBase>>(superclass: TBase) => class extends superclass {
    // Route generators
    getPlaybooksRoute = () => {
        return '/plugins/playbooks/api/v0';
    };

    getPlaybookRunsRoute = () => {
        return `${this.getPlaybooksRoute()}/runs`;
    };

    getPlaybookRunRoute = (runId: string) => {
        return `${this.getPlaybookRunsRoute()}/${runId}`;
    };

    // Playbooks
    fetchPlaybooks(params: FetchPlaybooksParams) {
        const queryParams = buildQueryString({
            ...params,
        });
        return this.doFetch(
            `${this.getPlaybooksRoute()}/playbooks${queryParams}`,
            {method: 'get'},
        );
    }

    // Playbook Runs
    fetchPlaybookRuns = async (params: FetchPlaybookRunsParams, groupLabel?: RequestGroupLabel) => {
        const queryParams = buildQueryString(params);

        const data = await this.doFetch(
            `${this.getPlaybookRunsRoute()}${queryParams}`,
            {method: 'get', groupLabel},
        );
        return data || {items: [], total_count: 0, page_count: 0, has_more: false};
    };

    fetchPlaybookRun = async (id: string, groupLabel?: RequestGroupLabel) => {
        return this.doFetch(
            `${this.getPlaybookRunRoute(id)}`,
            {method: 'get', groupLabel},
        );
    };

    fetchPlaybookRunMetadata = async (id: string) => {
        return this.doFetch(
            `${this.getPlaybookRunRoute(id)}/metadata`,
            {method: 'get'},
        );
    };

    setOwner = async (playbookRunId: string, ownerId: string) => {
        const data = await this.doFetch(
            `${this.getPlaybookRunRoute(playbookRunId)}/owner`,
            {method: 'post', body: {owner_id: ownerId}},
        );
        return data;
    };

    // Run Management
    finishRun = async (playbookRunId: string) => {
        return this.doFetch(
            `${this.getPlaybookRunRoute(playbookRunId)}/finish`,
            {method: 'put', body: {/* okhttp requires put methods to have a body */}},
        );
    };

<<<<<<< HEAD
    createPlaybookRun = async (
        playbook_id: string,
        owner_user_id: string,
        team_id: string,
        name: string,
        description: string,
        channel_id?: string,
        create_public_run?: boolean,
    ) => {
        const data = await this.doFetch(`${this.getPlaybookRunsRoute()}`, {
            method: 'post',
            body: {
                owner_user_id,
                team_id,
                name,
                description,
                playbook_id,
                channel_id,
                create_public_run,
            },
        });
        return data;
=======
    postStatusUpdate = async (playbookRunID: string, payload: PostStatusUpdatePayload, ids: PostStatusUpdateIds) => {
        const body = {
            type: 'dialog_submission',
            callback_id: '',
            state: '',
            cancelled: false,
            ...ids,
            submission: {
                message: payload.message,
                reminder: payload.reminder?.toFixed() ?? '',
                finish_run: payload.finishRun,
            },
        };

        await this.doFetch(
            `${this.getPlaybookRunRoute(playbookRunID)}/update-status-dialog`,
            {method: 'post', body},
        );
>>>>>>> 9272efe2
    };

    // Checklist Management
    setChecklistItemState = async (playbookRunID: string, checklistNum: number, itemNum: number, newState: ChecklistItemState) => {
        await this.doFetch(
            `${this.getPlaybookRunRoute(playbookRunID)}/checklists/${checklistNum}/item/${itemNum}/state`,
            {method: 'put', body: {new_state: newState}},
        );
    };

    skipChecklistItem = async (playbookRunID: string, checklistNum: number, itemNum: number) => {
        await this.doFetch(
            `${this.getPlaybookRunRoute(playbookRunID)}/checklists/${checklistNum}/item/${itemNum}/skip`,
            {method: 'put', body: ''},
        );
    };

    restoreChecklistItem = async (playbookRunID: string, checklistNum: number, itemNum: number) => {
        await this.doFetch(
            `${this.getPlaybookRunRoute(playbookRunID)}/checklists/${checklistNum}/item/${itemNum}/restore`,
            {method: 'put', body: ''},
        );
    };

    // skipChecklist = async (playbookRunID: string, checklistNum: number) => {
    //     await this.doFetch(
    //         `${this.getPlaybookRunRoute(playbookRunID)}/checklists/${checklistNum}/skip`,
    //         {method: 'put', body: ''},
    //     );
    // };

    setAssignee = async (playbookRunId: string, checklistNum: number, itemNum: number, assigneeId?: string) => {
        await this.doFetch(
            `${this.getPlaybookRunRoute(playbookRunId)}/checklists/${checklistNum}/item/${itemNum}/assignee`,
            {method: 'put', body: {assignee_id: assigneeId}},
        );
    };

    setDueDate = async (playbookRunId: string, checklistNum: number, itemNum: number, date?: number) => {
        await this.doFetch(
            `${this.getPlaybookRunRoute(playbookRunId)}/checklists/${checklistNum}/item/${itemNum}/duedate`,
            {method: 'put', body: {due_date: date}},
        );
    };

    // Slash Commands
    runChecklistItemSlashCommand = async (playbookRunId: string, checklistNumber: number, itemNumber: number) => {
        const data = await this.doFetch(
            `${this.getPlaybookRunRoute(playbookRunId)}/checklists/${checklistNumber}/item/${itemNumber}/run`,
            {method: 'post'},
        );

        return data;
    };

    setChecklistItemCommand = async (playbookRunID: string, checklistNum: number, itemNum: number, command: string) => {
        const data = await this.doFetch(
            `${this.getPlaybookRunRoute(playbookRunID)}/checklists/${checklistNum}/item/${itemNum}/command`,
            {method: 'put', body: {command}},
        );

        return data;
    };
};

export default ClientPlaybooks;<|MERGE_RESOLUTION|>--- conflicted
+++ resolved
@@ -17,13 +17,9 @@
     setOwner: (playbookRunId: string, ownerId: string) => Promise<void>;
 
     // Run Management
-    // finishRun: (playbookRunId: string) => Promise<any>;
     finishRun: (playbookRunId: string) => Promise<void>;
-<<<<<<< HEAD
     createPlaybookRun: (playbook_id: string, owner_user_id: string, team_id: string, name: string, description: string, channel_id?: string, create_public_run?: boolean) => Promise<PlaybookRun>;
-=======
     postStatusUpdate: (playbookRunID: string, payload: PostStatusUpdatePayload, ids: PostStatusUpdateIds) => Promise<void>;
->>>>>>> 9272efe2
 
     // Checklist Management
     setChecklistItemState: (playbookRunID: string, checklistNum: number, itemNum: number, newState: ChecklistItemState) => Promise<void>;
@@ -105,7 +101,6 @@
         );
     };
 
-<<<<<<< HEAD
     createPlaybookRun = async (
         playbook_id: string,
         owner_user_id: string,
@@ -128,7 +123,8 @@
             },
         });
         return data;
-=======
+    };
+
     postStatusUpdate = async (playbookRunID: string, payload: PostStatusUpdatePayload, ids: PostStatusUpdateIds) => {
         const body = {
             type: 'dialog_submission',
@@ -147,7 +143,6 @@
             `${this.getPlaybookRunRoute(playbookRunID)}/update-status-dialog`,
             {method: 'post', body},
         );
->>>>>>> 9272efe2
     };
 
     // Checklist Management
