--- conflicted
+++ resolved
@@ -136,7 +136,16 @@
     metrics_data: RunMetricData[];
     update_at: number;
     items_order: string[];
-<<<<<<< HEAD
+    status_update_broadcast_channels_enabled: boolean;
+}
+
+type PlaybookRunMetadata = {
+    channel_name: string;
+    channel_display_name: string;
+    team_name: string;
+    num_participants: number;
+    total_posts: number;
+    followers: string[];
 }
 
 type Playbook = {
@@ -167,16 +176,4 @@
     user_id: string;
     roles: string[];
     scheme_roles?: string[];
-=======
-    status_update_broadcast_channels_enabled: boolean;
-}
-
-type PlaybookRunMetadata = {
-    channel_name: string;
-    channel_display_name: string;
-    team_name: string;
-    num_participants: number;
-    total_posts: number;
-    followers: string[];
->>>>>>> 9272efe2
 }