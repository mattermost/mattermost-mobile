// Copyright (c) 2015-present Mattermost, Inc. All Rights Reserved.
// See LICENSE.txt for license information.

import DatabaseManager from '@database/manager';
import {getPlaybookChecklistItemById} from '@playbooks/database/queries/item';
import {logError} from '@utils/log';

export async function updateChecklistItem(serverUrl: string, itemId: string, state: ChecklistItemState) {
    try {
        const {database} = DatabaseManager.getServerDatabaseAndOperator(serverUrl);
        const item = await getPlaybookChecklistItemById(database, itemId);
        if (!item) {
            return {error: 'Item not found'};
        }

        await database.write(async () => {
            item.update((i) => {
                i.state = state;
            });
        });

        return {data: true};
    } catch (error) {
        logError('failed to update checklist item', error);
        return {error};
    }
}

export async function setChecklistItemCommand(serverUrl: string, itemId: string, command: string) {
    try {
        const {database} = DatabaseManager.getServerDatabaseAndOperator(serverUrl);
        const item = await getPlaybookChecklistItemById(database, itemId);
        if (!item) {
            return {error: `Item not found: ${itemId}`};
        }

        await database.write(async () => {
            item.update((i) => {
                i.command = command;
            });
        });

        return {data: true};
    } catch (error) {
        logError('failed to set checklist item command', error);
        return {error};
    }
}

<<<<<<< HEAD
export async function setDueDate(serverUrl: string, itemId: string, date?: number) {
=======
export async function setAssignee(serverUrl: string, itemId: string, assigneeId: string) {
>>>>>>> a5d7bf7d
    try {
        const {database} = DatabaseManager.getServerDatabaseAndOperator(serverUrl);
        const item = await getPlaybookChecklistItemById(database, itemId);
        if (!item) {
<<<<<<< HEAD
            return {error: 'Item not found'};
=======
            return {error: `Item not found: ${itemId}`};
>>>>>>> a5d7bf7d
        }

        await database.write(async () => {
            item.update((i) => {
<<<<<<< HEAD
                i.dueDate = date ?? 0;
=======
                i.assigneeId = assigneeId;
>>>>>>> a5d7bf7d
            });
        });

        return {data: true};
    } catch (error) {
<<<<<<< HEAD
        logError('failed to set due date', error);
=======
        logError('failed to update checklist item assignee', error);
>>>>>>> a5d7bf7d
        return {error};
    }
}<|MERGE_RESOLUTION|>--- conflicted
+++ resolved
@@ -47,39 +47,44 @@
     }
 }
 
-<<<<<<< HEAD
-export async function setDueDate(serverUrl: string, itemId: string, date?: number) {
-=======
 export async function setAssignee(serverUrl: string, itemId: string, assigneeId: string) {
->>>>>>> a5d7bf7d
     try {
         const {database} = DatabaseManager.getServerDatabaseAndOperator(serverUrl);
         const item = await getPlaybookChecklistItemById(database, itemId);
         if (!item) {
-<<<<<<< HEAD
-            return {error: 'Item not found'};
-=======
             return {error: `Item not found: ${itemId}`};
->>>>>>> a5d7bf7d
         }
 
         await database.write(async () => {
             item.update((i) => {
-<<<<<<< HEAD
-                i.dueDate = date ?? 0;
-=======
                 i.assigneeId = assigneeId;
->>>>>>> a5d7bf7d
             });
         });
 
         return {data: true};
     } catch (error) {
-<<<<<<< HEAD
+        logError('failed to update checklist item assignee', error);
+        return {error};
+    }
+}
+
+export async function setDueDate(serverUrl: string, itemId: string, date?: number) {
+    try {
+        const {database} = DatabaseManager.getServerDatabaseAndOperator(serverUrl);
+        const item = await getPlaybookChecklistItemById(database, itemId);
+        if (!item) {
+            return {error: `Item not found: ${itemId}`};
+        }
+
+        await database.write(async () => {
+            item.update((i) => {
+                i.dueDate = date ?? 0;
+            });
+        });
+
+        return {data: true};
+    } catch (error) {
         logError('failed to set due date', error);
-=======
-        logError('failed to update checklist item assignee', error);
->>>>>>> a5d7bf7d
         return {error};
     }
 }