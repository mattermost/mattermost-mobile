--- conflicted
+++ resolved
@@ -5,11 +5,7 @@
 import {getPlaybookChecklistItemById} from '@playbooks/database/queries/item';
 import TestHelper from '@test/test_helper';
 
-<<<<<<< HEAD
-import {updateChecklistItem, setAssignee} from './checklist';
-=======
-import {updateChecklistItem, setChecklistItemCommand} from './checklist';
->>>>>>> b227837f
+import {updateChecklistItem, setChecklistItemCommand, setAssignee} from './checklist';
 
 import type ServerDataOperator from '@database/operator/server_data_operator';
 
@@ -73,27 +69,16 @@
     });
 });
 
-<<<<<<< HEAD
-describe('setAssignee', () => {
-    it('should handle not found database', async () => {
-        const {error} = await setAssignee('foo', 'itemid', 'user123');
-=======
 describe('setChecklistItemCommand', () => {
     it('should handle not found database', async () => {
         const {error} = await setChecklistItemCommand('foo', 'itemid', '/test command');
->>>>>>> b227837f
         expect(error).toBeTruthy();
         expect((error as Error).message).toContain('foo database not found');
     });
 
     it('should handle item not found', async () => {
-<<<<<<< HEAD
-        const {error} = await setAssignee(serverUrl, 'nonexistent', 'user123');
-        expect(error).toBe('Item not found');
-=======
         const {error} = await setChecklistItemCommand(serverUrl, 'nonexistent', '/test command');
         expect(error).toBe('Item not found: nonexistent');
->>>>>>> b227837f
     });
 
     it('should handle database write errors', async () => {
@@ -104,66 +89,94 @@
         const originalWrite = operator.database.write;
         operator.database.write = jest.fn().mockRejectedValue(new Error('Database write failed'));
 
-<<<<<<< HEAD
-        const {error} = await setAssignee(serverUrl, item.id, 'user123');
-=======
         const {error} = await setChecklistItemCommand(serverUrl, item.id, '/test command');
->>>>>>> b227837f
         expect(error).toBeTruthy();
 
         operator.database.write = originalWrite;
     });
 
-<<<<<<< HEAD
-    it('should successfully set assignee for existing item', async () => {
-=======
     it('should set command successfully', async () => {
->>>>>>> b227837f
         const checklistId = 'checklistid';
         const item = TestHelper.createPlaybookItem(checklistId, 0);
         await operator.handlePlaybookChecklistItem({items: [{...item, checklist_id: checklistId}], prepareRecordsOnly: false});
 
-<<<<<<< HEAD
-        const assigneeId = 'user123';
-        const {data, error} = await setAssignee(serverUrl, item.id, assigneeId);
-=======
         const testCommand = '/test command with parameters';
         const {data, error} = await setChecklistItemCommand(serverUrl, item.id, testCommand);
->>>>>>> b227837f
         expect(error).toBeUndefined();
         expect(data).toBe(true);
 
         const updated = await getPlaybookChecklistItemById(operator.database, item.id);
         expect(updated).toBeDefined();
-<<<<<<< HEAD
-        expect(updated!.assigneeId).toBe(assigneeId);
-    });
-
-    it('should handle empty assignee ID', async () => {
-=======
         expect(updated!.command).toBe(testCommand);
     });
 
     it('should handle empty command string', async () => {
->>>>>>> b227837f
         const checklistId = 'checklistid';
         const item = TestHelper.createPlaybookItem(checklistId, 0);
         await operator.handlePlaybookChecklistItem({items: [{...item, checklist_id: checklistId}], prepareRecordsOnly: false});
 
-<<<<<<< HEAD
-        const {data, error} = await setAssignee(serverUrl, item.id, '');
-=======
         const {data, error} = await setChecklistItemCommand(serverUrl, item.id, '');
->>>>>>> b227837f
         expect(error).toBeUndefined();
         expect(data).toBe(true);
 
         const updated = await getPlaybookChecklistItemById(operator.database, item.id);
         expect(updated).toBeDefined();
-<<<<<<< HEAD
+        expect(updated!.command).toBe('');
+    });
+});
+
+describe('setAssignee', () => {
+    it('should handle not found database', async () => {
+        const {error} = await setAssignee('foo', 'itemid', 'user123');
+        expect(error).toBeTruthy();
+        expect((error as Error).message).toContain('foo database not found');
+    });
+
+    it('should handle item not found', async () => {
+        const {error} = await setAssignee(serverUrl, 'nonexistent', 'user123');
+        expect(error).toBe('Item not found: nonexistent');
+    });
+
+    it('should handle database write errors', async () => {
+        const checklistId = 'checklistid';
+        const item = TestHelper.createPlaybookItem(checklistId, 0);
+        await operator.handlePlaybookChecklistItem({items: [{...item, checklist_id: checklistId}], prepareRecordsOnly: false});
+
+        const originalWrite = operator.database.write;
+        operator.database.write = jest.fn().mockRejectedValue(new Error('Database write failed'));
+
+        const {error} = await setAssignee(serverUrl, item.id, 'user123');
+        expect(error).toBeTruthy();
+
+        operator.database.write = originalWrite;
+    });
+
+    it('should successfully set assignee for existing item', async () => {
+        const checklistId = 'checklistid';
+        const item = TestHelper.createPlaybookItem(checklistId, 0);
+        await operator.handlePlaybookChecklistItem({items: [{...item, checklist_id: checklistId}], prepareRecordsOnly: false});
+
+        const assigneeId = 'user123';
+        const {data, error} = await setAssignee(serverUrl, item.id, assigneeId);
+        expect(error).toBeUndefined();
+        expect(data).toBe(true);
+
+        const updated = await getPlaybookChecklistItemById(operator.database, item.id);
+        expect(updated).toBeDefined();
+        expect(updated!.assigneeId).toBe(assigneeId);
+    });
+
+    it('should handle empty assignee ID', async () => {
+        const checklistId = 'checklistid';
+        const item = TestHelper.createPlaybookItem(checklistId, 0);
+        await operator.handlePlaybookChecklistItem({items: [{...item, checklist_id: checklistId}], prepareRecordsOnly: false});
+
+        const {data, error} = await setAssignee(serverUrl, item.id, '');
+        expect(error).toBeUndefined();
+        expect(data).toBe(true);
+
+        const updated = await getPlaybookChecklistItemById(operator.database, item.id);
+        expect(updated).toBeDefined();
         expect(updated!.assigneeId).toBe('');
-=======
-        expect(updated!.command).toBe('');
->>>>>>> b227837f
     });
 });