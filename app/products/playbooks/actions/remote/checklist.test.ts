// Copyright (c) 2015-present Mattermost, Inc. All Rights Reserved.
// See LICENSE.txt for license information.

import DatabaseManager from '@database/manager';
import IntegrationsManager from '@managers/integrations_manager';
import NetworkManager from '@managers/network_manager';
<<<<<<< HEAD
import {setChecklistItemCommand as localSetChecklistItemCommand, updateChecklistItem as localUpdateChecklistItem, setDueDate as localSetDueDate} from '@playbooks/actions/local/checklist';

import {updateChecklistItem, runChecklistItem, skipChecklistItem, restoreChecklistItem, setChecklistItemCommand, setDueDate} from './checklist';
=======
import {
    setChecklistItemCommand as localSetChecklistItemCommand,
    updateChecklistItem as localUpdateChecklistItem,
    setAssignee as localSetAssignee,
} from '@playbooks/actions/local/checklist';

import {
    updateChecklistItem,
    runChecklistItem,
    skipChecklistItem,
    restoreChecklistItem,
    setChecklistItemCommand,
    setAssignee,
} from './checklist';
>>>>>>> a5d7bf7d

const serverUrl = 'baseHandler.test.com';

const playbookRunId = 'playbook-run-id-1';
const itemId = 'checklist-item-id-1';
const checklistNumber = 0;
const itemNumber = 1;
const command = '/test-command';

const mockClient = {
    setChecklistItemState: jest.fn(),
    runChecklistItemSlashCommand: jest.fn(),
    skipChecklistItem: jest.fn(),
    restoreChecklistItem: jest.fn(),
    setAssignee: jest.fn(),
    setChecklistItemCommand: jest.fn(),
    setDueDate: jest.fn(),
};

jest.mock('@playbooks/actions/local/checklist');

const throwFunc = () => {
    throw Error('error');
};

beforeAll(() => {
    // @ts-ignore
    NetworkManager.getClient = () => mockClient;
});

beforeEach(async () => {
    await DatabaseManager.init([serverUrl]);
});

afterEach(async () => {
    await DatabaseManager.destroyServerDatabase(serverUrl);
});

describe('checklist', () => {
    describe('updateChecklistItem', () => {
        it('should handle client error', async () => {
            jest.spyOn(NetworkManager, 'getClient').mockImplementationOnce(throwFunc);

            const result = await updateChecklistItem(serverUrl, playbookRunId, itemId, checklistNumber, itemNumber, 'closed');
            expect(result).toBeDefined();
            expect(result.error).toBeDefined();
            expect(localUpdateChecklistItem).not.toHaveBeenCalled();
        });

        it('should update checklist item successfully', async () => {
            mockClient.setChecklistItemState.mockResolvedValueOnce({});

            const result = await updateChecklistItem(serverUrl, playbookRunId, itemId, checklistNumber, itemNumber, 'closed');
            expect(result).toBeDefined();
            expect(result.error).toBeUndefined();
            expect(result.data).toBe(true);
            expect(mockClient.setChecklistItemState).toHaveBeenCalledWith(playbookRunId, checklistNumber, itemNumber, 'closed');
            expect(localUpdateChecklistItem).toHaveBeenCalledWith(serverUrl, itemId, 'closed');
        });
    });

    describe('runChecklistItem', () => {
        it('should handle client error', async () => {
            jest.spyOn(NetworkManager, 'getClient').mockImplementationOnce(throwFunc);

            const result = await runChecklistItem(serverUrl, playbookRunId, checklistNumber, itemNumber);
            expect(result).toBeDefined();
            expect(result.error).toBeDefined();
        });

        it('should handle API exception', async () => {
            mockClient.runChecklistItemSlashCommand.mockImplementationOnce(throwFunc);

            const result = await runChecklistItem(serverUrl, playbookRunId, checklistNumber, itemNumber);
            expect(result).toBeDefined();
            expect(result.error).toBeDefined();
        });

        it('should run checklist item successfully', async () => {
            mockClient.runChecklistItemSlashCommand.mockResolvedValueOnce({});

            const result = await runChecklistItem(serverUrl, playbookRunId, checklistNumber, itemNumber);
            expect(result).toBeDefined();
            expect(result.error).toBeUndefined();
            expect(result.data).toBe(true);
            expect(mockClient.runChecklistItemSlashCommand).toHaveBeenCalledWith(playbookRunId, checklistNumber, itemNumber);
        });

        it('should set trigger id if it is returned', async () => {
            mockClient.runChecklistItemSlashCommand.mockResolvedValueOnce({trigger_id: 'trigger_id'});
            const setTriggerId = jest.fn();
            jest.spyOn(IntegrationsManager, 'getManager').mockReturnValue({
                setTriggerId,
            } as any);

            const result = await runChecklistItem(serverUrl, playbookRunId, checklistNumber, itemNumber);
            expect(result).toBeDefined();
            expect(result.error).toBeUndefined();
            expect(setTriggerId).toHaveBeenCalledWith('trigger_id');
        });

        it('should not set trigger id if it is not returned', async () => {
            mockClient.runChecklistItemSlashCommand.mockResolvedValueOnce({});
            const setTriggerId = jest.fn();
            jest.spyOn(IntegrationsManager, 'getManager').mockReturnValue({
                setTriggerId,
            } as any);

            const result = await runChecklistItem(serverUrl, playbookRunId, checklistNumber, itemNumber);
            expect(result).toBeDefined();
            expect(result.error).toBeUndefined();
            expect(setTriggerId).not.toHaveBeenCalled();
        });
    });

    describe('skipChecklistItem', () => {
        it('should handle client error', async () => {
            jest.spyOn(NetworkManager, 'getClient').mockImplementationOnce(throwFunc);

            const result = await skipChecklistItem(serverUrl, playbookRunId, itemId, checklistNumber, itemNumber);
            expect(result).toBeDefined();
            expect(result.error).toBeDefined();
            expect(mockClient.skipChecklistItem).not.toHaveBeenCalled();
            expect(localUpdateChecklistItem).not.toHaveBeenCalled();
        });

        it('should handle API exception', async () => {
            mockClient.skipChecklistItem.mockImplementationOnce(throwFunc);

            const result = await skipChecklistItem(serverUrl, playbookRunId, itemId, checklistNumber, itemNumber);
            expect(result).toBeDefined();
            expect(result.error).toBeDefined();
            expect(mockClient.skipChecklistItem).toHaveBeenCalledWith(playbookRunId, checklistNumber, itemNumber);
            expect(localUpdateChecklistItem).not.toHaveBeenCalled();
        });

        it('should skip checklist item successfully', async () => {
            mockClient.skipChecklistItem.mockResolvedValueOnce({});

            const result = await skipChecklistItem(serverUrl, playbookRunId, itemId, checklistNumber, itemNumber);
            expect(result).toBeDefined();
            expect(result.error).toBeUndefined();
            expect(result.data).toBe(true);
            expect(mockClient.skipChecklistItem).toHaveBeenCalledWith(playbookRunId, checklistNumber, itemNumber);
            expect(localUpdateChecklistItem).toHaveBeenCalledWith(serverUrl, itemId, 'skipped');
        });
    });

    describe('restoreChecklistItem', () => {
        it('should handle client error', async () => {
            jest.spyOn(NetworkManager, 'getClient').mockImplementationOnce(throwFunc);

            const result = await restoreChecklistItem(serverUrl, playbookRunId, itemId, checklistNumber, itemNumber);
            expect(result).toBeDefined();
            expect(result.error).toBeDefined();
        });

        it('should handle API exception', async () => {
            mockClient.restoreChecklistItem.mockImplementationOnce(throwFunc);

            const result = await restoreChecklistItem(serverUrl, playbookRunId, itemId, checklistNumber, itemNumber);
            expect(result).toBeDefined();
            expect(result.error).toBeDefined();
        });

        it('should restore checklist item successfully', async () => {
            mockClient.restoreChecklistItem.mockResolvedValueOnce({});

            const result = await restoreChecklistItem(serverUrl, playbookRunId, itemId, checklistNumber, itemNumber);
            expect(result).toBeDefined();
            expect(result.error).toBeUndefined();
            expect(result.data).toBe(true);
            expect(mockClient.restoreChecklistItem).toHaveBeenCalledWith(playbookRunId, checklistNumber, itemNumber);
            expect(localUpdateChecklistItem).toHaveBeenCalledWith(serverUrl, itemId, '');
        });
    });

    describe('setAssignee', () => {
        it('should handle client error', async () => {
            jest.spyOn(NetworkManager, 'getClient').mockImplementationOnce(throwFunc);

            const result = await setAssignee(serverUrl, playbookRunId, itemId, checklistNumber, itemNumber, 'user-id-1');
            expect(result.error).toBeDefined();
            expect(mockClient.setAssignee).not.toHaveBeenCalled();
            expect(localSetAssignee).not.toHaveBeenCalled();
        });

        it('should handle API exception', async () => {
            mockClient.setAssignee.mockImplementationOnce(throwFunc);

            const result = await setAssignee(serverUrl, playbookRunId, itemId, checklistNumber, itemNumber, 'user-id-1');
            expect(result.error).toBeDefined();
            expect(mockClient.setAssignee).toHaveBeenCalledWith(playbookRunId, checklistNumber, itemNumber, 'user-id-1');
            expect(localSetAssignee).not.toHaveBeenCalled();
        });

        it('should set assignee successfully', async () => {
            mockClient.setAssignee.mockResolvedValueOnce({});

            const result = await setAssignee(serverUrl, playbookRunId, itemId, checklistNumber, itemNumber, 'user-id-1');
            expect(result.data).toBe(true);
            expect(result.error).toBeUndefined();
            expect(mockClient.setAssignee).toHaveBeenCalledWith(playbookRunId, checklistNumber, itemNumber, 'user-id-1');
            expect(localSetAssignee).toHaveBeenCalledWith(serverUrl, itemId, 'user-id-1');
        });

        it('should handle empty assignee ID', async () => {
            mockClient.setAssignee.mockResolvedValueOnce({});

            const result = await setAssignee(serverUrl, playbookRunId, itemId, checklistNumber, itemNumber, '');
            expect(result.data).toBe(true);
            expect(result.error).toBeUndefined();
            expect(mockClient.setAssignee).toHaveBeenCalledWith(playbookRunId, checklistNumber, itemNumber, '');
            expect(localSetAssignee).toHaveBeenCalledWith(serverUrl, itemId, '');
        });
    });

    describe('setChecklistItemCommand', () => {
        it('should handle client error', async () => {
            jest.spyOn(NetworkManager, 'getClient').mockImplementationOnce(throwFunc);

            const result = await setChecklistItemCommand(serverUrl, playbookRunId, itemId, checklistNumber, itemNumber, command);
            expect(result).toBeDefined();
            expect(result.error).toBeDefined();
            expect(localSetChecklistItemCommand).not.toHaveBeenCalled();
        });

        it('should handle API exception', async () => {
            mockClient.setChecklistItemCommand.mockImplementationOnce(throwFunc);

            const result = await setChecklistItemCommand(serverUrl, playbookRunId, itemId, checklistNumber, itemNumber, command);
            expect(result).toBeDefined();
            expect(result.error).toBeDefined();
            expect(mockClient.setChecklistItemCommand).toHaveBeenCalledWith(playbookRunId, checklistNumber, itemNumber, command);
            expect(localSetChecklistItemCommand).not.toHaveBeenCalled();
        });

        it('should set checklist item command successfully', async () => {
            mockClient.setChecklistItemCommand.mockResolvedValueOnce({});

            const result = await setChecklistItemCommand(serverUrl, playbookRunId, itemId, checklistNumber, itemNumber, command);
            expect(result).toBeDefined();
            expect(result.error).toBeUndefined();
            expect(result.data).toBe(true);
            expect(mockClient.setChecklistItemCommand).toHaveBeenCalledWith(playbookRunId, checklistNumber, itemNumber, command);
            expect(localSetChecklistItemCommand).toHaveBeenCalledWith(serverUrl, itemId, command);
        });
    });

    describe('setDueDate', () => {
        it('should handle client error', async () => {
            jest.spyOn(NetworkManager, 'getClient').mockImplementationOnce(throwFunc);

            const result = await setDueDate(serverUrl, playbookRunId, itemId, checklistNumber, itemNumber, 1234567890);
            expect(result).toBeDefined();
            expect(result.error).toBeDefined();
            expect(localSetDueDate).not.toHaveBeenCalled();
        });

        it('should handle API exception', async () => {
            mockClient.setDueDate.mockImplementationOnce(throwFunc);

            const result = await setDueDate(serverUrl, playbookRunId, itemId, checklistNumber, itemNumber, 1234567890);
            expect(result).toBeDefined();
            expect(result.error).toBeDefined();
            expect(mockClient.setDueDate).toHaveBeenCalledWith(playbookRunId, checklistNumber, itemNumber, 1234567890);
            expect(localSetDueDate).not.toHaveBeenCalled();
        });

        it('should set due date successfully with valid date', async () => {
            mockClient.setDueDate.mockResolvedValueOnce({});

            const result = await setDueDate(serverUrl, playbookRunId, itemId, checklistNumber, itemNumber, 1234567890);
            expect(result).toBeDefined();
            expect(result.error).toBeUndefined();
            expect(result.data).toBe(true);
            expect(mockClient.setDueDate).toHaveBeenCalledWith(playbookRunId, checklistNumber, itemNumber, 1234567890);
            expect(localSetDueDate).toHaveBeenCalledWith(serverUrl, itemId, 1234567890);
        });

        it('should set due date successfully with undefined date', async () => {
            mockClient.setDueDate.mockResolvedValueOnce({});

            const result = await setDueDate(serverUrl, playbookRunId, itemId, checklistNumber, itemNumber);
            expect(result).toBeDefined();
            expect(result.error).toBeUndefined();
            expect(result.data).toBe(true);
            expect(mockClient.setDueDate).toHaveBeenCalledWith(playbookRunId, checklistNumber, itemNumber, undefined);
            expect(localSetDueDate).toHaveBeenCalledWith(serverUrl, itemId, undefined);
        });

        it('should set due date successfully with zero date', async () => {
            mockClient.setDueDate.mockResolvedValueOnce({});

            const result = await setDueDate(serverUrl, playbookRunId, itemId, checklistNumber, itemNumber, 0);
            expect(result).toBeDefined();
            expect(result.error).toBeUndefined();
            expect(result.data).toBe(true);
            expect(mockClient.setDueDate).toHaveBeenCalledWith(playbookRunId, checklistNumber, itemNumber, 0);
            expect(localSetDueDate).toHaveBeenCalledWith(serverUrl, itemId, 0);
        });
    });
});<|MERGE_RESOLUTION|>--- conflicted
+++ resolved
@@ -4,15 +4,11 @@
 import DatabaseManager from '@database/manager';
 import IntegrationsManager from '@managers/integrations_manager';
 import NetworkManager from '@managers/network_manager';
-<<<<<<< HEAD
-import {setChecklistItemCommand as localSetChecklistItemCommand, updateChecklistItem as localUpdateChecklistItem, setDueDate as localSetDueDate} from '@playbooks/actions/local/checklist';
-
-import {updateChecklistItem, runChecklistItem, skipChecklistItem, restoreChecklistItem, setChecklistItemCommand, setDueDate} from './checklist';
-=======
 import {
     setChecklistItemCommand as localSetChecklistItemCommand,
     updateChecklistItem as localUpdateChecklistItem,
     setAssignee as localSetAssignee,
+    setDueDate as localSetDueDate,
 } from '@playbooks/actions/local/checklist';
 
 import {
@@ -22,8 +18,8 @@
     restoreChecklistItem,
     setChecklistItemCommand,
     setAssignee,
+    setDueDate,
 } from './checklist';
->>>>>>> a5d7bf7d
 
 const serverUrl = 'baseHandler.test.com';
 
