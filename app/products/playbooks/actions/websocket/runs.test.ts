--- conflicted
+++ resolved
@@ -19,11 +19,7 @@
 
 const mockPlaybookList = TestHelper.createPlaybookRuns(1, 1, 1);
 const mockPlaybookRun = mockPlaybookList[0];
-<<<<<<< HEAD
-mockPlaybookRun.update_at = 1;
-=======
 mockPlaybookRun.update_at = 1; // Set the update_at to a value that is before the current time to avoid flakiness
->>>>>>> 7086158e
 
 const channelId = mockPlaybookRun.channel_id;
 const playbookRunId = mockPlaybookRun.id;
