--- conflicted
+++ resolved
@@ -7,15 +7,10 @@
 import {BehaviorSubject} from 'rxjs';
 import {distinctUntilChanged} from 'rxjs/operators';
 
-import {setAppInactiveSince} from '@actions/app/global';
 import {setCurrentUserStatus} from '@actions/local/user';
 import {fetchStatusByIds} from '@actions/remote/user';
-<<<<<<< HEAD
-import {handleClose, handleFirstConnect, handleReconnect} from '@actions/websocket';
+import {handleFirstConnect, handleReconnect} from '@actions/websocket';
 import {handleWebSocketEvent} from '@actions/websocket/event';
-=======
-import {handleEvent, handleFirstConnect, handleReconnect} from '@actions/websocket';
->>>>>>> 8cef881d
 import WebSocketClient from '@client/websocket';
 import {General} from '@constants';
 import DatabaseManager from '@database/manager';
@@ -60,19 +55,11 @@
             },
         );
 
-<<<<<<< HEAD
-        AppState.addEventListener('change', this.onAppStateChange);
-        AppState.addEventListener('blur', () => {
-            setAppInactiveSince(Date.now());
-        });
-        NetInfo.addEventListener(this.onNetStateChange);
-=======
         this.appStateSubscription?.remove();
         this.netStateSubscription?.();
 
         this.appStateSubscription = AppState.addEventListener('change', this.onAppStateChange);
         this.netStateSubscription = NetInfo.addEventListener(this.onNetStateChange);
->>>>>>> 8cef881d
     };
 
     public invalidateClient = (serverUrl: string) => {
@@ -239,24 +226,9 @@
             return;
         }
 
-<<<<<<< HEAD
-        const isMain = isMainActivity();
-
-        this.cancelAllConnections();
-        if (!isActive && !this.isBackgroundTimerRunning) {
-            setAppInactiveSince(Date.now());
-            this.isBackgroundTimerRunning = true;
-            this.cancelAllConnections();
-            this.backgroundIntervalId = BackgroundTimer.setInterval(() => {
-                this.closeAll();
-                BackgroundTimer.clearInterval(this.backgroundIntervalId!);
-                this.isBackgroundTimerRunning = false;
-            }, WAIT_TO_CLOSE);
-=======
         const isActive = appState === 'active';
         this.handleStateChange(this.netConnected, isActive);
     };
->>>>>>> 8cef881d
 
     private onNetStateChange = (netState: NetInfoState) => {
         const newState = Boolean(netState.isConnected);
