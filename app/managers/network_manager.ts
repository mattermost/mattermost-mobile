// Copyright (c) 2015-present Mattermost, Inc. All Rights Reserved.
// See LICENSE.txt for license information.

import Emm from '@mattermost/react-native-emm';
import {
    type APIClientErrorEvent,
    type APIClientErrorEventHandler,
    getOrCreateAPIClient,
    RetryTypes,
    type APIClientConfiguration,
} from '@mattermost/react-native-network-client';
import {nativeApplicationVersion, nativeBuildVersion} from 'expo-application';
import {modelName, osName, osVersion} from 'expo-device';
import {defineMessages} from 'react-intl';
import {Alert, DeviceEventEmitter} from 'react-native';
import urlParse from 'url-parse';

import LocalConfig from '@assets/config.json';
import {Client} from '@client/rest';
import * as ClientConstants from '@client/rest/constants';
import ClientError from '@client/rest/error';
import {CERTIFICATE_ERRORS} from '@constants/network';
import ManagedApp from '@init/managed_app';
import {toMilliseconds} from '@utils/datetime';
import {getIntlShape} from '@utils/general';
import {logDebug, logError} from '@utils/log';
import {getCSRFFromCookie} from '@utils/security';

const CLIENT_CERTIFICATE_IMPORT_ERROR_CODES = [-103, -104, -105, -108];
const CLIENT_CERTIFICATE_MISSING_ERROR_CODE = -200;
const SERVER_CERTIFICATE_INVALID = -299;
const SERVER_TRUST_EVALUATION_FAILED = -298;
let showingServerTrustAlert = false;

const messages = defineMessages({
    invalidSslTitle: {
        id: 'server.invalid.certificate.title',
        defaultMessage: 'Invalid SSL certificate',
    },
    invalidSslDescription: {
        id: 'server.invalid.certificate.description',
        defaultMessage: 'The certificate for this server is invalid.\nYou might be connecting to a server that is pretending to be “{hostname}” which could put your confidential information at risk.',
    },
    invalidPinningTitle: {
        id: 'server.invalid.pinning.title',
        defaultMessage: 'Invalid pinned SSL certificate',
    },
});

class NetworkManagerSingleton {
    private clients: Record<string, Client> = {};

    private intl = getIntlShape();

    private DEFAULT_CONFIG: APIClientConfiguration = {
        headers: {
            'X-Requested-With': 'XMLHttpRequest',
            ...LocalConfig.CustomRequestHeaders,
        },
        sessionConfiguration: {
            allowsCellularAccess: true,
            waitsForConnectivity: false,
            httpMaximumConnectionsPerHost: 100,
            cancelRequestsOnUnauthorized: true,
            collectMetrics: false,
        },
        retryPolicyConfiguration: {
            type: RetryTypes.EXPONENTIAL_RETRY,
            retryLimit: 3,
            exponentialBackoffBase: 2,
            exponentialBackoffScale: 0.5,
        },
        requestAdapterConfiguration: {
            bearerAuthTokenResponseHeader: 'token',
        },
    };

    public init = async (serverCredentials: ServerCredential[]) => {
        for await (const {serverUrl, token, preauthSecret} of serverCredentials) {
            try {
                await this.createClient(serverUrl, token, preauthSecret);
            } catch (error) {
                logError('NetworkManager init error', error);
            }
        }
    };

    public invalidateClient = (serverUrl: string) => {
        this.clients[serverUrl]?.invalidate();
        delete this.clients[serverUrl];
    };

    public getClient = (serverUrl: string) => {
        const client = this.clients[serverUrl];
        if (!client) {
            throw new Error(`${serverUrl} client not found`);
        }

        return client;
    };

    public createClient = async (serverUrl: string, bearerToken?: string, preauthSecret?: string) => {
        const config = await this.buildConfig(preauthSecret);

        try {
            const {client} = await getOrCreateAPIClient(serverUrl, config, this.clientErrorEventHandler);
            const csrfToken = await getCSRFFromCookie(serverUrl);

            // Pass preauthSecret explicitly to constructor to match ClientBase behavior
            this.clients[serverUrl] = new Client(client, serverUrl, bearerToken, csrfToken, preauthSecret);
        } catch (error) {
            throw new ClientError(serverUrl, {
                message: 'Can’t find this server. Check spelling and URL format.',
                intl: {
                    id: 'apps.error.network.no_server',
                    defaultMessage: 'Can’t find this server. Check spelling and URL format.',
                },
                url: serverUrl,
                details: error,
            });
        }

        return this.clients[serverUrl];
    };

    private buildConfig = async (preauthSecret?: string) => {
        const userAgent = `Mattermost Mobile/${nativeApplicationVersion}+${nativeBuildVersion} (${osName}; ${osVersion}; ${modelName})`;
        const managedConfig = ManagedApp.enabled ? Emm.getManagedConfig<ManagedConfig>() : undefined;
        const headers: Record<string, string> = {
            [ClientConstants.HEADER_USER_AGENT]: userAgent,
            ...(preauthSecret ? {[ClientConstants.HEADER_X_MATTERMOST_PREAUTH_SECRET]: preauthSecret} : {}),
            ...this.DEFAULT_CONFIG.headers,
        };

        const config = {
            ...this.DEFAULT_CONFIG,
            sessionConfiguration: {
                ...this.DEFAULT_CONFIG.sessionConfiguration,
                timeoutIntervalForRequest: managedConfig?.timeout ? parseInt(managedConfig.timeout, 10) : this.DEFAULT_CONFIG.sessionConfiguration?.timeoutIntervalForRequest,
                timeoutIntervalForResource: managedConfig?.timeoutVPN ? parseInt(managedConfig.timeoutVPN, 10) : this.DEFAULT_CONFIG.sessionConfiguration?.timeoutIntervalForResource,
                waitsForConnectivity: managedConfig?.useVPN === 'true',
<<<<<<< HEAD
                collectMetrics: true,
=======
                collectMetrics: LocalConfig.CollectNetworkMetrics || LocalConfig.MonitorNetworkPerformance,
>>>>>>> 597e03d7
            },
            headers,
        };

        return config;
    };

    private clientErrorEventHandler: APIClientErrorEventHandler = (event: APIClientErrorEvent) => {
        if (CLIENT_CERTIFICATE_IMPORT_ERROR_CODES.includes(event.errorCode)) {
            DeviceEventEmitter.emit(CERTIFICATE_ERRORS.CLIENT_CERTIFICATE_IMPORT_ERROR, event.serverUrl);
        } else if (CLIENT_CERTIFICATE_MISSING_ERROR_CODE === event.errorCode) {
            DeviceEventEmitter.emit(CERTIFICATE_ERRORS.CLIENT_CERTIFICATE_MISSING, event.serverUrl);
        } else if (SERVER_CERTIFICATE_INVALID === event.errorCode) {
            logDebug('Invalid SSL certificate:', event.errorDescription);
            const parsed = urlParse(event.serverUrl);
            Alert.alert(
                this.intl.formatMessage(messages.invalidSslTitle),
                this.intl.formatMessage(messages.invalidSslDescription, {hostname: parsed.hostname}),
            );
        } else if (SERVER_TRUST_EVALUATION_FAILED === event.errorCode && !showingServerTrustAlert) {
            logDebug('Invalid SSL Pinning:', event.errorDescription);
            showingServerTrustAlert = true;
            Alert.alert(
                this.intl.formatMessage(messages.invalidPinningTitle),
                event.errorDescription,
                [{
                    text: this.intl.formatMessage({id: 'server_upgrade.dismiss', defaultMessage: 'Dismiss'}),
                    onPress: () => {
                        setTimeout(() => {
                            showingServerTrustAlert = false;
                        }, toMilliseconds({hours: 23}));
                    },
                }],
            );
        }
    };
}

const NetworkManager = new NetworkManagerSingleton();
export default NetworkManager;<|MERGE_RESOLUTION|>--- conflicted
+++ resolved
@@ -139,11 +139,7 @@
                 timeoutIntervalForRequest: managedConfig?.timeout ? parseInt(managedConfig.timeout, 10) : this.DEFAULT_CONFIG.sessionConfiguration?.timeoutIntervalForRequest,
                 timeoutIntervalForResource: managedConfig?.timeoutVPN ? parseInt(managedConfig.timeoutVPN, 10) : this.DEFAULT_CONFIG.sessionConfiguration?.timeoutIntervalForResource,
                 waitsForConnectivity: managedConfig?.useVPN === 'true',
-<<<<<<< HEAD
                 collectMetrics: true,
-=======
-                collectMetrics: LocalConfig.CollectNetworkMetrics || LocalConfig.MonitorNetworkPerformance,
->>>>>>> 597e03d7
             },
             headers,
         };
