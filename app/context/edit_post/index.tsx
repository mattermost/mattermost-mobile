--- conflicted
+++ resolved
@@ -6,11 +6,7 @@
 type EditPostContextType = {
     onFileRemove?: (fileId: string) => void;
     updateFileCallback?: (fileInfo: FileInfo) => void;
-<<<<<<< HEAD
-    isEditMode?: boolean;
-=======
     isEditMode: boolean;
->>>>>>> 6ecf9625
 };
 
 const EditPostContext = createContext<EditPostContextType>({
@@ -23,17 +19,10 @@
     children: ReactNode;
     onFileRemove?: (fileId: string) => void;
     updateFileCallback?: (fileInfo: FileInfo) => void;
-<<<<<<< HEAD
-    isEditMode?: boolean;
-};
-
-export const EditPostProvider = ({children, onFileRemove, updateFileCallback, isEditMode = false}: EditPostProviderProps) => {
-=======
     isEditMode: boolean;
 };
 
 export const EditPostProvider = ({children, onFileRemove, updateFileCallback, isEditMode}: EditPostProviderProps) => {
->>>>>>> 6ecf9625
     const contextValue = useMemo(() => ({
         onFileRemove,
         updateFileCallback,
