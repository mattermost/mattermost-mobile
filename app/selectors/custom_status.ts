--- conflicted
+++ resolved
@@ -1,19 +1,19 @@
 // Copyright (c) 2015-present Mattermost, Inc. All Rights Reserved.
 // See LICENSE.txt for license information.
-<<<<<<< HEAD
 import {GlobalState} from '@mm-redux/types/store';
 import {CustomStatusDuration, UserCustomStatus} from '@mm-redux/types/users';
-=======
->>>>>>> 62528e51
 
 import {createSelector} from 'reselect';
 
 import {Preferences} from '@mm-redux/constants';
 import {getConfig} from '@mm-redux/selectors/entities/general';
-<<<<<<< HEAD
 import {getCurrentUserId} from '@mm-redux/selectors/entities/common';
 import {getUserTimezone} from '@mm-redux/selectors/entities/timezone';
 import { getCurrentDateAndTimeForTimezone } from '@utils/timezone';
+
+import {get} from '@mm-redux/selectors/entities/preferences';
+import {getCurrentUser, getUser} from '@mm-redux/selectors/entities/users';
+import {isMinimumServerVersion} from '@mm-redux/utils/helpers';
 
 export function getCustomStatus(state: GlobalState, userID?: string): UserCustomStatus | undefined {
     const user = userID ? getUser(state, userID) : getCurrentUser(state);
@@ -23,26 +23,6 @@
     const timezone = getCurrentUserTimezone(state);
     const currentTime = timezone ? getCurrentDateAndTimeForTimezone(timezone) : new Date();
     return (customStatus?.duration === CustomStatusDuration.DONT_CLEAR || currentTime < expiryTime) ? customStatus : undefined;
-=======
-import {get} from '@mm-redux/selectors/entities/preferences';
-import {getCurrentUser, getUser} from '@mm-redux/selectors/entities/users';
-import {UserCustomStatus} from '@mm-redux/types/users';
-import {GlobalState} from '@mm-redux/types/store';
-import {isMinimumServerVersion} from '@mm-redux/utils/helpers';
-
-export function makeGetCustomStatus(): (state: GlobalState, userID?: string) => UserCustomStatus {
-    return createSelector(
-        (state: GlobalState, userID?: string) => (userID ? getUser(state, userID) : getCurrentUser(state)),
-        (user) => {
-            const userProps = user?.props || {};
-            if (userProps.customStatus) {
-                return JSON.parse(userProps.customStatus) || undefined;
-            }
-
-            return undefined;
-        },
-    );
->>>>>>> 62528e51
 }
 
 export const getRecentCustomStatuses = createSelector(
@@ -54,8 +34,8 @@
 
 export function isCustomStatusEnabled(state: GlobalState) {
     const config = getConfig(state);
-<<<<<<< HEAD
-    return config && config.EnableCustomUserStatuses === 'true';
+    const serverVersion = state.entities.general.serverVersion;
+    return config && config.EnableCustomUserStatuses === 'true' && isMinimumServerVersion(serverVersion, 5, 36);
 }
 
 export const getCurrentUserTimezone = createSelector(
@@ -66,9 +46,4 @@
         const timezone = userTimezone.useAutomaticTimezone ? userTimezone.automaticTimezone : userTimezone.manualTimezone;
         return timezone;
     },
-);
-=======
-    const serverVersion = state.entities.general.serverVersion;
-    return config && config.EnableCustomUserStatuses === 'true' && isMinimumServerVersion(serverVersion, 5, 36);
-}
->>>>>>> 62528e51
+);