--- conflicted
+++ resolved
@@ -10,11 +10,6 @@
     filterMembersInChannel,
     filterDirectAndGroupMessages,
 } from '@selectors/autocomplete';
-<<<<<<< HEAD
-
-import {General} from '@mm-redux/constants';
-=======
->>>>>>> ca4840a3
 
 /* eslint-disable max-nested-callbacks */
 
