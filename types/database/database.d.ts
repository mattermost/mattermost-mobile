// Copyright (c) 2015-present Mattermost, Inc. All Rights Reserved.
// See LICENSE.txt for license information.

import {Database} from '@nozbe/watermelondb';
import Model from '@nozbe/watermelondb/Model';
import {Clause} from '@nozbe/watermelondb/QueryDescription';
import {Class} from '@nozbe/watermelondb/utils/common';

import {DatabaseType, IsolatedEntities, OperationType} from './enums';

export type MigrationEvents = {
  onSuccess: () => void;
  onStarted: () => void;
  onFailure: (error: string) => void;
};

export type DatabaseConfigs = {
  actionsEnabled?: boolean;
  dbName: string;
  dbType?: DatabaseType.DEFAULT | DatabaseType.SERVER;
  serverUrl?: string;
};

export type DefaultNewServerArgs = {
  databaseFilePath: string;
  displayName: string;
  serverUrl: string;
};

// A database connection is of type 'Database'; unless it fails to be initialize and in which case it becomes 'undefined'
export type DatabaseInstance = Database | undefined;

export type RawApp = {
  buildNumber: string;
  createdAt: number;
  id: string;
  versionNumber: string;
};

export type RawGlobal = {
  id: string;
  name: string;
  value: string;
};

export type RawServers = {
  dbPath: string;
  displayName: string;
  id: string;
  mentionCount: number;
  unreadCount: number;
  url: string;
};

export type RawCustomEmoji = {
  id: string;
  name: string;
  create_at?: number;
  update_at?: number;
  delete_at?: number;
  creator_id: string;
};

export type RawRole = {
  id: string;
  name: string;
  display_name?: string;
  description?: string;
  permissions: string[];
  scheme_managed?: boolean;
};

export type RawSystem = {
  id: string;
  name: string;
  value: string;
};

export type RawTermsOfService = {
  id: string;
  acceptedAt: number;
  create_at: number;
  user_id: string;
  text: string;
};

export type RawDraft = {
  channel_id: string;
  files?: FileInfo[];
  message?: string;
  root_id: string;
};

export type RawEmbed = { data: {}; type: string; url: string };

export type RawPostMetadata = {
  data: any;
  type: string;
  postId: string;
};

interface PostMetadataTypes {
  embeds: PostEmbed;
  images: Dictionary<PostImage>;
}

export type RawFile = {
  create_at: number;
  delete_at: number;
  extension: string;
  has_preview_image?: boolean;
  height: number;
  id?: string;
  localPath?: string;
  mime_type?: string;
  mini_preview?: string; // thumbnail
  name: string;
  post_id: string;
  size: number;
  update_at: number;
  user_id: string;
  width?: number;
};

export type RawReaction = {
  create_at: number;
  delete_at: number;
  emoji_name: string;
  post_id: string;
  update_at: number;
  user_id: string;
};

export type RawPostsInChannel = {
  channel_id: string;
  earliest: number;
  latest: number;
};

interface PostEmbed {
  type: PostEmbedType;
  url: string;
  data: Record<string, any>;
}

interface PostImage {
  height: number;
  width: number;
  format?: string;
  frame_count?: number;
}

interface PostImageMetadata extends PostImage {
  url: string;
}

export type PostMetadataData = Record<string, any> | PostImageMetadata;

export type PostMetadataType = 'images' | 'embeds';

// The RawPost describes the shape of the object received from a getPosts request
export type RawPost = {
  channel_id: string;
  create_at: number;
  delete_at: number;
  edit_at: number;
  file_ids?: string[];
  filenames?: string[];
  hashtags: string;
  id: string;
  is_pinned?: boolean;
  last_reply_at?: number;
  message: string;
  original_id: string;
  parent_id: string;
  participants?: null;
  pending_post_id: string;
  prev_post_id?: string; // taken from getPosts API call; outside of post object
  props: object;
  reply_count?: number;
  root_id: string;
  type: string;
  update_at: number;
  user_id: string;
  metadata?: {
    embeds?: RawEmbed[];
    emojis?: RawCustomEmoji[];
    files?: RawFile[];
    images?: Dictionary<PostImage>;
    reactions?: RawReaction[];
  };
};

export type ChannelType = 'D' | 'O' | 'G' | 'P';

export type RawUser = {
  id: string;
  auth_service: string;
  create_at: number;
  delete_at: number;
  email: string;
  email_verified: boolean;
  failed_attempts?: number;
  first_name: string;
  is_bot: boolean;
  last_name: string;
  last_password_update: number;
  last_picture_update: number;
  locale: string;
  mfa_active?: boolean;
  nickname: string;
  notify_props: {
    channel: boolean;
    desktop: string;
    desktop_sound: boolean;
    email: boolean;
    first_name: boolean;
    mention_keys: string;
    push: string;
    auto_responder_active: boolean;
    auto_responder_message: string;
    desktop_notification_sound: string; // Not in use by the mobile app
    push_status: string;
    comments: string;
  };
  position?: string;
  props: UserProps;
  roles: string;
  timezone: {
    useAutomaticTimezone: boolean;
    manualTimezone: string;
    automaticTimezone: string;
  };
  terms_of_service_create_at?: number;
  terms_of_service_id?: string;
  update_at: number;
  username: string;
};

export type RawPreference = {
  category: string;
  name: string;
  user_id: string;
  value: string;
};

export type RawTeamMembership = {
  delete_at: number;
  explicit_roles: string;
  roles: string;
  scheme_admin: boolean;
  scheme_guest: boolean;
  scheme_user: boolean;
  team_id: string;
  user_id: string;
};

export type RawGroupMembership = {
  user_id: string;
  group_id: string;
};

export type RawChannelMembership = {
  channel_id: string;
  user_id: string;
  roles: string;
  last_viewed_at: number;
  msg_count: number;
  mention_count: number;
  notify_props: {
    desktop: string;
    email: string;
    ignore_channel_mentions: string;
    mark_unread: string;
    push: string;
  };
  last_update_at: number;
  scheme_guest: boolean;
  scheme_user: boolean;
  scheme_admin: boolean;
  explicit_roles: string;
};

export type RawChannelMembers = {
  channel_id: string;
  explicit_roles: string;
  last_update_at: number;
  last_viewed_at: number;
  mention_count: number;
  msg_count: number;
  notify_props: NotifyProps;
  roles: string;
  scheme_admin: boolean;
  scheme_guest: boolean;
  scheme_user: boolean;
  user_id: string;
};

export type RawChannel = {
  create_at: number;
  creator_id: string;
  delete_at: number;
  display_name: string;
  extra_update_at: number;
  group_constrained: boolean | null;
  header: string;
  id: string;
  last_post_at: number;
  name: string;
  props: null;
  purpose: string;
  scheme_id: null;
  shared: null;
  team_id: string;
  total_msg_count: number;
  type: ChannelType;
  update_at: number;
};

export type RawPostsInThread = {
  earliest: number;
  latest?: number;
  post_id: string;
};

export type RawGroup = {
  create_at: number,
  delete_at: number,
  description: string,
  display_name: string,
  has_syncables: boolean
  id: string,
  name: string,
  remote_id: string,
  source: string,
  update_at: number,
}

export type RawGroupsInTeam = {
  auto_add: boolean,
  create_at: number,
  delete_at: number,
  group_id: string,
  team_display_name: string,
  team_id: string,
  team_type: string,
  update_at: number
}

export type RawGroupsInChannel = {
  auto_add: boolean,
  channel_display_name: string,
  channel_id: string,
  channel_type: string,
  create_at: number,
  delete_at: number,
  group_id: string,
  team_display_name: string,
  team_id: string,
  team_type: string,
  update_at: number
}

export type RawValue =
  | RawApp
  | RawChannelMembership
  | RawCustomEmoji
  | RawDraft
  | RawFile
  | RawGlobal
  | RawGroup
  | RawGroupMembership
  | RawGroupsInChannel
  | RawGroupsInTeam
  | RawPost
  | RawPostMetadata
  | RawPostsInChannel
  | RawPostsInThread
  | RawPreference
  | RawReaction
  | RawRole
  | RawServers
  | RawSystem
  | RawTeamMembership
  | RawTermsOfService
  | RawUser;

export type MatchExistingRecord = { record?: Model; raw: RawValue };

<<<<<<< HEAD
export type DataFactory = {
  action: OperationType;
=======
export type DataFactoryArgs = {
>>>>>>> 2c5c54f3
  database: Database;
  generator?: (model: Model) => void;
  tableName?: string;
  value: MatchExistingRecord;
};

<<<<<<< HEAD
export type PrepareForDatabase = {
  createRaws?: MatchExistingRecord[];
  recordOperator: (DataFactory) => void;
  tableName: string;
  updateRaws?: MatchExistingRecord[];
=======
export type PrepareForDatabaseArgs = {
  tableName: string;
  createRaws?: MatchExistingRecord[];
  updateRaws?: MatchExistingRecord[];
  recordOperator: (DataFactoryArgs) => void;
>>>>>>> 2c5c54f3
};

export type PrepareRecordsArgs = PrepareForDatabaseArgs & { database: Database; };

export type BatchOperationsArgs = { database: Database; models: Model[] };

export type HandleIsolatedEntityArgs = {
  tableName: IsolatedEntities;
  values: RawValue[];
};

export type Models = Class<Model>[];

// The elements needed to create a new connection
export type DatabaseConnectionArgs = {
  configs: DatabaseConfigs;
  shouldAddToDefaultDatabase: boolean;
};

// The elements required to switch to another active server database
export type ActiveServerDatabaseArgs = { displayName: string; serverUrl: string };

<<<<<<< HEAD
export type HandleReactions = {
=======
export type HandleReactionsArgs = {
  reactions: RawReaction[];
>>>>>>> 2c5c54f3
  prepareRowsOnly: boolean;
  reactions: RawReaction[];
};

export type HandleFilesArgs = {
  files: RawFile[];
  prepareRowsOnly: boolean;
};

export type HandlePostMetadataArgs = {
  embeds?: { embed: RawEmbed[]; postId: string }[];
  images?: { images: Dictionary<PostImage>; postId: string }[];
  prepareRowsOnly: boolean;
};

export type HandlePostsArgs = {
  orders: string[];
  previousPostId?: string;
  values: RawPost[];
};

export type SanitizeReactionsArgs = {
  database: Database;
  post_id: string;
  rawReactions: RawReaction[];
};

export type ChainPostsArgs = {
  orders: string[];
  previousPostId: string;
  rawPosts: RawPost[];
};

<<<<<<< HEAD
export type SanitizePosts = {
=======
export type SanitizePostsArgs = {
  posts: RawPost[];
>>>>>>> 2c5c54f3
  orders: string[];
  posts: RawPost[];
};

export type IdenticalRecordArgs = {
  existingRecord: Model;
  newValue: RawValue;
  tableName: string;
};

<<<<<<< HEAD
export type RetrieveRecords = {
  condition: any;
  database: Database;
  tableName: string;
=======
export type RetrieveRecordsArgs = {
  database: Database;
  tableName: string;
  condition: Clause;
>>>>>>> 2c5c54f3
};

export type ProcessInputsArgs = {
  rawValues: RawValue[];
  tableName: string;
  fieldName: string;
  comparator: (existing: Model, newElement: RawValue) => boolean;
};

export type HandleEntityRecordsArgs = {
  comparator: (existing: Model, newElement: RawValue) => boolean;
  fieldName: string;
  operator: (DataFactoryArgs) => Promise<Model | null>;
  rawValues: RawValue[];
  tableName: string;
};

export type DatabaseInstances = {
  dbInstance: DatabaseInstance;
<<<<<<< HEAD
  url: string;
};
=======
};

export type RangeOfValueArgs = {
  raws: RawValue[];
  fieldName: string;
};

export type RecordPair = {
  record?: Model;
  raw: RawValue;
}
>>>>>>> 2c5c54f3
<|MERGE_RESOLUTION|>--- conflicted
+++ resolved
@@ -6,7 +6,7 @@
 import {Clause} from '@nozbe/watermelondb/QueryDescription';
 import {Class} from '@nozbe/watermelondb/utils/common';
 
-import {DatabaseType, IsolatedEntities, OperationType} from './enums';
+import {DatabaseType, IsolatedEntities} from './enums';
 
 export type MigrationEvents = {
   onSuccess: () => void;
@@ -387,31 +387,18 @@
 
 export type MatchExistingRecord = { record?: Model; raw: RawValue };
 
-<<<<<<< HEAD
-export type DataFactory = {
-  action: OperationType;
-=======
 export type DataFactoryArgs = {
->>>>>>> 2c5c54f3
   database: Database;
   generator?: (model: Model) => void;
   tableName?: string;
   value: MatchExistingRecord;
 };
 
-<<<<<<< HEAD
-export type PrepareForDatabase = {
-  createRaws?: MatchExistingRecord[];
-  recordOperator: (DataFactory) => void;
-  tableName: string;
-  updateRaws?: MatchExistingRecord[];
-=======
 export type PrepareForDatabaseArgs = {
   tableName: string;
   createRaws?: MatchExistingRecord[];
   updateRaws?: MatchExistingRecord[];
   recordOperator: (DataFactoryArgs) => void;
->>>>>>> 2c5c54f3
 };
 
 export type PrepareRecordsArgs = PrepareForDatabaseArgs & { database: Database; };
@@ -434,12 +421,8 @@
 // The elements required to switch to another active server database
 export type ActiveServerDatabaseArgs = { displayName: string; serverUrl: string };
 
-<<<<<<< HEAD
-export type HandleReactions = {
-=======
 export type HandleReactionsArgs = {
   reactions: RawReaction[];
->>>>>>> 2c5c54f3
   prepareRowsOnly: boolean;
   reactions: RawReaction[];
 };
@@ -473,12 +456,8 @@
   rawPosts: RawPost[];
 };
 
-<<<<<<< HEAD
-export type SanitizePosts = {
-=======
 export type SanitizePostsArgs = {
   posts: RawPost[];
->>>>>>> 2c5c54f3
   orders: string[];
   posts: RawPost[];
 };
@@ -489,17 +468,10 @@
   tableName: string;
 };
 
-<<<<<<< HEAD
-export type RetrieveRecords = {
-  condition: any;
-  database: Database;
-  tableName: string;
-=======
 export type RetrieveRecordsArgs = {
   database: Database;
   tableName: string;
   condition: Clause;
->>>>>>> 2c5c54f3
 };
 
 export type ProcessInputsArgs = {
@@ -519,10 +491,7 @@
 
 export type DatabaseInstances = {
   dbInstance: DatabaseInstance;
-<<<<<<< HEAD
   url: string;
-};
-=======
 };
 
 export type RangeOfValueArgs = {
@@ -533,5 +502,4 @@
 export type RecordPair = {
   record?: Model;
   raw: RawValue;
-}
->>>>>>> 2c5c54f3
+}