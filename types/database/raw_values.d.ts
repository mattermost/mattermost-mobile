--- conflicted
+++ resolved
@@ -126,11 +126,7 @@
   | TeamMembership
   | TeamSearchHistory
   | TermsOfService
-<<<<<<< HEAD
   | Thread
   | ThreadParticipant
   | UserProfile
-=======
-  | UserProfile
-  | Pick<ChannelMembership, 'channel_id' | 'user_id'>
->>>>>>> aa84ccd8
+  | Pick<ChannelMembership, 'channel_id' | 'user_id'>