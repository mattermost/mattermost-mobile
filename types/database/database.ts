// Copyright (c) 2015-present Mattermost, Inc. All Rights Reserved.
// See LICENSE.txt for license information.

/* eslint-disable max-lines */

import type {DatabaseType} from '@constants/database';
import type AppDataOperator from '@database/operator/app_data_operator';
import type ServerDataOperator from '@database/operator/server_data_operator';
import type {Database} from '@nozbe/watermelondb';
import type Model from '@nozbe/watermelondb/Model';
import type {Clause} from '@nozbe/watermelondb/QueryDescription';
import type {Class} from '@nozbe/watermelondb/types';
import type System from '@typings/database/models/servers/system';

export type WithDatabaseArgs = { database: Database }

export type CreateServerDatabaseConfig = {
  dbName: string;
  dbType?: DatabaseType;
  displayName?: string;
  serverUrl?: string;
  identifier?: string;
};

export type RegisterServerDatabaseArgs = {
  databaseFilePath: string;
  displayName: string;
  serverUrl: string;
  identifier?: string;
};

export type AppDatabase = {
  database: Database;
  operator: AppDataOperator;
};

export type ServerDatabase = {
  database: Database;
  operator: ServerDataOperator;
}

export type ServerDatabases = {
  [x: string]: ServerDatabase | undefined;
};

export type TransformerArgs = {
  action: string;
  database: Database;
  fieldsMapper?: (model: Model) => void;
  tableName?: string;
  value: RecordPair;
};

export type PrepareBaseRecordArgs = TransformerArgs & {
  fieldsMapper: (model: Model) => void;
}

export type OperationArgs<T extends Model> = {
  tableName: string;
  createRaws?: RecordPair[];
  updateRaws?: RecordPair[];
  deleteRaws?: T[];
  transformer: (args: TransformerArgs) => Promise<T>;
};

export type Models = Array<Class<Model>>;

// The elements needed to create a new database
export type CreateServerDatabaseArgs = {
  config: CreateServerDatabaseConfig;
  shouldAddToAppDatabase?: boolean;
};

export type HandleReactionsArgs = {
  prepareRecordsOnly: boolean;
  postsReactions?: ReactionsPerPost[];
  skipSync?: boolean;
};

export type HandleFilesArgs = {
  files?: FileInfo[];
  prepareRecordsOnly: boolean;
};

export type HandlePostsArgs = {
  actionType: string;
  order?: string[];
  previousPostId?: string;
  posts?: Post[];
  prepareRecordsOnly?: boolean;
};

export type HandleThreadsArgs = {
  threads?: ThreadWithLastFetchedAt[];
  prepareRecordsOnly?: boolean;
  teamId?: string;
};

export type HandleThreadParticipantsArgs = {
  prepareRecordsOnly: boolean;
  skipSync?: boolean;
  threadsParticipants: ParticipantsPerThread[];
};

export type HandleThreadInTeamArgs = {
  threadsMap?: Record<string, Thread[]>;
  prepareRecordsOnly?: boolean;
};

export type HandleTeamThreadsSyncArgs = {
  data: TeamThreadsSync[];
  prepareRecordsOnly?: boolean;
};

export type SanitizeReactionsArgs = {
  database: Database;
  post_id: string;
  rawReactions: Reaction[];
  skipSync?: boolean;
};

export type SanitizeThreadParticipantsArgs = {
  database: Database;
  skipSync?: boolean;
  thread_id: $ID<Thread>;
  rawParticipants: ThreadParticipant[];
}

export type ChainPostsArgs = {
  order?: string[];
  previousPostId: string;
  posts: Post[];
};

export type SanitizePostsArgs = {
  orders: string[];
  posts: Post[];
};

export type IdenticalRecordArgs = {
  existingRecord: Model;
  newValue: RawValue;
  tableName: string;
};

export type RetrieveRecordsArgs = {
  database: Database;
  tableName: string;
  condition: Clause;
};

export type ProcessRecordsArgs = {
  createOrUpdateRawValues: RawValue[];
  deleteRawValues: RawValue[];
  tableName: string;
  fieldName: string;
  buildKeyRecordBy?: (obj: Record<string, any>) => string;
  shouldUpdate?: (existing: Record<string, any>, newRaw: Record<string, any>) => boolean;
};

export type HandleRecordsArgs<T extends Model> = {
  buildKeyRecordBy?: (obj: Record<string, any>) => string;
  fieldName: string;
  transformer: (args: TransformerArgs) => Promise<T>;
  createOrUpdateRawValues: RawValue[];
  deleteRawValues?: RawValue[];
  tableName: string;
  prepareRecordsOnly: boolean;
  shouldUpdate?: (existingRecord: T, newRaw: RawValue) => boolean;
};

export type RangeOfValueArgs = {
  raws: RawValue[];
  fieldName: string;
};

export type RecordPair = {
  record?: Model;
  raw: RawValue;
};

type PrepareOnly = {
    prepareRecordsOnly: boolean;
}

export type HandleInfoArgs = PrepareOnly & {
    info?: AppInfo[];
}

export type HandleGlobalArgs = PrepareOnly & {
    globals?: IdValue[];
}

export type HandleRoleArgs = PrepareOnly & {
    roles?: Role[];
}

export type HandleCustomEmojiArgs = PrepareOnly & {
    emojis?: CustomEmoji[];
}

export type HandleSystemArgs = PrepareOnly & {
    systems?: IdValue[];
}

export type HandleConfigArgs = PrepareOnly & {
  configs: IdValue[];
  configsToDelete: IdValue[];
}

export type HandleMyChannelArgs = PrepareOnly & {
  channels?: Channel[];
  myChannels?: ChannelMembership[];
  isCRTEnabled?: boolean;
};

export type HandleChannelInfoArgs = PrepareOnly &{
  channelInfos?: Array<Partial<ChannelInfo>>;
};

export type HandleMyChannelSettingsArgs = PrepareOnly & {
  settings?: ChannelMembership[];
};

export type HandleChannelArgs = PrepareOnly & {
  channels?: Channel[];
};

export type HandleChannelBookmarkArgs = PrepareOnly & {
  bookmarks?: ChannelBookmarkWithFileInfo[];
};

export type HandleCategoryArgs = PrepareOnly & {
  categories?: Category[];
};

export type HandleGroupArgs = PrepareOnly & {
  groups?: Group[];
};

export type HandleGroupChannelsForChannelArgs = PrepareOnly & {
  channelId: string;
  groups?: Array<Pick<Group, 'id'>>;
}

export type HandleGroupMembershipForMemberArgs = PrepareOnly & {
  userId: string;
  groups?: Array<Pick<Group, 'id'>>;
}

export type HandleGroupTeamsForTeamArgs = PrepareOnly & {
  teamId: string;
  groups?: Array<Pick<Group, 'id'>>;
}

export type HandleCategoryChannelArgs = PrepareOnly & {
  categoryChannels?: CategoryChannel[];
};

export type HandleMyTeamArgs = PrepareOnly & {
  myTeams?: MyTeam[];
};

export type HandleTeamSearchHistoryArgs = PrepareOnly &{
  teamSearchHistories?: TeamSearchHistory[];
};

export type HandleTeamChannelHistoryArgs = PrepareOnly & {
  teamChannelHistories?: TeamChannelHistory[];
};

export type HandleTeamArgs = PrepareOnly & {
    teams?: Team[];
};

export type HandleChannelMembershipArgs = PrepareOnly & {
  channelMemberships?: Array<Pick<ChannelMembership, 'user_id' | 'channel_id' | 'scheme_admin'>>;
};

export type HandleTeamMembershipArgs = PrepareOnly & {
  teamMemberships?: TeamMembership[];
};

export type HandlePreferencesArgs = PrepareOnly & {
  preferences?: PreferenceType[];
  sync?: boolean;
};

export type HandleUsersArgs = PrepareOnly & {
    users?: UserProfile[];
 };

export type HandleDraftArgs = PrepareOnly & {
  drafts?: Draft[];
};

export type HandleScheduledPostsArgs = PrepareOnly & {
  actionType: string;
  scheduledPosts?: ScheduledPost[];
  includeDirectChannelPosts?: boolean;
};

<<<<<<< HEAD
=======
export type HandleScheduledPostErrorCodeArgs = PrepareOnly & {
  scheduledPostId: string;
  errorCode: string;
};

>>>>>>> a2614b8d
export type LoginArgs = {
  config: Partial<ClientConfig>;
  ldapOnly?: boolean;
  license: Partial<ClientLicense>;
  loginId: string;
  mfaToken?: string;
  password: string;
  serverDisplayName: string;
};

export type ServerUrlChangedArgs = {
  configRecord: System;
  licenseRecord: System;
  selectServerRecord: System;
  serverUrl: string;
};

export type GetDatabaseConnectionArgs = {
  serverUrl: string;
  connectionName?: string;
  setAsActiveDatabase: boolean;
}

export type ProcessRecordResults<T extends Model> = {
    createRaws: RecordPair[];
    updateRaws: RecordPair[];
    deleteRaws: T[];
}<|MERGE_RESOLUTION|>--- conflicted
+++ resolved
@@ -300,14 +300,11 @@
   includeDirectChannelPosts?: boolean;
 };
 
-<<<<<<< HEAD
-=======
 export type HandleScheduledPostErrorCodeArgs = PrepareOnly & {
   scheduledPostId: string;
   errorCode: string;
 };
 
->>>>>>> a2614b8d
 export type LoginArgs = {
   config: Partial<ClientConfig>;
   ldapOnly?: boolean;
