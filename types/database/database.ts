// Copyright (c) 2015-present Mattermost, Inc. All Rights Reserved.
// See LICENSE.txt for license information.

/* eslint-disable max-lines */

import type {DatabaseType} from '@constants/database';
import type AppDataOperator from '@database/operator/app_data_operator';
import type ServerDataOperator from '@database/operator/server_data_operator';
import type {Database} from '@nozbe/watermelondb';
import type Model from '@nozbe/watermelondb/Model';
import type {Clause} from '@nozbe/watermelondb/QueryDescription';
import type {Class} from '@nozbe/watermelondb/types';
import type {CustomProfileField, CustomProfileAttribute} from '@typings/api/custom_profile_attributes';
import type System from '@typings/database/models/servers/system';

export type WithDatabaseArgs = { database: Database }

export type CreateServerDatabaseConfig = {
  dbName: string;
  dbType?: DatabaseType;
  displayName?: string;
  serverUrl?: string;
  identifier?: string;
};

export type RegisterServerDatabaseArgs = {
  databaseFilePath: string;
  displayName: string;
  serverUrl: string;
  identifier?: string;
};

export type AppDatabase = {
  database: Database;
  operator: AppDataOperator;
};

export type ServerDatabase = {
  database: Database;
  operator: ServerDataOperator;
}

export type ServerDatabases = {
  [x: string]: ServerDatabase | undefined;
};

export type TransformerArgs<T extends Model, R extends RawValue> = {
  action: string;
  database: Database;
  fieldsMapper?: (model: Model) => void;
  tableName?: string;
  value: RecordPair<T, R>;
};

export type PrepareBaseRecordArgs<T extends Model, R extends RawValue> = TransformerArgs<T, R> & {
  fieldsMapper: (model: Model) => void;
}

export type OperationArgs<T extends Model, R extends RawValue> = {
  tableName: string;
  createRaws?: Array<RecordPair<T, R>>;
  updateRaws?: Array<RecordPair<T, R>>;
  deleteRaws?: T[];
  transformer: (args: TransformerArgs<T, R>) => Promise<T>;
};

export type Models = Array<Class<Model>>;

// The elements needed to create a new database
export type CreateServerDatabaseArgs = {
  config: CreateServerDatabaseConfig;
  shouldAddToAppDatabase?: boolean;
};

export type HandleReactionsArgs = {
  prepareRecordsOnly: boolean;
  postsReactions?: ReactionsPerPost[];
  skipSync?: boolean;
};

export type HandleFilesArgs = {
  files?: FileInfo[];
  prepareRecordsOnly: boolean;
};

export type HandlePostsArgs = {
  actionType: string;
  order?: string[];
  previousPostId?: string;
  posts?: Post[];
  prepareRecordsOnly?: boolean;
};

export type HandleThreadsArgs = {
  threads?: ThreadWithLastFetchedAt[];
  prepareRecordsOnly?: boolean;
  teamId?: string;
};

export type HandleThreadParticipantsArgs = {
  prepareRecordsOnly: boolean;
  skipSync?: boolean;
  threadsParticipants: ParticipantsPerThread[];
};

export type HandleThreadInTeamArgs = {
  threadsMap?: Record<string, Thread[]>;
  prepareRecordsOnly?: boolean;
};

export type HandleTeamThreadsSyncArgs = {
  data: TeamThreadsSync[];
  prepareRecordsOnly?: boolean;
};

export type SanitizeReactionsArgs = {
  database: Database;
  post_id: string;
  rawReactions: Reaction[];
  skipSync?: boolean;
};

export type SanitizeThreadParticipantsArgs = {
  database: Database;
  skipSync?: boolean;
  thread_id: $ID<Thread>;
  rawParticipants: ThreadParticipant[];
}

export type ChainPostsArgs = {
  order?: string[];
  previousPostId: string;
  posts: Post[];
};

export type SanitizePostsArgs = {
  orders: string[];
  posts: Post[];
};

export type IdenticalRecordArgs<T extends Model, R extends RawValue> = {
  existingRecord: T;
  newValue: R;
  tableName: string;
};

export type RetrieveRecordsArgs = {
  database: Database;
  tableName: string;
  condition: Clause;
};

export type ProcessRecordsArgs<R extends RawValue> = {
  createOrUpdateRawValues: R[];
  deleteRawValues: R[];
  tableName: string;
  fieldName: string;
  buildKeyRecordBy?: (obj: Record<string, any>) => string;
  shouldUpdate?: (existing: Record<string, any>, newRaw: Record<string, any>) => boolean;
};

export type HandleRecordsArgs<T extends Model, R extends RawValue> = {
  buildKeyRecordBy?: (obj: Record<string, any>) => string;
  fieldName: string;
  transformer: (args: TransformerArgs<T, R>) => Promise<T>;
  createOrUpdateRawValues: R[];
  deleteRawValues?: R[];
  tableName: string;
  prepareRecordsOnly: boolean;
  shouldUpdate?: (existingRecord: T, newRaw: RawValue) => boolean;
};

export type RangeOfValueArgs = {
  raws: RawValue[];
  fieldName: string;
};

export type RecordPair<T extends Model, R extends RawValue> = {
  record?: T;
  raw: R;
};

type PrepareOnly = {
    prepareRecordsOnly: boolean;
}

export type HandleInfoArgs = PrepareOnly & {
    info?: AppInfo[];
}

export type HandleGlobalArgs = PrepareOnly & {
    globals?: IdValue[];
}

export type HandleRoleArgs = PrepareOnly & {
    roles?: Role[];
}

export type HandleCustomEmojiArgs = PrepareOnly & {
    emojis?: CustomEmoji[];
}

export type HandleSystemArgs = PrepareOnly & {
    systems?: IdValue[];
}

export type HandleConfigArgs = PrepareOnly & {
  configs: IdValue[];
  configsToDelete: IdValue[];
}

export type HandleMyChannelArgs = PrepareOnly & {
  channels?: Channel[];
  myChannels?: ChannelMembership[];
  isCRTEnabled?: boolean;
};

export type HandleChannelInfoArgs = PrepareOnly &{
  channelInfos?: Array<Partial<ChannelInfo>>;
};

export type HandleMyChannelSettingsArgs = PrepareOnly & {
  settings?: ChannelMembership[];
};

export type HandleChannelArgs = PrepareOnly & {
  channels?: Channel[];
};

export type HandleChannelBookmarkArgs = PrepareOnly & {
  bookmarks?: ChannelBookmarkWithFileInfo[];
};

export type HandleCategoryArgs = PrepareOnly & {
  categories?: Category[];
};

export type HandleGroupArgs = PrepareOnly & {
  groups?: Group[];
};

export type HandleGroupChannelsForChannelArgs = PrepareOnly & {
  channelId: string;
  groups?: Array<Pick<Group, 'id'>>;
}

export type HandleGroupMembershipForMemberArgs = PrepareOnly & {
  userId: string;
  groups?: Array<Pick<Group, 'id'>>;
}

export type HandleGroupTeamsForTeamArgs = PrepareOnly & {
  teamId: string;
  groups?: Array<Pick<Group, 'id'>>;
}

export type HandleCategoryChannelArgs = PrepareOnly & {
  categoryChannels?: CategoryChannel[];
};

export type HandleMyTeamArgs = PrepareOnly & {
  myTeams?: MyTeam[];
};

export type HandleTeamSearchHistoryArgs = PrepareOnly &{
  teamSearchHistories?: TeamSearchHistory[];
};

export type HandleTeamChannelHistoryArgs = PrepareOnly & {
  teamChannelHistories?: TeamChannelHistory[];
};

export type HandleTeamArgs = PrepareOnly & {
    teams?: Team[];
};

export type HandleChannelMembershipArgs = PrepareOnly & {
  channelMemberships?: Array<Pick<ChannelMembership, 'user_id' | 'channel_id' | 'scheme_admin'>>;
};

export type HandleTeamMembershipArgs = PrepareOnly & {
  teamMemberships?: TeamMembership[];
};

export type HandlePreferencesArgs = PrepareOnly & {
  preferences?: PreferenceType[];
  sync?: boolean;
};

export type HandleUsersArgs = PrepareOnly & {
    users?: UserProfile[];
 };

export type HandleDraftArgs = PrepareOnly & {
  drafts?: Draft[];
};

<<<<<<< HEAD
export type HandleScheduledPostsArgs = PrepareOnly & {
  actionType: string;
  scheduledPosts?: ScheduledPost[];
  includeDirectChannelPosts?: boolean;
};

export type HandleScheduledPostErrorCodeArgs = PrepareOnly & {
  scheduledPostId: string;
  errorCode: string;
=======
export type HandleCustomProfileFieldsArgs = PrepareOnly & {
  fields?: CustomProfileField[];
};

export type HandleCustomProfileAttributesArgs = PrepareOnly & {
  attributes?: CustomProfileAttribute[];
>>>>>>> 6a060cd5
};

export type LoginArgs = {
  config: Partial<ClientConfig>;
  ldapOnly?: boolean;
  license: Partial<ClientLicense>;
  loginId: string;
  mfaToken?: string;
  password: string;
  serverDisplayName: string;
};

export type ServerUrlChangedArgs = {
  configRecord: System;
  licenseRecord: System;
  selectServerRecord: System;
  serverUrl: string;
};

export type GetDatabaseConnectionArgs = {
  serverUrl: string;
  connectionName?: string;
  setAsActiveDatabase: boolean;
}

export type ProcessRecordResults<T extends Model, R extends RawValue> = {
    createRaws: Array<RecordPair<T, R>>;
    updateRaws: Array<RecordPair<T, R>>;
    deleteRaws: T[];
}<|MERGE_RESOLUTION|>--- conflicted
+++ resolved
@@ -295,7 +295,6 @@
   drafts?: Draft[];
 };
 
-<<<<<<< HEAD
 export type HandleScheduledPostsArgs = PrepareOnly & {
   actionType: string;
   scheduledPosts?: ScheduledPost[];
@@ -305,14 +304,14 @@
 export type HandleScheduledPostErrorCodeArgs = PrepareOnly & {
   scheduledPostId: string;
   errorCode: string;
-=======
+}
+
 export type HandleCustomProfileFieldsArgs = PrepareOnly & {
   fields?: CustomProfileField[];
 };
 
 export type HandleCustomProfileAttributesArgs = PrepareOnly & {
   attributes?: CustomProfileAttribute[];
->>>>>>> 6a060cd5
 };
 
 export type LoginArgs = {
