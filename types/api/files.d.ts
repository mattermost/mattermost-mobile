// Copyright (c) 2015-present Mattermost, Inc. All Rights Reserved.
// See LICENSE.txt for license information.

type FileInfo = {
    id?: string;
    clientId?: string;
    create_at: number;
    delete_at: number;
    extension: string;
    failed?: boolean;
    has_preview_image: boolean;
    height: number;
    loading?: boolean;
    localPath?: string;
    mime_type: string;
    mini_preview?: string;
    name: string;
    post_id: string;
    progress?: number;
    bytesRead?: number;
    size: number;
    update_at: number;
    uri?: string;
<<<<<<< HEAD
    failed?: boolean;
    bytesRead?: number;
=======
    user_id: string;
    width: number;
>>>>>>> bebfccb9
};

type FilesState = {
    files: Dictionary<FileInfo>;
    fileIdsByPostId: Dictionary<string[]>;
    filePublicLink?: string;
};

type FileUploadResponse = {
    file_infos: FileInfo[];
    client_ids: string[];
};<|MERGE_RESOLUTION|>--- conflicted
+++ resolved
@@ -21,13 +21,10 @@
     size: number;
     update_at: number;
     uri?: string;
-<<<<<<< HEAD
     failed?: boolean;
     bytesRead?: number;
-=======
     user_id: string;
     width: number;
->>>>>>> bebfccb9
 };
 
 type FilesState = {
