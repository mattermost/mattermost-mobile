--- conflicted
+++ resolved
@@ -49,7 +49,6 @@
     "@typescript-eslint/no-var-requires": 0,
     "@typescript-eslint/explicit-function-return-type": 0,
     "@typescript-eslint/explicit-module-boundary-types": "off",
-<<<<<<< HEAD
     "@typescript-eslint/member-delimiter-style": 2,
     "import/order": [
       2,
@@ -79,11 +78,9 @@
         },
         "pathGroupsExcludedImportTypes": ["type"]
       }
-    ]
-=======
+    ],
     "no-shadow": "off",
     "@typescript-eslint/no-shadow": "error"
->>>>>>> 7d6a48d8
   },
   "overrides": [
     {
