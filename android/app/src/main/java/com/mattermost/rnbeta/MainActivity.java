--- conflicted
+++ resolved
@@ -5,24 +5,12 @@
 import android.os.Bundle;
 import androidx.annotation.Nullable;
 import android.view.KeyEvent;
-<<<<<<< HEAD
-=======
-import android.content.res.Configuration;
->>>>>>> aaa571db
 
 import com.reactnativenavigation.NavigationActivity;
 import com.github.emilioicai.hwkeyboardevent.HWKeyboardEventModule;
 
 public class MainActivity extends NavigationActivity {
     private boolean HWKeyboardConnected = false;
-
-    @Override
-    public void onConfigurationChanged(Configuration newConfig) {
-        super.onConfigurationChanged(newConfig);
-        Intent intent = new Intent("onConfigurationChanged");
-        intent.putExtra("newConfig", newConfig);
-        sendBroadcast(intent);
-    }
 
     private boolean isUIModeNight() {
         int uiMode = getResources().getConfiguration().uiMode & Configuration.UI_MODE_NIGHT_MASK;
@@ -47,6 +35,10 @@
         } else if (newConfig.hardKeyboardHidden == Configuration.HARDKEYBOARDHIDDEN_YES) {
             HWKeyboardConnected = false;
         }
+      
+        Intent intent = new Intent("onConfigurationChanged");
+        intent.putExtra("newConfig", newConfig);
+        sendBroadcast(intent);
     }
 
     /*
