package com.mattermost.rnbeta;

import android.app.Activity;
import android.support.annotation.NonNull;
import android.content.Context;
import android.os.Bundle;
<<<<<<< HEAD
=======
import android.util.Log;
>>>>>>> 55964d2f
import java.io.File;
import java.util.HashMap;
import java.util.Arrays;
import java.util.List;
import java.util.Map;


import com.mattermost.share.ShareModule;
import com.learnium.RNDeviceInfo.RNDeviceModule;
import com.imagepicker.ImagePickerModule;
import com.psykar.cookiemanager.CookieManagerModule;
import com.oblador.vectoricons.VectorIconsModule;
import com.wix.reactnativenotifications.RNNotificationsModule;
import io.tradle.react.LocalAuthModule;
import com.gantix.JailMonkey.JailMonkeyModule;
import com.RNFetchBlob.RNFetchBlob;
import io.sentry.RNSentryModule;
import io.sentry.RNSentryEventEmitter;
import com.masteratul.exceptionhandler.ReactNativeExceptionHandlerModule;
import com.inprogress.reactnativeyoutube.YouTubeStandaloneModule;
import com.reactlibrary.RNReactNativeDocViewerModule;
import com.reactnativedocumentpicker.DocumentPicker;
import com.oblador.keychain.KeychainModule;
import com.reactnativecommunity.asyncstorage.AsyncStorageModule;
import com.reactnativecommunity.netinfo.NetInfoModule;
import com.reactnativecommunity.webview.RNCWebViewModule;

<<<<<<< HEAD
import com.reactnativedocumentpicker.ReactNativeDocumentPicker;
import com.oblador.keychain.KeychainPackage;
import com.reactlibrary.RNReactNativeDocViewerPackage;
=======
>>>>>>> 55964d2f
import com.brentvatne.react.ReactVideoPackage;
import com.BV.LinearGradient.LinearGradientPackage;
import com.horcrux.svg.SvgPackage;
import com.swmansion.gesturehandler.react.RNGestureHandlerPackage;

<<<<<<< HEAD
import com.facebook.react.ReactPackage;
import com.facebook.soloader.SoLoader;

import com.imagepicker.ImagePickerPackage;
import com.gnet.bottomsheet.RNBottomSheetPackage;
import com.learnium.RNDeviceInfo.RNDeviceInfo;
import com.psykar.cookiemanager.CookieManagerPackage;
import com.oblador.vectoricons.VectorIconsPackage;
import com.BV.LinearGradient.LinearGradientPackage;
=======
>>>>>>> 55964d2f
import com.reactnativenavigation.NavigationApplication;
import com.wix.reactnativenotifications.RNNotificationsPackage;
import com.wix.reactnativenotifications.core.notification.INotificationsApplication;
import com.wix.reactnativenotifications.core.notification.IPushNotification;
import com.wix.reactnativenotifications.core.notificationdrawer.IPushNotificationsDrawer;
import com.wix.reactnativenotifications.core.notificationdrawer.INotificationsDrawerApplication;
import com.wix.reactnativenotifications.core.AppLaunchHelper;
import com.wix.reactnativenotifications.core.AppLifecycleFacade;
import com.wix.reactnativenotifications.core.JsIOHelper;

import com.facebook.react.ReactPackage;
<<<<<<< HEAD
import com.facebook.react.bridge.Arguments;
import com.facebook.react.bridge.ReactContext;
import com.facebook.react.bridge.ReactMarker;
import com.facebook.react.bridge.ReactMarkerConstants;
import com.facebook.react.bridge.WritableMap;
import com.facebook.react.modules.core.DeviceEventManagerModule;
import android.support.annotation.Nullable;
=======
import com.facebook.react.ReactNativeHost;
import com.facebook.react.TurboReactPackage;
import com.facebook.react.bridge.NativeModule;
import com.facebook.react.bridge.Arguments;
import com.facebook.react.bridge.ReactContext;
import com.facebook.react.bridge.ReactApplicationContext;
import com.facebook.react.bridge.ReactMarker;
import com.facebook.react.bridge.ReactMarkerConstants;
import com.facebook.react.bridge.WritableMap;
import com.facebook.react.module.model.ReactModuleInfo;
import com.facebook.react.module.model.ReactModuleInfoProvider;
import com.facebook.react.modules.core.DeviceEventManagerModule;
import com.facebook.soloader.SoLoader;

import com.mattermost.share.RealPathUtil;

public class MainApplication extends NavigationApplication implements INotificationsApplication, INotificationsDrawerApplication {
  public static MainApplication instance;
>>>>>>> 55964d2f

import android.util.Log;

public class MainApplication extends NavigationApplication implements INotificationsApplication, INotificationsDrawerApplication {
  public NotificationsLifecycleFacade notificationsLifecycleFacade;
  public Boolean sharedExtensionIsOpened = false;
  public Boolean replyFromPushNotification = false;

  public long APP_START_TIME;

  public long RELOAD;
  public long CONTENT_APPEARED;

  public long PROCESS_PACKAGES_START;
  public long PROCESS_PACKAGES_END;

  @Override
  public boolean isDebug() {
    return BuildConfig.DEBUG;
  }

  @NonNull
  @Override
  public List<ReactPackage> createAdditionalReactPackages() {
    // Add the packages you require here.
    // No need to add RnnPackage and MainReactPackage
    return Arrays.<ReactPackage>asList(
            new TurboReactPackage() {
              @Override
              public NativeModule getModule(String name, ReactApplicationContext reactContext) {
                switch (name) {
                  case "MattermostShare":
                    return new ShareModule(instance, reactContext);
                  case "RNDeviceInfo":
                    return new RNDeviceModule(reactContext, false);
                  case "ImagePickerManager":
                    return new ImagePickerModule(reactContext, R.style.DefaultExplainingPermissionsTheme);
                  case "RNCookieManagerAndroid":
                    return new CookieManagerModule(reactContext);
                  case "RNVectorIconsModule":
                    return new VectorIconsModule(reactContext);
                  case "WixRNNotifications":
                    return new RNNotificationsModule(instance, reactContext);
                  case "RNLocalAuth":
                    return new LocalAuthModule(reactContext);
                  case "JailMonkey":
                    return new JailMonkeyModule(reactContext);
                  case "RNFetchBlob":
                    return new RNFetchBlob(reactContext);
                  case "MattermostManaged":
                    return MattermostManagedModule.getInstance(reactContext);
                  case "NotificationPreferences":
                    return NotificationPreferencesModule.getInstance(instance, reactContext);
                  case "RNTextInputReset":
                    return new RNTextInputResetModule(reactContext);
                  case "RNSentry":
                    return new RNSentryModule(reactContext);
                  case "RNSentryEventEmitter":
                    return new RNSentryEventEmitter(reactContext);
                  case "ReactNativeExceptionHandler":
                    return new ReactNativeExceptionHandlerModule(reactContext);
                  case "YouTubeStandaloneModule":
                    return new YouTubeStandaloneModule(reactContext);
                  case "RNReactNativeDocViewer":
                    return new RNReactNativeDocViewerModule(reactContext);
                  case "RNDocumentPicker":
                    return new DocumentPicker(reactContext);
                  case "RNKeychainManager":
                    return new KeychainModule(reactContext);
                  case AsyncStorageModule.NAME:
                    return new AsyncStorageModule(reactContext);
                  case NetInfoModule.NAME:
                    return new NetInfoModule(reactContext);
                  case RNCWebViewModule.MODULE_NAME:
                    return new RNCWebViewModule(reactContext);
                  default:
                    throw new IllegalArgumentException("Could not find module " + name);
                }
              }

              @Override
              public ReactModuleInfoProvider getReactModuleInfoProvider() {
                return new ReactModuleInfoProvider() {
                  @Override
                  public Map<String, ReactModuleInfo> getReactModuleInfos() {
                    Map<String, ReactModuleInfo> map = new HashMap<>();
                    map.put("MattermostManaged", new ReactModuleInfo("MattermostManaged", "com.mattermost.rnbeta.MattermostManagedModule", false, false, false, false, false));
                    map.put("NotificationPreferences", new ReactModuleInfo("NotificationPreferences", "com.mattermost.rnbeta.NotificationPreferencesModule", false, false, false, false, false));
                    map.put("RNTextInputReset", new ReactModuleInfo("RNTextInputReset", "com.mattermost.rnbeta.RNTextInputResetModule", false, false, false, false, false));

                    map.put("MattermostShare", new ReactModuleInfo("MattermostShare", "com.mattermost.share.ShareModule", false, false, true, false, false));
                    map.put("RNDeviceInfo", new ReactModuleInfo("RNDeviceInfo", "com.learnium.RNDeviceInfo.RNDeviceModule", false, false, true, false, false));
                    map.put("ImagePickerManager", new ReactModuleInfo("ImagePickerManager", "com.imagepicker.ImagePickerModule", false, false, false, false, false));
                    map.put("RNCookieManagerAndroid", new ReactModuleInfo("RNCookieManagerAndroid", "com.psykar.cookiemanager.CookieManagerModule", false, false, false, false, false));
                    map.put("RNVectorIconsModule", new ReactModuleInfo("RNVectorIconsModule", "com.oblador.vectoricons.VectorIconsModule", false, false, false, false, false));
                    map.put("WixRNNotifications", new ReactModuleInfo("WixRNNotifications", "com.wix.reactnativenotifications.RNNotificationsModule", false, false, false, false, false));
                    map.put("RNLocalAuth", new ReactModuleInfo("RNLocalAuth", "io.tradle.react.LocalAuthModule", false, false, false, false, false));
                    map.put("JailMonkey", new ReactModuleInfo("JailMonkey", "com.gantix.JailMonkey.JailMonkeyModule", false, false, true, false, false));
                    map.put("RNFetchBlob", new ReactModuleInfo("RNFetchBlob", "com.RNFetchBlob.RNFetchBlob", false, false, true, false, false));
                    map.put("RNSentry", new ReactModuleInfo("RNSentry", "com.sentry.RNSentryModule", false, false, true, false, false));
                    map.put("RNSentryEventEmitter", new ReactModuleInfo("RNSentryEventEmitter", "com.sentry.RNSentryEventEmitter", false, false, true, false, false));
                    map.put("ReactNativeExceptionHandler", new ReactModuleInfo("ReactNativeExceptionHandler", "com.masteratul.exceptionhandler.ReactNativeExceptionHandlerModule", false, false, false, false, false));
                    map.put("YouTubeStandaloneModule", new ReactModuleInfo("YouTubeStandaloneModule", "com.inprogress.reactnativeyoutube.YouTubeStandaloneModule", false, false, false, false, false));
                    map.put("RNReactNativeDocViewer", new ReactModuleInfo("RNReactNativeDocViewer", "com.reactlibrary.RNReactNativeDocViewerModule", false, false, false, false, false));
                    map.put("RNDocumentPicker", new ReactModuleInfo("RNDocumentPicker", "com.reactnativedocumentpicker.DocumentPicker", false, false, false, false, false));
                    map.put("RNKeychainManager", new ReactModuleInfo("RNKeychainManager", "com.oblador.keychain.KeychainModule", false, false, true, false, false));
                    map.put(AsyncStorageModule.NAME, new ReactModuleInfo(AsyncStorageModule.NAME, "com.reactnativecommunity.asyncstorage.AsyncStorageModule", false, false, false, false, false));
                    map.put(NetInfoModule.NAME, new ReactModuleInfo(NetInfoModule.NAME, "com.reactnativecommunity.netinfo.NetInfoModule", false, false, false, false, false));
                    map.put(RNCWebViewModule.MODULE_NAME, new ReactModuleInfo(RNCWebViewModule.MODULE_NAME, "com.reactnativecommunity.webview.RNCWebViewModule", false, false, false, false, false));
                    return map;
                  }
                };
              }
            },
            new SvgPackage(),
            new LinearGradientPackage(),
            new ReactVideoPackage(),
<<<<<<< HEAD
            new RNReactNativeDocViewerPackage(),
            new ReactNativeDocumentPicker(),
            new SharePackage(this),
            new KeychainPackage(),
            new InitializationPackage(this),
            new AsyncStoragePackage(),
            new NetInfoPackage(),
            new RNCWebViewPackage(),
=======
>>>>>>> 55964d2f
            new RNGestureHandlerPackage()
    );
  }

  @Override
  public String getJSMainModuleName() {
    return "index";
  }

  @Override
  public void onCreate() {
    super.onCreate();
    instance = this;

    // Delete any previous temp files created by the app
    File tempFolder = new File(getApplicationContext().getCacheDir(), "mmShare");
    RealPathUtil.deleteTempFiles(tempFolder);
    Log.i("ReactNative", "Cleaning temp cache " + tempFolder.getAbsolutePath());

    // Create an object of the custom facade impl
    notificationsLifecycleFacade = NotificationsLifecycleFacade.getInstance();
    // Attach it to react-native-navigation
    setActivityCallbacks(notificationsLifecycleFacade);

    SoLoader.init(this, /* native exopackage */ false);

    // Uncomment to listen to react markers for build that has telemetry enabled
    // addReactMarkerListener();
  }

  @Override
  public boolean clearHostOnActivityDestroy(Activity activity) {
    // This solves the issue where the splash screen does not go away
    // after the app is killed by the OS cause of memory or a long time in the background
    return false;
  }

  @Override
  public IPushNotification getPushNotification(Context context, Bundle bundle, AppLifecycleFacade defaultFacade, AppLaunchHelper defaultAppLaunchHelper) {
    return new CustomPushNotification(
            context,
            bundle,
            notificationsLifecycleFacade, // Instead of defaultFacade!!!
            defaultAppLaunchHelper,
            new JsIOHelper()
    );
  }

  @Override
  public IPushNotificationsDrawer getPushNotificationsDrawer(Context context, AppLaunchHelper defaultAppLaunchHelper) {
    return new CustomPushNotificationDrawer(context, defaultAppLaunchHelper);
  }

  private void addReactMarkerListener() {
    ReactMarker.addListener(new ReactMarker.MarkerListener() {
      @Override
      public void logMarker(ReactMarkerConstants name, @Nullable String tag, int instanceKey) {
        if (name.toString() == ReactMarkerConstants.RELOAD.toString()) {
          APP_START_TIME = System.currentTimeMillis();
          RELOAD = System.currentTimeMillis();
        } else if (name.toString() == ReactMarkerConstants.PROCESS_PACKAGES_START.toString()) {
          PROCESS_PACKAGES_START = System.currentTimeMillis();
        } else if (name.toString() == ReactMarkerConstants.PROCESS_PACKAGES_END.toString()) {
          PROCESS_PACKAGES_END = System.currentTimeMillis();
        } else if (name.toString() == ReactMarkerConstants.CONTENT_APPEARED.toString()) {
          CONTENT_APPEARED = System.currentTimeMillis();
          ReactContext ctx = getReactGateway().getReactContext();

          if (ctx != null) {
            WritableMap map = Arguments.createMap();

            map.putDouble("appReload", RELOAD);
            map.putDouble("appContentAppeared", CONTENT_APPEARED);

            map.putDouble("processPackagesStart", PROCESS_PACKAGES_START);
            map.putDouble("processPackagesEnd", PROCESS_PACKAGES_END);

            ctx.getJSModule(DeviceEventManagerModule.RCTDeviceEventEmitter.class).
                    emit("nativeMetrics", map);
          }
        }
      }
    });
  }
}<|MERGE_RESOLUTION|>--- conflicted
+++ resolved
@@ -4,10 +4,7 @@
 import android.support.annotation.NonNull;
 import android.content.Context;
 import android.os.Bundle;
-<<<<<<< HEAD
-=======
 import android.util.Log;
->>>>>>> 55964d2f
 import java.io.File;
 import java.util.HashMap;
 import java.util.Arrays;
@@ -35,29 +32,11 @@
 import com.reactnativecommunity.netinfo.NetInfoModule;
 import com.reactnativecommunity.webview.RNCWebViewModule;
 
-<<<<<<< HEAD
-import com.reactnativedocumentpicker.ReactNativeDocumentPicker;
-import com.oblador.keychain.KeychainPackage;
-import com.reactlibrary.RNReactNativeDocViewerPackage;
-=======
->>>>>>> 55964d2f
 import com.brentvatne.react.ReactVideoPackage;
 import com.BV.LinearGradient.LinearGradientPackage;
 import com.horcrux.svg.SvgPackage;
 import com.swmansion.gesturehandler.react.RNGestureHandlerPackage;
 
-<<<<<<< HEAD
-import com.facebook.react.ReactPackage;
-import com.facebook.soloader.SoLoader;
-
-import com.imagepicker.ImagePickerPackage;
-import com.gnet.bottomsheet.RNBottomSheetPackage;
-import com.learnium.RNDeviceInfo.RNDeviceInfo;
-import com.psykar.cookiemanager.CookieManagerPackage;
-import com.oblador.vectoricons.VectorIconsPackage;
-import com.BV.LinearGradient.LinearGradientPackage;
-=======
->>>>>>> 55964d2f
 import com.reactnativenavigation.NavigationApplication;
 import com.wix.reactnativenotifications.RNNotificationsPackage;
 import com.wix.reactnativenotifications.core.notification.INotificationsApplication;
@@ -69,15 +48,6 @@
 import com.wix.reactnativenotifications.core.JsIOHelper;
 
 import com.facebook.react.ReactPackage;
-<<<<<<< HEAD
-import com.facebook.react.bridge.Arguments;
-import com.facebook.react.bridge.ReactContext;
-import com.facebook.react.bridge.ReactMarker;
-import com.facebook.react.bridge.ReactMarkerConstants;
-import com.facebook.react.bridge.WritableMap;
-import com.facebook.react.modules.core.DeviceEventManagerModule;
-import android.support.annotation.Nullable;
-=======
 import com.facebook.react.ReactNativeHost;
 import com.facebook.react.TurboReactPackage;
 import com.facebook.react.bridge.NativeModule;
@@ -96,7 +66,6 @@
 
 public class MainApplication extends NavigationApplication implements INotificationsApplication, INotificationsDrawerApplication {
   public static MainApplication instance;
->>>>>>> 55964d2f
 
 import android.util.Log;
 
@@ -214,17 +183,6 @@
             new SvgPackage(),
             new LinearGradientPackage(),
             new ReactVideoPackage(),
-<<<<<<< HEAD
-            new RNReactNativeDocViewerPackage(),
-            new ReactNativeDocumentPicker(),
-            new SharePackage(this),
-            new KeychainPackage(),
-            new InitializationPackage(this),
-            new AsyncStoragePackage(),
-            new NetInfoPackage(),
-            new RNCWebViewPackage(),
-=======
->>>>>>> 55964d2f
             new RNGestureHandlerPackage()
     );
   }
