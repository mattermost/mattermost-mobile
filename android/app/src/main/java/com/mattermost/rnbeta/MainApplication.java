package com.mattermost.rnbeta;

import android.app.Activity;
import android.support.annotation.NonNull;
import android.support.annotation.Nullable;
import android.content.Context;
import android.content.RestrictionsManager;
import android.os.Bundle;
<<<<<<< HEAD
import android.support.annotation.Nullable;
import android.util.Log;
=======
import android.util.Log;

>>>>>>> 175c0df5
import java.io.File;
import java.util.HashMap;
import java.util.Arrays;
import java.util.List;
import java.util.Map;


import com.mattermost.share.ShareModule;
import com.learnium.RNDeviceInfo.RNDeviceModule;
import com.imagepicker.ImagePickerModule;
import com.psykar.cookiemanager.CookieManagerModule;
import com.oblador.vectoricons.VectorIconsModule;
import com.wix.reactnativenotifications.RNNotificationsModule;
import io.tradle.react.LocalAuthModule;
import com.gantix.JailMonkey.JailMonkeyModule;
import com.RNFetchBlob.RNFetchBlob;
import io.sentry.RNSentryModule;
import io.sentry.RNSentryEventEmitter;
import com.masteratul.exceptionhandler.ReactNativeExceptionHandlerModule;
import com.inprogress.reactnativeyoutube.YouTubeStandaloneModule;
import com.reactlibrary.RNReactNativeDocViewerModule;
import com.reactnativedocumentpicker.DocumentPicker;
import com.oblador.keychain.KeychainModule;
import com.reactnativecommunity.asyncstorage.AsyncStorageModule;
import com.reactnativecommunity.netinfo.NetInfoModule;
import com.reactnativecommunity.webview.RNCWebViewModule;

<<<<<<< HEAD
=======
import com.facebook.soloader.SoLoader;
import com.facebook.react.ReactPackage;
import com.facebook.react.ReactNativeHost;
import com.facebook.react.bridge.Arguments;
import com.facebook.react.bridge.ReactContext;
import com.facebook.react.bridge.ReactMarker;
import com.facebook.react.bridge.ReactMarkerConstants;
import com.facebook.react.bridge.WritableMap;
import com.facebook.react.modules.core.DeviceEventManagerModule;

import com.reactnativedocumentpicker.ReactNativeDocumentPicker;
import com.oblador.keychain.KeychainPackage;
import com.reactlibrary.RNReactNativeDocViewerPackage;
>>>>>>> 175c0df5
import com.brentvatne.react.ReactVideoPackage;
import com.BV.LinearGradient.LinearGradientPackage;
import com.horcrux.svg.SvgPackage;
import com.swmansion.gesturehandler.react.RNGestureHandlerPackage;
<<<<<<< HEAD

import com.reactnativenavigation.NavigationApplication;
=======
import com.imagepicker.ImagePickerPackage;
import com.gnet.bottomsheet.RNBottomSheetPackage;
import com.learnium.RNDeviceInfo.RNDeviceInfo;
import com.psykar.cookiemanager.CookieManagerPackage;
import com.oblador.vectoricons.VectorIconsPackage;
import com.BV.LinearGradient.LinearGradientPackage;
import com.reactnativenavigation.NavigationApplication;
import com.reactnativenavigation.react.NavigationReactNativeHost;
import com.reactnativenavigation.react.ReactGateway;
import com.wix.reactnativenotifications.RNNotificationsPackage;
>>>>>>> 175c0df5
import com.wix.reactnativenotifications.core.notification.INotificationsApplication;
import com.wix.reactnativenotifications.core.notification.IPushNotification;
import com.wix.reactnativenotifications.core.notificationdrawer.IPushNotificationsDrawer;
import com.wix.reactnativenotifications.core.notificationdrawer.INotificationsDrawerApplication;
import com.wix.reactnativenotifications.core.AppLaunchHelper;
import com.wix.reactnativenotifications.core.AppLifecycleFacade;
import com.wix.reactnativenotifications.core.JsIOHelper;

<<<<<<< HEAD
import com.facebook.react.ReactPackage;
import com.facebook.react.TurboReactPackage;
import com.facebook.react.bridge.NativeModule;
import com.facebook.react.bridge.Arguments;
import com.facebook.react.bridge.ReactContext;
import com.facebook.react.bridge.ReactApplicationContext;
import com.facebook.react.bridge.ReactMarker;
import com.facebook.react.bridge.ReactMarkerConstants;
import com.facebook.react.bridge.WritableMap;
import com.facebook.react.module.model.ReactModuleInfo;
import com.facebook.react.module.model.ReactModuleInfoProvider;
import com.facebook.react.modules.core.DeviceEventManagerModule;
import com.facebook.soloader.SoLoader;

import com.mattermost.share.RealPathUtil;

=======
>>>>>>> 175c0df5
public class MainApplication extends NavigationApplication implements INotificationsApplication, INotificationsDrawerApplication {
  public static MainApplication instance;

  public Boolean sharedExtensionIsOpened = false;

  public long APP_START_TIME;

  public long RELOAD;
  public long CONTENT_APPEARED;

  public long PROCESS_PACKAGES_START;
  public long PROCESS_PACKAGES_END;

  private Bundle mManagedConfig = null;

  @Override
  protected ReactGateway createReactGateway() {
    ReactNativeHost host = new NavigationReactNativeHost(this, isDebug(), createAdditionalReactPackages()) {
      @Override
      protected String getJSMainModuleName() {
        return "index";
      }
    };
    return new ReactGateway(this, isDebug(), host);
  }

  @Override
  public boolean isDebug() {
    return BuildConfig.DEBUG;
  }

  @NonNull
  @Override
  public List<ReactPackage> createAdditionalReactPackages() {
    // Add the packages you require here.
    // No need to add RnnPackage and MainReactPackage
    final MainApplication appInstance = this;
    return Arrays.<ReactPackage>asList(
            new TurboReactPackage() {
              @Override
              public NativeModule getModule(String name, ReactApplicationContext reactContext) {
                switch (name) {
                  case "MattermostShare":
                    return new ShareModule(appInstance, reactContext);
                  case "RNDeviceInfo":
                    return new RNDeviceModule(reactContext, false);
                  case "ImagePickerManager":
                    return new ImagePickerModule(reactContext, R.style.DefaultExplainingPermissionsTheme);
                  case "RNCookieManagerAndroid":
                    return new CookieManagerModule(reactContext);
                  case "RNVectorIconsModule":
                    return new VectorIconsModule(reactContext);
                  case "WixRNNotifications":
                    return new RNNotificationsModule(appInstance, reactContext);
                  case "RNLocalAuth":
                    return new LocalAuthModule(reactContext);
                  case "JailMonkey":
                    return new JailMonkeyModule(reactContext);
                  case "RNFetchBlob":
                    return new RNFetchBlob(reactContext);
                  case "MattermostManaged":
                    return MattermostManagedModule.getInstance(reactContext);
                  case "NotificationPreferences":
                    return NotificationPreferencesModule.getInstance(appInstance, reactContext);
                  case "RNTextInputReset":
                    return new RNTextInputResetModule(reactContext);
                  case "RNSentry":
                    return new RNSentryModule(reactContext);
                  case "RNSentryEventEmitter":
                    return new RNSentryEventEmitter(reactContext);
                  case "ReactNativeExceptionHandler":
                    return new ReactNativeExceptionHandlerModule(reactContext);
                  case "YouTubeStandaloneModule":
                    return new YouTubeStandaloneModule(reactContext);
                  case "RNReactNativeDocViewer":
                    return new RNReactNativeDocViewerModule(reactContext);
                  case "RNDocumentPicker":
                    return new DocumentPicker(reactContext);
                  case "RNKeychainManager":
                    return new KeychainModule(reactContext);
                  case AsyncStorageModule.NAME:
                    return new AsyncStorageModule(reactContext);
                  case NetInfoModule.NAME:
                    return new NetInfoModule(reactContext);
                  case RNCWebViewModule.MODULE_NAME:
                    return new RNCWebViewModule(reactContext);
                  default:
                    throw new IllegalArgumentException("Could not find module " + name);
                }
              }

              @Override
              public ReactModuleInfoProvider getReactModuleInfoProvider() {
                return new ReactModuleInfoProvider() {
                  @Override
                  public Map<String, ReactModuleInfo> getReactModuleInfos() {
                    Map<String, ReactModuleInfo> map = new HashMap<>();
                    map.put("MattermostManaged", new ReactModuleInfo("MattermostManaged", "com.mattermost.rnbeta.MattermostManagedModule", false, false, false, false, false));
                    map.put("NotificationPreferences", new ReactModuleInfo("NotificationPreferences", "com.mattermost.rnbeta.NotificationPreferencesModule", false, false, false, false, false));
                    map.put("RNTextInputReset", new ReactModuleInfo("RNTextInputReset", "com.mattermost.rnbeta.RNTextInputResetModule", false, false, false, false, false));

                    map.put("MattermostShare", new ReactModuleInfo("MattermostShare", "com.mattermost.share.ShareModule", false, false, true, false, false));
                    map.put("RNDeviceInfo", new ReactModuleInfo("RNDeviceInfo", "com.learnium.RNDeviceInfo.RNDeviceModule", false, false, true, false, false));
                    map.put("ImagePickerManager", new ReactModuleInfo("ImagePickerManager", "com.imagepicker.ImagePickerModule", false, false, false, false, false));
                    map.put("RNCookieManagerAndroid", new ReactModuleInfo("RNCookieManagerAndroid", "com.psykar.cookiemanager.CookieManagerModule", false, false, false, false, false));
                    map.put("RNVectorIconsModule", new ReactModuleInfo("RNVectorIconsModule", "com.oblador.vectoricons.VectorIconsModule", false, false, false, false, false));
                    map.put("WixRNNotifications", new ReactModuleInfo("WixRNNotifications", "com.wix.reactnativenotifications.RNNotificationsModule", false, false, false, false, false));
                    map.put("RNLocalAuth", new ReactModuleInfo("RNLocalAuth", "io.tradle.react.LocalAuthModule", false, false, false, false, false));
                    map.put("JailMonkey", new ReactModuleInfo("JailMonkey", "com.gantix.JailMonkey.JailMonkeyModule", false, false, true, false, false));
                    map.put("RNFetchBlob", new ReactModuleInfo("RNFetchBlob", "com.RNFetchBlob.RNFetchBlob", false, false, true, false, false));
                    map.put("RNSentry", new ReactModuleInfo("RNSentry", "com.sentry.RNSentryModule", false, false, true, false, false));
                    map.put("RNSentryEventEmitter", new ReactModuleInfo("RNSentryEventEmitter", "com.sentry.RNSentryEventEmitter", false, false, true, false, false));
                    map.put("ReactNativeExceptionHandler", new ReactModuleInfo("ReactNativeExceptionHandler", "com.masteratul.exceptionhandler.ReactNativeExceptionHandlerModule", false, false, false, false, false));
                    map.put("YouTubeStandaloneModule", new ReactModuleInfo("YouTubeStandaloneModule", "com.inprogress.reactnativeyoutube.YouTubeStandaloneModule", false, false, false, false, false));
                    map.put("RNReactNativeDocViewer", new ReactModuleInfo("RNReactNativeDocViewer", "com.reactlibrary.RNReactNativeDocViewerModule", false, false, false, false, false));
                    map.put("RNDocumentPicker", new ReactModuleInfo("RNDocumentPicker", "com.reactnativedocumentpicker.DocumentPicker", false, false, false, false, false));
                    map.put("RNKeychainManager", new ReactModuleInfo("RNKeychainManager", "com.oblador.keychain.KeychainModule", false, false, true, false, false));
                    map.put(AsyncStorageModule.NAME, new ReactModuleInfo(AsyncStorageModule.NAME, "com.reactnativecommunity.asyncstorage.AsyncStorageModule", false, false, false, false, false));
                    map.put(NetInfoModule.NAME, new ReactModuleInfo(NetInfoModule.NAME, "com.reactnativecommunity.netinfo.NetInfoModule", false, false, false, false, false));
                    map.put(RNCWebViewModule.MODULE_NAME, new ReactModuleInfo(RNCWebViewModule.MODULE_NAME, "com.reactnativecommunity.webview.RNCWebViewModule", false, false, false, false, false));
                    return map;
                  }
                };
              }
            },
            new SvgPackage(),
            new LinearGradientPackage(),
            new ReactVideoPackage(),
            new RNGestureHandlerPackage()
    );
  }

  @Override
  public void onCreate() {
    super.onCreate();
    instance = this;

    registerActivityLifecycleCallbacks(new ManagedActivityLifecycleCallbacks());

    // Delete any previous temp files created by the app
    File tempFolder = new File(getApplicationContext().getCacheDir(), "mmShare");
    RealPathUtil.deleteTempFiles(tempFolder);
    Log.i("ReactNative", "Cleaning temp cache " + tempFolder.getAbsolutePath());

    SoLoader.init(this, /* native exopackage */ false);

    // Uncomment to listen to react markers for build that has telemetry enabled
    // addReactMarkerListener();
  }

  @Override
  public IPushNotification getPushNotification(Context context, Bundle bundle, AppLifecycleFacade defaultFacade, AppLaunchHelper defaultAppLaunchHelper) {
    return new CustomPushNotification(
            context,
            bundle,
            defaultFacade,
            defaultAppLaunchHelper,
            new JsIOHelper()
    );
  }

  @Override
  public IPushNotificationsDrawer getPushNotificationsDrawer(Context context, AppLaunchHelper defaultAppLaunchHelper) {
    return new CustomPushNotificationDrawer(context, defaultAppLaunchHelper);
  }

  public ReactContext getRunningReactContext() {
    final ReactGateway reactGateway = getReactGateway();

    if (reactGateway == null) {
        return null;
    }

    return reactGateway
        .getReactNativeHost()
        .getReactInstanceManager()
        .getCurrentReactContext();
  }

  public synchronized Bundle loadManagedConfig(Context ctx) {
    if (ctx != null) {
      RestrictionsManager myRestrictionsMgr =
              (RestrictionsManager) ctx.getSystemService(Context.RESTRICTIONS_SERVICE);

      mManagedConfig = myRestrictionsMgr.getApplicationRestrictions();
      myRestrictionsMgr = null;

      if (mManagedConfig!= null && mManagedConfig.size() > 0) {
        return mManagedConfig;
      }

      return null;
    }

    return null;
  }

  public synchronized Bundle getManagedConfig() {
    if (mManagedConfig!= null && mManagedConfig.size() > 0) {
        return mManagedConfig;
    }

    ReactContext ctx = getRunningReactContext();

    if (ctx != null) {
      return loadManagedConfig(ctx);
    }

    return null;
  }

  private void addReactMarkerListener() {
    ReactMarker.addListener(new ReactMarker.MarkerListener() {
      @Override
      public void logMarker(ReactMarkerConstants name, @Nullable String tag, int instanceKey) {
        if (name.toString() == ReactMarkerConstants.RELOAD.toString()) {
          APP_START_TIME = System.currentTimeMillis();
          RELOAD = System.currentTimeMillis();
        } else if (name.toString() == ReactMarkerConstants.PROCESS_PACKAGES_START.toString()) {
          PROCESS_PACKAGES_START = System.currentTimeMillis();
        } else if (name.toString() == ReactMarkerConstants.PROCESS_PACKAGES_END.toString()) {
          PROCESS_PACKAGES_END = System.currentTimeMillis();
        } else if (name.toString() == ReactMarkerConstants.CONTENT_APPEARED.toString()) {
          CONTENT_APPEARED = System.currentTimeMillis();
          ReactContext ctx = getRunningReactContext();

          if (ctx != null) {
            WritableMap map = Arguments.createMap();

            map.putDouble("appReload", RELOAD);
            map.putDouble("appContentAppeared", CONTENT_APPEARED);

            map.putDouble("processPackagesStart", PROCESS_PACKAGES_START);
            map.putDouble("processPackagesEnd", PROCESS_PACKAGES_END);

            ctx.getJSModule(DeviceEventManagerModule.RCTDeviceEventEmitter.class).
                    emit("nativeMetrics", map);
          }
        }
      }
    });
  }
}<|MERGE_RESOLUTION|>--- conflicted
+++ resolved
@@ -6,13 +6,7 @@
 import android.content.Context;
 import android.content.RestrictionsManager;
 import android.os.Bundle;
-<<<<<<< HEAD
-import android.support.annotation.Nullable;
 import android.util.Log;
-=======
-import android.util.Log;
-
->>>>>>> 175c0df5
 import java.io.File;
 import java.util.HashMap;
 import java.util.Arrays;
@@ -40,41 +34,15 @@
 import com.reactnativecommunity.netinfo.NetInfoModule;
 import com.reactnativecommunity.webview.RNCWebViewModule;
 
-<<<<<<< HEAD
-=======
-import com.facebook.soloader.SoLoader;
-import com.facebook.react.ReactPackage;
-import com.facebook.react.ReactNativeHost;
-import com.facebook.react.bridge.Arguments;
-import com.facebook.react.bridge.ReactContext;
-import com.facebook.react.bridge.ReactMarker;
-import com.facebook.react.bridge.ReactMarkerConstants;
-import com.facebook.react.bridge.WritableMap;
-import com.facebook.react.modules.core.DeviceEventManagerModule;
-
-import com.reactnativedocumentpicker.ReactNativeDocumentPicker;
-import com.oblador.keychain.KeychainPackage;
-import com.reactlibrary.RNReactNativeDocViewerPackage;
->>>>>>> 175c0df5
 import com.brentvatne.react.ReactVideoPackage;
 import com.BV.LinearGradient.LinearGradientPackage;
 import com.horcrux.svg.SvgPackage;
 import com.swmansion.gesturehandler.react.RNGestureHandlerPackage;
-<<<<<<< HEAD
-
-import com.reactnativenavigation.NavigationApplication;
-=======
-import com.imagepicker.ImagePickerPackage;
-import com.gnet.bottomsheet.RNBottomSheetPackage;
-import com.learnium.RNDeviceInfo.RNDeviceInfo;
-import com.psykar.cookiemanager.CookieManagerPackage;
-import com.oblador.vectoricons.VectorIconsPackage;
-import com.BV.LinearGradient.LinearGradientPackage;
+
 import com.reactnativenavigation.NavigationApplication;
 import com.reactnativenavigation.react.NavigationReactNativeHost;
 import com.reactnativenavigation.react.ReactGateway;
 import com.wix.reactnativenotifications.RNNotificationsPackage;
->>>>>>> 175c0df5
 import com.wix.reactnativenotifications.core.notification.INotificationsApplication;
 import com.wix.reactnativenotifications.core.notification.IPushNotification;
 import com.wix.reactnativenotifications.core.notificationdrawer.IPushNotificationsDrawer;
@@ -83,8 +51,8 @@
 import com.wix.reactnativenotifications.core.AppLifecycleFacade;
 import com.wix.reactnativenotifications.core.JsIOHelper;
 
-<<<<<<< HEAD
 import com.facebook.react.ReactPackage;
+import com.facebook.react.ReactNativeHost;
 import com.facebook.react.TurboReactPackage;
 import com.facebook.react.bridge.NativeModule;
 import com.facebook.react.bridge.Arguments;
@@ -100,8 +68,6 @@
 
 import com.mattermost.share.RealPathUtil;
 
-=======
->>>>>>> 175c0df5
 public class MainApplication extends NavigationApplication implements INotificationsApplication, INotificationsDrawerApplication {
   public static MainApplication instance;
 
@@ -138,14 +104,13 @@
   public List<ReactPackage> createAdditionalReactPackages() {
     // Add the packages you require here.
     // No need to add RnnPackage and MainReactPackage
-    final MainApplication appInstance = this;
     return Arrays.<ReactPackage>asList(
             new TurboReactPackage() {
               @Override
               public NativeModule getModule(String name, ReactApplicationContext reactContext) {
                 switch (name) {
                   case "MattermostShare":
-                    return new ShareModule(appInstance, reactContext);
+                    return new ShareModule(instance, reactContext);
                   case "RNDeviceInfo":
                     return new RNDeviceModule(reactContext, false);
                   case "ImagePickerManager":
@@ -155,7 +120,7 @@
                   case "RNVectorIconsModule":
                     return new VectorIconsModule(reactContext);
                   case "WixRNNotifications":
-                    return new RNNotificationsModule(appInstance, reactContext);
+                    return new RNNotificationsModule(instance, reactContext);
                   case "RNLocalAuth":
                     return new LocalAuthModule(reactContext);
                   case "JailMonkey":
@@ -165,7 +130,7 @@
                   case "MattermostManaged":
                     return MattermostManagedModule.getInstance(reactContext);
                   case "NotificationPreferences":
-                    return NotificationPreferencesModule.getInstance(appInstance, reactContext);
+                    return NotificationPreferencesModule.getInstance(instance, reactContext);
                   case "RNTextInputReset":
                     return new RNTextInputResetModule(reactContext);
                   case "RNSentry":
