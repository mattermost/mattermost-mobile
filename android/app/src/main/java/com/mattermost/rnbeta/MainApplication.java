package com.mattermost.rnbeta;

import android.app.Activity;
import android.support.annotation.NonNull;
import android.support.annotation.Nullable;
import android.content.Context;
import android.content.RestrictionsManager;
import android.os.Bundle;
import android.util.Log;
import java.io.File;
import java.util.HashMap;
import java.util.Arrays;
import java.util.List;
import java.util.Map;


import com.mattermost.share.ShareModule;
import com.learnium.RNDeviceInfo.RNDeviceModule;
import com.imagepicker.ImagePickerModule;
import com.psykar.cookiemanager.CookieManagerModule;
import com.oblador.vectoricons.VectorIconsModule;
import com.wix.reactnativenotifications.RNNotificationsModule;
import io.tradle.react.LocalAuthModule;
import com.gantix.JailMonkey.JailMonkeyModule;
import com.RNFetchBlob.RNFetchBlob;
import io.sentry.RNSentryModule;
import io.sentry.RNSentryEventEmitter;
import com.masteratul.exceptionhandler.ReactNativeExceptionHandlerModule;
import com.inprogress.reactnativeyoutube.YouTubeStandaloneModule;
import com.reactlibrary.RNReactNativeDocViewerModule;
import com.reactnativedocumentpicker.DocumentPicker;
import com.oblador.keychain.KeychainModule;
import com.reactnativecommunity.asyncstorage.AsyncStorageModule;
import com.reactnativecommunity.netinfo.NetInfoModule;
import com.reactnativecommunity.webview.RNCWebViewPackage;

import com.brentvatne.react.ReactVideoPackage;
import com.BV.LinearGradient.LinearGradientPackage;
import com.horcrux.svg.SvgPackage;
import com.swmansion.gesturehandler.react.RNGestureHandlerPackage;
import io.realm.react.RealmReactPackage;

import com.reactnativenavigation.NavigationApplication;
import com.reactnativenavigation.react.NavigationReactNativeHost;
import com.reactnativenavigation.react.ReactGateway;
import com.wix.reactnativenotifications.RNNotificationsPackage;
import com.wix.reactnativenotifications.core.notification.INotificationsApplication;
import com.wix.reactnativenotifications.core.notification.IPushNotification;
import com.wix.reactnativenotifications.core.notificationdrawer.IPushNotificationsDrawer;
import com.wix.reactnativenotifications.core.notificationdrawer.INotificationsDrawerApplication;
import com.wix.reactnativenotifications.core.AppLaunchHelper;
import com.wix.reactnativenotifications.core.AppLifecycleFacade;
import com.wix.reactnativenotifications.core.JsIOHelper;

import com.facebook.react.ReactPackage;
import com.facebook.react.ReactNativeHost;
import com.facebook.react.TurboReactPackage;
import com.facebook.react.bridge.NativeModule;
import com.facebook.react.bridge.Arguments;
import com.facebook.react.bridge.ReactContext;
import com.facebook.react.bridge.ReactApplicationContext;
import com.facebook.react.bridge.ReactMarker;
import com.facebook.react.bridge.ReactMarkerConstants;
import com.facebook.react.bridge.WritableMap;
import com.facebook.react.module.model.ReactModuleInfo;
import com.facebook.react.module.model.ReactModuleInfoProvider;
import com.facebook.react.modules.core.DeviceEventManagerModule;
import com.facebook.soloader.SoLoader;

import com.mattermost.share.RealPathUtil;

public class MainApplication extends NavigationApplication implements INotificationsApplication, INotificationsDrawerApplication {
  public static MainApplication instance;

  public Boolean sharedExtensionIsOpened = false;

  public long APP_START_TIME;

  public long RELOAD;
  public long CONTENT_APPEARED;

  public long PROCESS_PACKAGES_START;
  public long PROCESS_PACKAGES_END;

  private Bundle mManagedConfig = null;

  @Override
  protected ReactGateway createReactGateway() {
    ReactNativeHost host = new NavigationReactNativeHost(this, isDebug(), createAdditionalReactPackages()) {
      @Override
      protected String getJSMainModuleName() {
        return "index";
      }
    };
    return new ReactGateway(this, isDebug(), host);
  }

  @Override
  public boolean isDebug() {
    return BuildConfig.DEBUG;
  }

  @NonNull
  @Override
  public List<ReactPackage> createAdditionalReactPackages() {
    // Add the packages you require here.
    // No need to add RnnPackage and MainReactPackage
    return Arrays.<ReactPackage>asList(
            new TurboReactPackage() {
              @Override
              public NativeModule getModule(String name, ReactApplicationContext reactContext) {
                switch (name) {
                  case "MattermostShare":
                    return new ShareModule(instance, reactContext);
                  case "RNDeviceInfo":
                    return new RNDeviceModule(reactContext, false);
                  case "ImagePickerManager":
                    return new ImagePickerModule(reactContext, R.style.DefaultExplainingPermissionsTheme);
                  case "RNCookieManagerAndroid":
                    return new CookieManagerModule(reactContext);
                  case "RNVectorIconsModule":
                    return new VectorIconsModule(reactContext);
                  case "WixRNNotifications":
                    return new RNNotificationsModule(instance, reactContext);
                  case "RNLocalAuth":
                    return new LocalAuthModule(reactContext);
                  case "JailMonkey":
                    return new JailMonkeyModule(reactContext);
                  case "RNFetchBlob":
                    return new RNFetchBlob(reactContext);
                  case "MattermostManaged":
                    return MattermostManagedModule.getInstance(reactContext);
                  case "NotificationPreferences":
                    return NotificationPreferencesModule.getInstance(instance, reactContext);
                  case "RNTextInputReset":
                    return new RNTextInputResetModule(reactContext);
                  case "RNSentry":
                    return new RNSentryModule(reactContext);
                  case "RNSentryEventEmitter":
                    return new RNSentryEventEmitter(reactContext);
                  case "ReactNativeExceptionHandler":
                    return new ReactNativeExceptionHandlerModule(reactContext);
                  case "YouTubeStandaloneModule":
                    return new YouTubeStandaloneModule(reactContext);
                  case "RNReactNativeDocViewer":
                    return new RNReactNativeDocViewerModule(reactContext);
                  case "RNDocumentPicker":
                    return new DocumentPicker(reactContext);
                  case "RNKeychainManager":
                    return new KeychainModule(reactContext);
                  case AsyncStorageModule.NAME:
                    return new AsyncStorageModule(reactContext);
                  case NetInfoModule.NAME:
                    return new NetInfoModule(reactContext);
                  default:
                    throw new IllegalArgumentException("Could not find module " + name);
                }
              }

              @Override
              public ReactModuleInfoProvider getReactModuleInfoProvider() {
                return new ReactModuleInfoProvider() {
                  @Override
                  public Map<String, ReactModuleInfo> getReactModuleInfos() {
                    Map<String, ReactModuleInfo> map = new HashMap<>();
                    map.put("MattermostManaged", new ReactModuleInfo("MattermostManaged", "com.mattermost.rnbeta.MattermostManagedModule", false, false, false, false, false));
                    map.put("NotificationPreferences", new ReactModuleInfo("NotificationPreferences", "com.mattermost.rnbeta.NotificationPreferencesModule", false, false, false, false, false));
                    map.put("RNTextInputReset", new ReactModuleInfo("RNTextInputReset", "com.mattermost.rnbeta.RNTextInputResetModule", false, false, false, false, false));

                    map.put("MattermostShare", new ReactModuleInfo("MattermostShare", "com.mattermost.share.ShareModule", false, false, true, false, false));
                    map.put("RNDeviceInfo", new ReactModuleInfo("RNDeviceInfo", "com.learnium.RNDeviceInfo.RNDeviceModule", false, false, true, false, false));
                    map.put("ImagePickerManager", new ReactModuleInfo("ImagePickerManager", "com.imagepicker.ImagePickerModule", false, false, false, false, false));
                    map.put("RNCookieManagerAndroid", new ReactModuleInfo("RNCookieManagerAndroid", "com.psykar.cookiemanager.CookieManagerModule", false, false, false, false, false));
                    map.put("RNVectorIconsModule", new ReactModuleInfo("RNVectorIconsModule", "com.oblador.vectoricons.VectorIconsModule", false, false, false, false, false));
                    map.put("WixRNNotifications", new ReactModuleInfo("WixRNNotifications", "com.wix.reactnativenotifications.RNNotificationsModule", false, false, false, false, false));
                    map.put("RNLocalAuth", new ReactModuleInfo("RNLocalAuth", "io.tradle.react.LocalAuthModule", false, false, false, false, false));
                    map.put("JailMonkey", new ReactModuleInfo("JailMonkey", "com.gantix.JailMonkey.JailMonkeyModule", false, false, true, false, false));
                    map.put("RNFetchBlob", new ReactModuleInfo("RNFetchBlob", "com.RNFetchBlob.RNFetchBlob", false, false, true, false, false));
                    map.put("RNSentry", new ReactModuleInfo("RNSentry", "com.sentry.RNSentryModule", false, false, true, false, false));
                    map.put("RNSentryEventEmitter", new ReactModuleInfo("RNSentryEventEmitter", "com.sentry.RNSentryEventEmitter", false, false, true, false, false));
                    map.put("ReactNativeExceptionHandler", new ReactModuleInfo("ReactNativeExceptionHandler", "com.masteratul.exceptionhandler.ReactNativeExceptionHandlerModule", false, false, false, false, false));
                    map.put("YouTubeStandaloneModule", new ReactModuleInfo("YouTubeStandaloneModule", "com.inprogress.reactnativeyoutube.YouTubeStandaloneModule", false, false, false, false, false));
                    map.put("RNReactNativeDocViewer", new ReactModuleInfo("RNReactNativeDocViewer", "com.reactlibrary.RNReactNativeDocViewerModule", false, false, false, false, false));
                    map.put("RNDocumentPicker", new ReactModuleInfo("RNDocumentPicker", "com.reactnativedocumentpicker.DocumentPicker", false, false, false, false, false));
                    map.put("RNKeychainManager", new ReactModuleInfo("RNKeychainManager", "com.oblador.keychain.KeychainModule", false, false, true, false, false));
                    map.put(AsyncStorageModule.NAME, new ReactModuleInfo(AsyncStorageModule.NAME, "com.reactnativecommunity.asyncstorage.AsyncStorageModule", false, false, false, false, false));
                    map.put(NetInfoModule.NAME, new ReactModuleInfo(NetInfoModule.NAME, "com.reactnativecommunity.netinfo.NetInfoModule", false, false, false, false, false));
                    return map;
                  }
                };
              }
            },
<<<<<<< HEAD
            new RealmReactPackage(),
=======
            new RNCWebViewPackage(),
>>>>>>> 06f35112
            new SvgPackage(),
            new LinearGradientPackage(),
            new ReactVideoPackage(),
            new RNGestureHandlerPackage()
    );
  }

  @Override
  public void onCreate() {
    super.onCreate();
    instance = this;

    registerActivityLifecycleCallbacks(new ManagedActivityLifecycleCallbacks());

    // Delete any previous temp files created by the app
    File tempFolder = new File(getApplicationContext().getCacheDir(), "mmShare");
    RealPathUtil.deleteTempFiles(tempFolder);
    Log.i("ReactNative", "Cleaning temp cache " + tempFolder.getAbsolutePath());

    SoLoader.init(this, /* native exopackage */ false);

    // Uncomment to listen to react markers for build that has telemetry enabled
    // addReactMarkerListener();
  }

  @Override
  public IPushNotification getPushNotification(Context context, Bundle bundle, AppLifecycleFacade defaultFacade, AppLaunchHelper defaultAppLaunchHelper) {
    return new CustomPushNotification(
            context,
            bundle,
            defaultFacade,
            defaultAppLaunchHelper,
            new JsIOHelper()
    );
  }

  @Override
  public IPushNotificationsDrawer getPushNotificationsDrawer(Context context, AppLaunchHelper defaultAppLaunchHelper) {
    return new CustomPushNotificationDrawer(context, defaultAppLaunchHelper);
  }

  public ReactContext getRunningReactContext() {
    final ReactGateway reactGateway = getReactGateway();

    if (reactGateway == null) {
        return null;
    }

    return reactGateway
        .getReactNativeHost()
        .getReactInstanceManager()
        .getCurrentReactContext();
  }

  public synchronized Bundle loadManagedConfig(Context ctx) {
    if (ctx != null) {
      RestrictionsManager myRestrictionsMgr =
              (RestrictionsManager) ctx.getSystemService(Context.RESTRICTIONS_SERVICE);

      mManagedConfig = myRestrictionsMgr.getApplicationRestrictions();
      myRestrictionsMgr = null;

      if (mManagedConfig!= null && mManagedConfig.size() > 0) {
        return mManagedConfig;
      }

      return null;
    }

    return null;
  }

  public synchronized Bundle getManagedConfig() {
    if (mManagedConfig!= null && mManagedConfig.size() > 0) {
        return mManagedConfig;
    }

    ReactContext ctx = getRunningReactContext();

    if (ctx != null) {
      return loadManagedConfig(ctx);
    }

    return null;
  }

  private void addReactMarkerListener() {
    ReactMarker.addListener(new ReactMarker.MarkerListener() {
      @Override
      public void logMarker(ReactMarkerConstants name, @Nullable String tag, int instanceKey) {
        if (name.toString() == ReactMarkerConstants.RELOAD.toString()) {
          APP_START_TIME = System.currentTimeMillis();
          RELOAD = System.currentTimeMillis();
        } else if (name.toString() == ReactMarkerConstants.PROCESS_PACKAGES_START.toString()) {
          PROCESS_PACKAGES_START = System.currentTimeMillis();
        } else if (name.toString() == ReactMarkerConstants.PROCESS_PACKAGES_END.toString()) {
          PROCESS_PACKAGES_END = System.currentTimeMillis();
        } else if (name.toString() == ReactMarkerConstants.CONTENT_APPEARED.toString()) {
          CONTENT_APPEARED = System.currentTimeMillis();
          ReactContext ctx = getRunningReactContext();

          if (ctx != null) {
            WritableMap map = Arguments.createMap();

            map.putDouble("appReload", RELOAD);
            map.putDouble("appContentAppeared", CONTENT_APPEARED);

            map.putDouble("processPackagesStart", PROCESS_PACKAGES_START);
            map.putDouble("processPackagesEnd", PROCESS_PACKAGES_END);

            ctx.getJSModule(DeviceEventManagerModule.RCTDeviceEventEmitter.class).
                    emit("nativeMetrics", map);
          }
        }
      }
    });
  }
}<|MERGE_RESOLUTION|>--- conflicted
+++ resolved
@@ -190,11 +190,8 @@
                 };
               }
             },
-<<<<<<< HEAD
             new RealmReactPackage(),
-=======
             new RNCWebViewPackage(),
->>>>>>> 06f35112
             new SvgPackage(),
             new LinearGradientPackage(),
             new ReactVideoPackage(),
