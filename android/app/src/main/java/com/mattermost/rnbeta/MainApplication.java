--- conflicted
+++ resolved
@@ -197,13 +197,9 @@
             new SvgPackage(),
             new LinearGradientPackage(),
             new ReactVideoPackage(),
-<<<<<<< HEAD
             new RNGestureHandlerPackage(),
+//            new RNReactNativeHapticFeedbackPackage()
             new RNPasteableTextInputPackage()
-=======
-            new RNGestureHandlerPackage()
-//            new RNReactNativeHapticFeedbackPackage()
->>>>>>> 223bd64a
     );
   }
 
