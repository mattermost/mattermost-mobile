--- conflicted
+++ resolved
@@ -31,12 +31,8 @@
 import com.oblador.keychain.KeychainModule;
 import com.reactnativecommunity.asyncstorage.AsyncStorageModule;
 import com.reactnativecommunity.netinfo.NetInfoModule;
-<<<<<<< HEAD
-import com.reactnativecommunity.webview.RNCWebViewModule;
+import com.reactnativecommunity.webview.RNCWebViewPackage;
 import com.levelasquez.androidopensettings.AndroidOpenSettings;
-=======
-import com.reactnativecommunity.webview.RNCWebViewPackage;
->>>>>>> f6afab21
 
 import com.brentvatne.react.ReactVideoPackage;
 import com.BV.LinearGradient.LinearGradientPackage;
@@ -154,13 +150,8 @@
                     return new AsyncStorageModule(reactContext);
                   case NetInfoModule.NAME:
                     return new NetInfoModule(reactContext);
-<<<<<<< HEAD
-                  case RNCWebViewModule.MODULE_NAME:
-                    return new RNCWebViewModule(reactContext);
                   case "RNAndroidOpenSettings":
                     return new AndroidOpenSettings(reactContext);
-=======
->>>>>>> f6afab21
                   default:
                     throw new IllegalArgumentException("Could not find module " + name);
                 }
@@ -194,11 +185,7 @@
                     map.put("RNKeychainManager", new ReactModuleInfo("RNKeychainManager", "com.oblador.keychain.KeychainModule", false, false, true, false, false));
                     map.put(AsyncStorageModule.NAME, new ReactModuleInfo(AsyncStorageModule.NAME, "com.reactnativecommunity.asyncstorage.AsyncStorageModule", false, false, false, false, false));
                     map.put(NetInfoModule.NAME, new ReactModuleInfo(NetInfoModule.NAME, "com.reactnativecommunity.netinfo.NetInfoModule", false, false, false, false, false));
-<<<<<<< HEAD
-                    map.put(RNCWebViewModule.MODULE_NAME, new ReactModuleInfo(RNCWebViewModule.MODULE_NAME, "com.reactnativecommunity.webview.RNCWebViewModule", false, false, false, false, false));
                     map.put("RNAndroidOpenSettings", new ReactModuleInfo("RNAndroidOpenSettings", "com.levelasquez.androidopensettings.AndroidOpenSettings", false, false, false, false, false));
-=======
->>>>>>> f6afab21
                     return map;
                   }
                 };
