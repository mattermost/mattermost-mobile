--- conflicted
+++ resolved
@@ -43,20 +43,15 @@
     public static final String KEY_TEXT_REPLY = "CAN_REPLY";
     public static final String NOTIFICATION_REPLIED_EVENT_NAME = "notificationReplied";
 
-<<<<<<< HEAD
     private static final String PUSH_TYPE_MESSAGE = "message";
     private static final String PUSH_TYPE_CLEAR = "clear";
     private static final String PUSH_TYPE_UPDATE_BADGE = "update_badge";
 
+    private NotificationChannel mHighImportanceChannel;
+    private NotificationChannel mMinImportanceChannel;
+
     private static Map<String, Integer> channelIdToNotificationCount = new HashMap<String, Integer>();
     private static Map<String, List<Bundle>> channelIdToNotification = new HashMap<String, List<Bundle>>();
-=======
-    private NotificationChannel mHighImportanceChannel;
-    private NotificationChannel mMinImportanceChannel;
-
-    private static LinkedHashMap<String,Integer> channelIdToNotificationCount = new LinkedHashMap<String,Integer>();
-    private static LinkedHashMap<String,List<Bundle>> channelIdToNotification = new LinkedHashMap<String,List<Bundle>>();
->>>>>>> 5e5d3abd
     private static AppLifecycleFacade lifecycleFacade;
     private static Context context;
     private static int badgeCount = 0;
@@ -69,17 +64,9 @@
 
     public static void clearNotification(Context mContext, int notificationId, String channelId) {
         if (notificationId != -1) {
-<<<<<<< HEAD
             Integer count = channelIdToNotificationCount.get(channelId);
             if (count == null) {
                 count = -1;
-=======
-            Object objCount = channelIdToNotificationCount.get(channelId);
-            Integer count = -1;
-
-            if (objCount != null) {
-                count = (Integer)objCount;
->>>>>>> 5e5d3abd
             }
 
             channelIdToNotificationCount.remove(channelId);
@@ -132,7 +119,6 @@
 
                 channelIdToNotificationCount.put(channelId, count);
             }
-<<<<<<< HEAD
 
             synchronized (channelIdToNotification) {
                 List<Bundle> list = channelIdToNotification.get(channelId);
@@ -142,11 +128,6 @@
 
                 if (PUSH_TYPE_MESSAGE.equals(type)) {
                     String senderName = getSenderName(data.getString("sender_name"), data.getString("channel_name"), data.getString("message"));
-=======
-            synchronized (list) {
-                if (!"clear".equals(type)) {
-                    String senderName = getSenderName(data);
->>>>>>> 5e5d3abd
                     data.putLong("time", new Date().getTime());
                     data.putString("sender_name", senderName);
                     data.putString("sender_id", data.getString("sender_id"));
@@ -273,10 +254,9 @@
     }
 
     private void setNotificationNumber(Notification.Builder notification, String channelId) {
-        Integer number = 1;
-        Object objCount = channelIdToNotificationCount.get(channelId);
-        if (objCount != null) {
-            number = (Integer)objCount;
+        Integer number = channelIdToNotificationCount.get(channelId);
+        if (number != null) {
+            number = 0;
         }
         notification.setNumber(number);
     }
@@ -450,15 +430,6 @@
         notification.setDeleteIntent(deleteIntent);
     }
 
-<<<<<<< HEAD
-    private void cancelNotification(Bundle data, int notificationId) {
-        final String channelId = data.getString("channel_id");
-        CustomPushNotification.clearNotification(mContext.getApplicationContext(), notificationId, channelId);
-
-        final String badgeString = data.getString("badge");
-        CustomPushNotification.badgeCount = Integer.parseInt(badgeString);
-        ApplicationBadgeHelper.instance.setApplicationIconBadgeNumber(mContext.getApplicationContext(), CustomPushNotification.badgeCount);
-=======
     private void addNotificationReplyAction(Notification.Builder notification, int notificationId, Bundle bundle) {
         String postId = bundle.getString("post_id");
         if (postId == null || Build.VERSION.SDK_INT < Build.VERSION_CODES.N) {
@@ -502,7 +473,6 @@
 
         CustomPushNotification.badgeCount = Integer.parseInt(badge);
         CustomPushNotification.clearNotification(mContext.getApplicationContext(), notificationId, channelId);
->>>>>>> 5e5d3abd
     }
 
     private String getSenderName(Bundle bundle) {
