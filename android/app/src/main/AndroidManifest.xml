--- conflicted
+++ resolved
@@ -31,12 +31,7 @@
         android:configChanges="keyboard|keyboardHidden|orientation|screenSize|uiMode"
         android:windowSoftInputMode="adjustResize"
         android:launchMode="singleTask"
-<<<<<<< HEAD
-        android:taskAffinity=""
-      >
-=======
         android:taskAffinity="">
->>>>>>> 8742a2b1
         <intent-filter>
             <action android:name="android.intent.action.MAIN" />
             <category android:name="android.intent.category.LAUNCHER" />
