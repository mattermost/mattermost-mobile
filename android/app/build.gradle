--- conflicted
+++ resolved
@@ -132,13 +132,8 @@
         minSdkVersion rootProject.ext.minSdkVersion
         targetSdkVersion rootProject.ext.targetSdkVersion
         missingDimensionStrategy "RNNotifications.reactNativeVersion", "reactNative60"
-<<<<<<< HEAD
         versionCode 355
-        versionName "1.42.0"
-=======
-        versionCode 354
         versionName "1.43.0"
->>>>>>> 4ce5a1ea
         multiDexEnabled = true
         testBuildType System.getProperty('testBuildType', 'debug')
         testInstrumentationRunner 'androidx.test.runner.AndroidJUnitRunner'
