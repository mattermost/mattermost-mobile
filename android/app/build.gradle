--- conflicted
+++ resolved
@@ -130,12 +130,7 @@
         applicationId "com.mattermost.rnbeta"
         minSdkVersion rootProject.ext.minSdkVersion
         targetSdkVersion rootProject.ext.targetSdkVersion
-<<<<<<< HEAD
-        versionCode 272
-=======
-        missingDimensionStrategy "RNN.reactNativeVersion", "reactNative60"
         versionCode 274
->>>>>>> f751b552
         versionName "1.29.0"
         multiDexEnabled = true
         ndk {
