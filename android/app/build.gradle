apply plugin: "com.android.application"

import com.android.build.OutputFile

/**
 * The react.gradle file registers a task for each build variant (e.g. bundleDebugJsAndAssets
 * and bundleReleaseJsAndAssets).
 * These basically call `react-native bundle` with the correct arguments during the Android build
 * cycle. By default, bundleDebugJsAndAssets is skipped, as in debug/dev mode we prefer to load the
 * bundle directly from the development server. Below you can see all the possible configurations
 * and their defaults. If you decide to add a configuration block, make sure to add it before the
 * `apply from: "../../node_modules/react-native/react.gradle"` line.
 *
 * project.ext.react = [
 *   // the name of the generated asset file containing your JS bundle
 *   bundleAssetName: "index.android.bundle",
 *
 *   // the entry file for bundle generation. If none specified and
 *   // "index.android.js" exists, it will be used. Otherwise "index.js" is
 *   // default. Can be overridden with ENTRY_FILE environment variable.
 *   entryFile: "index.android.js",
 *
 *   // whether to bundle JS and assets in debug mode
 *   bundleInDebug: false,
 *
 *   // whether to bundle JS and assets in release mode
 *   bundleInRelease: true,
 *
 *   // whether to bundle JS and assets in another build variant (if configured).
 *   // See http://tools.android.com/tech-docs/new-build-system/user-guide#TOC-Build-Variants
 *   // The configuration property can be in the following formats
 *   //         'bundleIn${productFlavor}${buildType}'
 *   //         'bundleIn${buildType}'
 *   // bundleInFreeDebug: true,
 *   // bundleInPaidRelease: true,
 *   // bundleInBeta: true,
 *
 *   // whether to disable dev mode in custom build variants (by default only disabled in release)
 *   // for example: to disable dev mode in the staging build type (if configured)
 *   devDisabledInStaging: true,
 *   // The configuration property can be in the following formats
 *   //         'devDisabledIn${productFlavor}${buildType}'
 *   //         'devDisabledIn${buildType}'
 *
 *   // the root of your project, i.e. where "package.json" lives
 *   root: "../../",
 *
 *   // where to put the JS bundle asset in debug mode
 *   jsBundleDirDebug: "$buildDir/intermediates/assets/debug",
 *
 *   // where to put the JS bundle asset in release mode
 *   jsBundleDirRelease: "$buildDir/intermediates/assets/release",
 *
 *   // where to put drawable resources / React Native assets, e.g. the ones you use via
 *   // require('./image.png')), in debug mode
 *   resourcesDirDebug: "$buildDir/intermediates/res/merged/debug",
 *
 *   // where to put drawable resources / React Native assets, e.g. the ones you use via
 *   // require('./image.png')), in release mode
 *   resourcesDirRelease: "$buildDir/intermediates/res/merged/release",
 *
 *   // by default the gradle tasks are skipped if none of the JS files or assets change; this means
 *   // that we don't look at files in android/ or ios/ to determine whether the tasks are up to
 *   // date; if you have any other folders that you want to ignore for performance reasons (gradle
 *   // indexes the entire tree), add them here. Alternatively, if you have JS files in android/
 *   // for example, you might want to remove it from here.
 *   inputExcludes: ["android/**", "ios/**"],
 *
 *   // override which node gets called and with what additional arguments
 *   nodeExecutableAndArgs: ["node"],
 *
 *   // supply additional arguments to the packager
 *   extraPackagerArgs: []
 * ]
 */

project.ext.react = [
    entryFile: "index.js",
    bundleConfig: "metro.config.js",
    bundleCommand: "ram-bundle",
    enableHermes: false,
]

apply from: "../../node_modules/react-native/react.gradle"
apply from: "../../node_modules/react-native-vector-icons/fonts.gradle"

if (System.getenv("SENTRY_ENABLED") == "true") {
    project.ext.sentryCli = [
        logLevel: "error",
        flavorAware: false
    ]

    apply from: "../../node_modules/@sentry/react-native/sentry.gradle"
}

/**
 * Set this to true to create two separate APKs instead of one:
 *   - An APK that only works on ARM devices
 *   - An APK that only works on x86 devices
 * The advantage is the size of the APK is reduced by about 4MB.
 * Upload all the APKs to the Play Store and people will download
 * the correct one based on the CPU architecture of their device.
 */
def enableSeparateBuildPerCPUArchitecture = false

/**
 * Run Proguard to shrink the Java bytecode in release builds.
 */
def enableProguardInReleaseBuilds = false

// Add v8-android - prebuilt libv8android.so into APK
def jscFlavor = 'org.chromium:v8-android:+'

/**
 * Whether to enable the Hermes VM.
 *
 * This should be set on project.ext.react and mirrored here.  If it is not set
 * on project.ext.react, JavaScript will not be compiled to Hermes Bytecode
 * and the benefits of using Hermes will therefore be sharply reduced.
 */
def enableHermes = project.ext.react.get("enableHermes", false);

android {
    compileSdkVersion rootProject.ext.compileSdkVersion

    compileOptions {
        sourceCompatibility JavaVersion.VERSION_1_8
        targetCompatibility JavaVersion.VERSION_1_8
    }

    defaultConfig {
        applicationId "com.mattermost.rnbeta"
        minSdkVersion rootProject.ext.minSdkVersion
        targetSdkVersion rootProject.ext.targetSdkVersion
        missingDimensionStrategy "RNNotifications.reactNativeVersion", "reactNative60"
<<<<<<< HEAD
        versionCode 287
        versionName "1.31.0"
=======
        versionCode 288
        versionName "1.30.1"
>>>>>>> feb370f4
        multiDexEnabled = true
        ndk {
            abiFilters 'armeabi-v7a','arm64-v8a','x86','x86_64'
        }

    }
    signingConfigs {
        release {
            if (project.hasProperty('MATTERMOST_RELEASE_STORE_FILE')) {
                storeFile file(MATTERMOST_RELEASE_STORE_FILE)
                storePassword MATTERMOST_RELEASE_PASSWORD
                keyAlias MATTERMOST_RELEASE_KEY_ALIAS
                keyPassword MATTERMOST_RELEASE_PASSWORD
            }
        }
    }
    splits {
        abi {
            reset()
            enable enableSeparateBuildPerCPUArchitecture
            universalApk false  // If true, also generate a universal APK
            include "armeabi-v7a", "x86", "arm64-v8a", "x86_64"
        }
    }
    buildTypes {
        release {
            minifyEnabled enableProguardInReleaseBuilds
            proguardFiles getDefaultProguardFile("proguard-android.txt"), "proguard-rules.pro"
            signingConfig signingConfigs.release
        }
        debug {
            minifyEnabled enableProguardInReleaseBuilds
            proguardFiles getDefaultProguardFile("proguard-android.txt"), "proguard-rules.pro"
        }
        unsigned.initWith(buildTypes.release)
        unsigned {
            signingConfig null
            matchingFallbacks = ['release']
        }
    }
    // applicationVariants are e.g. debug, release
    applicationVariants.all { variant ->
        variant.outputs.each { output ->
            // For each separate APK per architecture, set a unique version code as described here:
            // http://tools.android.com/tech-docs/new-build-system/user-guide/apk-splits
            def versionCodes = ["armeabi-v7a":1, "x86":2, "arm64-v8a": 3, "x86_64": 4]
            def abi = output.getFilter(OutputFile.ABI)
            if (abi != null) {  // null for the universal-debug, universal-release variants
                output.versionCodeOverride =
                        versionCodes.get(abi) * 1048576 + defaultConfig.versionCode
            }
        }
    }

    compileOptions {
        sourceCompatibility 1.8
        targetCompatibility 1.8
    }

    packagingOptions {
        // Make sure libjsc.so does not packed in APK
        exclude "**/libjsc.so"
        pickFirst "lib/armeabi-v7a/libc++_shared.so"
        pickFirst "lib/arm64-v8a/libc++_shared.so"
        pickFirst "lib/x86/libc++_shared.so"
        pickFirst "lib/x86_64/libc++_shared.so"
    }
}

repositories {
    maven {
        url 'https://maven.google.com'
    }
}

configurations.all {
    resolutionStrategy {
        eachDependency { DependencyResolveDetails details ->
            if (details.requested.name == 'play-services-base') {
                details.useTarget group: details.requested.group, name: details.requested.name, version: '15.0.1'
            }
            if (details.requested.name == 'play-services-tasks') {
                details.useTarget group: details.requested.group, name: details.requested.name, version: '15.0.1'
            }
            if (details.requested.name == 'play-services-stats') {
                details.useTarget group: details.requested.group, name: details.requested.name, version: '15.0.1'
            }
            if (details.requested.name == 'play-services-basement') {
                details.useTarget group: details.requested.group, name: details.requested.name, version: '15.0.1'
            }
        }
    }
}

dependencies {
    implementation fileTree(dir: "libs", include: ["*.jar"])

    //noinspection GradleDynamicVersio
    implementation "com.facebook.react:react-native:+"  // From node_modules

    implementation "androidx.swiperefreshlayout:swiperefreshlayout:1.0.0"
    debugImplementation("com.facebook.flipper:flipper:${FLIPPER_VERSION}") {
      exclude group:'com.facebook.fbjni'
    }
    debugImplementation("com.facebook.flipper:flipper-network-plugin:${FLIPPER_VERSION}") {
        exclude group:'com.facebook.flipper'
    }
    debugImplementation("com.facebook.flipper:flipper-fresco-plugin:${FLIPPER_VERSION}") {
        exclude group:'com.facebook.flipper'
    }


    if (enableHermes) {
        def hermesPath = "../../node_modules/hermes-engine/android/";
        debugImplementation files(hermesPath + "hermes-debug.aar")
        releaseImplementation files(hermesPath + "hermes-release.aar")
        unsignedImplementation files(hermesPath + "hermes-release.aar")
    } else {
        implementation jscFlavor
    }

    implementation 'androidx.appcompat:appcompat:1.0.0'
    implementation 'com.google.android.material:material:1.0.0'
    implementation 'androidx.constraintlayout:constraintlayout:1.1.3'

    implementation project(':reactnativenotifications')
    implementation 'com.google.firebase:firebase-messaging:17.3.4'

    // For animated GIF support
    implementation 'com.facebook.fresco:fresco:2.0.0'
    implementation 'com.facebook.fresco:animated-gif:2.0.0'
    // For WebP support, including animated WebP
    implementation 'com.facebook.fresco:animated-webp:2.0.0'
    implementation  'com.facebook.fresco:webpsupport:2.0.0'
}

// Run this once to be able to run the application with BUCK
// puts all compile dependencies into folder libs for BUCK to use
task copyDownloadableDepsToLibs(type: Copy) {
    from configurations.compile
    into 'libs'
}

apply plugin: 'com.google.gms.google-services'
apply from: file("../../node_modules/@react-native-community/cli-platform-android/native_modules.gradle"); applyNativeModulesAppBuildGradle(project)<|MERGE_RESOLUTION|>--- conflicted
+++ resolved
@@ -133,13 +133,8 @@
         minSdkVersion rootProject.ext.minSdkVersion
         targetSdkVersion rootProject.ext.targetSdkVersion
         missingDimensionStrategy "RNNotifications.reactNativeVersion", "reactNative60"
-<<<<<<< HEAD
-        versionCode 287
+        versionCode 288
         versionName "1.31.0"
-=======
-        versionCode 288
-        versionName "1.30.1"
->>>>>>> feb370f4
         multiDexEnabled = true
         ndk {
             abiFilters 'armeabi-v7a','arm64-v8a','x86','x86_64'
