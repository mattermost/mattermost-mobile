apply plugin: "com.android.application"

import com.android.build.OutputFile

/**
 * The react.gradle file registers a task for each build variant (e.g. bundleDebugJsAndAssets
 * and bundleReleaseJsAndAssets).
 * These basically call `react-native bundle` with the correct arguments during the Android build
 * cycle. By default, bundleDebugJsAndAssets is skipped, as in debug/dev mode we prefer to load the
 * bundle directly from the development server. Below you can see all the possible configurations
 * and their defaults. If you decide to add a configuration block, make sure to add it before the
 * `apply from: "../../node_modules/react-native/react.gradle"` line.
 *
 * project.ext.react = [
 *   // the name of the generated asset file containing your JS bundle
 *   bundleAssetName: "index.android.bundle",
 *
 *   // the entry file for bundle generation
 *   entryFile: "index.android.js",
 *
 *   // whether to bundle JS and assets in debug mode
 *   bundleInDebug: false,
 *
 *   // whether to bundle JS and assets in release mode
 *   bundleInRelease: true,
 *
 *   // whether to bundle JS and assets in another build variant (if configured).
 *   // See http://tools.android.com/tech-docs/new-build-system/user-guide#TOC-Build-Variants
 *   // The configuration property can be in the following formats
 *   //         'bundleIn${productFlavor}${buildType}'
 *   //         'bundleIn${buildType}'
 *   // bundleInFreeDebug: true,
 *   // bundleInPaidRelease: true,
 *   // bundleInBeta: true,
 *
 *   // whether to disable dev mode in custom build variants (by default only disabled in release)
 *   // for example: to disable dev mode in the staging build type (if configured)
 *   devDisabledInStaging: true,
 *   // The configuration property can be in the following formats
 *   //         'devDisabledIn${productFlavor}${buildType}'
 *   //         'devDisabledIn${buildType}'
 *
 *   // the root of your project, i.e. where "package.json" lives
 *   root: "../../",
 *
 *   // where to put the JS bundle asset in debug mode
 *   jsBundleDirDebug: "$buildDir/intermediates/assets/debug",
 *
 *   // where to put the JS bundle asset in release mode
 *   jsBundleDirRelease: "$buildDir/intermediates/assets/release",
 *
 *   // where to put drawable resources / React Native assets, e.g. the ones you use via
 *   // require('./image.png')), in debug mode
 *   resourcesDirDebug: "$buildDir/intermediates/res/merged/debug",
 *
 *   // where to put drawable resources / React Native assets, e.g. the ones you use via
 *   // require('./image.png')), in release mode
 *   resourcesDirRelease: "$buildDir/intermediates/res/merged/release",
 *
 *   // by default the gradle tasks are skipped if none of the JS files or assets change; this means
 *   // that we don't look at files in android/ or ios/ to determine whether the tasks are up to
 *   // date; if you have any other folders that you want to ignore for performance reasons (gradle
 *   // indexes the entire tree), add them here. Alternatively, if you have JS files in android/
 *   // for example, you might want to remove it from here.
 *   inputExcludes: ["android/**", "ios/**"],
 *
 *   // override which node gets called and with what additional arguments
 *   nodeExecutableAndArgs: ["node"],
 *
 *   // supply additional arguments to the packager
 *   extraPackagerArgs: []
 * ]
 */

project.ext.react = [
    entryFile: "index.js",
    bundleCommand: "ram-bundle",
    bundleConfig: "metro.config.js"
]

apply from: "../../node_modules/react-native/react.gradle"
apply from: "../../node_modules/react-native-vector-icons/fonts.gradle"

if (System.getenv("SENTRY_ENABLED") == "true") {
    project.ext.sentryCli = [
        logLevel: "error",
        flavorAware: false
    ]

    apply from: "../../node_modules/react-native-sentry/sentry.gradle"
}

/**
 * Set this to true to create two separate APKs instead of one:
 *   - An APK that only works on ARM devices
 *   - An APK that only works on x86 devices
 * The advantage is the size of the APK is reduced by about 4MB.
 * Upload all the APKs to the Play Store and people will download
 * the correct one based on the CPU architecture of their device.
 */
def enableSeparateBuildPerCPUArchitecture = false

/**
 * Run Proguard to shrink the Java bytecode in release builds.
 */
def enableProguardInReleaseBuilds = false

android {
    compileSdkVersion rootProject.ext.compileSdkVersion

    compileOptions {
        sourceCompatibility JavaVersion.VERSION_1_8
        targetCompatibility JavaVersion.VERSION_1_8
    }

    packagingOptions {
        pickFirst '**/libjsc.so'
        pickFirst '**/libc++_shared.so'
    }

    defaultConfig {
        applicationId "com.mattermost.rnbeta"
        minSdkVersion rootProject.ext.minSdkVersion
        targetSdkVersion rootProject.ext.targetSdkVersion
        missingDimensionStrategy "RNN.reactNativeVersion", "reactNative57_5"
<<<<<<< HEAD
        versionCode 230
        versionName "1.24.0"
=======
        versionCode 231
        versionName "1.23.0"
>>>>>>> 0154ea8f
        multiDexEnabled = true
        ndk {
            abiFilters 'armeabi-v7a','arm64-v8a','x86','x86_64'
        }

    }
    signingConfigs {
        release {
            if (project.hasProperty('MATTERMOST_RELEASE_STORE_FILE')) {
                storeFile file(MATTERMOST_RELEASE_STORE_FILE)
                storePassword MATTERMOST_RELEASE_PASSWORD
                keyAlias MATTERMOST_RELEASE_KEY_ALIAS
                keyPassword MATTERMOST_RELEASE_PASSWORD
            }
        }
    }
    splits {
        abi {
            reset()
            enable enableSeparateBuildPerCPUArchitecture
            universalApk false  // If true, also generate a universal APK
            include "armeabi-v7a", "x86", "arm64-v8a", "x86_64"
        }
    }
    buildTypes {
        release {
            minifyEnabled enableProguardInReleaseBuilds
            proguardFiles getDefaultProguardFile("proguard-android.txt"), "proguard-rules.pro"
            signingConfig signingConfigs.release
        }
        debug {
            minifyEnabled enableProguardInReleaseBuilds
            proguardFiles getDefaultProguardFile("proguard-android.txt"), "proguard-rules.pro"
        }
        unsigned.initWith(buildTypes.release)
        unsigned {
            signingConfig null
            matchingFallbacks = ['debug', 'release']
        }
    }
    // applicationVariants are e.g. debug, release
    applicationVariants.all { variant ->
        variant.outputs.each { output ->
            // For each separate APK per architecture, set a unique version code as described here:
            // http://tools.android.com/tech-docs/new-build-system/user-guide/apk-splits
            def versionCodes = ["armeabi-v7a":1, "x86":2, "arm64-v8a": 3, "x86_64": 4]
            def abi = output.getFilter(OutputFile.ABI)
            if (abi != null) {  // null for the universal-debug, universal-release variants
                output.versionCodeOverride =
                        versionCodes.get(abi) * 1048576 + defaultConfig.versionCode
            }
        }
    }

    compileOptions {
        sourceCompatibility 1.8
        targetCompatibility 1.8
    }
}

repositories {
    maven {
        url 'https://maven.google.com'
    }
}

configurations.all {
    resolutionStrategy {
        eachDependency { DependencyResolveDetails details ->
            if (details.requested.name == 'play-services-base') {
                details.useTarget group: details.requested.group, name: details.requested.name, version: '15.0.1'
            }
            if (details.requested.name == 'play-services-tasks') {
                details.useTarget group: details.requested.group, name: details.requested.name, version: '15.0.1'
            }
            if (details.requested.name == 'play-services-stats') {
                details.useTarget group: details.requested.group, name: details.requested.name, version: '15.0.1'
            }
            if (details.requested.name == 'play-services-basement') {
                details.useTarget group: details.requested.group, name: details.requested.name, version: '15.0.1'
            }
        }
    }
}

dependencies {
    // Make sure to put android-jsc at the top
    implementation "org.webkit:android-jsc-intl:r241213"

    implementation fileTree(dir: "libs", include: ["*.jar"])
    implementation "com.android.support:appcompat-v7:${rootProject.ext.supportLibVersion}"
    implementation 'com.android.support:design:28.0.0'
    implementation 'com.android.support:percent:28.0.0'
    implementation "com.google.firebase:firebase-messaging:17.3.0"
    implementation "com.facebook.react:react-native:+"  // From node_modules
    implementation project(':react-native-document-picker')
    implementation project(':react-native-keychain')
    implementation project(':react-native-doc-viewer')
    implementation project(':react-native-video')
    implementation project(':react-native-navigation')
    implementation project(':react-native-image-picker')
    implementation project(':react-native-device-info')
    implementation project(':reactnativenotifications')
    implementation project(':react-native-cookies')
    implementation project(':react-native-linear-gradient')
    implementation project(':react-native-vector-icons')
    implementation project(':react-native-svg')
    implementation project(':react-native-local-auth')
    implementation project(':jail-monkey')
    implementation project(':react-native-youtube')
    implementation project(':react-native-sentry')
    implementation project(':react-native-exception-handler')
    implementation project(':rn-fetch-blob')
    implementation project(':react-native-webview')
    implementation project(':react-native-gesture-handler')
    implementation project(':@react-native-community_async-storage')
    implementation project(':@react-native-community_netinfo')
    implementation project(':react-native-android-open-settings')
    implementation project(':react-native-haptic-feedback')

    // For animated GIF support
    implementation 'com.facebook.fresco:fresco:1.10.0'
    implementation 'com.facebook.fresco:animated-gif:1.10.0'
    // For WebP support, including animated WebP
    implementation 'com.facebook.fresco:animated-webp:1.10.0'
    implementation  'com.facebook.fresco:webpsupport:1.10.0'
}

// Run this once to be able to run the application with BUCK
// puts all compile dependencies into folder libs for BUCK to use
task copyDownloadableDepsToLibs(type: Copy) {
    from configurations.compile
    into 'libs'
}

apply plugin: 'com.google.gms.google-services'<|MERGE_RESOLUTION|>--- conflicted
+++ resolved
@@ -123,13 +123,8 @@
         minSdkVersion rootProject.ext.minSdkVersion
         targetSdkVersion rootProject.ext.targetSdkVersion
         missingDimensionStrategy "RNN.reactNativeVersion", "reactNative57_5"
-<<<<<<< HEAD
-        versionCode 230
         versionName "1.24.0"
-=======
         versionCode 231
-        versionName "1.23.0"
->>>>>>> 0154ea8f
         multiDexEnabled = true
         ndk {
             abiFilters 'armeabi-v7a','arm64-v8a','x86','x86_64'
