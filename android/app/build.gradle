--- conflicted
+++ resolved
@@ -130,13 +130,8 @@
         applicationId "com.mattermost.rnbeta"
         minSdkVersion rootProject.ext.minSdkVersion
         targetSdkVersion rootProject.ext.targetSdkVersion
-<<<<<<< HEAD
-        versionCode 295
+        versionCode 296
         versionName "1.31.2"
-=======
-        versionCode 296
-        versionName "1.31.1"
->>>>>>> 700b3d1a
         multiDexEnabled = true
         ndk {
             abiFilters 'armeabi-v7a','arm64-v8a','x86','x86_64'
