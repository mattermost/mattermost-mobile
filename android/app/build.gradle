apply plugin: "com.android.application"

import com.android.build.OutputFile

/**
 * The react.gradle file registers a task for each build variant (e.g. bundleDebugJsAndAssets
 * and bundleReleaseJsAndAssets).
 * These basically call `react-native bundle` with the correct arguments during the Android build
 * cycle. By default, bundleDebugJsAndAssets is skipped, as in debug/dev mode we prefer to load the
 * bundle directly from the development server. Below you can see all the possible configurations
 * and their defaults. If you decide to add a configuration block, make sure to add it before the
 * `apply from: "../../node_modules/react-native/react.gradle"` line.
 *
 * project.ext.react = [
 *   // the name of the generated asset file containing your JS bundle
 *   bundleAssetName: "index.android.bundle",
 *
 *   // the entry file for bundle generation. If none specified and
 *   // "index.android.js" exists, it will be used. Otherwise "index.js" is
 *   // default. Can be overridden with ENTRY_FILE environment variable.
 *   entryFile: "index.android.js",
 *
 *   // whether to bundle JS and assets in debug mode
 *   bundleInDebug: false,
 *
 *   // whether to bundle JS and assets in release mode
 *   bundleInRelease: true,
 *
 *   // whether to bundle JS and assets in another build variant (if configured).
 *   // See http://tools.android.com/tech-docs/new-build-system/user-guide#TOC-Build-Variants
 *   // The configuration property can be in the following formats
 *   //         'bundleIn${productFlavor}${buildType}'
 *   //         'bundleIn${buildType}'
 *   // bundleInFreeDebug: true,
 *   // bundleInPaidRelease: true,
 *   // bundleInBeta: true,
 *
 *   // whether to disable dev mode in custom build variants (by default only disabled in release)
 *   // for example: to disable dev mode in the staging build type (if configured)
 *   devDisabledInStaging: true,
 *   // The configuration property can be in the following formats
 *   //         'devDisabledIn${productFlavor}${buildType}'
 *   //         'devDisabledIn${buildType}'
 *
 *   // the root of your project, i.e. where "package.json" lives
 *   root: "../../",
 *
 *   // where to put the JS bundle asset in debug mode
 *   jsBundleDirDebug: "$buildDir/intermediates/assets/debug",
 *
 *   // where to put the JS bundle asset in release mode
 *   jsBundleDirRelease: "$buildDir/intermediates/assets/release",
 *
 *   // where to put drawable resources / React Native assets, e.g. the ones you use via
 *   // require('./image.png')), in debug mode
 *   resourcesDirDebug: "$buildDir/intermediates/res/merged/debug",
 *
 *   // where to put drawable resources / React Native assets, e.g. the ones you use via
 *   // require('./image.png')), in release mode
 *   resourcesDirRelease: "$buildDir/intermediates/res/merged/release",
 *
 *   // by default the gradle tasks are skipped if none of the JS files or assets change; this means
 *   // that we don't look at files in android/ or ios/ to determine whether the tasks are up to
 *   // date; if you have any other folders that you want to ignore for performance reasons (gradle
 *   // indexes the entire tree), add them here. Alternatively, if you have JS files in android/
 *   // for example, you might want to remove it from here.
 *   inputExcludes: ["android/**", "ios/**"],
 *
 *   // override which node gets called and with what additional arguments
 *   nodeExecutableAndArgs: ["node"],
 *
 *   // supply additional arguments to the packager
 *   extraPackagerArgs: []
 * ]
 */

project.ext.react = [
    entryFile: "index.js",
    bundleConfig: "metro.config.js",
    bundleCommand: "ram-bundle",
    enableHermes: false,
]

apply from: "../../node_modules/react-native/react.gradle"
apply from: "../../node_modules/react-native-vector-icons/fonts.gradle"

if (System.getenv("SENTRY_ENABLED") == "true") {
    project.ext.sentryCli = [
        logLevel: "error",
        flavorAware: false
    ]

    apply from: "../../node_modules/@sentry/react-native/sentry.gradle"
}

/**
 * Set this to true to create two separate APKs instead of one:
 *   - An APK that only works on ARM devices
 *   - An APK that only works on x86 devices
 * The advantage is the size of the APK is reduced by about 4MB.
 * Upload all the APKs to the Play Store and people will download
 * the correct one based on the CPU architecture of their device.
 */
def enableSeparateBuildPerCPUArchitecture = project.hasProperty('separateApk') ? project.property('separateApk').toBoolean() : false

/**
 * Run Proguard to shrink the Java bytecode in release builds.
 */
def enableProguardInReleaseBuilds = false

def jscFlavor = 'org.webkit:android-jsc-intl:+'

/**
 * Whether to enable the Hermes VM.
 *
 * This should be set on project.ext.react and mirrored here.  If it is not set
 * on project.ext.react, JavaScript will not be compiled to Hermes Bytecode
 * and the benefits of using Hermes will therefore be sharply reduced.
 */
def enableHermes = project.ext.react.get("enableHermes", false);

android {
    compileSdkVersion rootProject.ext.compileSdkVersion

    compileOptions {
        sourceCompatibility JavaVersion.VERSION_1_8
        targetCompatibility JavaVersion.VERSION_1_8
    }

    defaultConfig {
        applicationId "com.mattermost.rnbeta"
        minSdkVersion rootProject.ext.minSdkVersion
        targetSdkVersion rootProject.ext.targetSdkVersion
        missingDimensionStrategy "RNNotifications.reactNativeVersion", "reactNative60"
<<<<<<< HEAD
        versionCode 335
        versionName "1.37.0"
=======
        versionCode 334
        versionName "1.38.0"
>>>>>>> 91c08143
        multiDexEnabled = true
        testBuildType System.getProperty('testBuildType', 'debug')
        testInstrumentationRunner 'androidx.test.runner.AndroidJUnitRunner'
    }
    signingConfigs {
        release {
            if (project.hasProperty('MATTERMOST_RELEASE_STORE_FILE')) {
                storeFile file(MATTERMOST_RELEASE_STORE_FILE)
                storePassword MATTERMOST_RELEASE_PASSWORD
                keyAlias MATTERMOST_RELEASE_KEY_ALIAS
                keyPassword MATTERMOST_RELEASE_PASSWORD
            }
        }
    }
    splits {
        abi {
            reset()
            enable enableSeparateBuildPerCPUArchitecture
            universalApk enableSeparateBuildPerCPUArchitecture  // If true, also generate a universal APK
            include "armeabi-v7a", "x86", "arm64-v8a", "x86_64"
        }
    }
    buildTypes {
        release {
            minifyEnabled enableProguardInReleaseBuilds
            proguardFiles getDefaultProguardFile("proguard-android.txt"), "proguard-rules.pro"
            signingConfig signingConfigs.release
        }
        debug {
            minifyEnabled enableProguardInReleaseBuilds
            proguardFiles getDefaultProguardFile("proguard-android.txt"), "proguard-rules.pro"
        }
        unsigned.initWith(buildTypes.release)
        unsigned {
            signingConfig null
            matchingFallbacks = ['release']
        }
    }
    // applicationVariants are e.g. debug, release
    applicationVariants.all { variant ->
        variant.outputs.each { output ->
            // For each separate APK per architecture, set a unique version code as described here:
            // http://tools.android.com/tech-docs/new-build-system/user-guide/apk-splits
            def versionCodes = ["armeabi-v7a":1, "x86":2, "arm64-v8a": 3, "x86_64": 4]
            def abi = output.getFilter(OutputFile.ABI)
            if (abi != null) {  // null for the universal-debug, universal-release variants
                output.versionCodeOverride =
                        versionCodes.get(abi) * 1000000 + defaultConfig.versionCode
            }
        }
    }

    compileOptions {
        sourceCompatibility 1.8
        targetCompatibility 1.8
    }

}

repositories {
    maven {
        url 'https://maven.google.com'
    }
}

configurations.all {
    resolutionStrategy {
        eachDependency { DependencyResolveDetails details ->
            if (details.requested.name == 'play-services-base') {
                details.useTarget group: details.requested.group, name: details.requested.name, version: '15.0.1'
            }
            if (details.requested.name == 'play-services-tasks') {
                details.useTarget group: details.requested.group, name: details.requested.name, version: '15.0.1'
            }
            if (details.requested.name == 'play-services-stats') {
                details.useTarget group: details.requested.group, name: details.requested.name, version: '15.0.1'
            }
            if (details.requested.name == 'play-services-basement') {
                details.useTarget group: details.requested.group, name: details.requested.name, version: '15.0.1'
            }
        }
    }
}

dependencies {
    implementation fileTree(dir: "libs", include: ["*.jar"])

    //noinspection GradleDynamicVersio
    implementation "com.facebook.react:react-native:+"  // From node_modules

    implementation "androidx.swiperefreshlayout:swiperefreshlayout:1.0.0"
    debugImplementation("com.facebook.flipper:flipper:${FLIPPER_VERSION}") {
      exclude group:'com.facebook.fbjni'
    }
    debugImplementation("com.facebook.flipper:flipper-network-plugin:${FLIPPER_VERSION}") {
        exclude group:'com.facebook.flipper'
    }
    debugImplementation("com.facebook.flipper:flipper-fresco-plugin:${FLIPPER_VERSION}") {
        exclude group:'com.facebook.flipper'
    }


    if (enableHermes) {
        def hermesPath = "../../node_modules/hermes-engine/android/";
        debugImplementation files(hermesPath + "hermes-debug.aar")
        releaseImplementation files(hermesPath + "hermes-release.aar")
        unsignedImplementation files(hermesPath + "hermes-release.aar")
    } else {
        implementation jscFlavor
    }

    implementation 'androidx.appcompat:appcompat:1.0.0'
    implementation 'com.google.android.material:material:1.0.0'
    implementation 'androidx.constraintlayout:constraintlayout:1.1.3'

    implementation project(':reactnativenotifications')
    implementation "com.google.firebase:firebase-messaging:$firebaseVersion"

    // For animated GIF support
    implementation 'com.facebook.fresco:fresco:2.0.0'
    implementation 'com.facebook.fresco:animated-gif:2.0.0'
    // For WebP support, including animated WebP
    implementation 'com.facebook.fresco:animated-webp:2.0.0'
    implementation  'com.facebook.fresco:webpsupport:2.0.0'

    androidTestImplementation('com.wix:detox:+')
}

// Run this once to be able to run the application with BUCK
// puts all compile dependencies into folder libs for BUCK to use
task copyDownloadableDepsToLibs(type: Copy) {
    from configurations.compile
    into 'libs'
}

apply plugin: 'com.google.gms.google-services'
apply from: file("../../node_modules/@react-native-community/cli-platform-android/native_modules.gradle"); applyNativeModulesAppBuildGradle(project)<|MERGE_RESOLUTION|>--- conflicted
+++ resolved
@@ -132,13 +132,8 @@
         minSdkVersion rootProject.ext.minSdkVersion
         targetSdkVersion rootProject.ext.targetSdkVersion
         missingDimensionStrategy "RNNotifications.reactNativeVersion", "reactNative60"
-<<<<<<< HEAD
         versionCode 335
-        versionName "1.37.0"
-=======
-        versionCode 334
         versionName "1.38.0"
->>>>>>> 91c08143
         multiDexEnabled = true
         testBuildType System.getProperty('testBuildType', 'debug')
         testInstrumentationRunner 'androidx.test.runner.AndroidJUnitRunner'
