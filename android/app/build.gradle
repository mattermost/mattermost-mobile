--- conflicted
+++ resolved
@@ -121,15 +121,9 @@
         applicationId "com.mattermost.rnbeta"
         minSdkVersion rootProject.ext.minSdkVersion
         targetSdkVersion rootProject.ext.targetSdkVersion
-<<<<<<< HEAD
         missingDimensionStrategy "RNN.reactNativeVersion", "reactNative60"
-        versionCode 215
-        versionName "1.22.0"
-=======
-        missingDimensionStrategy "RNN.reactNativeVersion", "reactNative57_5"
         versionCode 228
         versionName "1.23.0"
->>>>>>> f6afab21
         multiDexEnabled = true
         ndk {
             abiFilters 'armeabi-v7a','arm64-v8a','x86','x86_64'
