apply plugin: "com.android.application"

import com.android.build.OutputFile

/**
 * The react.gradle file registers a task for each build variant (e.g. bundleDebugJsAndAssets
 * and bundleReleaseJsAndAssets).
 * These basically call `react-native bundle` with the correct arguments during the Android build
 * cycle. By default, bundleDebugJsAndAssets is skipped, as in debug/dev mode we prefer to load the
 * bundle directly from the development server. Below you can see all the possible configurations
 * and their defaults. If you decide to add a configuration block, make sure to add it before the
 * `apply from: "../../node_modules/react-native/react.gradle"` line.
 *
 * project.ext.react = [
 *   // the name of the generated asset file containing your JS bundle
 *   bundleAssetName: "index.android.bundle",
 *
 *   // the entry file for bundle generation. If none specified and
 *   // "index.android.js" exists, it will be used. Otherwise "index.js" is
 *   // default. Can be overridden with ENTRY_FILE environment variable.
 *   entryFile: "index.android.js",
 *
 *   // whether to bundle JS and assets in debug mode
 *   bundleInDebug: false,
 *
 *   // whether to bundle JS and assets in release mode
 *   bundleInRelease: true,
 *
 *   // whether to bundle JS and assets in another build variant (if configured).
 *   // See http://tools.android.com/tech-docs/new-build-system/user-guide#TOC-Build-Variants
 *   // The configuration property can be in the following formats
 *   //         'bundleIn${productFlavor}${buildType}'
 *   //         'bundleIn${buildType}'
 *   // bundleInFreeDebug: true,
 *   // bundleInPaidRelease: true,
 *   // bundleInBeta: true,
 *
 *   // whether to disable dev mode in custom build variants (by default only disabled in release)
 *   // for example: to disable dev mode in the staging build type (if configured)
 *   devDisabledInStaging: true,
 *   // The configuration property can be in the following formats
 *   //         'devDisabledIn${productFlavor}${buildType}'
 *   //         'devDisabledIn${buildType}'
 *
 *   // the root of your project, i.e. where "package.json" lives
 *   root: "../../",
 *
 *   // where to put the JS bundle asset in debug mode
 *   jsBundleDirDebug: "$buildDir/intermediates/assets/debug",
 *
 *   // where to put the JS bundle asset in release mode
 *   jsBundleDirRelease: "$buildDir/intermediates/assets/release",
 *
 *   // where to put drawable resources / React Native assets, e.g. the ones you use via
 *   // require('./image.png')), in debug mode
 *   resourcesDirDebug: "$buildDir/intermediates/res/merged/debug",
 *
 *   // where to put drawable resources / React Native assets, e.g. the ones you use via
 *   // require('./image.png')), in release mode
 *   resourcesDirRelease: "$buildDir/intermediates/res/merged/release",
 *
 *   // by default the gradle tasks are skipped if none of the JS files or assets change; this means
 *   // that we don't look at files in android/ or ios/ to determine whether the tasks are up to
 *   // date; if you have any other folders that you want to ignore for performance reasons (gradle
 *   // indexes the entire tree), add them here. Alternatively, if you have JS files in android/
 *   // for example, you might want to remove it from here.
 *   inputExcludes: ["android/**", "ios/**"],
 *
 *   // override which node gets called and with what additional arguments
 *   nodeExecutableAndArgs: ["node"],
 *
 *   // supply additional arguments to the packager
 *   extraPackagerArgs: []
 * ]
 */

project.ext.react = [
    entryFile: "index.js",
    bundleConfig: "metro.config.js",
    bundleCommand: "ram-bundle",
    enableHermes: false,
]

apply from: "../../node_modules/react-native/react.gradle"
apply from: "../../node_modules/react-native-vector-icons/fonts.gradle"

if (System.getenv("SENTRY_ENABLED") == "true") {
    project.ext.sentryCli = [
        logLevel: "error",
        flavorAware: false
    ]

    apply from: "../../node_modules/@sentry/react-native/sentry.gradle"
}

/**
 * Set this to true to create two separate APKs instead of one:
 *   - An APK that only works on ARM devices
 *   - An APK that only works on x86 devices
 * The advantage is the size of the APK is reduced by about 4MB.
 * Upload all the APKs to the Play Store and people will download
 * the correct one based on the CPU architecture of their device.
 */
def enableSeparateBuildPerCPUArchitecture = false

/**
 * Run Proguard to shrink the Java bytecode in release builds.
 */
def enableProguardInReleaseBuilds = false

// Add v8-android - prebuilt libv8android.so into APK
def jscFlavor = 'org.chromium:v8-android:+'

/**
 * Whether to enable the Hermes VM.
 *
 * This should be set on project.ext.react and mirrored here.  If it is not set
 * on project.ext.react, JavaScript will not be compiled to Hermes Bytecode
 * and the benefits of using Hermes will therefore be sharply reduced.
 */
def enableHermes = project.ext.react.get("enableHermes", false);

android {
    compileSdkVersion rootProject.ext.compileSdkVersion

    compileOptions {
        sourceCompatibility JavaVersion.VERSION_1_8
        targetCompatibility JavaVersion.VERSION_1_8
    }

    defaultConfig {
        applicationId "com.mattermost.rnbeta"
        minSdkVersion rootProject.ext.minSdkVersion
        targetSdkVersion rootProject.ext.targetSdkVersion
        missingDimensionStrategy "RNNotifications.reactNativeVersion", "reactNative60"
<<<<<<< HEAD
        versionCode 311
=======
        versionCode 312
>>>>>>> 4dc92957
        versionName "1.34.0"
        multiDexEnabled = true
        ndk {
            abiFilters 'armeabi-v7a','arm64-v8a','x86','x86_64'
        }

    }
    signingConfigs {
        release {
            if (project.hasProperty('MATTERMOST_RELEASE_STORE_FILE')) {
                storeFile file(MATTERMOST_RELEASE_STORE_FILE)
                storePassword MATTERMOST_RELEASE_PASSWORD
                keyAlias MATTERMOST_RELEASE_KEY_ALIAS
                keyPassword MATTERMOST_RELEASE_PASSWORD
            }
        }
    }
    splits {
        abi {
            reset()
            enable enableSeparateBuildPerCPUArchitecture
            universalApk false  // If true, also generate a universal APK
            include "armeabi-v7a", "x86", "arm64-v8a", "x86_64"
        }
    }
    buildTypes {
        release {
            minifyEnabled enableProguardInReleaseBuilds
            proguardFiles getDefaultProguardFile("proguard-android.txt"), "proguard-rules.pro"
            signingConfig signingConfigs.release
        }
        debug {
            minifyEnabled enableProguardInReleaseBuilds
            proguardFiles getDefaultProguardFile("proguard-android.txt"), "proguard-rules.pro"
        }
        unsigned.initWith(buildTypes.release)
        unsigned {
            signingConfig null
            matchingFallbacks = ['release']
        }
    }
    // applicationVariants are e.g. debug, release
    applicationVariants.all { variant ->
        variant.outputs.each { output ->
            // For each separate APK per architecture, set a unique version code as described here:
            // http://tools.android.com/tech-docs/new-build-system/user-guide/apk-splits
            def versionCodes = ["armeabi-v7a":1, "x86":2, "arm64-v8a": 3, "x86_64": 4]
            def abi = output.getFilter(OutputFile.ABI)
            if (abi != null) {  // null for the universal-debug, universal-release variants
                output.versionCodeOverride =
                        versionCodes.get(abi) * 1048576 + defaultConfig.versionCode
            }
        }
    }

    compileOptions {
        sourceCompatibility 1.8
        targetCompatibility 1.8
    }

    packagingOptions {
        // Make sure libjsc.so does not packed in APK
        exclude "**/libjsc.so"
        pickFirst "lib/armeabi-v7a/libc++_shared.so"
        pickFirst "lib/arm64-v8a/libc++_shared.so"
        pickFirst "lib/x86/libc++_shared.so"
        pickFirst "lib/x86_64/libc++_shared.so"
    }
}

repositories {
    maven {
        url 'https://maven.google.com'
    }
}

configurations.all {
    resolutionStrategy {
        eachDependency { DependencyResolveDetails details ->
            if (details.requested.name == 'play-services-base') {
                details.useTarget group: details.requested.group, name: details.requested.name, version: '15.0.1'
            }
            if (details.requested.name == 'play-services-tasks') {
                details.useTarget group: details.requested.group, name: details.requested.name, version: '15.0.1'
            }
            if (details.requested.name == 'play-services-stats') {
                details.useTarget group: details.requested.group, name: details.requested.name, version: '15.0.1'
            }
            if (details.requested.name == 'play-services-basement') {
                details.useTarget group: details.requested.group, name: details.requested.name, version: '15.0.1'
            }
        }
    }
}

dependencies {
    implementation fileTree(dir: "libs", include: ["*.jar"])

    //noinspection GradleDynamicVersio
    implementation "com.facebook.react:react-native:+"  // From node_modules

    implementation "androidx.swiperefreshlayout:swiperefreshlayout:1.0.0"
    debugImplementation("com.facebook.flipper:flipper:${FLIPPER_VERSION}") {
      exclude group:'com.facebook.fbjni'
    }
    debugImplementation("com.facebook.flipper:flipper-network-plugin:${FLIPPER_VERSION}") {
        exclude group:'com.facebook.flipper'
    }
    debugImplementation("com.facebook.flipper:flipper-fresco-plugin:${FLIPPER_VERSION}") {
        exclude group:'com.facebook.flipper'
    }


    if (enableHermes) {
        def hermesPath = "../../node_modules/hermes-engine/android/";
        debugImplementation files(hermesPath + "hermes-debug.aar")
        releaseImplementation files(hermesPath + "hermes-release.aar")
        unsignedImplementation files(hermesPath + "hermes-release.aar")
    } else {
        implementation jscFlavor
    }

    implementation 'androidx.appcompat:appcompat:1.0.0'
    implementation 'com.google.android.material:material:1.0.0'
    implementation 'androidx.constraintlayout:constraintlayout:1.1.3'

    implementation project(':reactnativenotifications')
    implementation 'com.google.firebase:firebase-messaging:17.3.4'

    // For animated GIF support
    implementation 'com.facebook.fresco:fresco:2.0.0'
    implementation 'com.facebook.fresco:animated-gif:2.0.0'
    // For WebP support, including animated WebP
    implementation 'com.facebook.fresco:animated-webp:2.0.0'
    implementation  'com.facebook.fresco:webpsupport:2.0.0'
}

// Run this once to be able to run the application with BUCK
// puts all compile dependencies into folder libs for BUCK to use
task copyDownloadableDepsToLibs(type: Copy) {
    from configurations.compile
    into 'libs'
}

apply plugin: 'com.google.gms.google-services'
apply from: file("../../node_modules/@react-native-community/cli-platform-android/native_modules.gradle"); applyNativeModulesAppBuildGradle(project)<|MERGE_RESOLUTION|>--- conflicted
+++ resolved
@@ -133,11 +133,7 @@
         minSdkVersion rootProject.ext.minSdkVersion
         targetSdkVersion rootProject.ext.targetSdkVersion
         missingDimensionStrategy "RNNotifications.reactNativeVersion", "reactNative60"
-<<<<<<< HEAD
-        versionCode 311
-=======
         versionCode 312
->>>>>>> 4dc92957
         versionName "1.34.0"
         multiDexEnabled = true
         ndk {
