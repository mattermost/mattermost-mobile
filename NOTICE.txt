--- conflicted
+++ resolved
@@ -1415,14 +1415,138 @@
 
 ---
 
-<<<<<<< HEAD
 ## react-native-video
 
 This product contains 'react-native-video', A <Video> component for react-native.
 
 * HOMEPAGE:
   * https://github.com/react-native-community/react-native-video
-=======
+
+* LICENSE:
+
+MIT License
+
+Copyright (c) 2016 Brent Vatne, Baris Sencan
+
+Permission is hereby granted, free of charge, to any person obtaining a copy
+of this software and associated documentation files (the "Software"), to deal
+in the Software without restriction, including without limitation the rights
+to use, copy, modify, merge, publish, distribute, sublicense, and/or sell
+copies of the Software, and to permit persons to whom the Software is
+furnished to do so, subject to the following conditions:
+
+The above copyright notice and this permission notice shall be included in all
+copies or substantial portions of the Software.
+
+THE SOFTWARE IS PROVIDED "AS IS", WITHOUT WARRANTY OF ANY KIND, EXPRESS OR
+IMPLIED, INCLUDING BUT NOT LIMITED TO THE WARRANTIES OF MERCHANTABILITY,
+FITNESS FOR A PARTICULAR PURPOSE AND NONINFRINGEMENT. IN NO EVENT SHALL THE
+AUTHORS OR COPYRIGHT HOLDERS BE LIABLE FOR ANY CLAIM, DAMAGES OR OTHER
+LIABILITY, WHETHER IN AN ACTION OF CONTRACT, TORT OR OTHERWISE, ARISING FROM,
+OUT OF OR IN CONNECTION WITH THE SOFTWARE OR THE USE OR OTHER DEALINGS IN THE
+SOFTWARE.
+
+---
+
+## react-native-slider
+
+This product contains 'react-native-slider', It is a drop-in replacement for React Native Slider by Jean Regisser.
+
+* HOMEPAGE:
+  * https://github.com/jeanregisser/react-native-slider
+
+* LICENSE:
+
+MIT License
+
+Copyright (c) 2015-present Jean Regisser
+
+Permission is hereby granted, free of charge, to any person obtaining a copy
+of this software and associated documentation files (the "Software"), to deal
+in the Software without restriction, including without limitation the rights
+to use, copy, modify, merge, publish, distribute, sublicense, and/or sell
+copies of the Software, and to permit persons to whom the Software is
+furnished to do so, subject to the following conditions:
+
+The above copyright notice and this permission notice shall be included in all
+copies or substantial portions of the Software.
+
+THE SOFTWARE IS PROVIDED "AS IS", WITHOUT WARRANTY OF ANY KIND, EXPRESS OR
+IMPLIED, INCLUDING BUT NOT LIMITED TO THE WARRANTIES OF MERCHANTABILITY,
+FITNESS FOR A PARTICULAR PURPOSE AND NONINFRINGEMENT. IN NO EVENT SHALL THE
+AUTHORS OR COPYRIGHT HOLDERS BE LIABLE FOR ANY CLAIM, DAMAGES OR OTHER
+LIABILITY, WHETHER IN AN ACTION OF CONTRACT, TORT OR OTHERWISE, ARISING FROM,
+OUT OF OR IN CONNECTION WITH THE SOFTWARE OR THE USE OR OTHER DEALINGS IN THE
+SOFTWARE.
+
+---
+
+## react-native-doc-viewer
+
+This product contains 'react-native-doc-viewer', A React Native bridge module: Document Viewer for files (pdf, png, jpg, xls, doc, ppt, xlsx, docx, pptx etc.)
+
+* HOMEPAGE:
+  * https://github.com/philipphecht/react-native-doc-viewer
+
+* LICENSE:
+
+MIT License
+
+Copyright (c) 2017 Phil Pike
+
+Permission is hereby granted, free of charge, to any person obtaining a copy
+of this software and associated documentation files (the "Software"), to deal
+in the Software without restriction, including without limitation the rights
+to use, copy, modify, merge, publish, distribute, sublicense, and/or sell
+copies of the Software, and to permit persons to whom the Software is
+furnished to do so, subject to the following conditions:
+
+The above copyright notice and this permission notice shall be included in all
+copies or substantial portions of the Software.
+
+THE SOFTWARE IS PROVIDED "AS IS", WITHOUT WARRANTY OF ANY KIND, EXPRESS OR
+IMPLIED, INCLUDING BUT NOT LIMITED TO THE WARRANTIES OF MERCHANTABILITY,
+FITNESS FOR A PARTICULAR PURPOSE AND NONINFRINGEMENT. IN NO EVENT SHALL THE
+AUTHORS OR COPYRIGHT HOLDERS BE LIABLE FOR ANY CLAIM, DAMAGES OR OTHER
+LIABILITY, WHETHER IN AN ACTION OF CONTRACT, TORT OR OTHERWISE, ARISING FROM,
+OUT OF OR IN CONNECTION WITH THE SOFTWARE OR THE USE OR OTHER DEALINGS IN THE
+SOFTWARE.
+
+---
+
+## react-native-safe-area
+
+This product contains 'react-native-safe-area', React Native module to retrieve safe area insets for iOS 11 or later.
+
+* HOMEPAGE:
+  * https://github.com/miyabi/react-native-safe-area
+
+* LICENSE:
+
+MIT License
+
+Copyright (c) 2017 Masayuki Iwai
+
+Permission is hereby granted, free of charge, to any person obtaining a copy
+of this software and associated documentation files (the "Software"), to deal
+in the Software without restriction, including without limitation the rights
+to use, copy, modify, merge, publish, distribute, sublicense, and/or sell
+copies of the Software, and to permit persons to whom the Software is
+furnished to do so, subject to the following conditions:
+
+The above copyright notice and this permission notice shall be included in all
+copies or substantial portions of the Software.
+
+THE SOFTWARE IS PROVIDED "AS IS", WITHOUT WARRANTY OF ANY KIND, EXPRESS OR
+IMPLIED, INCLUDING BUT NOT LIMITED TO THE WARRANTIES OF MERCHANTABILITY,
+FITNESS FOR A PARTICULAR PURPOSE AND NONINFRINGEMENT. IN NO EVENT SHALL THE
+AUTHORS OR COPYRIGHT HOLDERS BE LIABLE FOR ANY CLAIM, DAMAGES OR OTHER
+LIABILITY, WHETHER IN AN ACTION OF CONTRACT, TORT OR OTHERWISE, ARISING FROM,
+OUT OF OR IN CONNECTION WITH THE SOFTWARE OR THE USE OR OTHER DEALINGS IN THE
+SOFTWARE.
+
+---
+
 ## deep-equal
 
 This is a Node's assert.deepEqual() algorithm as a standalone module.
@@ -1466,7 +1590,7 @@
 
 Apache License
 
-Copyright 2016 Mattermost, Inc. 
+Copyright 2016 Mattermost, Inc.
 
                                  Apache License
                            Version 2.0, January 2004
@@ -1678,52 +1802,33 @@
 
 * HOMEPAGE:
   * https://github.com/facebook/prop-types
->>>>>>> 5d1c4edb
 
 * LICENSE:
 
 MIT License
 
-<<<<<<< HEAD
-Copyright (c) 2016 Brent Vatne, Baris Sencan
-=======
 Copyright (c) 2013-present, Facebook, Inc.
->>>>>>> 5d1c4edb
-
-Permission is hereby granted, free of charge, to any person obtaining a copy
-of this software and associated documentation files (the "Software"), to deal
-in the Software without restriction, including without limitation the rights
-to use, copy, modify, merge, publish, distribute, sublicense, and/or sell
-copies of the Software, and to permit persons to whom the Software is
-furnished to do so, subject to the following conditions:
-
-The above copyright notice and this permission notice shall be included in all
-copies or substantial portions of the Software.
-
-THE SOFTWARE IS PROVIDED "AS IS", WITHOUT WARRANTY OF ANY KIND, EXPRESS OR
-IMPLIED, INCLUDING BUT NOT LIMITED TO THE WARRANTIES OF MERCHANTABILITY,
-FITNESS FOR A PARTICULAR PURPOSE AND NONINFRINGEMENT. IN NO EVENT SHALL THE
-AUTHORS OR COPYRIGHT HOLDERS BE LIABLE FOR ANY CLAIM, DAMAGES OR OTHER
-LIABILITY, WHETHER IN AN ACTION OF CONTRACT, TORT OR OTHERWISE, ARISING FROM,
-OUT OF OR IN CONNECTION WITH THE SOFTWARE OR THE USE OR OTHER DEALINGS IN THE
-SOFTWARE.
-
----
-
-<<<<<<< HEAD
-## react-native-slider
-
-This product contains 'react-native-slider', It is a drop-in replacement for React Native Slider by Jean Regisser.
-
-* HOMEPAGE:
-  * https://github.com/jeanregisser/react-native-slider
-
-* LICENSE:
-
-MIT License
-
-Copyright (c) 2015-present Jean Regisser
-=======
+
+Permission is hereby granted, free of charge, to any person obtaining a copy
+of this software and associated documentation files (the "Software"), to deal
+in the Software without restriction, including without limitation the rights
+to use, copy, modify, merge, publish, distribute, sublicense, and/or sell
+copies of the Software, and to permit persons to whom the Software is
+furnished to do so, subject to the following conditions:
+
+The above copyright notice and this permission notice shall be included in all
+copies or substantial portions of the Software.
+
+THE SOFTWARE IS PROVIDED "AS IS", WITHOUT WARRANTY OF ANY KIND, EXPRESS OR
+IMPLIED, INCLUDING BUT NOT LIMITED TO THE WARRANTIES OF MERCHANTABILITY,
+FITNESS FOR A PARTICULAR PURPOSE AND NONINFRINGEMENT. IN NO EVENT SHALL THE
+AUTHORS OR COPYRIGHT HOLDERS BE LIABLE FOR ANY CLAIM, DAMAGES OR OTHER
+LIABILITY, WHETHER IN AN ACTION OF CONTRACT, TORT OR OTHERWISE, ARISING FROM,
+OUT OF OR IN CONNECTION WITH THE SOFTWARE OR THE USE OR OTHER DEALINGS IN THE
+SOFTWARE.
+
+---
+
 ## react-native-animatable
 
 The project is an easy to use declarative transitions and a standard set of animations for React Native.
@@ -1769,33 +1874,27 @@
 The MIT License (MIT)
 
 Copyright (c) 2016 WhatAKitty
->>>>>>> 5d1c4edb
-
-Permission is hereby granted, free of charge, to any person obtaining a copy
-of this software and associated documentation files (the "Software"), to deal
-in the Software without restriction, including without limitation the rights
-to use, copy, modify, merge, publish, distribute, sublicense, and/or sell
-copies of the Software, and to permit persons to whom the Software is
-furnished to do so, subject to the following conditions:
-
-The above copyright notice and this permission notice shall be included in all
-copies or substantial portions of the Software.
-
-THE SOFTWARE IS PROVIDED "AS IS", WITHOUT WARRANTY OF ANY KIND, EXPRESS OR
-IMPLIED, INCLUDING BUT NOT LIMITED TO THE WARRANTIES OF MERCHANTABILITY,
-FITNESS FOR A PARTICULAR PURPOSE AND NONINFRINGEMENT. IN NO EVENT SHALL THE
-AUTHORS OR COPYRIGHT HOLDERS BE LIABLE FOR ANY CLAIM, DAMAGES OR OTHER
-LIABILITY, WHETHER IN AN ACTION OF CONTRACT, TORT OR OTHERWISE, ARISING FROM,
-OUT OF OR IN CONNECTION WITH THE SOFTWARE OR THE USE OR OTHER DEALINGS IN THE
-SOFTWARE.
-
----
-
-<<<<<<< HEAD
-## react-native-doc-viewer
-
-This product contains 'react-native-doc-viewer', A React Native bridge module: Document Viewer for files (pdf, png, jpg, xls, doc, ppt, xlsx, docx, pptx etc.)
-=======
+
+Permission is hereby granted, free of charge, to any person obtaining a copy
+of this software and associated documentation files (the "Software"), to deal
+in the Software without restriction, including without limitation the rights
+to use, copy, modify, merge, publish, distribute, sublicense, and/or sell
+copies of the Software, and to permit persons to whom the Software is
+furnished to do so, subject to the following conditions:
+
+The above copyright notice and this permission notice shall be included in all
+copies or substantial portions of the Software.
+
+THE SOFTWARE IS PROVIDED "AS IS", WITHOUT WARRANTY OF ANY KIND, EXPRESS OR
+IMPLIED, INCLUDING BUT NOT LIMITED TO THE WARRANTIES OF MERCHANTABILITY,
+FITNESS FOR A PARTICULAR PURPOSE AND NONINFRINGEMENT. IN NO EVENT SHALL THE
+AUTHORS OR COPYRIGHT HOLDERS BE LIABLE FOR ANY CLAIM, DAMAGES OR OTHER
+LIABILITY, WHETHER IN AN ACTION OF CONTRACT, TORT OR OTHERWISE, ARISING FROM,
+OUT OF OR IN CONNECTION WITH THE SOFTWARE OR THE USE OR OTHER DEALINGS IN THE
+SOFTWARE.
+
+---
+
 ## react-native-cookies
 
 This project is a cookie manager for react native.
@@ -2096,7 +2195,6 @@
 ## react-native-doc-viewer
 
 This project is a React Native bridge module: Document Viewer for files (pdf, png, jpg, xls, doc, ppt, xlsx, docx, pptx etc.)
->>>>>>> 5d1c4edb
 
 * HOMEPAGE:
   * https://github.com/philipphecht/react-native-doc-viewer
@@ -2127,14 +2225,6 @@
 
 ---
 
-<<<<<<< HEAD
-## react-native-safe-area
-
-This product contains 'react-native-safe-area', React Native module to retrieve safe area insets for iOS 11 or later.
-
-* HOMEPAGE:
-  * https://github.com/miyabi/react-native-safe-area
-=======
 ## react-native-section-list-get-item-layout
 
 This package provides a function that helps you construct the getItemLayout function for your SectionLists. 
@@ -2166,15 +2256,11 @@
 
 * HOMEPAGE:
   * https://github.com/jeanregisser/react-native-slider
->>>>>>> 5d1c4edb
 
 * LICENSE:
 
 MIT License
 
-<<<<<<< HEAD
-Copyright (c) 2017 Masayuki Iwai
-=======
 Copyright (c) 2015-present Jean Regisser
 
 Permission is hereby granted, free of charge, to any person obtaining a copy
@@ -2209,7 +2295,6 @@
 MIT License
 
 Copyright (c) 2016 Brent Vatne, Baris Sencan
->>>>>>> 5d1c4edb
 
 Permission is hereby granted, free of charge, to any person obtaining a copy
 of this software and associated documentation files (the "Software"), to deal
