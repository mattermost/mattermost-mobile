--- conflicted
+++ resolved
@@ -1415,7 +1415,138 @@
 
 ---
 
-<<<<<<< HEAD
+## react-native-video
+
+This product contains 'react-native-video', A <Video> component for react-native.
+
+* HOMEPAGE:
+  * https://github.com/react-native-community/react-native-video
+
+* LICENSE:
+
+MIT License
+
+Copyright (c) 2016 Brent Vatne, Baris Sencan
+
+Permission is hereby granted, free of charge, to any person obtaining a copy
+of this software and associated documentation files (the "Software"), to deal
+in the Software without restriction, including without limitation the rights
+to use, copy, modify, merge, publish, distribute, sublicense, and/or sell
+copies of the Software, and to permit persons to whom the Software is
+furnished to do so, subject to the following conditions:
+
+The above copyright notice and this permission notice shall be included in all
+copies or substantial portions of the Software.
+
+THE SOFTWARE IS PROVIDED "AS IS", WITHOUT WARRANTY OF ANY KIND, EXPRESS OR
+IMPLIED, INCLUDING BUT NOT LIMITED TO THE WARRANTIES OF MERCHANTABILITY,
+FITNESS FOR A PARTICULAR PURPOSE AND NONINFRINGEMENT. IN NO EVENT SHALL THE
+AUTHORS OR COPYRIGHT HOLDERS BE LIABLE FOR ANY CLAIM, DAMAGES OR OTHER
+LIABILITY, WHETHER IN AN ACTION OF CONTRACT, TORT OR OTHERWISE, ARISING FROM,
+OUT OF OR IN CONNECTION WITH THE SOFTWARE OR THE USE OR OTHER DEALINGS IN THE
+SOFTWARE.
+
+---
+
+## react-native-slider
+
+This product contains 'react-native-slider', It is a drop-in replacement for React Native Slider by Jean Regisser.
+
+* HOMEPAGE:
+  * https://github.com/jeanregisser/react-native-slider
+
+* LICENSE:
+
+MIT License
+
+Copyright (c) 2015-present Jean Regisser
+
+Permission is hereby granted, free of charge, to any person obtaining a copy
+of this software and associated documentation files (the "Software"), to deal
+in the Software without restriction, including without limitation the rights
+to use, copy, modify, merge, publish, distribute, sublicense, and/or sell
+copies of the Software, and to permit persons to whom the Software is
+furnished to do so, subject to the following conditions:
+
+The above copyright notice and this permission notice shall be included in all
+copies or substantial portions of the Software.
+
+THE SOFTWARE IS PROVIDED "AS IS", WITHOUT WARRANTY OF ANY KIND, EXPRESS OR
+IMPLIED, INCLUDING BUT NOT LIMITED TO THE WARRANTIES OF MERCHANTABILITY,
+FITNESS FOR A PARTICULAR PURPOSE AND NONINFRINGEMENT. IN NO EVENT SHALL THE
+AUTHORS OR COPYRIGHT HOLDERS BE LIABLE FOR ANY CLAIM, DAMAGES OR OTHER
+LIABILITY, WHETHER IN AN ACTION OF CONTRACT, TORT OR OTHERWISE, ARISING FROM,
+OUT OF OR IN CONNECTION WITH THE SOFTWARE OR THE USE OR OTHER DEALINGS IN THE
+SOFTWARE.
+
+---
+
+## react-native-doc-viewer
+
+This product contains 'react-native-doc-viewer', A React Native bridge module: Document Viewer for files (pdf, png, jpg, xls, doc, ppt, xlsx, docx, pptx etc.)
+
+* HOMEPAGE:
+  * https://github.com/philipphecht/react-native-doc-viewer
+
+* LICENSE:
+
+MIT License
+
+Copyright (c) 2017 Phil Pike
+
+Permission is hereby granted, free of charge, to any person obtaining a copy
+of this software and associated documentation files (the "Software"), to deal
+in the Software without restriction, including without limitation the rights
+to use, copy, modify, merge, publish, distribute, sublicense, and/or sell
+copies of the Software, and to permit persons to whom the Software is
+furnished to do so, subject to the following conditions:
+
+The above copyright notice and this permission notice shall be included in all
+copies or substantial portions of the Software.
+
+THE SOFTWARE IS PROVIDED "AS IS", WITHOUT WARRANTY OF ANY KIND, EXPRESS OR
+IMPLIED, INCLUDING BUT NOT LIMITED TO THE WARRANTIES OF MERCHANTABILITY,
+FITNESS FOR A PARTICULAR PURPOSE AND NONINFRINGEMENT. IN NO EVENT SHALL THE
+AUTHORS OR COPYRIGHT HOLDERS BE LIABLE FOR ANY CLAIM, DAMAGES OR OTHER
+LIABILITY, WHETHER IN AN ACTION OF CONTRACT, TORT OR OTHERWISE, ARISING FROM,
+OUT OF OR IN CONNECTION WITH THE SOFTWARE OR THE USE OR OTHER DEALINGS IN THE
+SOFTWARE.
+
+---
+
+## react-native-safe-area
+
+This product contains 'react-native-safe-area', React Native module to retrieve safe area insets for iOS 11 or later.
+
+* HOMEPAGE:
+  * https://github.com/miyabi/react-native-safe-area
+
+* LICENSE:
+
+MIT License
+
+Copyright (c) 2017 Masayuki Iwai
+
+Permission is hereby granted, free of charge, to any person obtaining a copy
+of this software and associated documentation files (the "Software"), to deal
+in the Software without restriction, including without limitation the rights
+to use, copy, modify, merge, publish, distribute, sublicense, and/or sell
+copies of the Software, and to permit persons to whom the Software is
+furnished to do so, subject to the following conditions:
+
+The above copyright notice and this permission notice shall be included in all
+copies or substantial portions of the Software.
+
+THE SOFTWARE IS PROVIDED "AS IS", WITHOUT WARRANTY OF ANY KIND, EXPRESS OR
+IMPLIED, INCLUDING BUT NOT LIMITED TO THE WARRANTIES OF MERCHANTABILITY,
+FITNESS FOR A PARTICULAR PURPOSE AND NONINFRINGEMENT. IN NO EVENT SHALL THE
+AUTHORS OR COPYRIGHT HOLDERS BE LIABLE FOR ANY CLAIM, DAMAGES OR OTHER
+LIABILITY, WHETHER IN AN ACTION OF CONTRACT, TORT OR OTHERWISE, ARISING FROM,
+OUT OF OR IN CONNECTION WITH THE SOFTWARE OR THE USE OR OTHER DEALINGS IN THE
+SOFTWARE.
+
+---
+
 ## deep-equal
 
 This is a Node's assert.deepEqual() algorithm as a standalone module.
@@ -1459,7 +1590,7 @@
 
 Apache License
 
-Copyright 2016 Mattermost, Inc. 
+Copyright 2016 Mattermost, Inc.
 
                                  Apache License
                            Version 2.0, January 2004
@@ -1671,20 +1802,11 @@
 
 * HOMEPAGE:
   * https://github.com/facebook/prop-types
-=======
-## react-native-video
-
-This product contains 'react-native-video', A <Video> component for react-native.
-
-* HOMEPAGE:
-  * https://github.com/react-native-community/react-native-video
->>>>>>> 204e88a9
 
 * LICENSE:
 
 MIT License
 
-<<<<<<< HEAD
 Copyright (c) 2013-present, Facebook, Inc.
 
 Permission is hereby granted, free of charge, to any person obtaining a copy
@@ -1825,31 +1947,27 @@
 The MIT License (MIT)
 
 Copyright (c) 2015-2016 Reselect Contributors
-=======
-Copyright (c) 2016 Brent Vatne, Baris Sencan
->>>>>>> 204e88a9
-
-Permission is hereby granted, free of charge, to any person obtaining a copy
-of this software and associated documentation files (the "Software"), to deal
-in the Software without restriction, including without limitation the rights
-to use, copy, modify, merge, publish, distribute, sublicense, and/or sell
-copies of the Software, and to permit persons to whom the Software is
-furnished to do so, subject to the following conditions:
-
-The above copyright notice and this permission notice shall be included in all
-copies or substantial portions of the Software.
-
-THE SOFTWARE IS PROVIDED "AS IS", WITHOUT WARRANTY OF ANY KIND, EXPRESS OR
-IMPLIED, INCLUDING BUT NOT LIMITED TO THE WARRANTIES OF MERCHANTABILITY,
-FITNESS FOR A PARTICULAR PURPOSE AND NONINFRINGEMENT. IN NO EVENT SHALL THE
-AUTHORS OR COPYRIGHT HOLDERS BE LIABLE FOR ANY CLAIM, DAMAGES OR OTHER
-LIABILITY, WHETHER IN AN ACTION OF CONTRACT, TORT OR OTHERWISE, ARISING FROM,
-OUT OF OR IN CONNECTION WITH THE SOFTWARE OR THE USE OR OTHER DEALINGS IN THE
-SOFTWARE.
-
----
-
-<<<<<<< HEAD
+
+Permission is hereby granted, free of charge, to any person obtaining a copy
+of this software and associated documentation files (the "Software"), to deal
+in the Software without restriction, including without limitation the rights
+to use, copy, modify, merge, publish, distribute, sublicense, and/or sell
+copies of the Software, and to permit persons to whom the Software is
+furnished to do so, subject to the following conditions:
+
+The above copyright notice and this permission notice shall be included in all
+copies or substantial portions of the Software.
+
+THE SOFTWARE IS PROVIDED "AS IS", WITHOUT WARRANTY OF ANY KIND, EXPRESS OR
+IMPLIED, INCLUDING BUT NOT LIMITED TO THE WARRANTIES OF MERCHANTABILITY,
+FITNESS FOR A PARTICULAR PURPOSE AND NONINFRINGEMENT. IN NO EVENT SHALL THE
+AUTHORS OR COPYRIGHT HOLDERS BE LIABLE FOR ANY CLAIM, DAMAGES OR OTHER
+LIABILITY, WHETHER IN AN ACTION OF CONTRACT, TORT OR OTHERWISE, ARISING FROM,
+OUT OF OR IN CONNECTION WITH THE SOFTWARE OR THE USE OR OTHER DEALINGS IN THE
+SOFTWARE.
+
+---
+
 ## shallow-equals
 
 This project can be used to determine if an array or object is equivalent with another, not recursively.
@@ -1993,42 +2111,27 @@
 The MIT License (MIT)
 
 Copyright (c) 2015 Espen Hovlandsdal
-=======
-## react-native-slider
-
-This product contains 'react-native-slider', It is a drop-in replacement for React Native Slider by Jean Regisser.
-
-* HOMEPAGE:
-  * https://github.com/jeanregisser/react-native-slider
-
-* LICENSE:
-
-MIT License
-
-Copyright (c) 2015-present Jean Regisser
->>>>>>> 204e88a9
-
-Permission is hereby granted, free of charge, to any person obtaining a copy
-of this software and associated documentation files (the "Software"), to deal
-in the Software without restriction, including without limitation the rights
-to use, copy, modify, merge, publish, distribute, sublicense, and/or sell
-copies of the Software, and to permit persons to whom the Software is
-furnished to do so, subject to the following conditions:
-
-The above copyright notice and this permission notice shall be included in all
-copies or substantial portions of the Software.
-
-THE SOFTWARE IS PROVIDED "AS IS", WITHOUT WARRANTY OF ANY KIND, EXPRESS OR
-IMPLIED, INCLUDING BUT NOT LIMITED TO THE WARRANTIES OF MERCHANTABILITY,
-FITNESS FOR A PARTICULAR PURPOSE AND NONINFRINGEMENT. IN NO EVENT SHALL THE
-AUTHORS OR COPYRIGHT HOLDERS BE LIABLE FOR ANY CLAIM, DAMAGES OR OTHER
-LIABILITY, WHETHER IN AN ACTION OF CONTRACT, TORT OR OTHERWISE, ARISING FROM,
-OUT OF OR IN CONNECTION WITH THE SOFTWARE OR THE USE OR OTHER DEALINGS IN THE
-SOFTWARE.
-
----
-
-<<<<<<< HEAD
+
+Permission is hereby granted, free of charge, to any person obtaining a copy
+of this software and associated documentation files (the "Software"), to deal
+in the Software without restriction, including without limitation the rights
+to use, copy, modify, merge, publish, distribute, sublicense, and/or sell
+copies of the Software, and to permit persons to whom the Software is
+furnished to do so, subject to the following conditions:
+
+The above copyright notice and this permission notice shall be included in all
+copies or substantial portions of the Software.
+
+THE SOFTWARE IS PROVIDED "AS IS", WITHOUT WARRANTY OF ANY KIND, EXPRESS OR
+IMPLIED, INCLUDING BUT NOT LIMITED TO THE WARRANTIES OF MERCHANTABILITY,
+FITNESS FOR A PARTICULAR PURPOSE AND NONINFRINGEMENT. IN NO EVENT SHALL THE
+AUTHORS OR COPYRIGHT HOLDERS BE LIABLE FOR ANY CLAIM, DAMAGES OR OTHER
+LIABILITY, WHETHER IN AN ACTION OF CONTRACT, TORT OR OTHERWISE, ARISING FROM,
+OUT OF OR IN CONNECTION WITH THE SOFTWARE OR THE USE OR OTHER DEALINGS IN THE
+SOFTWARE.
+
+---
+
 ## semver
 
 This project is a microservice semver registry.
@@ -2092,11 +2195,6 @@
 ## react-native-doc-viewer
 
 This project is a React Native bridge module: Document Viewer for files (pdf, png, jpg, xls, doc, ppt, xlsx, docx, pptx etc.)
-=======
-## react-native-doc-viewer
-
-This product contains 'react-native-doc-viewer', A React Native bridge module: Document Viewer for files (pdf, png, jpg, xls, doc, ppt, xlsx, docx, pptx etc.)
->>>>>>> 204e88a9
 
 * HOMEPAGE:
   * https://github.com/philipphecht/react-native-doc-viewer
@@ -2127,7 +2225,6 @@
 
 ---
 
-<<<<<<< HEAD
 ## react-native-section-list-get-item-layout
 
 This package provides a function that helps you construct the getItemLayout function for your SectionLists. 
@@ -2159,20 +2256,11 @@
 
 * HOMEPAGE:
   * https://github.com/jeanregisser/react-native-slider
-=======
-## react-native-safe-area
-
-This product contains 'react-native-safe-area', React Native module to retrieve safe area insets for iOS 11 or later.
-
-* HOMEPAGE:
-  * https://github.com/miyabi/react-native-safe-area
->>>>>>> 204e88a9
 
 * LICENSE:
 
 MIT License
 
-<<<<<<< HEAD
 Copyright (c) 2015-present Jean Regisser
 
 Permission is hereby granted, free of charge, to any person obtaining a copy
@@ -2207,9 +2295,6 @@
 MIT License
 
 Copyright (c) 2016 Brent Vatne, Baris Sencan
-=======
-Copyright (c) 2017 Masayuki Iwai
->>>>>>> 204e88a9
 
 Permission is hereby granted, free of charge, to any person obtaining a copy
 of this software and associated documentation files (the "Software"), to deal
