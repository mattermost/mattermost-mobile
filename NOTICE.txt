--- conflicted
+++ resolved
@@ -2289,8 +2289,6 @@
 
 ---
 
-<<<<<<< HEAD
-=======
 ## react-native-redash
 
 This product contains 'react-native-redash' by William Candillon.
@@ -2359,7 +2357,6 @@
 
 ---
 
->>>>>>> 05beb6c6
 ## react-native-safe-area-context
 
 This product contains 'react-native-safe-area-context' by Th3rdwave.
