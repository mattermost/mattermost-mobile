--- conflicted
+++ resolved
@@ -19,11 +19,7 @@
     "@formatjs/intl-pluralrules": "5.4.1",
     "@gorhom/bottom-sheet": "5.0.6",
     "@mattermost/calls": "github:mattermost/calls-common#030ff7c0a37ee9b0ccc5fae0b2ea9c0e1c08473f",
-<<<<<<< HEAD
-    "@mattermost/compass-icons": "0.1.47",
-=======
     "@mattermost/compass-icons": "0.1.48",
->>>>>>> 263dddd2
     "@mattermost/hardware-keyboard": "file:./libraries/@mattermost/hardware-keyboard",
     "@mattermost/react-native-emm": "1.5.1",
     "@mattermost/react-native-network-client": "1.8.0",
