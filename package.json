{
  "name": "mattermost-mobile",
  "version": "1.31.0",
  "description": "Mattermost Mobile with React Native",
  "repository": "git@github.com:mattermost/mattermost-mobile.git",
  "author": "Mattermost, Inc.",
  "license": "Apache 2.0",
  "private": true,
  "dependencies": {
<<<<<<< HEAD
    "@babel/runtime": "7.9.6",
    "@react-native-community/async-storage": "1.10.0",
    "@react-native-community/cameraroll": "1.6.2",
    "@react-native-community/cookies": "2.0.9",
    "@react-native-community/masked-view": "0.1.10",
    "@react-native-community/netinfo": "5.8.1",
    "@react-navigation/native": "5.3.0",
    "@react-navigation/stack": "5.3.3",
    "@sentry/react-native": "1.3.8",
    "analytics-react-native": "1.2.0",
=======
    "@babel/runtime": "7.9.2",
    "@react-native-community/async-storage": "1.8.1",
    "@react-native-community/cameraroll": "1.5.2",
    "@react-native-community/netinfo": "4.4.0",
    "@rudderstack/rudder-sdk-react-native": "0.1.2",
    "@sentry/react-native": "1.3.6",
>>>>>>> 5727064f
    "commonmark": "github:mattermost/commonmark.js#f6ab98dede6ce4b4e7adea140ac77249bfb2d6ce",
    "commonmark-react-renderer": "github:mattermost/commonmark-react-renderer#3a2ac19cab725ad28b170fdc1d397dddedcf87eb",
    "core-js": "3.6.5",
    "deep-equal": "2.0.3",
    "deepmerge": "4.2.2",
    "emoji-regex": "9.0.0",
    "form-data": "3.0.0",
    "fuse.js": "3.6.1",
    "intl": "1.2.5",
    "jail-monkey": "2.3.2",
    "mime-db": "1.44.0",
    "moment-timezone": "0.5.28",
    "prop-types": "15.7.2",
    "react": "16.13.1",
    "react-intl": "2.8.0",
    "react-native": "0.62.2",
    "react-native-android-open-settings": "1.3.0",
    "react-native-animatable": "1.3.3",
    "react-native-button": "3.0.1",
    "react-native-calendars": "1.265.0",
    "react-native-circular-progress": "1.3.6",
    "react-native-device-info": "5.5.7",
    "react-native-document-picker": "3.4.0",
    "react-native-elements": "2.0.0",
    "react-native-exception-handler": "2.10.8",
    "react-native-fast-image": "8.1.5",
    "react-native-file-viewer": "2.0.3",
    "react-native-gesture-handler": "1.6.1",
    "react-native-haptic-feedback": "1.10.0",
    "react-native-hw-keyboard-event": "0.0.4",
    "react-native-image-gallery": "github:mattermost/react-native-image-gallery#c1a9f7118e90cc87d47620bc0584c9cac4b0cf38",
    "react-native-image-picker": "2.3.1",
    "react-native-keyboard-aware-scroll-view": "0.9.1",
    "react-native-keyboard-tracking-view": "5.7.0",
    "react-native-keychain": "6.0.0",
    "react-native-linear-gradient": "2.5.6",
    "react-native-local-auth": "1.6.0",
    "react-native-localize": "1.4.0",
    "react-native-mmkv-storage": "0.3.2",
    "react-native-navigation": "6.6.0",
    "react-native-notifications": "2.1.7",
    "react-native-passcode-status": "1.1.2",
    "react-native-permissions": "2.1.4",
    "react-native-safe-area": "0.5.1",
    "react-native-safe-area-context": "1.0.0",
    "react-native-screens": "2.7.0",
    "react-native-section-list-get-item-layout": "2.2.3",
    "react-native-slider": "0.11.0",
    "react-native-status-bar-size": "0.3.3",
    "react-native-svg": "12.1.0",
    "react-native-v8": "0.62.2-patch.1",
    "react-native-vector-icons": "6.6.0",
    "react-native-video": "5.0.2",
    "react-native-webview": "9.4.0",
    "react-native-youtube": "2.0.1",
    "react-redux": "7.2.0",
    "redux": "4.0.5",
    "redux-action-buffer": "1.2.0",
    "redux-batched-actions": "0.5.0",
    "redux-persist": "6.0.0",
    "redux-persist-transform-filter": "0.0.20",
    "redux-reset": "0.3.0",
    "redux-thunk": "2.3.0",
    "reselect": "4.0.0",
    "rn-fetch-blob": "0.12.0",
    "rn-placeholder": "3.0.0",
    "semver": "7.3.2",
    "serialize-error": "7.0.1",
    "shallow-equals": "1.0.0",
    "tinycolor2": "1.4.1",
    "url-parse": "1.4.7"
  },
  "devDependencies": {
    "@babel/cli": "7.8.4",
    "@babel/core": "7.9.6",
    "@babel/plugin-transform-runtime": "7.9.6",
    "@babel/preset-env": "7.9.6",
    "@babel/register": "7.9.0",
    "@testing-library/react-native": "5.0.3",
    "@types/enzyme": "3.10.5",
    "@types/enzyme-adapter-react-16": "1.0.6",
    "@types/jest": "25.2.1",
    "@types/moment-timezone": "0.5.13",
    "@types/react": "16.9.35",
    "@types/react-native": "0.62.8",
    "@types/react-test-renderer": "16.9.2",
    "@types/shallow-equals": "1.0.0",
    "@typescript-eslint/eslint-plugin": "2.33.0",
    "@typescript-eslint/parser": "2.33.0",
    "babel-eslint": "10.1.0",
    "babel-jest": "26.0.1",
    "babel-plugin-module-resolver": "4.0.0",
    "babel-plugin-transform-remove-console": "6.9.4",
    "deep-freeze": "0.0.1",
    "enzyme": "3.11.0",
    "enzyme-adapter-react-16": "1.15.2",
    "enzyme-to-json": "3.4.4",
    "eslint": "7.0.0",
    "eslint-plugin-header": "3.0.0",
    "eslint-plugin-jest": "23.11.0",
    "eslint-plugin-mattermost": "github:mattermost/eslint-plugin-mattermost#070ce792d105482ffb2b27cfc0b7e78b3d20acee",
    "eslint-plugin-react": "7.20.0",
    "harmony-reflect": "1.6.1",
<<<<<<< HEAD
    "isomorphic-fetch": "2.2.1",
    "husky": "4.2.5",
    "jest": "26.0.1",
    "jest-cli": "26.0.1",
=======
    "husky": "4.2.3",
    "isomorphic-fetch": "2.2.1",
    "jest": "25.2.3",
    "jest-cli": "25.2.3",
>>>>>>> 5727064f
    "jest-enzyme": "7.1.2",
    "jetifier": "1.6.5",
    "jsdom-global": "3.0.2",
    "metro-react-native-babel-preset": "0.59.0",
    "mmjstool": "github:mattermost/mattermost-utilities#086f4ffdca4e31a0be22f6bcdfa093ed83fb29e",
    "mock-async-storage": "2.2.0",
    "mock-socket": "9.0.3",
    "nock": "12.0.3",
    "nyc": "15.0.1",
    "patch-package": "6.2.2",
    "react-dom": "16.13.1",
    "react-test-renderer": "16.13.1",
    "redux-mock-store": "1.5.4",
    "redux-persist-node-storage": "2.0.0",
    "socketcluster": "16.0.1",
<<<<<<< HEAD
    "ts-jest": "25.5.1",
    "typescript": "3.9.2",
    "underscore": "1.10.2",
    "util": "0.12.3"
=======
    "ts-jest": "25.5.0",
    "typescript": "3.8.3",
    "underscore": "1.9.2",
    "util": "0.12.2"
>>>>>>> 5727064f
  },
  "husky": {
    "hooks": {
      "pre-commit": "sh ./scripts/pre-commit.sh"
    }
  },
  "scripts": {
    "start": "node ./node_modules/react-native/local-cli/cli.js start",
    "check": "eslint --ignore-path .gitignore --ignore-pattern node_modules --quiet . && npm run tsc",
    "fix": "eslint --ignore-path .gitignore --ignore-pattern node_modules --quiet . --fix",
    "postinstall": "make post-install",
    "tsc": "NODE_OPTIONS=--max_old_space_size=12000 tsc --noEmit",
    "test": "jest --forceExit --detectOpenHandles",
    "test:watch": "jest --watch",
    "test:coverage": "jest --coverage",
    "updatesnapshot": "jest --updateSnapshot",
    "mmjstool": "mmjstool"
  }
}<|MERGE_RESOLUTION|>--- conflicted
+++ resolved
@@ -7,7 +7,6 @@
   "license": "Apache 2.0",
   "private": true,
   "dependencies": {
-<<<<<<< HEAD
     "@babel/runtime": "7.9.6",
     "@react-native-community/async-storage": "1.10.0",
     "@react-native-community/cameraroll": "1.6.2",
@@ -16,16 +15,9 @@
     "@react-native-community/netinfo": "5.8.1",
     "@react-navigation/native": "5.3.0",
     "@react-navigation/stack": "5.3.3",
+    "@rudderstack/rudder-sdk-react-native": "0.1.2",
     "@sentry/react-native": "1.3.8",
     "analytics-react-native": "1.2.0",
-=======
-    "@babel/runtime": "7.9.2",
-    "@react-native-community/async-storage": "1.8.1",
-    "@react-native-community/cameraroll": "1.5.2",
-    "@react-native-community/netinfo": "4.4.0",
-    "@rudderstack/rudder-sdk-react-native": "0.1.2",
-    "@sentry/react-native": "1.3.6",
->>>>>>> 5727064f
     "commonmark": "github:mattermost/commonmark.js#f6ab98dede6ce4b4e7adea140ac77249bfb2d6ce",
     "commonmark-react-renderer": "github:mattermost/commonmark-react-renderer#3a2ac19cab725ad28b170fdc1d397dddedcf87eb",
     "core-js": "3.6.5",
@@ -129,17 +121,10 @@
     "eslint-plugin-mattermost": "github:mattermost/eslint-plugin-mattermost#070ce792d105482ffb2b27cfc0b7e78b3d20acee",
     "eslint-plugin-react": "7.20.0",
     "harmony-reflect": "1.6.1",
-<<<<<<< HEAD
+    "husky": "4.2.5",
     "isomorphic-fetch": "2.2.1",
-    "husky": "4.2.5",
     "jest": "26.0.1",
     "jest-cli": "26.0.1",
-=======
-    "husky": "4.2.3",
-    "isomorphic-fetch": "2.2.1",
-    "jest": "25.2.3",
-    "jest-cli": "25.2.3",
->>>>>>> 5727064f
     "jest-enzyme": "7.1.2",
     "jetifier": "1.6.5",
     "jsdom-global": "3.0.2",
@@ -155,17 +140,10 @@
     "redux-mock-store": "1.5.4",
     "redux-persist-node-storage": "2.0.0",
     "socketcluster": "16.0.1",
-<<<<<<< HEAD
     "ts-jest": "25.5.1",
     "typescript": "3.9.2",
     "underscore": "1.10.2",
     "util": "0.12.3"
-=======
-    "ts-jest": "25.5.0",
-    "typescript": "3.8.3",
-    "underscore": "1.9.2",
-    "util": "0.12.2"
->>>>>>> 5727064f
   },
   "husky": {
     "hooks": {
