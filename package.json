{
  "name": "mattermost-mobile",
  "version": "1.24.0",
  "description": "Mattermost Mobile with React Native",
  "repository": "git@github.com:mattermost/mattermost-mobile.git",
  "author": "Mattermost, Inc.",
  "license": "Apache 2.0",
  "private": true,
  "dependencies": {
    "@babel/runtime": "7.5.5",
    "@react-native-community/async-storage": "1.4.0",
    "@react-native-community/netinfo": "3.1.3",
    "analytics-react-native": "1.2.0",
    "commonmark": "github:mattermost/commonmark.js#f6ab98dede6ce4b4e7adea140ac77249bfb2d6ce",
    "commonmark-react-renderer": "github:mattermost/commonmark-react-renderer#3a2ac19cab725ad28b170fdc1d397dddedcf87eb",
    "core-js": "3.1.4",
    "deep-equal": "1.0.1",
    "deepmerge": "3.2.1",
    "emoji-regex": "8.0.0",
    "fuse.js": "3.4.4",
    "intl": "1.2.5",
    "jail-monkey": "2.2.0",
    "jsc-android": "241213.2.0",
<<<<<<< HEAD
    "mattermost-redux": "github:mattermost/mattermost-redux#5dab04efececa323ee70fc30a7bc7dad1bfee002",
=======
    "mattermost-redux": "github:mattermost/mattermost-redux#9800f16a94b46fd77e95132c1c33f18752bf8a98",
>>>>>>> 20fb25df
    "mime-db": "1.40.0",
    "moment-timezone": "0.5.25",
    "promise.allsettled": "1.0.1",
    "prop-types": "15.7.2",
    "react": "16.8.6",
    "react-intl": "2.8.0",
    "react-native": "0.59.9",
    "react-native-android-open-settings": "1.3.0",
    "react-native-animatable": "1.3.2",
    "react-native-button": "2.4.0",
    "react-native-calendars": "github:mattermost/react-native-calendars#4937ec5a3bf7e86f9f35fcd85eb4aa6133f45b58",
    "react-native-circular-progress": "1.1.0",
    "react-native-cookies": "github:joeferraro/react-native-cookies#f11374745deba9f18f7b8a9bb4b0b2573026f522",
    "react-native-device-info": "github:mattermost/react-native-device-info#66d730b4f675038867ca389be7374714c2db63b2",
    "react-native-doc-viewer": "2.7.8",
    "react-native-document-picker": "2.3.0",
    "react-native-exception-handler": "2.10.7",
    "react-native-gesture-handler": "1.2.1",
    "react-native-haptic-feedback": "1.8.2",
    "react-native-image-gallery": "github:mattermost/react-native-image-gallery#c1a9f7118e90cc87d47620bc0584c9cac4b0cf38",
    "react-native-image-picker": "0.28.1",
    "react-native-keyboard-aware-scroll-view": "0.8.0",
    "react-native-keyboard-tracking-view": "github:enahum/react-native-keyboard-tracking-view#6ac2c73dee8f86be57bfe6509f59db6e04d36594",
    "react-native-keychain": "3.1.3",
    "react-native-linear-gradient": "2.5.4",
    "react-native-local-auth": "github:mattermost/react-native-local-auth#cc9ce2f468fbf7b431dfad3191a31aaa9227a6ab",
    "react-native-navigation": "2.21.1",
    "react-native-notifications": "github:mattermost/react-native-notifications#1b7ec8513606b42237ab4674de9dacb4d1935e38",
    "react-native-passcode-status": "1.1.1",
    "react-native-permissions": "1.1.1",
    "react-native-safe-area": "0.5.1",
    "react-native-section-list-get-item-layout": "2.2.3",
    "react-native-sentry": "0.43.2",
    "react-native-slider": "0.11.0",
    "react-native-status-bar-size": "0.3.3",
    "react-native-svg": "9.4.0",
    "react-native-vector-icons": "6.4.2",
    "react-native-video": "4.4.1",
    "react-native-webview": "github:mattermost/react-native-webview#b5e22940a613869d3999feac9451ee65352f4fbe",
    "react-native-youtube": "github:mattermost/react-native-youtube#3f395b620ae4e05a3f1c6bdeef3a1158e78daadc",
    "react-navigation": "3.9.1",
    "react-redux": "7.1.0",
    "realm": "2.29.1",
    "realm-react-redux": "github:enahum/realm-react-redux#8b33e046e48509cab5c67e0e6d2350d82e0c1d60",
    "redux": "4.0.4",
    "redux-batched-actions": "0.4.1",
    "redux-persist": "4.10.2",
    "redux-persist-transform-filter": "0.0.18",
    "redux-thunk": "2.3.0",
    "reselect": "4.0.0",
    "rn-fetch-blob": "github:mattermost/react-native-fetch-blob#d5a1efb3166f3d42e4f316b4be99da82fdc159b4",
    "rn-placeholder": "github:mattermost/rn-placeholder#02c629c65d0123a2eee623ada0fd17186415d3c3",
    "semver": "6.0.0",
    "shallow-equals": "1.0.0",
    "tinycolor2": "1.4.1",
    "url-parse": "1.4.7"
  },
  "devDependencies": {
    "@babel/cli": "7.5.5",
    "@babel/core": "7.5.5",
    "@babel/plugin-transform-runtime": "7.5.5",
    "@babel/preset-env": "7.5.5",
    "@babel/register": "7.5.5",
    "babel-eslint": "10.0.2",
    "babel-jest": "24.8.0",
    "babel-plugin-module-resolver": "3.2.0",
    "babel-plugin-transform-remove-console": "6.9.4",
    "deep-freeze": "0.0.1",
    "enzyme": "3.9.0",
    "enzyme-adapter-react-16": "1.13.0",
    "enzyme-to-json": "3.3.5",
    "eslint": "5.16.0",
    "eslint-config-mattermost": "github:mattermost/eslint-config-mattermost",
    "eslint-plugin-header": "3.0.0",
    "eslint-plugin-jest": "22.5.1",
    "eslint-plugin-react": "7.13.0",
    "jest": "24.8.0",
    "jest-cli": "24.8.0",
    "jest-enzyme": "7.0.2",
    "jsdom-global": "3.0.2",
    "metro-react-native-babel-preset": "0.54.0",
    "mmjstool": "github:mattermost/mattermost-utilities",
    "mock-async-storage": "2.2.0",
    "nyc": "14.1.1",
    "patch-package": "6.1.2",
    "react-dom": "16.8.6",
    "react-test-renderer": "16.8.6",
    "redux-mock-store": "1.5.3",
    "remote-redux-devtools": "0.5.16",
    "socketcluster": "14.3.3",
    "underscore": "1.9.1"
  },
  "scripts": {
    "start": "node ./node_modules/react-native/local-cli/cli.js start",
    "check": "eslint --ignore-path .gitignore --ignore-pattern node_modules --quiet .",
    "fix": "eslint --ignore-path .gitignore --ignore-pattern node_modules --quiet . --fix",
    "postinstall": "make post-install",
    "test": "jest --forceExit --detectOpenHandles",
    "test:watch": "jest --watch",
    "test:coverage": "jest --coverage",
    "updatesnapshot": "jest --updateSnapshot",
    "mmjstool": "mmjstool"
  },
  "rnpm": {
    "assets": [
      "./assets/fonts"
    ]
  },
  "jest": {
    "clearMocks": true,
    "collectCoverageFrom": [
      "app/**/*.{js,jsx}"
    ],
    "coverageReporters": [
      "lcov",
      "text-summary"
    ],
    "preset": "react-native",
    "setupFilesAfterEnv": [
      "<rootDir>/test/setup.js",
      "<rootDir>/node_modules/jest-enzyme/lib/index.js"
    ],
    "testPathIgnorePatterns": [
      "/node_modules/"
    ],
    "moduleNameMapper": {
      "assets/images/video_player/(.*).png": "<rootDir>/dist/assets/images/video_player/$1@2x.png"
    },
    "transformIgnorePatterns": [
      "node_modules/(?!react-native|jail-monkey)"
    ]
  }
}<|MERGE_RESOLUTION|>--- conflicted
+++ resolved
@@ -21,11 +21,7 @@
     "intl": "1.2.5",
     "jail-monkey": "2.2.0",
     "jsc-android": "241213.2.0",
-<<<<<<< HEAD
-    "mattermost-redux": "github:mattermost/mattermost-redux#5dab04efececa323ee70fc30a7bc7dad1bfee002",
-=======
     "mattermost-redux": "github:mattermost/mattermost-redux#9800f16a94b46fd77e95132c1c33f18752bf8a98",
->>>>>>> 20fb25df
     "mime-db": "1.40.0",
     "moment-timezone": "0.5.25",
     "promise.allsettled": "1.0.1",
