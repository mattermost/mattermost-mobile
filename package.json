--- conflicted
+++ resolved
@@ -17,11 +17,7 @@
     "intl": "1.2.5",
     "jail-monkey": "1.0.0",
     "jsc-android": "236355.1.0",
-<<<<<<< HEAD
-    "mattermost-redux": "github:mattermost/mattermost-redux#b8d18b0b79d3288afb592860a037fc36f21c21a8",
-=======
     "mattermost-redux": "github:mattermost/mattermost-redux#e6a49c935c4c3b732b374f5223d851ae44a80136",
->>>>>>> f02e0fc4
     "mime-db": "1.37.0",
     "moment-timezone": "0.5.23",
     "prop-types": "15.6.2",
