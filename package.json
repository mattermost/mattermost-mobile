--- conflicted
+++ resolved
@@ -17,11 +17,7 @@
     "intl": "1.2.5",
     "jail-monkey": "1.0.0",
     "jsc-android": "224109.1.0",
-<<<<<<< HEAD
-    "mattermost-redux": "github:mattermost/mattermost-redux#708cd565ac3bd7debcc34ca9f1e9f3ac3d80cbef",
-=======
     "mattermost-redux": "github:mattermost/mattermost-redux#4b1fadba2b4385293d188ca15893d9e716a27673",
->>>>>>> 0bc82415
     "mime-db": "1.36.0",
     "moment-timezone": "0.5.21",
     "prop-types": "15.6.2",
