--- conflicted
+++ resolved
@@ -17,11 +17,7 @@
     "intl": "1.2.5",
     "jail-monkey": "2.0.0",
     "jsc-android": "236355.1.1",
-<<<<<<< HEAD
     "mattermost-redux": "github:mattermost/mattermost-redux#a6b5a325126821c8e6fe22a3dbef747a4d325c5e",
-=======
-    "mattermost-redux": "github:mattermost/mattermost-redux#eeaf49df2660577a1491d472858f7f01ea76660f",
->>>>>>> 7eeda159
     "mime-db": "1.40.0",
     "moment-timezone": "0.5.23",
     "prop-types": "15.7.2",
