{
  "name": "mattermost-mobile",
  "version": "1.22.0",
  "description": "Mattermost Mobile with React Native",
  "repository": "git@github.com:mattermost/mattermost-mobile.git",
  "author": "Mattermost, Inc.",
  "license": "Apache 2.0",
  "private": true,
  "dependencies": {
    "@babel/runtime": "7.4.4",
    "@react-native-community/async-storage": "1.4.0",
    "@react-native-community/netinfo": "3.1.3",
    "analytics-react-native": "1.2.0",
    "commonmark": "github:mattermost/commonmark.js#4224e725f14b5d4e340a62d7e56d5ad451e9f8cf",
    "commonmark-react-renderer": "github:mattermost/commonmark-react-renderer#3a2ac19cab725ad28b170fdc1d397dddedcf87eb",
    "deep-equal": "1.0.1",
    "deepmerge": "3.2.1",
    "emoji-regex": "8.0.0",
    "fuse.js": "3.4.4",
    "intl": "1.2.5",
    "jail-monkey": "2.2.0",
    "jsc-android": "241213.2.0",
<<<<<<< HEAD
    "mattermost-redux": "github:mattermost/mattermost-redux#420a10dbc4ea308cfb0a5b8b91cebf395859f02e",
=======
    "mattermost-redux": "github:mattermost/mattermost-redux#3e283f1d52cd70a9323e314b9d95757b9e216aea",
>>>>>>> 06f35112
    "mime-db": "1.40.0",
    "moment-timezone": "0.5.25",
    "promise.allsettled": "1.0.1",
    "prop-types": "15.7.2",
    "react": "16.8.6",
    "react-intl": "2.8.0",
    "react-native": "0.59.9",
    "react-native-animatable": "1.3.2",
    "react-native-button": "2.4.0",
    "react-native-calendars": "github:mattermost/react-native-calendars#4937ec5a3bf7e86f9f35fcd85eb4aa6133f45b58",
    "react-native-circular-progress": "1.1.0",
    "react-native-cookies": "github:joeferraro/react-native-cookies#f11374745deba9f18f7b8a9bb4b0b2573026f522",
    "react-native-device-info": "github:mattermost/react-native-device-info#66d730b4f675038867ca389be7374714c2db63b2",
    "react-native-doc-viewer": "2.7.8",
    "react-native-document-picker": "2.3.0",
    "react-native-exception-handler": "2.10.7",
    "react-native-gesture-handler": "1.2.1",
    "react-native-image-gallery": "github:mattermost/react-native-image-gallery#c1a9f7118e90cc87d47620bc0584c9cac4b0cf38",
    "react-native-image-picker": "0.28.1",
    "react-native-keyboard-aware-scroll-view": "0.8.0",
    "react-native-keyboard-tracking-view": "github:enahum/react-native-keyboard-tracking-view#66979a750e42fefe06366f0c924b29368bb586f2",
    "react-native-keychain": "3.1.3",
    "react-native-linear-gradient": "2.5.4",
    "react-native-local-auth": "github:mattermost/react-native-local-auth#cc9ce2f468fbf7b431dfad3191a31aaa9227a6ab",
    "react-native-navigation": "2.21.1",
    "react-native-notifications": "github:mattermost/react-native-notifications#1b7ec8513606b42237ab4674de9dacb4d1935e38",
    "react-native-passcode-status": "1.1.1",
    "react-native-permissions": "1.1.1",
    "react-native-safe-area": "0.5.1",
    "react-native-section-list-get-item-layout": "2.2.3",
    "react-native-sentry": "0.43.1",
    "react-native-slider": "0.11.0",
    "react-native-status-bar-size": "0.3.3",
    "react-native-svg": "9.4.0",
    "react-native-vector-icons": "6.4.2",
    "react-native-video": "4.4.1",
    "react-native-webview": "github:mattermost/react-native-webview#34e1dbef70413134ddda85df863c962f24b8826e",
    "react-native-youtube": "github:mattermost/react-native-youtube#3f395b620ae4e05a3f1c6bdeef3a1158e78daadc",
    "react-navigation": "3.9.1",
    "react-redux": "7.0.3",
    "realm": "2.28.1",
    "realm-react-redux": "github:enahum/realm-react-redux#7f54c089fff81d578d1bf8a46d9230a5c20ab40e",
    "redux": "4.0.1",
    "redux-batched-actions": "0.4.1",
    "redux-persist": "4.10.2",
    "redux-persist-transform-filter": "0.0.18",
    "redux-thunk": "2.3.0",
    "reselect": "4.0.0",
    "rn-fetch-blob": "github:mattermost/react-native-fetch-blob#d5a1efb3166f3d42e4f316b4be99da82fdc159b4",
    "rn-placeholder": "github:mattermost/rn-placeholder#02c629c65d0123a2eee623ada0fd17186415d3c3",
    "semver": "6.0.0",
    "shallow-equals": "1.0.0",
    "tinycolor2": "1.4.1",
    "url-parse": "1.4.7"
  },
  "devDependencies": {
    "@babel/cli": "7.4.4",
    "@babel/core": "7.4.4",
    "@babel/plugin-transform-runtime": "7.4.4",
    "@babel/preset-env": "7.4.4",
    "@babel/register": "7.4.4",
    "babel-eslint": "10.0.1",
    "babel-jest": "24.8.0",
    "babel-plugin-module-resolver": "3.2.0",
    "babel-plugin-transform-remove-console": "6.9.4",
    "deep-freeze": "0.0.1",
    "enzyme": "3.9.0",
    "enzyme-adapter-react-16": "1.13.0",
    "enzyme-to-json": "3.3.5",
    "eslint": "5.16.0",
    "eslint-config-mattermost": "github:mattermost/eslint-config-mattermost",
    "eslint-plugin-header": "3.0.0",
    "eslint-plugin-jest": "22.5.1",
    "eslint-plugin-react": "7.13.0",
    "jest": "24.8.0",
    "jest-cli": "24.8.0",
    "jest-enzyme": "7.0.2",
    "jsdom-global": "3.0.2",
    "metro-react-native-babel-preset": "0.54.0",
    "mmjstool": "github:mattermost/mattermost-utilities",
    "mock-async-storage": "2.2.0",
    "nyc": "14.1.1",
    "react-dom": "16.8.6",
    "react-test-renderer": "16.8.6",
    "redux-mock-store": "1.5.3",
    "remote-redux-devtools": "0.5.16",
    "socketcluster": "14.3.3",
    "underscore": "1.9.1"
  },
  "scripts": {
    "start": "node ./node_modules/react-native/local-cli/cli.js start",
    "check": "eslint --ignore-path .gitignore --ignore-pattern node_modules --quiet .",
    "fix": "eslint --ignore-path .gitignore --ignore-pattern node_modules --quiet . --fix",
    "postinstall": "make post-install",
    "test": "jest --forceExit --detectOpenHandles",
    "test:watch": "jest --watch",
    "test:coverage": "jest --coverage",
    "updatesnapshot": "jest --updateSnapshot",
    "mmjstool": "mmjstool"
  },
  "rnpm": {
    "assets": [
      "./assets/fonts"
    ]
  },
  "jest": {
    "clearMocks": true,
    "collectCoverageFrom": [
      "app/**/*.{js,jsx}"
    ],
    "coverageReporters": [
      "lcov",
      "text-summary"
    ],
    "preset": "react-native",
    "setupFilesAfterEnv": [
      "<rootDir>/test/setup.js",
      "<rootDir>/node_modules/jest-enzyme/lib/index.js"
    ],
    "testPathIgnorePatterns": [
      "/node_modules/"
    ],
    "moduleNameMapper": {
      "assets/images/video_player/(.*).png": "<rootDir>/dist/assets/images/video_player/$1@2x.png"
    },
    "transformIgnorePatterns": [
      "node_modules/(?!react-native|jail-monkey)"
    ]
  }
}<|MERGE_RESOLUTION|>--- conflicted
+++ resolved
@@ -20,11 +20,7 @@
     "intl": "1.2.5",
     "jail-monkey": "2.2.0",
     "jsc-android": "241213.2.0",
-<<<<<<< HEAD
     "mattermost-redux": "github:mattermost/mattermost-redux#420a10dbc4ea308cfb0a5b8b91cebf395859f02e",
-=======
-    "mattermost-redux": "github:mattermost/mattermost-redux#3e283f1d52cd70a9323e314b9d95757b9e216aea",
->>>>>>> 06f35112
     "mime-db": "1.40.0",
     "moment-timezone": "0.5.25",
     "promise.allsettled": "1.0.1",
