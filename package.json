{
  "name": "mattermost-mobile",
  "version": "0.0.1",
  "description": "Mattermost Mobile with React Native",
  "repository": "git@github.com:mattermost/mattermost-mobile.git",
  "author": "Mattermost, Inc.",
  "license": "Apache 2.0",
  "private": true,
  "dependencies": {
    "analytics-react-native": "1.1.0",
    "babel-polyfill": "6.23.0",
    "commonmark": "hmhealey/commonmark.js#9f33c90b5c82adfef30b87c7cd15aea2e2764b51",
    "commonmark-react-renderer": "hmhealey/commonmark-react-renderer#c5d00343664c89da40d5a2ffa8b083e7cc1615d7",
    "deep-equal": "1.0.1",
    "intl": "1.2.5",
    "jail-monkey": "0.0.8",
    "mattermost-redux": "mattermost/mattermost-redux#master",
    "prop-types": "15.5.10",
    "react": "16.0.0-alpha.6",
    "react-intl": "2.3.0",
    "react-native": "0.44.0",
    "react-native-animatable": "1.2.2",
    "react-native-bottom-sheet": "1.0.1",
    "react-native-button": "1.8.2",
    "react-native-circular-progress": "0.0.8",
    "react-native-cookies": "3.1.0",
    "react-native-device-info": "0.11.0",
    "react-native-drawer": "2.3.0",
<<<<<<< HEAD
    "react-native-exception-handler": "2.0.1",
=======
    "react-native-exception-handler": "1.1.0",
    "react-native-fetch-blob": "0.10.8",
>>>>>>> 220fb588
    "react-native-fast-image": "1.0.0",
    "react-native-image-picker": "jp928/react-native-image-picker#6ee35b69f3dbd6c7c66f580fd4d9eabf398703d4",
    "react-native-keyboard-aware-scroll-view": "0.2.8",
    "react-native-linear-gradient": "2.0.0",
    "react-native-local-auth": "enahum/react-native-local-auth.git",
    "react-native-navigation": "1.1.131",
    "react-native-notifications": "enahum/react-native-notifications.git",
    "react-native-orientation": "enahum/react-native-orientation.git",
    "react-native-passcode-status": "1.1.0",
    "react-native-sentry": "0.14.5",
    "react-native-status-bar-size": "0.3.2",
    "react-native-svg": "5.1.8",
    "react-native-swiper": "1.5.4",
    "react-native-tooltip": "enahum/react-native-tooltip",
    "react-native-vector-icons": "4.1.1",
    "react-redux": "5.0.4",
    "redux": "3.6.0",
    "redux-batched-actions": "0.2.0",
    "redux-persist": "4.8.0",
    "redux-persist-transform-filter": "0.0.9",
    "redux-thunk": "2.2.0",
    "reselect": "3.0.1",
    "semver": "5.3.0",
    "tinycolor2": "1.4.1",
    "url-parse": "1.1.9"
  },
  "devDependencies": {
    "babel-cli": "6.24.1",
    "babel-eslint": "7.2.3",
    "babel-plugin-module-resolver": "2.7.0",
    "babel-preset-es2015": "6.24.1",
    "babel-preset-latest": "6.24.1",
    "babel-preset-react": "6.24.1",
    "babel-preset-react-native": "1.9.2",
    "babel-preset-stage-0": "6.24.1",
    "babel-register": "6.24.1",
    "chai": "3.5.0",
    "chai-enzyme": "0.6.1",
    "chai-fetch-mock": "^1.0.0",
    "deep-freeze": "0.0.1",
    "enzyme": "2.8.2",
    "eslint": "3.19.0",
    "eslint-plugin-mocha": "4.9.0",
    "eslint-plugin-react": "7.0.1",
    "fetch-mock": "5.10.0",
    "form-data": "2.1.4",
    "jsdom": "10.1.0",
    "jsdom-global": "3.0.2",
    "mocha": "3.4.1",
    "mocha-react-native": "0.5.0",
    "nyc": "^10.3.2",
    "react-addons-test-utils": "15.5.1",
    "react-dom": "15.5.4",
    "react-native-mock": "0.3.1",
    "react-native-svg-mock": "1.0.2",
    "react-test-renderer": "15.5.4",
    "remote-redux-devtools": "0.5.10",
    "remote-redux-devtools-on-debugger": "0.7.1"
  },
  "scripts": {
    "check": "node_modules/.bin/eslint --ext \".js\" --ignore-pattern node_modules --quiet .",
    "run-ios": "node node_modules/react-native/local-cli/cli.js run-ios",
    "run-android": "node node_modules/react-native/local-cli/cli.js run-android",
    "start": "node node_modules/react-native/local-cli/cli.js start -- --reset-cache",
    "test": "NODE_ENV=test nyc --reporter=text mocha --opts test/mocha.opts",
    "postinstall": "make post-install"
  },
  "rnpm": {
    "assets": [
      "./assets/fonts"
    ]
  }
}<|MERGE_RESOLUTION|>--- conflicted
+++ resolved
@@ -26,13 +26,9 @@
     "react-native-cookies": "3.1.0",
     "react-native-device-info": "0.11.0",
     "react-native-drawer": "2.3.0",
-<<<<<<< HEAD
     "react-native-exception-handler": "2.0.1",
-=======
-    "react-native-exception-handler": "1.1.0",
+    "react-native-fast-image": "1.0.0",
     "react-native-fetch-blob": "0.10.8",
->>>>>>> 220fb588
-    "react-native-fast-image": "1.0.0",
     "react-native-image-picker": "jp928/react-native-image-picker#6ee35b69f3dbd6c7c66f580fd4d9eabf398703d4",
     "react-native-keyboard-aware-scroll-view": "0.2.8",
     "react-native-linear-gradient": "2.0.0",
