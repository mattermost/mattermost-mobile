--- conflicted
+++ resolved
@@ -582,12 +582,8 @@
                 const data = {
                     files,
                     post,
-<<<<<<< HEAD
                     requestId: generateId().replace(/-/g, ''),
-                    useBackgroundUpload: this.useBackgroundUpload
-=======
-                    requestId: generateId(),
->>>>>>> 58b72302
+                    useBackgroundUpload: this.useBackgroundUpload,
                 };
 
                 this.setState({sending: true});
