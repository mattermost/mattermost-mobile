--- conflicted
+++ resolved
@@ -10,11 +10,7 @@
     echo "Checking lint for:"
     for js in $jsfiles; do
         echo "$js"
-<<<<<<< HEAD
-        e=$(node_modules/.bin/eslint --quiet $js --fix)
-=======
         e=$(node_modules/.bin/eslint --quiet --fix $js)
->>>>>>> aaa571db
         if [[ -n "$e" ]]; then
             echo "$e"
             echo "ERROR: Check eslint hints."
