--- conflicted
+++ resolved
@@ -16,13 +16,9 @@
     "jest": "26.4.2",
     "jest-circus": "26.4.2",
     "jest-cli": "26.4.2",
-<<<<<<< HEAD
     "jest-html-reporters": "2.1.0",
     "jest-junit": "12.0.0",
-    "merge-deep": "3.0.2",
     "sanitize-filename": "1.6.3",
-=======
->>>>>>> 64882b31
     "uuid": "8.3.0"
   },
   "scripts": {
