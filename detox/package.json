{
  "name": "mattermost-mobile-e2e",
  "description": "End-to-end testing for Mattermost Mobile",
  "repository": "git@github.com:mattermost/mattermost-mobile.git",
  "author": "Mattermost, Inc.",
  "devDependencies": {
    "@babel/plugin-proposal-class-properties": "7.13.0",
    "@babel/plugin-transform-modules-commonjs": "7.13.8",
    "@babel/plugin-transform-runtime": "7.13.15",
    "@babel/preset-env": "7.13.15",
    "axios": "0.21.1",
    "babel-jest": "26.6.3",
    "babel-plugin-module-resolver": "4.1.0",
    "client-oauth2": "github:larkox/js-client-oauth2#e24e2eb5dfcbbbb3a59d095e831dbe0012b0ac49",
    "deepmerge": "4.2.2",
    "detox": "18.11.2",
    "form-data": "4.0.0",
    "jest": "26.6.3",
    "jest-circus": "26.6.3",
    "jest-cli": "26.6.3",
    "jest-html-reporters": "2.1.3",
    "jest-junit": "12.0.0",
    "sanitize-filename": "1.6.3",
    "uuid": "8.3.2"
  },
  "scripts": {
<<<<<<< HEAD
    "e2e:android-create-emulator": "avdmanager create avd -f -n detox_emu_api_30 -k 'system-images;android-30;google_apis;x86' -g google_apis -d 'pixel'",
=======
    "e2e:android-create-emulator": "./create_android_emulator.sh",
>>>>>>> 6cf94d7b
    "e2e:android-build": "detox build -c android.emu.debug",
    "e2e:android-test": "detox test -c android.emu.debug",
    "e2e:android-build-release": "detox build -c android.emu.release",
    "e2e:android-test-release": "detox test -c android.emu.release --record-logs failing --take-screenshots failing",
    "e2e:ios-test": "IOS=true detox test -c ios.sim.debug",
    "e2e:ios-build-release": "detox build -c ios.sim.release",
    "e2e:ios-test-release": "IOS=true detox test -c ios.sim.release --record-logs failing --take-screenshots failing",
    "start:webhook": "node webhook_server.js"
  },
  "jest": {
    "transform": {
      "^.+\\.js?$": "babel-jest"
    }
  }
}<|MERGE_RESOLUTION|>--- conflicted
+++ resolved
@@ -24,11 +24,7 @@
     "uuid": "8.3.2"
   },
   "scripts": {
-<<<<<<< HEAD
-    "e2e:android-create-emulator": "avdmanager create avd -f -n detox_emu_api_30 -k 'system-images;android-30;google_apis;x86' -g google_apis -d 'pixel'",
-=======
     "e2e:android-create-emulator": "./create_android_emulator.sh",
->>>>>>> 6cf94d7b
     "e2e:android-build": "detox build -c android.emu.debug",
     "e2e:android-test": "detox test -c android.emu.debug",
     "e2e:android-build-release": "detox build -c android.emu.release",
