--- conflicted
+++ resolved
@@ -7,11 +7,8 @@
 // - Use element testID when selecting an element. Create one if none.
 // *******************************************************************
 
-<<<<<<< HEAD
 import {serverUrl} from '@support/test_config';
-=======
 import {Alert} from '@support/ui/component';
->>>>>>> 90cce883
 import {
     LoginScreen,
     SelectServerScreen,
