// Copyright (c) 2015-present Mattermost, Inc. All Rights Reserved.
// See LICENSE.txt for license information.

// *******************************************************************
// - [#] indicates a test step (e.g. # Go to a screen)
// - [*] indicates an assertion (e.g. * Check the title)
// - Use element testID when selecting an element. Create one if none.
// *******************************************************************

import {Setup} from '@support/server_api';
import {Autocomplete} from '@support/ui/component';
import {ChannelScreen} from '@support/ui/screen';
<<<<<<< HEAD
=======
import {
    Setup,
    Team,
    User,
} from '@support/server_api';
>>>>>>> 90cce883

describe('Autocomplete', () => {
    const {postInput} = ChannelScreen;
    const {atMentionSuggestionList} = Autocomplete;
    let testUser;
    let testOtherUser;
    let userAtMentionAutocomplete;
    let otherUserAtMentionAutocomplete;

    beforeAll(async () => {
        const {team, user} = await Setup.apiInit();
        testUser = user;
        ({atMentionItem: userAtMentionAutocomplete} = Autocomplete.getAtMentionItem(testUser.id));

        ({user: testOtherUser} = await User.apiCreateUser());
        await Team.apiAddUserToTeam(testOtherUser.id, team.id);
        ({atMentionItem: otherUserAtMentionAutocomplete} = Autocomplete.getAtMentionItem(testOtherUser.id));

        // # Open channel screen
        await ChannelScreen.open(testUser);
    });

    beforeEach(async () => {
        // # Clear text and verify that Autocomplete disappeared
        await postInput.clearText();
        await Autocomplete.toBeVisible(false);
    });

    afterAll(async () => {
        await ChannelScreen.logout();
    });

    it('MM-T3409_1 should suggest user based on username', async () => {
        // # Type "@" to activate at mention autocomplete
        await postInput.typeText('@');
        await Autocomplete.toBeVisible();
        await expect(atMentionSuggestionList).toExist();

        // # Type username
        await postInput.typeText(testUser.username);

        // * Expect at mention autocomplete to contain associated user suggestion
        await expect(userAtMentionAutocomplete).toExist();
    });

    it('MM-T3409_2 should suggest user based on nickname', async () => {
        // # Type "@" to activate at mention autocomplete
        await postInput.typeText('@');
        await Autocomplete.toBeVisible();
        await expect(atMentionSuggestionList).toExist();

        // # Type nickname
        await postInput.typeText(testUser.nickname);

        // * Expect at mention autocomplete to contain associated user suggestion
        await expect(userAtMentionAutocomplete).toExist();
    });

    it('MM-T3409_3 should suggest user based on first name', async () => {
        // # Type "@" to activate at mention autocomplete
        await postInput.typeText('@');
        await Autocomplete.toBeVisible();
        await expect(atMentionSuggestionList).toExist();

        // # Type first name
        await postInput.typeText(testUser.first_name);

        // * Expect at mention autocomplete to contain associated user suggestion
        await expect(userAtMentionAutocomplete).toExist();
    });

    it('MM-T3409_4 should suggest user based on last name', async () => {
        // # Type "@" to activate at mention autocomplete
        await postInput.typeText('@');
        await Autocomplete.toBeVisible();
        await expect(atMentionSuggestionList).toExist();

        // # Type last name
        await postInput.typeText(testUser.last_name);

        // * Expect at mention autocomplete to contain associated user suggestion
        await expect(userAtMentionAutocomplete).toExist();
    });

    it('MM-T3409_5 should suggest user based on lowercase first name', async () => {
        // # Type "@" to activate at mention autocomplete
        await postInput.typeText('@');
        await Autocomplete.toBeVisible();
        await expect(atMentionSuggestionList).toExist();

        // # Type lowercase first name
        await postInput.typeText(testUser.first_name.toLowerCase());

        // * Expect at mention autocomplete to contain associated user suggestion
        await expect(userAtMentionAutocomplete).toExist();
    });

    it('MM-T3409_6 should suggest user based on lowercase last name', async () => {
        // # Type "@" to activate at mention autocomplete
        await postInput.typeText('@');
        await Autocomplete.toBeVisible();
        await expect(atMentionSuggestionList).toExist();

        // # Type lowercase last name
        await postInput.typeText(testUser.last_name.toLowerCase());

        // * Expect at mention autocomplete to contain associated user suggestion
        await expect(userAtMentionAutocomplete).toExist();
    });

    it('MM-T3409_7 should suggest user based on full name with space', async () => {
        // # Type "@" to activate at mention autocomplete
        await postInput.typeText('@');
        await Autocomplete.toBeVisible();
        await expect(atMentionSuggestionList).toExist();

        // # Type full name
        await postInput.typeText(`${testUser.first_name} ${testUser.last_name}`);

        // * Expect at mention autocomplete to contain associated user suggestion
        await expect(userAtMentionAutocomplete).toExist();
    });

    it('MM-T3409_8 should suggest user based on partial full name with space', async () => {
        // # Type "@" to activate at mention autocomplete
        await postInput.typeText('@');
        await Autocomplete.toBeVisible();
        await expect(atMentionSuggestionList).toExist();

        // # Type partial full name
        await postInput.typeText(`${testUser.first_name} ${testUser.last_name.substring(0, testUser.last_name.length - 6)}`);

        // * Expect at mention autocomplete to contain associated user suggestion
        await expect(userAtMentionAutocomplete).toExist();
    });

    it('MM-T3409_9 should stop suggesting user after full name with trailing space', async () => {
        // # Type "@" to activate at mention autocomplete
        await postInput.typeText('@');
        await Autocomplete.toBeVisible();
        await expect(atMentionSuggestionList).toExist();

        // # Type full name
        await postInput.typeText(`${testUser.first_name} ${testUser.last_name}`);

        // * Expect at mention autocomplete to contain associated user suggestion
        await expect(userAtMentionAutocomplete).toExist();

        // # Type trailing space
        await postInput.typeText(' ');

        // * Expect at mention autocomplete not to contain associated user suggestion
        await expect(userAtMentionAutocomplete).not.toExist();
    });

    it('MM-T3409_10 should stop suggesting user when keyword is not associated with any user', async () => {
        // # Type "@" to activate at mention autocomplete
        await postInput.typeText('@');
        await Autocomplete.toBeVisible();
        await expect(atMentionSuggestionList).toExist();

        // # Type keyword not associated with any user
        await postInput.typeText(Date.now().toString());

        // * Expect at mention autocomplete not to contain associated user suggestion
        await expect(userAtMentionAutocomplete).not.toExist();
    });

    it('MM-T3409_11 should be able to select at mention multiple times', async () => {
        // # Type "@" to activate at mention autocomplete
        await expect(atMentionSuggestionList).not.toExist();
        await postInput.typeText('@');
        await expect(atMentionSuggestionList).toExist();

        // # Type username
        await postInput.typeText(testUser.username);

        // # Tap user
        await userAtMentionAutocomplete.tap();

        // * expect mention autocomplete to dissappear
        await expect(atMentionSuggestionList).not.toExist();

        // # Type "@" again to re-activate mention autocomplete
        await postInput.typeText('@');
        await expect(atMentionSuggestionList).toExist();
    });

    it('MM-T511 should not be able to autocomplete deactivated user', async () => {
        // # Deactivate user
        await User.apiDeactivateUser(testOtherUser.id);

        // # Type "@" to activate at mention autocomplete
        await postInput.typeText('@');
        await Autocomplete.toBeVisible();
        await expect(atMentionSuggestionList).toExist();

        // # Type username
        await postInput.typeText(testOtherUser.username);

        // * Expect at mention autocomplete to not contain associated user suggestion
        await expect(otherUserAtMentionAutocomplete).not.toExist();

        // # Reactivate user
        await User.apiUpdateUserActiveStatus(testOtherUser.id, true);

        // # Type "@" to activate at mention autocomplete
        await postInput.clearText();
        await Autocomplete.toBeVisible(false);
        await postInput.typeText('@');
        await Autocomplete.toBeVisible();
        await expect(atMentionSuggestionList).toExist();

        // # Type username
        await postInput.typeText(testOtherUser.username);

        // * Expect at mention autocomplete to contain associated user suggestion
        await expect(otherUserAtMentionAutocomplete).toExist();
    });
});<|MERGE_RESOLUTION|>--- conflicted
+++ resolved
@@ -7,17 +7,13 @@
 // - Use element testID when selecting an element. Create one if none.
 // *******************************************************************
 
-import {Setup} from '@support/server_api';
-import {Autocomplete} from '@support/ui/component';
-import {ChannelScreen} from '@support/ui/screen';
-<<<<<<< HEAD
-=======
 import {
     Setup,
     Team,
     User,
 } from '@support/server_api';
->>>>>>> 90cce883
+import {Autocomplete} from '@support/ui/component';
+import {ChannelScreen} from '@support/ui/screen';
 
 describe('Autocomplete', () => {
     const {postInput} = ChannelScreen;
