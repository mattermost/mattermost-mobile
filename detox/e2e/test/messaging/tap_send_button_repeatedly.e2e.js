// Copyright (c) 2015-present Mattermost, Inc. All Rights Reserved.
// See LICENSE.txt for license information.

<<<<<<< HEAD
import jestExpect from 'expect';
=======
// *******************************************************************
// - [#] indicates a test step (e.g. # Go to a screen)
// - [*] indicates an assertion (e.g. * Check the title)
// - Use element testID when selecting an element. Create one if none.
// *******************************************************************

import nodeExpect from 'expect';
>>>>>>> 11898abc

import {toChannelScreen} from '@support/ui/screen';
import {Channel, Post, Setup} from '@support/server_api';

describe('Messaging', () => {
    let team;
    let user;

    beforeAll(async () => {
        ({team, user} = await Setup.apiInit());

        await toChannelScreen(user);
    });

    it('MM-T109 User can\'t send the same message repeatedly', async () => {
        const message = Date.now().toString();

        // # Type a message
        const postInput = await element(by.id('post_input'));
        await postInput.tap();
        await postInput.typeText(message);

        // # Tap the send button
        const sendButton = await element(by.id('send_button'));
        await expect(sendButton).toBeVisible();
        await sendButton.tap();
        await expect(sendButton).not.toExist();

        // # Then tap send button repeatedly
        const disabledSendButton = await element(by.id('disabled_send_button'));
        await expect(disabledSendButton).toBeVisible();
        await expect(disabledSendButton).toExist();
        await disabledSendButton.multiTap(3);

        // # Check that message is successfully posted
        await expect(element(by.text(message))).toExist();

        // # Check that no duplicate message is saved.
        const {channel} = await Channel.apiGetChannelByName(team.name, 'town-square');
        const {posts} = await Post.apiGetPostsInChannel(channel.id);
        jestExpect(posts.length).toEqual(3);
        jestExpect(posts[0].message).toEqual(message);
        jestExpect(posts[1].message).toEqual(`${user.username} joined the team.`);
        jestExpect(posts[2].message).toEqual('sysadmin joined the team.');
    });
});<|MERGE_RESOLUTION|>--- conflicted
+++ resolved
@@ -1,17 +1,13 @@
 // Copyright (c) 2015-present Mattermost, Inc. All Rights Reserved.
 // See LICENSE.txt for license information.
 
-<<<<<<< HEAD
-import jestExpect from 'expect';
-=======
 // *******************************************************************
 // - [#] indicates a test step (e.g. # Go to a screen)
 // - [*] indicates an assertion (e.g. * Check the title)
 // - Use element testID when selecting an element. Create one if none.
 // *******************************************************************
 
-import nodeExpect from 'expect';
->>>>>>> 11898abc
+import jestExpect from 'expect';
 
 import {toChannelScreen} from '@support/ui/screen';
 import {Channel, Post, Setup} from '@support/server_api';
