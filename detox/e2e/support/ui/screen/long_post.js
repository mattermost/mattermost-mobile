// Copyright (c) 2015-present Mattermost, Inc. All Rights Reserved.
// See LICENSE.txt for license information.

import {Post} from '@support/ui/component';

class LongPostScreen {
    testID = {
        longPostItem: 'long_post.post',
    }

<<<<<<< HEAD
    getPost = (postId, postMessage) => {
        const {
            postItem,
            postItemHeaderGuestTag,
            postItemHeaderReply,
            postItemMessage,
        } = Post.getPost(this.testID.longPostItem, postId, postMessage);

        return {
            longPostItem: postItem,
            longPostItemHeaderGuestTag: postItemHeaderGuestTag,
=======
    getPost = (postId, postMessage, postProfileOptions = {}) => {
        const {
            postItem,
            postItemHeaderDateTime,
            postItemHeaderDisplayName,
            postItemHeaderReply,
            postItemMessage,
            postItemProfilePicture,
            postItemProfilePictureUserStatus,
        } = Post.getPost(this.testID.longPostItem, postId, postMessage, postProfileOptions);

        return {
            longPostItem: postItem,
            longPostItemHeaderDateTime: postItemHeaderDateTime,
            longPostItemHeaderDisplayName: postItemHeaderDisplayName,
>>>>>>> 141b5199
            longPostItemHeaderReply: postItemHeaderReply,
            longPostItemMessage: postItemMessage,
            longPostItemProfilePicture: postItemProfilePicture,
            longPostItemProfilePictureUserStatus: postItemProfilePictureUserStatus,
        };
    }

    getPostMessage = () => {
        return Post.getPostMessage(this.testID.longPostItem);
    }
}

const longPostScreen = new LongPostScreen();
export default longPostScreen;<|MERGE_RESOLUTION|>--- conflicted
+++ resolved
@@ -8,24 +8,12 @@
         longPostItem: 'long_post.post',
     }
 
-<<<<<<< HEAD
-    getPost = (postId, postMessage) => {
-        const {
-            postItem,
-            postItemHeaderGuestTag,
-            postItemHeaderReply,
-            postItemMessage,
-        } = Post.getPost(this.testID.longPostItem, postId, postMessage);
-
-        return {
-            longPostItem: postItem,
-            longPostItemHeaderGuestTag: postItemHeaderGuestTag,
-=======
     getPost = (postId, postMessage, postProfileOptions = {}) => {
         const {
             postItem,
             postItemHeaderDateTime,
             postItemHeaderDisplayName,
+            postItemHeaderGuestTag,
             postItemHeaderReply,
             postItemMessage,
             postItemProfilePicture,
@@ -36,7 +24,7 @@
             longPostItem: postItem,
             longPostItemHeaderDateTime: postItemHeaderDateTime,
             longPostItemHeaderDisplayName: postItemHeaderDisplayName,
->>>>>>> 141b5199
+            longPostItemHeaderGuestTag: postItemHeaderGuestTag,
             longPostItemHeaderReply: postItemHeaderReply,
             longPostItemMessage: postItemMessage,
             longPostItemProfilePicture: postItemProfilePicture,
