--- conflicted
+++ resolved
@@ -10,16 +10,11 @@
         channelInfoScreen: 'channel_info.screen',
         channelInfoScrollView: 'channel_info.scroll_view',
         closeChannelInfoButton: 'close.channel_info.button',
-<<<<<<< HEAD
-        headerChannelIconGMMemberCount: 'channel_info.header.channel_icon.gm_member_count',
-        headerDisplayName: 'channel_info.header.display_name',
-        headerCustomStatus: 'channel_info.header.custom_status',
-=======
         channelIconGMMemberCount: 'channel_info.header.channel_icon.gm_member_count',
         channelDisplayName: 'channel_info.header.display_name',
         channelHeader: 'channel_info.header.header',
         channelPurpose: 'channel_info.header.purpose',
->>>>>>> 48d47759
+        headerCustomStatus: 'channel_info.header.custom_status',
         favoritePreferenceAction: 'channel_info.favorite.action',
         favoriteSwitchFalse: 'channel_info.favorite.action.switch.false',
         favoriteSwitchTrue: 'channel_info.favorite.action.switch.true',
