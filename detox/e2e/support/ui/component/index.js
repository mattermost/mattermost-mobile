--- conflicted
+++ resolved
@@ -2,27 +2,19 @@
 // See LICENSE.txt for license information.
 
 import Autocomplete from './autocomplete';
-<<<<<<< HEAD
 import CameraQuickAction from './camera_quick_action';
-import ChannelSidebar from './channel_sidebar';
 import FileQuickAction from './file_quick_action';
 import ImageQuickAction from './image_quick_action';
-=======
 import MainSidebar from './main_sidebar';
->>>>>>> 0dfb7762
 import PostOptions from './post_options';
 import SettingsSidebar from './settings_sidebar';
 
 export {
     Autocomplete,
-<<<<<<< HEAD
     CameraQuickAction,
-    ChannelSidebar,
     FileQuickAction,
     ImageQuickAction,
-=======
     MainSidebar,
->>>>>>> 0dfb7762
     PostOptions,
     SettingsSidebar,
 };