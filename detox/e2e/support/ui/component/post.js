--- conflicted
+++ resolved
@@ -5,40 +5,22 @@
 
 class Post {
     testID = {
-<<<<<<< HEAD
-        postHeaderGuestTag: 'post_header.guest_tag',
-=======
         postProfilePicturePrefix: 'post_profile_picture.profile_picture.',
         message: 'markdown_text',
         postHeaderDateTime: 'post_header.date_time',
         postHeaderDisplayName: 'post_header.display_name',
->>>>>>> 141b5199
+        postHeaderGuestTag: 'post_header.guest_tag',
         postHeaderReply: 'post_header.reply',
         postPreHeaderText: 'post_pre_header.text',
     }
 
-<<<<<<< HEAD
-    getPost = (postItemSourceTestID, postId, postMessage) => {
-        const postTestID = `${postItemSourceTestID}.${postId}`;
-        const baseMatcher = by.id(postTestID);
-        const postItemMatcher = postMessage ? baseMatcher.withDescendant(by.text(postMessage)) : baseMatcher;
-        const postItemHeaderGuestTagMatcher = by.id(this.testID.postHeaderGuestTag).withAncestor(postItemMatcher);
-        const postItemHeaderReplyMatcher = by.id(this.testID.postHeaderReply).withAncestor(postItemMatcher);
-=======
     getPost = (postItemSourceTestID, postId, postMessage, postProfileOptions = {}) => {
         const postItemMatcher = this.getPostItemMatcher(postItemSourceTestID, postId, postMessage);
         const postItemMessageMatcher = by.id(this.testID.message).withAncestor(postItemMatcher);
->>>>>>> 141b5199
         const postItemPreHeaderTextMatch = by.id(this.testID.postPreHeaderText).withAncestor(postItemMatcher);
 
         return {
             postItem: element(postItemMatcher),
-<<<<<<< HEAD
-            postItemHeaderGuestTag: element(postItemHeaderGuestTagMatcher),
-            postItemHeaderReply: element(postItemHeaderReplyMatcher),
-            postItemPreHeaderText: element(postItemPreHeaderTextMatch),
-=======
->>>>>>> 141b5199
             postItemMessage: element(postItemMessageMatcher),
             postItemPreHeaderText: element(postItemPreHeaderTextMatch),
             ...this.getPostHeader(postItemMatcher),
@@ -49,11 +31,13 @@
     getPostHeader = (postItemMatcher) => {
         const postItemHeaderDateTimeMatcher = by.id(this.testID.postHeaderDateTime).withAncestor(postItemMatcher);
         const postItemHeaderDisplayNameMatcher = by.id(this.testID.postHeaderDisplayName).withAncestor(postItemMatcher);
+        const postItemHeaderGuestTagMatcher = by.id(this.testID.postHeaderGuestTag).withAncestor(postItemMatcher);
         const postItemHeaderReplyMatcher = by.id(this.testID.postHeaderReply).withAncestor(postItemMatcher);
 
         return {
             postItemHeaderDateTime: element(postItemHeaderDateTimeMatcher),
             postItemHeaderDisplayName: element(postItemHeaderDisplayNameMatcher),
+            postItemHeaderGuestTag: element(postItemHeaderGuestTagMatcher),
             postItemHeaderReply: element(postItemHeaderReplyMatcher),
         };
     }
