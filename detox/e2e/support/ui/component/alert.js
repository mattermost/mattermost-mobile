--- conflicted
+++ resolved
@@ -12,12 +12,9 @@
     // alert buttons
     cancelButton = isAndroid() ? element(by.text('CANCEL')) : element(by.label('Cancel')).atIndex(0);
     deleteButton = isAndroid() ? element(by.text('DELETE')) : element(by.label('Delete')).atIndex(0);
-<<<<<<< HEAD
     joinButton = isAndroid() ? element(by.text('JOIN')) : element(by.label('Join')).atIndex(0);
-=======
     noButton = isAndroid() ? element(by.text('NO')) : element(by.label('No')).atIndex(0);
     yesButton = isAndroid() ? element(by.text('YES')) : element(by.label('Yes')).atIndex(0);
->>>>>>> 43645d78
 }
 
 const alert = new Alert();
