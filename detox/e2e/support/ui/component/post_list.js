// Copyright (c) 2015-present Mattermost, Inc. All Rights Reserved.
// See LICENSE.txt for license information.

import Post from './post';

class PostList {
    constructor(screenPrefix) {
        this.testID = {
            postListPostItem: `${screenPrefix}post_list.post`,
        };
    }

    getPost = (postId, postMessage, postProfileOptions = {}) => {
        const {
            postItem,
<<<<<<< HEAD
            postItemHeaderGuestTag,
=======
            postItemHeaderDateTime,
            postItemHeaderDisplayName,
>>>>>>> 141b5199
            postItemHeaderReply,
            postItemMessage,
            postItemPreHeaderText,
            postItemProfilePicture,
            postItemProfilePictureUserStatus,
        } = Post.getPost(this.testID.postListPostItem, postId, postMessage, postProfileOptions);

        return {
            postListPostItem: postItem,
<<<<<<< HEAD
            postListPostItemHeaderGuestTag: postItemHeaderGuestTag,
=======
            postListPostItemHeaderDateTime: postItemHeaderDateTime,
            postListPostItemHeaderDisplayName: postItemHeaderDisplayName,
>>>>>>> 141b5199
            postListPostItemHeaderReply: postItemHeaderReply,
            postListPostItemMessage: postItemMessage,
            postListPostItemPreHeaderText: postItemPreHeaderText,
            postListPostItemProfilePicture: postItemProfilePicture,
            postListPostItemProfilePictureUserStatus: postItemProfilePictureUserStatus,
        };
    }

    getPostMessageAtIndex = (index) => {
        return Post.getPostMessage(this.testID.postListPostItem).atIndex(index);
    }
}

export default PostList;<|MERGE_RESOLUTION|>--- conflicted
+++ resolved
@@ -13,12 +13,9 @@
     getPost = (postId, postMessage, postProfileOptions = {}) => {
         const {
             postItem,
-<<<<<<< HEAD
-            postItemHeaderGuestTag,
-=======
             postItemHeaderDateTime,
             postItemHeaderDisplayName,
->>>>>>> 141b5199
+            postItemHeaderGuestTag,
             postItemHeaderReply,
             postItemMessage,
             postItemPreHeaderText,
@@ -28,12 +25,9 @@
 
         return {
             postListPostItem: postItem,
-<<<<<<< HEAD
-            postListPostItemHeaderGuestTag: postItemHeaderGuestTag,
-=======
             postListPostItemHeaderDateTime: postItemHeaderDateTime,
             postListPostItemHeaderDisplayName: postItemHeaderDisplayName,
->>>>>>> 141b5199
+            postListPostItemHeaderGuestTag: postItemHeaderGuestTag,
             postListPostItemHeaderReply: postItemHeaderReply,
             postListPostItemMessage: postItemMessage,
             postListPostItemPreHeaderText: postItemPreHeaderText,
