version: 2.1
orbs:
  owasp: entur/owasp@0.0.10
  node: circleci/node@5.0.3

executors:
  android:
    parameters:
      resource_class:
        default: xlarge
        type: string
    environment:
      NODE_OPTIONS: --max_old_space_size=12000
      NODE_ENV: production
      BABEL_ENV: production
    docker:
      - image: cimg/android:2022.09.2-node
    working_directory: ~/mattermost-mobile
    resource_class: <<parameters.resource_class>>

  ios:
    parameters:
      resource_class:
        default: medium
        type: string
    environment:
      NODE_OPTIONS: --max_old_space_size=12000
      NODE_ENV: production
      BABEL_ENV: production
    macos:
      xcode: "14.0.0"
    working_directory: ~/mattermost-mobile
    shell: /bin/bash --login -o pipefail
    resource_class: <<parameters.resource_class>>

commands:
  checkout-private:
    description: "Checkout the private repo with build env vars"
    steps:
      - add_ssh_keys:
          fingerprints:
            - "59:4d:99:5e:1c:6d:30:36:6d:60:76:88:ff:a7:ab:63"
      - run:
          name: Clone the mobile private repo
          command: git clone git@github.com:mattermost/mattermost-mobile-private.git ~/mattermost-mobile-private

  fastlane-dependencies:
    description: "Get Fastlane dependencies"
    parameters:
      for:
        type: string
    steps:
      - restore_cache:
          name: Restore Fastlane cache
          key: v1-gems-<< parameters.for >>-{{ checksum "fastlane/Gemfile.lock" }}-{{ arch }}
      - run:
          working_directory: fastlane
          name: Download Fastlane dependencies
          command: bundle install --path vendor/bundle
      - save_cache:
          name: Save Fastlane cache
          key: v1-gems-<< parameters.for >>-{{ checksum "fastlane/Gemfile.lock" }}-{{ arch }}
          paths:
            - fastlane/vendor/bundle

  gradle-dependencies:
    description: "Get Gradle dependencies"
    steps:
      - restore_cache:
          name: Restore Gradle cache
          key: v1-gradle-{{ checksum "android/build.gradle" }}-{{ checksum  "android/app/build.gradle" }}
      - run:
          working_directory: android
          name: Download Gradle dependencies
          command: ./gradlew dependencies
      - save_cache:
          name: Save Gradle cache
          paths:
            - ~/.gradle
          key: v1-gradle-{{ checksum "android/build.gradle" }}-{{ checksum  "android/app/build.gradle" }}

  assets:
    description: "Generate app assets"
    steps:
      - restore_cache:
          name: Restore assets cache
          key: v1-assets-{{ checksum "assets/base/config.json" }}-{{ arch }}
      - run:
          name: Generate assets
          command: node ./scripts/generate-assets.js
      - run:
          name: Compass Icons
          environment:
            COMPASS_ICONS: "node_modules/@mattermost/compass-icons/font/compass-icons.ttf"
          command: |
            cp "$COMPASS_ICONS" "assets/fonts/"
            cp "$COMPASS_ICONS" "android/app/src/main/assets/fonts"
      - save_cache:
          name: Save assets cache
          key: v1-assets-{{ checksum "assets/base/config.json" }}-{{ arch }}
          paths:
            - dist

  npm-dependencies:
    description: "Get JavaScript dependencies"
    steps:
      - node/install:
          node-version: '18.7.0'
      - restore_cache:
          name: Restore npm cache
          key: v2-npm-{{ checksum "package.json" }}-{{ arch }}
      - run:
          name: Getting JavaScript dependencies
          command: |
            NODE_ENV=development npm ci --ignore-scripts
<<<<<<< HEAD
            node node_modules/\@sentry/scripts/install.js
=======
            node node_modules/\@sentry/cli/scripts/install.js
>>>>>>> 2e8352f3
      - save_cache:
          name: Save npm cache
          key: v2-npm-{{ checksum "package.json" }}-{{ arch }}
          paths:
            - node_modules
      - run:
          name: "Patch dependencies"
          command: npx patch-package

  pods-dependencies:
    description: "Get cocoapods dependencies"
    steps:
      - restore_cache:
          name: Restore cocoapods specs and pods
          key: v1-cocoapods-{{ checksum "ios/Podfile.lock" }}-{{ arch }}
      - run:
          name: iOS gems
          command: npm run ios-gems
      - run:
          name: Getting cocoapods dependencies
          command: npm run pod-install
      - save_cache:
          name: Save cocoapods specs and pods cache
          key: v1-cocoapods-{{ checksum "ios/Podfile.lock" }}-{{ arch }}
          paths:
            - ios/Pods
            - ~/.cocoapods

  build-android:
    description: "Build the android app"
    steps:
      - checkout:
          path: ~/mattermost-mobile
      - checkout-private
      - npm-dependencies
      - assets
      - fastlane-dependencies:
          for: android
      - gradle-dependencies
      - run:
          name: Append Keystore to build Android
          command: |
            cp ~/mattermost-mobile-private/android/${STORE_FILE} android/app/${STORE_FILE}
            echo "" | tee -a android/gradle.properties > /dev/null
            echo MATTERMOST_RELEASE_STORE_FILE=${STORE_FILE} | tee -a android/gradle.properties > /dev/null
            echo ${STORE_ALIAS} | tee -a android/gradle.properties > /dev/null
            echo ${STORE_PASSWORD} | tee -a android/gradle.properties > /dev/null
      - run:
          name: Jetify android libraries
          command: ./node_modules/.bin/jetify
      - run:
          working_directory: fastlane
          name: Run fastlane to build android
          no_output_timeout: 30m
          command: export TERM=xterm && bundle exec fastlane android build

  build-ios:
    description: "Build the iOS app"
    steps:
      - checkout:
          path: ~/mattermost-mobile
      - npm-dependencies
      - pods-dependencies
      - assets
      - fastlane-dependencies:
          for: ios
      - run:
          working_directory: fastlane
          name: Run fastlane to build iOS
          no_output_timeout: 30m
          command: |
            HOMEBREW_NO_AUTO_UPDATE=1 brew install watchman
            export TERM=xterm && bundle exec fastlane ios build

  deploy-to-store:
    description: "Deploy build to store"
    parameters:
      task:
        type: string
      target:
        type: string
      file:
        type: string
      env:
        type: string
    steps:
      - attach_workspace:
          at: ~/
      - run:
          name: <<parameters.task>>
          working_directory: fastlane
          command: <<parameters.env>> bundle exec fastlane <<parameters.target>> deploy file:$HOME/mattermost-mobile/<<parameters.file>>

  persist:
    description: "Persist mattermost-mobile directory"
    steps:
      - persist_to_workspace:
          root: ~/
          paths:
            - mattermost-mobile*

  save:
    description: "Save binaries artifacts"
    parameters:
      filename:
        type: string
    steps:
      - run:
          name: Copying artifacts
          command: |
            mkdir /tmp/artifacts;
            cp ~/mattermost-mobile/<<parameters.filename>> /tmp/artifacts;
      - store_artifacts:
          path: /tmp/artifacts

jobs:
  test:
    working_directory: ~/mattermost-mobile
    docker:
      - image: cimg/node:16.14.2
    steps:
      - checkout:
          path: ~/mattermost-mobile
      - npm-dependencies
      - assets
      - run:
          name: Check styles
          command: npm run check
      - run:
          name: Running Tests
          command: npm test
      - run:
          name: Check i18n
          command: ./scripts/precommit/i18n.sh

  check-deps:
    parameters:
      cve_data_directory:
        type: string
        default: "~/.owasp/dependency-check-data"
    working_directory: ~/mattermost-mobile
    executor: owasp/default
    environment:
      version_url: "https://jeremylong.github.io/DependencyCheck/current.txt"
      executable_url: "https://dl.bintray.com/jeremy-long/owasp/dependency-check-VERSION-release.zip"
    steps:
      - checkout
      - restore_cache:
          name: Restore npm cache
          key: v2-npm-{{ checksum "package.json" }}-{{ arch }}
      - run:
          name: Checkout config
          command: cd .. && git clone https://github.com/mattermost/security-automation-config
      - run:
          name: Install Go
          command: sudo apt-get update && sudo apt-get install golang
      - owasp/with_commandline:
          steps:
            # Taken from https://github.com/entur/owasp-orb/blob/master/src/%40orb.yml#L349-L361
            - owasp/generate_cache_keys:
                cache_key: commmandline-default-cache-key-v7
            - owasp/restore_owasp_cache
            - run:
                name: Update OWASP Dependency-Check Database
                command: |
                  if ! ~/.owasp/dependency-check/bin/dependency-check.sh --data << parameters.cve_data_directory >> --updateonly; then
                    # Update failed, probably due to a bad DB version; delete cached DB and try again
                    rm -rv ~/.owasp/dependency-check-data/*.db
                    ~/.owasp/dependency-check/bin/dependency-check.sh --data << parameters.cve_data_directory >> --updateonly
                  fi
            - owasp/store_owasp_cache:
                cve_data_directory: <<parameters.cve_data_directory>>
            - run:
                name: Run OWASP Dependency-Check Analyzer
                command: |
                  ~/.owasp/dependency-check/bin/dependency-check.sh \
                    --data << parameters.cve_data_directory >> --format ALL --noupdate --enableExperimental \
                    --propertyfile ../security-automation-config/dependency-check/dependencycheck.properties \
                    --suppression ../security-automation-config/dependency-check/suppression.xml \
                    --suppression ../security-automation-config/dependency-check/suppression.$CIRCLE_PROJECT_REPONAME.xml \
                    --scan './**/*' || true
            - owasp/collect_reports:
                persist_to_workspace: false
      - run:
          name: Post results to Mattermost
          command: go run ../security-automation-config/dependency-check/post_results.go

  build-android-beta:
    executor: android
    steps:
      - build-android
      - persist
      - save:
          filename: "*.apk"

  # build-android-release:
  #   executor: android
  #   steps:
  #     - build-android
  #     - persist
  #     - save:
  #         filename: "*.apk"

  build-android-pr:
    executor: android
    environment:
      BRANCH_TO_BUILD: ${CIRCLE_BRANCH}
    steps:
      - build-android
      - save:
          filename: "*.apk"

  # build-android-unsigned:
  #   executor: android
  #   steps:
  #     - checkout:
  #         path: ~/mattermost-mobile
  #     - npm-dependencies
  #     - assets
  #     - fastlane-dependencies:
  #         for: android
  #     - gradle-dependencies
  #     - run:
  #         name: Jetify Android libraries
  #         command: ./node_modules/.bin/jetify
  #     - run:
  #         working_directory: fastlane
  #         name: Run fastlane to build unsigned android
  #         no_output_timeout: 30m
  #         command: bundle exec fastlane android unsigned
  #     - persist
  #     - save:
  #         filename: "*.apk"

  build-ios-beta:
    executor:
      name: ios
      resource_class: large
    steps:
      - build-ios
      - persist
      - save:
          filename: "*.ipa"

  # build-ios-release:
  #   executor: ios
  #   steps:
  #     - build-ios
  #     - persist
  #     - save:
  #         filename: "*.ipa"

  build-ios-pr:
    executor: ios
    environment:
      BRANCH_TO_BUILD: ${CIRCLE_BRANCH}
    steps:
      - build-ios
      - save:
          filename: "*.ipa"

  # build-ios-unsigned:
  #   executor: ios
  #   steps:
  #     - checkout:
  #         path: ~/mattermost-mobile
  #     - npm-dependencies
  #     - pods-dependencies
  #     - assets
  #     - fastlane-dependencies:
  #         for: ios
  #     - run:
  #         working_directory: fastlane
  #         name: Run fastlane to build unsigned iOS
  #         no_output_timeout: 30m
  #         command: |
  #           HOMEBREW_NO_AUTO_UPDATE=1 brew install watchman
  #           bundle exec fastlane ios unsigned
  #     - persist_to_workspace:
  #         root: ~/
  #         paths:
  #           - mattermost-mobile/*.ipa
  #     - save:
  #         filename: "*.ipa"

  # build-ios-simulator:
  #   executor: ios
  #   steps:
  #     - checkout:
  #         path: ~/mattermost-mobile
  #     - npm-dependencies
  #     - pods-dependencies
  #     - assets
  #     - fastlane-dependencies:
  #         for: ios
  #     - run:
  #         working_directory: fastlane
  #         name: Run fastlane to build unsigned x86_64 iOS app for iPhone simulator
  #         no_output_timeout: 30m
  #         command: |
  #           HOMEBREW_NO_AUTO_UPDATE=1 brew install watchman
  #           bundle exec fastlane ios simulator
  #     - persist_to_workspace:
  #         root: ~/
  #         paths:
  #           - mattermost-mobile/Mattermost-simulator-x86_64.app.zip
  #     - save:
  #         filename: "Mattermost-simulator-x86_64.app.zip"

  # deploy-android-release:
  #   executor:
  #     name: android
  #     resource_class: medium
  #   steps:
  #     - deploy-to-store:
  #         task: "Deploy to Google Play"
  #         target: android
  #         file: "*.apk"

  deploy-android-beta:
    executor:
      name: android
      resource_class: medium
    steps:
      - deploy-to-store:
          task: "Deploy to Google Play"
          target: android
          file: "*.apk"
          env: "SUPPLY_TRACK=alpha"

  # deploy-ios-release:
  #   executor: ios
  #   steps:
  #     - deploy-to-store:
  #         task: "Deploy to TestFlight"
  #         target: ios
  #         file: "*.ipa"

  deploy-ios-beta:
    executor: ios
    steps:
      - deploy-to-store:
          task: "Deploy to TestFlight"
          target: ios
          file: "*.ipa"
          env: ""

  # github-release:
  #   executor:
  #     name: android
  #     resource_class: medium
  #   steps:
  #     - attach_workspace:
  #         at: ~/
  #     - run:
  #         name: Create GitHub release
  #         working_directory: fastlane
  #         command: bundle exec fastlane github

workflows:
  version: 2
  build:
    jobs:
      - test
      # - check-deps:
      #     context: sast-webhook
      #     requires:
      #       - test

      # - build-android-release:
      #     context: mattermost-mobile-android-release
      #     requires:
      #       - test
      #     filters:
      #       branches:
      #         only:
      #           - /^build-\d+$/
      #           - /^build-android-\d+$/
      #           - /^build-android-release-\d+$/
      # - deploy-android-release:
      #     context: mattermost-mobile-android-release
      #     requires:
      #       - build-android-release
      #     filters:
      #       branches:
      #         only:
      #           - /^build-\d+$/
      #           - /^build-android-\d+$/
      #           - /^build-android-release-\d+$/

      - build-android-beta:
          context: mattermost-mobile-android-beta
          filters:
            branches:
              only:
                - /^build-\d+$/
                - /^build-android-\d+$/
                - /^build-android-beta-\d+$/
      - deploy-android-beta:
          context: mattermost-mobile-android-beta
          requires:
            - build-android-beta
          filters:
            branches:
              only:
                - /^build-\d+$/
                - /^build-android-\d+$/
                - /^build-android-beta-\d+$/

      # - build-ios-release:
      #     context: mattermost-mobile-ios-release
      #     requires:
      #       - test
      #     filters:
      #       branches:
      #         only:
      #           - /^build-\d+$/
      #           - /^build-ios-\d+$/
      #           - /^build-ios-release-\d+$/
      # - deploy-ios-release:
      #     context: mattermost-mobile-ios-release
      #     requires:
      #       - build-ios-release
      #     filters:
      #       branches:
      #         only:
      #           - /^build-\d+$/
      #           - /^build-ios-\d+$/
      #           - /^build-ios-release-\d+$/

      - build-ios-beta:
          context: mattermost-mobile-ios-beta
          filters:
            branches:
              only:
                - /^build-\d+$/
                - /^build-ios-\d+$/
                - /^build-ios-beta-\d+$/
      - deploy-ios-beta:
          context: mattermost-mobile-ios-beta
          requires:
            - build-ios-beta
          filters:
            branches:
              only:
                - /^build-\d+$/
                - /^build-ios-\d+$/
                - /^build-ios-beta-\d+$/

      - build-android-pr:
          context: 
            - mattermost-mobile-android-pr
            - mattermost-mobile-sentry
          requires:
            - test
          filters:
            branches:
              only: /^(build|android)-pr-.*/
      - build-ios-pr:
          context: mattermost-mobile-ios-pr
          requires:
            - test
          filters:
            branches:
              only: /^(build|ios)-pr-.*/

      # - build-android-unsigned:
      #     context: mattermost-mobile-unsigned
      #     requires:
      #       - test
      #     filters:
      #       tags:
      #         only: /^v(\d+\.)(\d+\.)(\d+)(.*)?$/
      #       branches:
      #         only: unsigned
      # - build-ios-unsigned:
      #     context: mattermost-mobile-unsigned
      #     requires:
      #       - test
      #     filters:
      #       tags:
      #         only: /^v(\d+\.)(\d+\.)(\d+)(.*)?$/
      #       branches:
      #         only: unsigned
      # - build-ios-simulator:
          # context: mattermost-mobile-unsigned
          # requires:
          #   - test
          # filters:
          #   branches:
          #     only:
          #       - /^build-\d+$/
          #       - /^build-ios-\d+$/
          #       - /^build-ios-beta-\d+$/
          #       - /^build-ios-sim-\d+$/
                
      # - github-release:
      #     context: mattermost-mobile-unsigned
      #     requires:
      #       - build-android-unsigned
      #       - build-ios-unsigned
      #     filters:
      #       tags:
      #         only: /^v(\d+\.)(\d+\.)(\d+)(.*)?$/
      #       branches:
      #         only: unsigned<|MERGE_RESOLUTION|>--- conflicted
+++ resolved
@@ -113,11 +113,7 @@
           name: Getting JavaScript dependencies
           command: |
             NODE_ENV=development npm ci --ignore-scripts
-<<<<<<< HEAD
-            node node_modules/\@sentry/scripts/install.js
-=======
             node node_modules/\@sentry/cli/scripts/install.js
->>>>>>> 2e8352f3
       - save_cache:
           name: Save npm cache
           key: v2-npm-{{ checksum "package.json" }}-{{ arch }}
