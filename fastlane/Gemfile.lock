--- conflicted
+++ resolved
@@ -6,11 +6,7 @@
       public_suffix (>= 2.0.2, < 5.0)
     atomos (0.1.3)
     aws-eventstream (1.0.3)
-<<<<<<< HEAD
-    aws-partitions (1.220.0)
-=======
     aws-partitions (1.223.0)
->>>>>>> 9b972328
     aws-sdk-core (3.68.1)
       aws-eventstream (~> 1.0, >= 1.0.2)
       aws-partitions (~> 1.0)
@@ -19,11 +15,7 @@
     aws-sdk-kms (1.24.0)
       aws-sdk-core (~> 3, >= 3.61.1)
       aws-sigv4 (~> 1.1)
-<<<<<<< HEAD
-    aws-sdk-s3 (1.48.0)
-=======
     aws-sdk-s3 (1.49.0)
->>>>>>> 9b972328
       aws-sdk-core (~> 3, >= 3.61.1)
       aws-sdk-kms (~> 1)
       aws-sigv4 (~> 1.1)
@@ -43,11 +35,7 @@
     dotenv (2.7.5)
     emoji_regex (1.0.1)
     excon (0.67.0)
-<<<<<<< HEAD
-    faraday (0.15.4)
-=======
     faraday (0.17.0)
->>>>>>> 9b972328
       multipart-post (>= 1.2, < 3)
     faraday-cookie_jar (0.0.6)
       faraday (>= 0.7.4)
@@ -55,11 +43,7 @@
     faraday_middleware (0.13.1)
       faraday (>= 0.7.4, < 1.0)
     fastimage (2.1.7)
-<<<<<<< HEAD
-    fastlane (2.133.0)
-=======
     fastlane (2.134.0)
->>>>>>> 9b972328
       CFPropertyList (>= 2.3, < 4.0.0)
       addressable (>= 2.3, < 3.0.0)
       babosa (>= 1.0.2, < 2.0.0)
@@ -69,15 +53,9 @@
       dotenv (>= 2.1.1, < 3.0.0)
       emoji_regex (>= 0.1, < 2.0)
       excon (>= 0.45.0, < 1.0.0)
-<<<<<<< HEAD
-      faraday (< 0.16.0)
-      faraday-cookie_jar (~> 0.0.6)
-      faraday_middleware (< 0.16.0)
-=======
       faraday (~> 0.17)
       faraday-cookie_jar (~> 0.0.6)
       faraday_middleware (~> 0.13.1)
->>>>>>> 9b972328
       fastimage (>= 2.1.0, < 3.0.0)
       gh_inspector (>= 1.1.2, < 2.0.0)
       google-api-client (>= 0.21.2, < 0.24.0)
@@ -142,11 +120,7 @@
     memoist (0.16.0)
     mime-types (3.3)
       mime-types-data (~> 3.2015)
-<<<<<<< HEAD
-    mime-types-data (3.2019.0904)
-=======
     mime-types-data (3.2019.1009)
->>>>>>> 9b972328
     mini_magick (4.9.5)
     mini_portile2 (2.4.0)
     multi_json (1.14.1)
