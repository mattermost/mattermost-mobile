--- conflicted
+++ resolved
@@ -21,8 +21,6 @@
         node node_modules/\@sentry/cli/scripts/install.js
         echo "::endgroup::"
 
-<<<<<<< HEAD
-=======
     - name: Cache Node.js modules
       uses: actions/cache@0c45773b623bea8c8e75f6c82b208c3cf94ea4f9 # v4.0.2
       with:
@@ -31,7 +29,6 @@
         restore-keys: |
           ${{ runner.os }}-node-
 
->>>>>>> a9896c5d
     - name: ci/patch-npm-dependencies
       shell: bash
       run: |
