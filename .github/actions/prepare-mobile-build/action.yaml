--- conflicted
+++ resolved
@@ -4,16 +4,6 @@
 runs:
   using: composite
   steps:
-<<<<<<< HEAD
-    # - uses: ruby/setup-ruby@9669f3ee51dc3f4eda8447ab696b3ab19a90d14b # v1.144.0
-    #   with:
-    #     ruby-version: "2.7.7"
-    - name: Install Ruby 2.7.7
-      run: |
-        rbenv install 2.7.7
-        rbenv global 2.7.7
-        echo "::add-path::$(rbenv root)/shims"
-=======
     - name: ci/setup-ruby
       shell: bash
       run: |
@@ -23,7 +13,6 @@
         # We cannot leverage 'rbenv init' as variables are reset at each step
         # https://github.com/rbenv/rbenv?tab=readme-ov-file#how-rbenv-hooks-into-your-shell
         echo "$HOME/.rbenv/shims" >> $GITHUB_PATH
->>>>>>> 322db0b5
 
     - name: ci/setup-fastlane-dependencies
       shell: bash
