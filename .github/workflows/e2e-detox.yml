--- conflicted
+++ resolved
@@ -165,11 +165,7 @@
 
   download-e2e-results:
     runs-on: ubuntu-22.04
-<<<<<<< HEAD
-    if: always() 
-=======
     if: always()
->>>>>>> 9a83ca1d
     needs:
       - generate-specs
       - e2e-ios
