--- conflicted
+++ resolved
@@ -99,18 +99,11 @@
       - name: Set Build ID
         id: resolve-device
         run: |
-<<<<<<< HEAD
           BUILD_ID="${{ github.run_id }}-${{ env.DEVICE_NAME }}-${{ env.DEVICE_OS_VERSION}}"
-=======
-          cd detox
-          DEVICE_NAME=$(node -p "require('./.detoxrc').devices['ios.simulator'].device.type")
-          DEVICE_OS_VERSION=$(node -p "require('./.detoxrc').devices['ios.simulator'].device.os")
           WORKFLOW_HASH=$(tr -dc a-z0-9 </dev/urandom | head -c 10)
-          BUILD_ID="${{ github.run_id }}-${DEVICE_NAME}-${DEVICE_OS_VERSION}-${WORKFLOW_HASH}"
 
           ## We need that hash to separate the artifacts
           echo "WORKFLOW_HASH=${WORKFLOW_HASH}" >> ${GITHUB_OUTPUT}
->>>>>>> f17d4872
 
           echo "BUILD_ID=$(echo ${BUILD_ID} | sed 's/ /_/g')" >> ${GITHUB_OUTPUT}
           echo "MOBILE_SHA=$(git rev-parse HEAD)" >> ${GITHUB_OUTPUT}
